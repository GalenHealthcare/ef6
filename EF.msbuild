<<<<<<< HEAD
<?xml version="1.0" encoding="utf-8"?>
<Project ToolsVersion="4.0" DefaultTargets="Clean;Test;Package" xmlns="http://schemas.microsoft.com/developer/msbuild/2003">
  <PropertyGroup>
    <Configuration Condition="'$(Configuration)' == ''">Release</Configuration>
    <Platform>AnyCPU</Platform>
    <SolutionDir Condition="$(SolutionDir) == '' Or $(SolutionDir) == '*Undefined*'">$(MSBuildThisFileDirectory)</SolutionDir>
    <BuildProperties>Platform=$(Platform);SolutionDir=$(SolutionDir)</BuildProperties>
    <BuildProperties Condition="'$(InternalsInvisible)' != ''">$(BuildProperties);InternalsInvisible=$(InternalsInvisible)</BuildProperties>
    <BuildProperties Condition="'$(RunCodeAnalysis)' != ''">$(BuildProperties);RunCodeAnalysis=$(RunCodeAnalysis)</BuildProperties>
  </PropertyGroup>

  <ItemGroup>
    <ProjectToBuild Include="src\EntityFramework\EntityFramework.csproj" />
    <ProjectToBuild Include="src\EntityFramework.PowerShell\EntityFramework.PowerShell.csproj" />
    <ProjectToBuild Include="src\EntityFramework.PowerShell.Utility\EntityFramework.PowerShell.Utility.csproj" />
    <ProjectToBuild Include="src\EntityFramework.SqlServer\EntityFramework.SqlServer.csproj" />
    <ProjectToBuild Include="src\EntityFramework.SqlServerCompact\EntityFramework.SqlServerCompact.csproj">
      <RestorePackages>true</RestorePackages>
    </ProjectToBuild>
    <ProjectToBuild Include="src\Migrate\Migrate.csproj" />
  </ItemGroup>
  
  <ItemGroup>
    <NonCoreProjectToBuild Include="test\EntityFramework\FunctionalTests\FunctionalTests.csproj">
      <RestorePackages>true</RestorePackages>
    </NonCoreProjectToBuild>
    <NonCoreProjectToBuild Include="test\EntityFramework\FunctionalTests.Transitional\FunctionalTests.Transitional.csproj">
      <RestorePackages>true</RestorePackages>
    </NonCoreProjectToBuild>
    <NonCoreProjectToBuild Include="test\EntityFramework\UnitTests\UnitTests.csproj">
      <RestorePackages>true</RestorePackages>
    </NonCoreProjectToBuild>
    <NonCoreProjectToBuild Include="test\EntityFramework\VBTests\VBTests.vbproj">
      <RestorePackages>true</RestorePackages>
    </NonCoreProjectToBuild>
  </ItemGroup>
  
  <ItemGroup>
    <ProjectToBuild Include="@(NonCoreProjectToBuild)" Condition="'$(BuildCoreOnly)' != 'true'" />
  </ItemGroup>

  <Import Project="$([MSBuild]::GetDirectoryNameOfFileAbove($(MSBuildThisFileDirectory), build.cmd))\tools\EntityFramework.settings.targets"/>
  <Import Project="$(SolutionDir)\.nuget\nuget.targets" />

  <Target Name="Clean">
    <MSBuild Targets="Clean"
             Projects="@(ProjectToBuild)"
             Properties="Configuration=%(BuildConfiguration.Identity);$(BuildProperties)"
             BuildInParallel="true" />
    <MSBuild Targets="Clean"
             Projects="src\NuGet\NuGet.proj"
             Properties="Configuration=$(Configuration)"
             Condition="'$(Configuration)' == '$(Configuration45)'" />
  </Target>

  <Target Name="RestorePackages">
    <PropertyGroup>
      <RequireRestoreConsent>false</RequireRestoreConsent>
    </PropertyGroup>
    <Message Text="Restoring NuGet packages..." Importance="High" />
    <MSBuild Projects="@(ProjectToBuild->WithMetadataValue('RestorePackages', 'true'))" Targets="RestorePackages" Properties="RequireRestoreConsent=$(RequireRestoreConsent)" />
  </Target>

  <Target Name="RestoreSolutionPackages" DependsOnTargets="CheckPrerequisites" AfterTargets="RestorePackages">
    <PropertyGroup>
      <PackagesConfig>$([System.IO.Path]::Combine($(NuGetToolsPath), "packages.config"))</PackagesConfig>
      <SolutionRequireConsentSwitch Condition=" $(RequireRestoreConsent) == 'true' ">-RequireConsent</SolutionRequireConsentSwitch>
      <RestoreCommand>$(NuGetCommand) install "$(PackagesConfig)" -source "$(PackageSources)"  $(SolutionRequireConsentSwitch) -solutionDir "$(SolutionDir) "</RestoreCommand>
    </PropertyGroup>
    <Exec Command="$(RestoreCommand)"
          LogStandardErrorAsError="true" />
  </Target>

  <Target Name="Build">
    <MSBuild Targets="Build"
             Projects="@(ProjectToBuild)"
             Properties="Configuration=%(BuildConfiguration.Identity);$(BuildProperties)"
             BuildInParallel="true" />
  </Target>

  <Target Name="Rebuild" DependsOnTargets="Clean;Build" />

  <Target Name="CheckSkipStrongNames" DependsOnTargets="RestoreSolutionPackages">
    <MSBuild Targets="CheckSkipStrongNames"
             Projects="tools\EF.skipstrongnames.targets" />
  </Target>

  <Target Name="EnableSkipStrongNames" DependsOnTargets="RestoreSolutionPackages">
    <MSBuild Targets="EnableSkipStrongNames"
             Projects="tools\EF.skipstrongnames.targets" />
  </Target>

  <Target Name="DisableSkipStrongNames" DependsOnTargets="RestoreSolutionPackages">
    <MSBuild Targets="DisableSkipStrongNames"
             Projects="tools\EF.skipstrongnames.targets" />
  </Target>

  <Target Name="Test" DependsOnTargets="CheckSkipStrongNames;Build">
    <MSBuild Projects="tools\EF.xunit.targets"
             Properties="Configuration=$(Configuration);$(BuildProperties)" />
    </Target>

  <Target Name="Package">
    <MSBuild Targets="Rebuild"
             Projects="$(MSBuildThisFileFullPath)"
             Properties="Configuration=$(Configuration);$(BuildProperties);BuildCoreOnly=true;InternalsInvisible=true;RunCodeAnalysis=false" />
    <MSBuild Targets="Build"
             Projects="src\NuGet\NuGet.proj"
             Properties="Configuration=$(Configuration)"
             Condition="'$(Configuration)' == '$(Configuration45)'" />
  </Target>

  <Target Name="CodeCoverage" DependsOnTargets="RestoreSolutionPackages;Build">
    <MSBuild Projects="tools\EF.opencover.targets"
             Properties="Configuration=$(Configuration);$(BuildProperties)" />
  </Target>
=======
<?xml version="1.0" encoding="utf-8"?>
<Project ToolsVersion="4.0" DefaultTargets="Test;Package" xmlns="http://schemas.microsoft.com/developer/msbuild/2003">
  <PropertyGroup>
    <Configuration Condition="'$(Configuration)' == ''">Release</Configuration>
    <Platform>AnyCPU</Platform>
    <SolutionDir Condition="$(SolutionDir) == '' Or $(SolutionDir) == '*Undefined*'">$(MSBuildThisFileDirectory)</SolutionDir>
    <BuildProperties>Platform=$(Platform);SolutionDir=$(SolutionDir)</BuildProperties>
    <BuildProperties Condition="'$(InternalsInvisible)' != ''">$(BuildProperties);InternalsInvisible=$(InternalsInvisible)</BuildProperties>
    <BuildProperties Condition="'$(RunCodeAnalysis)' != ''">$(BuildProperties);RunCodeAnalysis=$(RunCodeAnalysis)</BuildProperties>
  </PropertyGroup>

  <ItemGroup>
    <ProjectToBuild Include="src\EntityFramework\EntityFramework.csproj" />
    <ProjectToBuild Include="src\EntityFramework.PowerShell\EntityFramework.PowerShell.csproj" />
    <ProjectToBuild Include="src\EntityFramework.PowerShell.Utility\EntityFramework.PowerShell.Utility.csproj" />
    <ProjectToBuild Include="src\EntityFramework.SqlServer\EntityFramework.SqlServer.csproj" />
    <ProjectToBuild Include="src\EntityFramework.SqlServerCompact\EntityFramework.SqlServerCompact.csproj">
      <RestorePackages>true</RestorePackages>
    </ProjectToBuild>
    <ProjectToBuild Include="src\Migrate\Migrate.csproj" />
  </ItemGroup>
  
  <ItemGroup>
    <NonCoreProjectToBuild Include="test\EntityFramework\FunctionalTests\FunctionalTests.csproj">
      <RestorePackages>true</RestorePackages>
    </NonCoreProjectToBuild>
    <NonCoreProjectToBuild Include="test\EntityFramework\FunctionalTests.Transitional\FunctionalTests.Transitional.csproj">
      <RestorePackages>true</RestorePackages>
    </NonCoreProjectToBuild>
    <NonCoreProjectToBuild Include="test\EntityFramework\UnitTests\UnitTests.csproj">
      <RestorePackages>true</RestorePackages>
    </NonCoreProjectToBuild>
    <NonCoreProjectToBuild Include="test\EntityFramework\VBTests\VBTests.vbproj">
      <RestorePackages>true</RestorePackages>
    </NonCoreProjectToBuild>
  </ItemGroup>
  
  <ItemGroup>
    <ProjectToBuild Include="@(NonCoreProjectToBuild)" Condition="'$(BuildCoreOnly)' != 'true'" />
  </ItemGroup>

  <Import Project="$([MSBuild]::GetDirectoryNameOfFileAbove($(MSBuildThisFileDirectory), build.cmd))\tools\EntityFramework.settings.targets"/>
  <Import Project="$(SolutionDir)\.nuget\nuget.targets" />

  <Target Name="Clean">
    <MSBuild Targets="Clean"
             Projects="@(ProjectToBuild)"
             Properties="Configuration=%(BuildConfiguration.Identity);$(BuildProperties)" />
    <MSBuild Targets="Clean"
             Projects="src\NuGet\NuGet.proj"
             Properties="Configuration=$(Configuration)"
             Condition="'$(Configuration)' == '$(Configuration45)'" />
  </Target>

  <Target Name="RestorePackages">
    <PropertyGroup>
      <RequireRestoreConsent>false</RequireRestoreConsent>
    </PropertyGroup>
    <Message Text="Restoring NuGet packages..." Importance="High" />
    <MSBuild Projects="@(ProjectToBuild->WithMetadataValue('RestorePackages', 'true'))" Targets="RestorePackages" Properties="RequireRestoreConsent=$(RequireRestoreConsent)" />
  </Target>

  <Target Name="RestoreSolutionPackages" DependsOnTargets="CheckPrerequisites" AfterTargets="RestorePackages">
    <PropertyGroup>
      <PackagesConfig>$([System.IO.Path]::Combine($(NuGetToolsPath), "packages.config"))</PackagesConfig>
      <SolutionRequireConsentSwitch Condition=" $(RequireRestoreConsent) == 'true' ">-RequireConsent</SolutionRequireConsentSwitch>
      <RestoreCommand>$(NuGetCommand) install "$(PackagesConfig)" -source "$(PackageSources)"  $(SolutionRequireConsentSwitch) -solutionDir "$(SolutionDir) "</RestoreCommand>
    </PropertyGroup>
    <Exec Command="$(RestoreCommand)"
          LogStandardErrorAsError="true" />
  </Target>

  <Target Name="Build">
    <MSBuild Targets="Build"
             Projects="@(ProjectToBuild)"
             Properties="Configuration=%(BuildConfiguration.Identity);$(BuildProperties)" />
  </Target>

  <Target Name="Rebuild" DependsOnTargets="Clean;Build" />

  <Target Name="CheckSkipStrongNames" DependsOnTargets="RestoreSolutionPackages">
    <MSBuild Targets="CheckSkipStrongNames"
             Projects="tools\EF.skipstrongnames.targets" />
  </Target>

  <Target Name="EnableSkipStrongNames" DependsOnTargets="RestoreSolutionPackages">
    <MSBuild Targets="EnableSkipStrongNames"
             Projects="tools\EF.skipstrongnames.targets" />
  </Target>

  <Target Name="DisableSkipStrongNames" DependsOnTargets="RestoreSolutionPackages">
    <MSBuild Targets="DisableSkipStrongNames"
             Projects="tools\EF.skipstrongnames.targets" />
  </Target>

  <Target Name="Test" DependsOnTargets="CheckSkipStrongNames;Build">
    <MSBuild Projects="tools\EF.xunit.targets"
             Properties="Configuration=$(Configuration);$(BuildProperties)" />
  </Target>

  <Target Name="Package">
    <MSBuild Targets="Rebuild"
             Projects="$(MSBuildThisFileFullPath)"
             Properties="Configuration=$(Configuration);$(BuildProperties);BuildCoreOnly=true;InternalsInvisible=true;RunCodeAnalysis=false" />
    <MSBuild Targets="Build"
             Projects="src\NuGet\NuGet.proj"
             Properties="Configuration=$(Configuration)"
             Condition="'$(Configuration)' == '$(Configuration45)'" />
  </Target>

  <Target Name="CodeCoverage" DependsOnTargets="RestoreSolutionPackages;Build">
    <MSBuild Projects="tools\EF.opencover.targets"
             Properties="Configuration=$(Configuration);$(BuildProperties)" />
  </Target>
>>>>>>> b1a13653
</Project><|MERGE_RESOLUTION|>--- conflicted
+++ resolved
@@ -1,4 +1,3 @@
-<<<<<<< HEAD
 <?xml version="1.0" encoding="utf-8"?>
 <Project ToolsVersion="4.0" DefaultTargets="Clean;Test;Package" xmlns="http://schemas.microsoft.com/developer/msbuild/2003">
   <PropertyGroup>
@@ -115,120 +114,4 @@
     <MSBuild Projects="tools\EF.opencover.targets"
              Properties="Configuration=$(Configuration);$(BuildProperties)" />
   </Target>
-=======
-<?xml version="1.0" encoding="utf-8"?>
-<Project ToolsVersion="4.0" DefaultTargets="Test;Package" xmlns="http://schemas.microsoft.com/developer/msbuild/2003">
-  <PropertyGroup>
-    <Configuration Condition="'$(Configuration)' == ''">Release</Configuration>
-    <Platform>AnyCPU</Platform>
-    <SolutionDir Condition="$(SolutionDir) == '' Or $(SolutionDir) == '*Undefined*'">$(MSBuildThisFileDirectory)</SolutionDir>
-    <BuildProperties>Platform=$(Platform);SolutionDir=$(SolutionDir)</BuildProperties>
-    <BuildProperties Condition="'$(InternalsInvisible)' != ''">$(BuildProperties);InternalsInvisible=$(InternalsInvisible)</BuildProperties>
-    <BuildProperties Condition="'$(RunCodeAnalysis)' != ''">$(BuildProperties);RunCodeAnalysis=$(RunCodeAnalysis)</BuildProperties>
-  </PropertyGroup>
-
-  <ItemGroup>
-    <ProjectToBuild Include="src\EntityFramework\EntityFramework.csproj" />
-    <ProjectToBuild Include="src\EntityFramework.PowerShell\EntityFramework.PowerShell.csproj" />
-    <ProjectToBuild Include="src\EntityFramework.PowerShell.Utility\EntityFramework.PowerShell.Utility.csproj" />
-    <ProjectToBuild Include="src\EntityFramework.SqlServer\EntityFramework.SqlServer.csproj" />
-    <ProjectToBuild Include="src\EntityFramework.SqlServerCompact\EntityFramework.SqlServerCompact.csproj">
-      <RestorePackages>true</RestorePackages>
-    </ProjectToBuild>
-    <ProjectToBuild Include="src\Migrate\Migrate.csproj" />
-  </ItemGroup>
-  
-  <ItemGroup>
-    <NonCoreProjectToBuild Include="test\EntityFramework\FunctionalTests\FunctionalTests.csproj">
-      <RestorePackages>true</RestorePackages>
-    </NonCoreProjectToBuild>
-    <NonCoreProjectToBuild Include="test\EntityFramework\FunctionalTests.Transitional\FunctionalTests.Transitional.csproj">
-      <RestorePackages>true</RestorePackages>
-    </NonCoreProjectToBuild>
-    <NonCoreProjectToBuild Include="test\EntityFramework\UnitTests\UnitTests.csproj">
-      <RestorePackages>true</RestorePackages>
-    </NonCoreProjectToBuild>
-    <NonCoreProjectToBuild Include="test\EntityFramework\VBTests\VBTests.vbproj">
-      <RestorePackages>true</RestorePackages>
-    </NonCoreProjectToBuild>
-  </ItemGroup>
-  
-  <ItemGroup>
-    <ProjectToBuild Include="@(NonCoreProjectToBuild)" Condition="'$(BuildCoreOnly)' != 'true'" />
-  </ItemGroup>
-
-  <Import Project="$([MSBuild]::GetDirectoryNameOfFileAbove($(MSBuildThisFileDirectory), build.cmd))\tools\EntityFramework.settings.targets"/>
-  <Import Project="$(SolutionDir)\.nuget\nuget.targets" />
-
-  <Target Name="Clean">
-    <MSBuild Targets="Clean"
-             Projects="@(ProjectToBuild)"
-             Properties="Configuration=%(BuildConfiguration.Identity);$(BuildProperties)" />
-    <MSBuild Targets="Clean"
-             Projects="src\NuGet\NuGet.proj"
-             Properties="Configuration=$(Configuration)"
-             Condition="'$(Configuration)' == '$(Configuration45)'" />
-  </Target>
-
-  <Target Name="RestorePackages">
-    <PropertyGroup>
-      <RequireRestoreConsent>false</RequireRestoreConsent>
-    </PropertyGroup>
-    <Message Text="Restoring NuGet packages..." Importance="High" />
-    <MSBuild Projects="@(ProjectToBuild->WithMetadataValue('RestorePackages', 'true'))" Targets="RestorePackages" Properties="RequireRestoreConsent=$(RequireRestoreConsent)" />
-  </Target>
-
-  <Target Name="RestoreSolutionPackages" DependsOnTargets="CheckPrerequisites" AfterTargets="RestorePackages">
-    <PropertyGroup>
-      <PackagesConfig>$([System.IO.Path]::Combine($(NuGetToolsPath), "packages.config"))</PackagesConfig>
-      <SolutionRequireConsentSwitch Condition=" $(RequireRestoreConsent) == 'true' ">-RequireConsent</SolutionRequireConsentSwitch>
-      <RestoreCommand>$(NuGetCommand) install "$(PackagesConfig)" -source "$(PackageSources)"  $(SolutionRequireConsentSwitch) -solutionDir "$(SolutionDir) "</RestoreCommand>
-    </PropertyGroup>
-    <Exec Command="$(RestoreCommand)"
-          LogStandardErrorAsError="true" />
-  </Target>
-
-  <Target Name="Build">
-    <MSBuild Targets="Build"
-             Projects="@(ProjectToBuild)"
-             Properties="Configuration=%(BuildConfiguration.Identity);$(BuildProperties)" />
-  </Target>
-
-  <Target Name="Rebuild" DependsOnTargets="Clean;Build" />
-
-  <Target Name="CheckSkipStrongNames" DependsOnTargets="RestoreSolutionPackages">
-    <MSBuild Targets="CheckSkipStrongNames"
-             Projects="tools\EF.skipstrongnames.targets" />
-  </Target>
-
-  <Target Name="EnableSkipStrongNames" DependsOnTargets="RestoreSolutionPackages">
-    <MSBuild Targets="EnableSkipStrongNames"
-             Projects="tools\EF.skipstrongnames.targets" />
-  </Target>
-
-  <Target Name="DisableSkipStrongNames" DependsOnTargets="RestoreSolutionPackages">
-    <MSBuild Targets="DisableSkipStrongNames"
-             Projects="tools\EF.skipstrongnames.targets" />
-  </Target>
-
-  <Target Name="Test" DependsOnTargets="CheckSkipStrongNames;Build">
-    <MSBuild Projects="tools\EF.xunit.targets"
-             Properties="Configuration=$(Configuration);$(BuildProperties)" />
-  </Target>
-
-  <Target Name="Package">
-    <MSBuild Targets="Rebuild"
-             Projects="$(MSBuildThisFileFullPath)"
-             Properties="Configuration=$(Configuration);$(BuildProperties);BuildCoreOnly=true;InternalsInvisible=true;RunCodeAnalysis=false" />
-    <MSBuild Targets="Build"
-             Projects="src\NuGet\NuGet.proj"
-             Properties="Configuration=$(Configuration)"
-             Condition="'$(Configuration)' == '$(Configuration45)'" />
-  </Target>
-
-  <Target Name="CodeCoverage" DependsOnTargets="RestoreSolutionPackages;Build">
-    <MSBuild Projects="tools\EF.opencover.targets"
-             Properties="Configuration=$(Configuration);$(BuildProperties)" />
-  </Target>
->>>>>>> b1a13653
 </Project>