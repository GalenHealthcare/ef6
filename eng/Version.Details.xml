<?xml version="1.0" encoding="utf-8"?>
<Dependencies>
  <ProductDependencies>
<<<<<<< HEAD
    <Dependency Name="Microsoft.CSharp" Version="4.6.0-rc1.19420.10" CoherentParentDependency="Microsoft.NETCore.App.Runtime.win-x64">
      <Uri>https://github.com/dotnet/corefx</Uri>
      <Sha>d341fd37dcb2c22e382adccdc06770cf8f160577</Sha>
    </Dependency>
    <Dependency Name="Microsoft.NETCore.App.Ref" Version="3.0.0-rc1-19421-22">
      <Uri>https://github.com/dotnet/core-setup</Uri>
      <Sha>de78ba11198343228e7e4f8fbf2117add6c67944</Sha>
    </Dependency>
    <Dependency Name="Microsoft.NETCore.App.Runtime.win-x64" Version="3.0.0-rc1-19421-22">
      <Uri>https://github.com/dotnet/core-setup</Uri>
      <Sha>de78ba11198343228e7e4f8fbf2117add6c67944</Sha>
    </Dependency>
    <Dependency Name="System.CodeDom" Version="4.6.0-rc1.19420.10" CoherentParentDependency="Microsoft.NETCore.App.Runtime.win-x64">
      <Uri>https://github.com/dotnet/corefx</Uri>
      <Sha>d341fd37dcb2c22e382adccdc06770cf8f160577</Sha>
    </Dependency>
    <Dependency Name="System.ComponentModel.Annotations" Version="4.6.0-rc1.19420.10" CoherentParentDependency="Microsoft.NETCore.App.Runtime.win-x64">
      <Uri>https://github.com/dotnet/corefx</Uri>
      <Sha>d341fd37dcb2c22e382adccdc06770cf8f160577</Sha>
    </Dependency>
    <Dependency Name="System.Configuration.ConfigurationManager" Version="4.6.0-rc1.19420.10" CoherentParentDependency="Microsoft.NETCore.App.Runtime.win-x64">
      <Uri>https://github.com/dotnet/corefx</Uri>
      <Sha>d341fd37dcb2c22e382adccdc06770cf8f160577</Sha>
    </Dependency>
    <Dependency Name="System.Data.SqlClient" Version="4.7.0-rc1.19420.10" CoherentParentDependency="Microsoft.NETCore.App.Runtime.win-x64">
      <Uri>https://github.com/dotnet/corefx</Uri>
      <Sha>d341fd37dcb2c22e382adccdc06770cf8f160577</Sha>
=======
    <Dependency Name="Microsoft.CSharp" Version="5.0.0-alpha1.19409.9" CoherentParentDependency="Microsoft.NETCore.App.Runtime.win-x64">
      <Uri>https://github.com/dotnet/corefx</Uri>
      <Sha>ba8156d2f0d206655caf0713f6bed0265f48f098</Sha>
    </Dependency>
    <Dependency Name="Microsoft.NETCore.App.Ref" Version="5.0.0-alpha1.19418.3">
      <Uri>https://github.com/dotnet/core-setup</Uri>
      <Sha>8a5f710c474a955ae82ce449fb9185a781782558</Sha>
    </Dependency>
    <Dependency Name="Microsoft.NETCore.App.Runtime.win-x64" Version="5.0.0-alpha1.19418.3">
      <Uri>https://github.com/dotnet/core-setup</Uri>
      <Sha>8a5f710c474a955ae82ce449fb9185a781782558</Sha>
    </Dependency>
    <Dependency Name="System.CodeDom" Version="5.0.0-alpha1.19409.9" CoherentParentDependency="Microsoft.NETCore.App.Runtime.win-x64">
      <Uri>https://github.com/dotnet/corefx</Uri>
      <Sha>ba8156d2f0d206655caf0713f6bed0265f48f098</Sha>
    </Dependency>
    <Dependency Name="System.ComponentModel.Annotations" Version="5.0.0-alpha1.19409.9" CoherentParentDependency="Microsoft.NETCore.App.Runtime.win-x64">
      <Uri>https://github.com/dotnet/corefx</Uri>
      <Sha>ba8156d2f0d206655caf0713f6bed0265f48f098</Sha>
    </Dependency>
    <Dependency Name="System.Configuration.ConfigurationManager" Version="5.0.0-alpha1.19409.9" CoherentParentDependency="Microsoft.NETCore.App.Runtime.win-x64">
      <Uri>https://github.com/dotnet/corefx</Uri>
      <Sha>ba8156d2f0d206655caf0713f6bed0265f48f098</Sha>
    </Dependency>
    <Dependency Name="System.Data.SqlClient" Version="5.0.0-alpha1.19409.9" CoherentParentDependency="Microsoft.NETCore.App.Runtime.win-x64">
      <Uri>https://github.com/dotnet/corefx</Uri>
      <Sha>ba8156d2f0d206655caf0713f6bed0265f48f098</Sha>
>>>>>>> 12bfdb7b
    </Dependency>
  </ProductDependencies>
  <ToolsetDependencies>
    <Dependency Name="Microsoft.DotNet.Arcade.Sdk" Version="1.0.0-beta.19416.16">
      <Uri>https://github.com/dotnet/arcade</Uri>
      <Sha>0e36c2410b72166a1b9a67142e652225e22feada</Sha>
      <SourceBuildId>6471</SourceBuildId>
    </Dependency>
  </ToolsetDependencies>
</Dependencies><|MERGE_RESOLUTION|>--- conflicted
+++ resolved
@@ -1,35 +1,6 @@
 <?xml version="1.0" encoding="utf-8"?>
 <Dependencies>
   <ProductDependencies>
-<<<<<<< HEAD
-    <Dependency Name="Microsoft.CSharp" Version="4.6.0-rc1.19420.10" CoherentParentDependency="Microsoft.NETCore.App.Runtime.win-x64">
-      <Uri>https://github.com/dotnet/corefx</Uri>
-      <Sha>d341fd37dcb2c22e382adccdc06770cf8f160577</Sha>
-    </Dependency>
-    <Dependency Name="Microsoft.NETCore.App.Ref" Version="3.0.0-rc1-19421-22">
-      <Uri>https://github.com/dotnet/core-setup</Uri>
-      <Sha>de78ba11198343228e7e4f8fbf2117add6c67944</Sha>
-    </Dependency>
-    <Dependency Name="Microsoft.NETCore.App.Runtime.win-x64" Version="3.0.0-rc1-19421-22">
-      <Uri>https://github.com/dotnet/core-setup</Uri>
-      <Sha>de78ba11198343228e7e4f8fbf2117add6c67944</Sha>
-    </Dependency>
-    <Dependency Name="System.CodeDom" Version="4.6.0-rc1.19420.10" CoherentParentDependency="Microsoft.NETCore.App.Runtime.win-x64">
-      <Uri>https://github.com/dotnet/corefx</Uri>
-      <Sha>d341fd37dcb2c22e382adccdc06770cf8f160577</Sha>
-    </Dependency>
-    <Dependency Name="System.ComponentModel.Annotations" Version="4.6.0-rc1.19420.10" CoherentParentDependency="Microsoft.NETCore.App.Runtime.win-x64">
-      <Uri>https://github.com/dotnet/corefx</Uri>
-      <Sha>d341fd37dcb2c22e382adccdc06770cf8f160577</Sha>
-    </Dependency>
-    <Dependency Name="System.Configuration.ConfigurationManager" Version="4.6.0-rc1.19420.10" CoherentParentDependency="Microsoft.NETCore.App.Runtime.win-x64">
-      <Uri>https://github.com/dotnet/corefx</Uri>
-      <Sha>d341fd37dcb2c22e382adccdc06770cf8f160577</Sha>
-    </Dependency>
-    <Dependency Name="System.Data.SqlClient" Version="4.7.0-rc1.19420.10" CoherentParentDependency="Microsoft.NETCore.App.Runtime.win-x64">
-      <Uri>https://github.com/dotnet/corefx</Uri>
-      <Sha>d341fd37dcb2c22e382adccdc06770cf8f160577</Sha>
-=======
     <Dependency Name="Microsoft.CSharp" Version="5.0.0-alpha1.19409.9" CoherentParentDependency="Microsoft.NETCore.App.Runtime.win-x64">
       <Uri>https://github.com/dotnet/corefx</Uri>
       <Sha>ba8156d2f0d206655caf0713f6bed0265f48f098</Sha>
@@ -57,7 +28,6 @@
     <Dependency Name="System.Data.SqlClient" Version="5.0.0-alpha1.19409.9" CoherentParentDependency="Microsoft.NETCore.App.Runtime.win-x64">
       <Uri>https://github.com/dotnet/corefx</Uri>
       <Sha>ba8156d2f0d206655caf0713f6bed0265f48f098</Sha>
->>>>>>> 12bfdb7b
     </Dependency>
   </ProductDependencies>
   <ToolsetDependencies>
