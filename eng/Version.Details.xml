--- conflicted
+++ resolved
@@ -11,11 +11,7 @@
     </Dependency>
     <Dependency Name="Microsoft.NETCore.App.Runtime.win-x64" Version="3.1.0-preview2.19516.18">
       <Uri>https://github.com/dotnet/core-setup</Uri>
-<<<<<<< HEAD
-      <Sha>32085cbc728e1016c9d6a7bc105845f0f9eb6b47</Sha>
-=======
       <Sha>7eeb5cdcc5bddb9588b406e3cdd924e9ff3dd192</Sha>
->>>>>>> dcea0a7a
     </Dependency>
     <Dependency Name="System.CodeDom" Version="4.7.0-preview2.19516.15" CoherentParentDependency="Microsoft.NETCore.App.Runtime.win-x64">
       <Uri>https://github.com/dotnet/corefx</Uri>
