--- conflicted
+++ resolved
@@ -1,35 +1,6 @@
 <?xml version="1.0" encoding="utf-8"?>
 <Dependencies>
   <ProductDependencies>
-<<<<<<< HEAD
-    <Dependency Name="Microsoft.CSharp" Version="4.7.0-preview1.19470.8" CoherentParentDependency="Microsoft.NETCore.App.Runtime.win-x64">
-      <Uri>https://github.com/dotnet/corefx</Uri>
-      <Sha>6a4153689e79a8e58ee3ed77e04d04a0d9dc2ea6</Sha>
-    </Dependency>
-    <Dependency Name="Microsoft.NETCore.App.Ref" Version="3.1.0-preview1.19475.6">
-      <Uri>https://github.com/dotnet/core-setup</Uri>
-      <Sha>5fa4772596a1c18d62a179f39704160c7f6dc223</Sha>
-    </Dependency>
-    <Dependency Name="Microsoft.NETCore.App.Runtime.win-x64" Version="3.1.0-preview1.19475.6">
-      <Uri>https://github.com/dotnet/core-setup</Uri>
-      <Sha>5fa4772596a1c18d62a179f39704160c7f6dc223</Sha>
-    </Dependency>
-    <Dependency Name="System.CodeDom" Version="4.7.0-preview1.19470.8" CoherentParentDependency="Microsoft.NETCore.App.Runtime.win-x64">
-      <Uri>https://github.com/dotnet/corefx</Uri>
-      <Sha>6a4153689e79a8e58ee3ed77e04d04a0d9dc2ea6</Sha>
-    </Dependency>
-    <Dependency Name="System.ComponentModel.Annotations" Version="4.7.0-preview1.19470.8" CoherentParentDependency="Microsoft.NETCore.App.Runtime.win-x64">
-      <Uri>https://github.com/dotnet/corefx</Uri>
-      <Sha>6a4153689e79a8e58ee3ed77e04d04a0d9dc2ea6</Sha>
-    </Dependency>
-    <Dependency Name="System.Configuration.ConfigurationManager" Version="4.7.0-preview1.19470.8" CoherentParentDependency="Microsoft.NETCore.App.Runtime.win-x64">
-      <Uri>https://github.com/dotnet/corefx</Uri>
-      <Sha>6a4153689e79a8e58ee3ed77e04d04a0d9dc2ea6</Sha>
-    </Dependency>
-    <Dependency Name="System.Data.SqlClient" Version="4.8.0-preview1.19470.8" CoherentParentDependency="Microsoft.NETCore.App.Runtime.win-x64">
-      <Uri>https://github.com/dotnet/corefx</Uri>
-      <Sha>6a4153689e79a8e58ee3ed77e04d04a0d9dc2ea6</Sha>
-=======
     <Dependency Name="Microsoft.CSharp" Version="5.0.0-alpha1.19462.7" CoherentParentDependency="Microsoft.NETCore.App.Runtime.win-x64">
       <Uri>https://github.com/dotnet/corefx</Uri>
       <Sha>be3d4bad4576eecda116d3e9a368cd6959ecf5ce</Sha>
@@ -57,7 +28,6 @@
     <Dependency Name="System.Data.SqlClient" Version="5.0.0-alpha1.19462.7" CoherentParentDependency="Microsoft.NETCore.App.Runtime.win-x64">
       <Uri>https://github.com/dotnet/corefx</Uri>
       <Sha>be3d4bad4576eecda116d3e9a368cd6959ecf5ce</Sha>
->>>>>>> 3c82096b
     </Dependency>
   </ProductDependencies>
   <ToolsetDependencies>
