--- conflicted
+++ resolved
@@ -1,35 +1,6 @@
 <?xml version="1.0" encoding="utf-8"?>
 <Dependencies>
   <ProductDependencies>
-<<<<<<< HEAD
-    <Dependency Name="Microsoft.CSharp" Version="4.7.0-preview2.19510.14" CoherentParentDependency="Microsoft.NETCore.App.Runtime.win-x64">
-      <Uri>https://github.com/dotnet/corefx</Uri>
-      <Sha>291f608fd365120ba3da98aa4003db6ef937e5e9</Sha>
-    </Dependency>
-    <Dependency Name="Microsoft.NETCore.App.Ref" Version="3.1.0-preview2.19510.21">
-      <Uri>https://github.com/dotnet/core-setup</Uri>
-      <Sha>9e7d4f1bab054ef8fbcf4b0f65fcbacc22c2ac48</Sha>
-    </Dependency>
-    <Dependency Name="Microsoft.NETCore.App.Runtime.win-x64" Version="3.1.0-preview2.19510.21">
-      <Uri>https://github.com/dotnet/core-setup</Uri>
-      <Sha>9e7d4f1bab054ef8fbcf4b0f65fcbacc22c2ac48</Sha>
-    </Dependency>
-    <Dependency Name="System.CodeDom" Version="4.7.0-preview2.19510.14" CoherentParentDependency="Microsoft.NETCore.App.Runtime.win-x64">
-      <Uri>https://github.com/dotnet/corefx</Uri>
-      <Sha>291f608fd365120ba3da98aa4003db6ef937e5e9</Sha>
-    </Dependency>
-    <Dependency Name="System.ComponentModel.Annotations" Version="4.7.0-preview2.19510.14" CoherentParentDependency="Microsoft.NETCore.App.Runtime.win-x64">
-      <Uri>https://github.com/dotnet/corefx</Uri>
-      <Sha>291f608fd365120ba3da98aa4003db6ef937e5e9</Sha>
-    </Dependency>
-    <Dependency Name="System.Configuration.ConfigurationManager" Version="4.7.0-preview2.19510.14" CoherentParentDependency="Microsoft.NETCore.App.Runtime.win-x64">
-      <Uri>https://github.com/dotnet/corefx</Uri>
-      <Sha>291f608fd365120ba3da98aa4003db6ef937e5e9</Sha>
-    </Dependency>
-    <Dependency Name="System.Data.SqlClient" Version="4.8.0-preview2.19510.14" CoherentParentDependency="Microsoft.NETCore.App.Runtime.win-x64">
-      <Uri>https://github.com/dotnet/corefx</Uri>
-      <Sha>291f608fd365120ba3da98aa4003db6ef937e5e9</Sha>
-=======
     <Dependency Name="Microsoft.CSharp" Version="5.0.0-alpha1.19504.7" CoherentParentDependency="Microsoft.NETCore.App.Runtime.win-x64">
       <Uri>https://github.com/dotnet/corefx</Uri>
       <Sha>a434a52ae3f1175bc1cad8b1a02b0921ef3b1f55</Sha>
@@ -57,7 +28,6 @@
     <Dependency Name="System.Data.SqlClient" Version="5.0.0-alpha1.19504.7" CoherentParentDependency="Microsoft.NETCore.App.Runtime.win-x64">
       <Uri>https://github.com/dotnet/corefx</Uri>
       <Sha>a434a52ae3f1175bc1cad8b1a02b0921ef3b1f55</Sha>
->>>>>>> 618f90aa
     </Dependency>
   </ProductDependencies>
   <ToolsetDependencies>
