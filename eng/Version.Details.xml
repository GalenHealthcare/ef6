<?xml version="1.0" encoding="utf-8"?>
<Dependencies>
  <ProductDependencies>
    <Dependency Name="Microsoft.CSharp" Version="4.7.0-preview1.19504.10" CoherentParentDependency="Microsoft.NETCore.App.Runtime.win-x64">
      <Uri>https://github.com/dotnet/corefx</Uri>
      <Sha>0498dfedf8dbbd088c74399f45bc0b0c861c831a</Sha>
    </Dependency>
    <Dependency Name="Microsoft.NETCore.App.Ref" Version="3.1.0-preview1.19506.1">
      <Uri>https://github.com/dotnet/core-setup</Uri>
      <Sha>bbf5542781136f9f3a1f30b010cb782e775d54c7</Sha>
    </Dependency>
    <Dependency Name="Microsoft.NETCore.App.Runtime.win-x64" Version="3.1.0-preview1.19506.1">
      <Uri>https://github.com/dotnet/core-setup</Uri>
<<<<<<< HEAD
      <Sha>ee7dbc9e064bf59f822c5310b89e0e996ccc0d58</Sha>
=======
      <Sha>bbf5542781136f9f3a1f30b010cb782e775d54c7</Sha>
>>>>>>> 6227cf73
    </Dependency>
    <Dependency Name="System.CodeDom" Version="4.7.0-preview1.19504.10" CoherentParentDependency="Microsoft.NETCore.App.Runtime.win-x64">
      <Uri>https://github.com/dotnet/corefx</Uri>
      <Sha>0498dfedf8dbbd088c74399f45bc0b0c861c831a</Sha>
    </Dependency>
    <Dependency Name="System.ComponentModel.Annotations" Version="4.7.0-preview1.19504.10" CoherentParentDependency="Microsoft.NETCore.App.Runtime.win-x64">
      <Uri>https://github.com/dotnet/corefx</Uri>
      <Sha>0498dfedf8dbbd088c74399f45bc0b0c861c831a</Sha>
    </Dependency>
    <Dependency Name="System.Configuration.ConfigurationManager" Version="4.7.0-preview1.19504.10" CoherentParentDependency="Microsoft.NETCore.App.Runtime.win-x64">
      <Uri>https://github.com/dotnet/corefx</Uri>
      <Sha>0498dfedf8dbbd088c74399f45bc0b0c861c831a</Sha>
    </Dependency>
    <Dependency Name="System.Data.SqlClient" Version="4.8.0-preview1.19504.10" CoherentParentDependency="Microsoft.NETCore.App.Runtime.win-x64">
      <Uri>https://github.com/dotnet/corefx</Uri>
      <Sha>0498dfedf8dbbd088c74399f45bc0b0c861c831a</Sha>
    </Dependency>
  </ProductDependencies>
  <ToolsetDependencies>
    <Dependency Name="Microsoft.DotNet.Arcade.Sdk" Version="1.0.0-beta.19461.7">
      <Uri>https://github.com/dotnet/arcade</Uri>
      <Sha>8eb29ba860a3cfcfe68f9a8256caa7efc1f1aaba</Sha>
      <SourceBuildId>6471</SourceBuildId>
    </Dependency>
  </ToolsetDependencies>
</Dependencies><|MERGE_RESOLUTION|>--- conflicted
+++ resolved
@@ -11,11 +11,7 @@
     </Dependency>
     <Dependency Name="Microsoft.NETCore.App.Runtime.win-x64" Version="3.1.0-preview1.19506.1">
       <Uri>https://github.com/dotnet/core-setup</Uri>
-<<<<<<< HEAD
-      <Sha>ee7dbc9e064bf59f822c5310b89e0e996ccc0d58</Sha>
-=======
       <Sha>bbf5542781136f9f3a1f30b010cb782e775d54c7</Sha>
->>>>>>> 6227cf73
     </Dependency>
     <Dependency Name="System.CodeDom" Version="4.7.0-preview1.19504.10" CoherentParentDependency="Microsoft.NETCore.App.Runtime.win-x64">
       <Uri>https://github.com/dotnet/corefx</Uri>
