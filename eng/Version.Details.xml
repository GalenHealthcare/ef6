<?xml version="1.0" encoding="utf-8"?>
<Dependencies>
  <ProductDependencies>
<<<<<<< HEAD
    <Dependency Name="Microsoft.NETCore.App.Internal" Version="3.1.0-rtm.19565.2" Pinned="true">
=======
    <Dependency Name="Microsoft.CSharp" Version="4.7.0" CoherentParentDependency="Microsoft.NETCore.App.Runtime.win-x64">
      <Uri>https://github.com/dotnet/corefx</Uri>
      <Sha>0f7f38c4fd323b26da10cce95f857f77f0f09b48</Sha>
    </Dependency>
    <Dependency Name="Microsoft.NETCore.App.Runtime.win-x64" Version="3.1.4">
      <Uri>https://dev.azure.com/dnceng/internal/_git/dotnet-core-setup</Uri>
      <Sha>0c2e69caa609d5164e16df91d6d646eb9ed74640</Sha>
    </Dependency>
    <Dependency Name="Microsoft.NETCore.App.Internal" Version="3.1.4-servicing.20221.3">
      <Uri>https://dev.azure.com/dnceng/internal/_git/dotnet-core-setup</Uri>
      <Sha>0c2e69caa609d5164e16df91d6d646eb9ed74640</Sha>
    </Dependency>
    <Dependency Name="System.CodeDom" Version="4.7.0" CoherentParentDependency="Microsoft.NETCore.App.Runtime.win-x64">
      <Uri>https://github.com/dotnet/corefx</Uri>
      <Sha>0f7f38c4fd323b26da10cce95f857f77f0f09b48</Sha>
    </Dependency>
    <Dependency Name="System.ComponentModel.Annotations" Version="4.7.0" CoherentParentDependency="Microsoft.NETCore.App.Runtime.win-x64">
      <Uri>https://github.com/dotnet/corefx</Uri>
      <Sha>0f7f38c4fd323b26da10cce95f857f77f0f09b48</Sha>
    </Dependency>
    <Dependency Name="System.Configuration.ConfigurationManager" Version="4.7.0" CoherentParentDependency="Microsoft.NETCore.App.Runtime.win-x64">
      <Uri>https://github.com/dotnet/corefx</Uri>
      <Sha>0f7f38c4fd323b26da10cce95f857f77f0f09b48</Sha>
    </Dependency>
    <Dependency Name="System.Data.SqlClient" Version="4.8.1" CoherentParentDependency="Microsoft.NETCore.App.Runtime.win-x64">
      <Uri>https://github.com/dotnet/corefx</Uri>
      <Sha>e946cebe43a510e8c6476bbc8185d1445df33a1a</Sha>
    </Dependency>
    <!-- Keep this dependency at the bottom of ProductDependencies, else it will be picked as the parent for CoherentParentDependencies -->
    <Dependency Name="Microsoft.NETCore.App.Ref" Version="3.1.0" Pinned="true">
>>>>>>> 62ac88fb
      <Uri>https://github.com/dotnet/core-setup</Uri>
      <Sha>65f04fb6db7a5e198d05dbebd5c4ad21eb018f89</Sha>
    </Dependency>
  </ProductDependencies>
  <ToolsetDependencies>
    <Dependency Name="Microsoft.DotNet.Arcade.Sdk" Version="5.0.0-beta.20256.5">
      <Uri>https://github.com/dotnet/arcade</Uri>
      <Sha>8547938aefa24475a04877285553f0b2663ae249</Sha>
      <SourceBuildId>6471</SourceBuildId>
    </Dependency>
  </ToolsetDependencies>
</Dependencies><|MERGE_RESOLUTION|>--- conflicted
+++ resolved
@@ -1,9 +1,6 @@
 <?xml version="1.0" encoding="utf-8"?>
 <Dependencies>
   <ProductDependencies>
-<<<<<<< HEAD
-    <Dependency Name="Microsoft.NETCore.App.Internal" Version="3.1.0-rtm.19565.2" Pinned="true">
-=======
     <Dependency Name="Microsoft.CSharp" Version="4.7.0" CoherentParentDependency="Microsoft.NETCore.App.Runtime.win-x64">
       <Uri>https://github.com/dotnet/corefx</Uri>
       <Sha>0f7f38c4fd323b26da10cce95f857f77f0f09b48</Sha>
@@ -34,7 +31,6 @@
     </Dependency>
     <!-- Keep this dependency at the bottom of ProductDependencies, else it will be picked as the parent for CoherentParentDependencies -->
     <Dependency Name="Microsoft.NETCore.App.Ref" Version="3.1.0" Pinned="true">
->>>>>>> 62ac88fb
       <Uri>https://github.com/dotnet/core-setup</Uri>
       <Sha>65f04fb6db7a5e198d05dbebd5c4ad21eb018f89</Sha>
     </Dependency>
