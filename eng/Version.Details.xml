<?xml version="1.0" encoding="utf-8"?>
<Dependencies>
  <ProductDependencies>
<<<<<<< HEAD
    <Dependency Name="Microsoft.CSharp" Version="4.7.0-preview1.19504.10" CoherentParentDependency="Microsoft.NETCore.App.Runtime.win-x64">
      <Uri>https://github.com/dotnet/corefx</Uri>
      <Sha>0498dfedf8dbbd088c74399f45bc0b0c861c831a</Sha>
    </Dependency>
    <Dependency Name="Microsoft.NETCore.App.Ref" Version="3.1.0-preview1.19504.20">
      <Uri>https://github.com/dotnet/core-setup</Uri>
      <Sha>45f675b1acc38eaea182bf6ef284d1b13141d134</Sha>
    </Dependency>
    <Dependency Name="Microsoft.NETCore.App.Runtime.win-x64" Version="3.1.0-preview1.19504.20">
      <Uri>https://github.com/dotnet/core-setup</Uri>
      <Sha>45f675b1acc38eaea182bf6ef284d1b13141d134</Sha>
    </Dependency>
    <Dependency Name="System.CodeDom" Version="4.7.0-preview1.19504.10" CoherentParentDependency="Microsoft.NETCore.App.Runtime.win-x64">
      <Uri>https://github.com/dotnet/corefx</Uri>
      <Sha>0498dfedf8dbbd088c74399f45bc0b0c861c831a</Sha>
    </Dependency>
    <Dependency Name="System.ComponentModel.Annotations" Version="4.7.0-preview1.19504.10" CoherentParentDependency="Microsoft.NETCore.App.Runtime.win-x64">
      <Uri>https://github.com/dotnet/corefx</Uri>
      <Sha>0498dfedf8dbbd088c74399f45bc0b0c861c831a</Sha>
    </Dependency>
    <Dependency Name="System.Configuration.ConfigurationManager" Version="4.7.0-preview1.19504.10" CoherentParentDependency="Microsoft.NETCore.App.Runtime.win-x64">
      <Uri>https://github.com/dotnet/corefx</Uri>
      <Sha>0498dfedf8dbbd088c74399f45bc0b0c861c831a</Sha>
    </Dependency>
    <Dependency Name="System.Data.SqlClient" Version="4.8.0-preview1.19504.10" CoherentParentDependency="Microsoft.NETCore.App.Runtime.win-x64">
      <Uri>https://github.com/dotnet/corefx</Uri>
      <Sha>0498dfedf8dbbd088c74399f45bc0b0c861c831a</Sha>
=======
    <Dependency Name="Microsoft.CSharp" Version="5.0.0-alpha1.19477.7" CoherentParentDependency="Microsoft.NETCore.App.Runtime.win-x64">
      <Uri>https://github.com/dotnet/corefx</Uri>
      <Sha>7e9a177824cbefaee8985a9b517ebb0ea2e17a81</Sha>
    </Dependency>
    <Dependency Name="Microsoft.NETCore.App.Ref" Version="5.0.0-alpha1.19479.2">
      <Uri>https://github.com/dotnet/core-setup</Uri>
      <Sha>98ee997ccb0ae479a4c03b23c682a198b12dd682</Sha>
    </Dependency>
    <Dependency Name="Microsoft.NETCore.App.Runtime.win-x64" Version="5.0.0-alpha1.19479.2">
      <Uri>https://github.com/dotnet/core-setup</Uri>
      <Sha>98ee997ccb0ae479a4c03b23c682a198b12dd682</Sha>
    </Dependency>
    <Dependency Name="System.CodeDom" Version="5.0.0-alpha1.19477.7" CoherentParentDependency="Microsoft.NETCore.App.Runtime.win-x64">
      <Uri>https://github.com/dotnet/corefx</Uri>
      <Sha>7e9a177824cbefaee8985a9b517ebb0ea2e17a81</Sha>
    </Dependency>
    <Dependency Name="System.ComponentModel.Annotations" Version="5.0.0-alpha1.19477.7" CoherentParentDependency="Microsoft.NETCore.App.Runtime.win-x64">
      <Uri>https://github.com/dotnet/corefx</Uri>
      <Sha>7e9a177824cbefaee8985a9b517ebb0ea2e17a81</Sha>
    </Dependency>
    <Dependency Name="System.Configuration.ConfigurationManager" Version="5.0.0-alpha1.19477.7" CoherentParentDependency="Microsoft.NETCore.App.Runtime.win-x64">
      <Uri>https://github.com/dotnet/corefx</Uri>
      <Sha>7e9a177824cbefaee8985a9b517ebb0ea2e17a81</Sha>
    </Dependency>
    <Dependency Name="System.Data.SqlClient" Version="5.0.0-alpha1.19477.7" CoherentParentDependency="Microsoft.NETCore.App.Runtime.win-x64">
      <Uri>https://github.com/dotnet/corefx</Uri>
      <Sha>7e9a177824cbefaee8985a9b517ebb0ea2e17a81</Sha>
>>>>>>> 73e8503e
    </Dependency>
  </ProductDependencies>
  <ToolsetDependencies>
    <Dependency Name="Microsoft.DotNet.Arcade.Sdk" Version="1.0.0-beta.19461.7">
      <Uri>https://github.com/dotnet/arcade</Uri>
      <Sha>8eb29ba860a3cfcfe68f9a8256caa7efc1f1aaba</Sha>
      <SourceBuildId>6471</SourceBuildId>
    </Dependency>
  </ToolsetDependencies>
</Dependencies><|MERGE_RESOLUTION|>--- conflicted
+++ resolved
@@ -1,35 +1,6 @@
 <?xml version="1.0" encoding="utf-8"?>
 <Dependencies>
   <ProductDependencies>
-<<<<<<< HEAD
-    <Dependency Name="Microsoft.CSharp" Version="4.7.0-preview1.19504.10" CoherentParentDependency="Microsoft.NETCore.App.Runtime.win-x64">
-      <Uri>https://github.com/dotnet/corefx</Uri>
-      <Sha>0498dfedf8dbbd088c74399f45bc0b0c861c831a</Sha>
-    </Dependency>
-    <Dependency Name="Microsoft.NETCore.App.Ref" Version="3.1.0-preview1.19504.20">
-      <Uri>https://github.com/dotnet/core-setup</Uri>
-      <Sha>45f675b1acc38eaea182bf6ef284d1b13141d134</Sha>
-    </Dependency>
-    <Dependency Name="Microsoft.NETCore.App.Runtime.win-x64" Version="3.1.0-preview1.19504.20">
-      <Uri>https://github.com/dotnet/core-setup</Uri>
-      <Sha>45f675b1acc38eaea182bf6ef284d1b13141d134</Sha>
-    </Dependency>
-    <Dependency Name="System.CodeDom" Version="4.7.0-preview1.19504.10" CoherentParentDependency="Microsoft.NETCore.App.Runtime.win-x64">
-      <Uri>https://github.com/dotnet/corefx</Uri>
-      <Sha>0498dfedf8dbbd088c74399f45bc0b0c861c831a</Sha>
-    </Dependency>
-    <Dependency Name="System.ComponentModel.Annotations" Version="4.7.0-preview1.19504.10" CoherentParentDependency="Microsoft.NETCore.App.Runtime.win-x64">
-      <Uri>https://github.com/dotnet/corefx</Uri>
-      <Sha>0498dfedf8dbbd088c74399f45bc0b0c861c831a</Sha>
-    </Dependency>
-    <Dependency Name="System.Configuration.ConfigurationManager" Version="4.7.0-preview1.19504.10" CoherentParentDependency="Microsoft.NETCore.App.Runtime.win-x64">
-      <Uri>https://github.com/dotnet/corefx</Uri>
-      <Sha>0498dfedf8dbbd088c74399f45bc0b0c861c831a</Sha>
-    </Dependency>
-    <Dependency Name="System.Data.SqlClient" Version="4.8.0-preview1.19504.10" CoherentParentDependency="Microsoft.NETCore.App.Runtime.win-x64">
-      <Uri>https://github.com/dotnet/corefx</Uri>
-      <Sha>0498dfedf8dbbd088c74399f45bc0b0c861c831a</Sha>
-=======
     <Dependency Name="Microsoft.CSharp" Version="5.0.0-alpha1.19477.7" CoherentParentDependency="Microsoft.NETCore.App.Runtime.win-x64">
       <Uri>https://github.com/dotnet/corefx</Uri>
       <Sha>7e9a177824cbefaee8985a9b517ebb0ea2e17a81</Sha>
@@ -57,7 +28,6 @@
     <Dependency Name="System.Data.SqlClient" Version="5.0.0-alpha1.19477.7" CoherentParentDependency="Microsoft.NETCore.App.Runtime.win-x64">
       <Uri>https://github.com/dotnet/corefx</Uri>
       <Sha>7e9a177824cbefaee8985a9b517ebb0ea2e17a81</Sha>
->>>>>>> 73e8503e
     </Dependency>
   </ProductDependencies>
   <ToolsetDependencies>
