<?xml version="1.0" encoding="utf-8"?>
<Dependencies>
  <ProductDependencies>
    <Dependency Name="Microsoft.CSharp" Version="4.7.0-preview1.19504.10" CoherentParentDependency="Microsoft.NETCore.App.Runtime.win-x64">
      <Uri>https://github.com/dotnet/corefx</Uri>
<<<<<<< HEAD
      <Sha>4ac4c0367003fe3973a3648eb0715ddb0e3bbcea</Sha>
    </Dependency>
    <Dependency Name="Microsoft.NETCore.App.Ref" Version="3.0.0" Pinned="true">
      <Uri>https://github.com/dotnet/core-setup</Uri>
      <Sha>f8bfa4242fb299c1d1a635c069dbfec7870a023b</Sha>
=======
      <Sha>0498dfedf8dbbd088c74399f45bc0b0c861c831a</Sha>
    </Dependency>
    <Dependency Name="Microsoft.NETCore.App.Ref" Version="3.1.0-preview1.19506.1">
      <Uri>https://github.com/dotnet/core-setup</Uri>
      <Sha>bbf5542781136f9f3a1f30b010cb782e775d54c7</Sha>
>>>>>>> 61321651
    </Dependency>
    <Dependency Name="Microsoft.NETCore.App.Runtime.win-x64" Version="3.1.0-preview1.19506.1">
      <Uri>https://github.com/dotnet/core-setup</Uri>
<<<<<<< HEAD
      <Sha>f8bfa4242fb299c1d1a635c069dbfec7870a023b</Sha>
=======
      <Sha>bbf5542781136f9f3a1f30b010cb782e775d54c7</Sha>
>>>>>>> 61321651
    </Dependency>
    <Dependency Name="System.CodeDom" Version="4.7.0-preview1.19504.10" CoherentParentDependency="Microsoft.NETCore.App.Runtime.win-x64">
      <Uri>https://github.com/dotnet/corefx</Uri>
<<<<<<< HEAD
      <Sha>4ac4c0367003fe3973a3648eb0715ddb0e3bbcea</Sha>
=======
      <Sha>0498dfedf8dbbd088c74399f45bc0b0c861c831a</Sha>
>>>>>>> 61321651
    </Dependency>
    <Dependency Name="System.ComponentModel.Annotations" Version="4.7.0-preview1.19504.10" CoherentParentDependency="Microsoft.NETCore.App.Runtime.win-x64">
      <Uri>https://github.com/dotnet/corefx</Uri>
<<<<<<< HEAD
      <Sha>4ac4c0367003fe3973a3648eb0715ddb0e3bbcea</Sha>
=======
      <Sha>0498dfedf8dbbd088c74399f45bc0b0c861c831a</Sha>
>>>>>>> 61321651
    </Dependency>
    <Dependency Name="System.Configuration.ConfigurationManager" Version="4.7.0-preview1.19504.10" CoherentParentDependency="Microsoft.NETCore.App.Runtime.win-x64">
      <Uri>https://github.com/dotnet/corefx</Uri>
<<<<<<< HEAD
      <Sha>4ac4c0367003fe3973a3648eb0715ddb0e3bbcea</Sha>
=======
      <Sha>0498dfedf8dbbd088c74399f45bc0b0c861c831a</Sha>
>>>>>>> 61321651
    </Dependency>
    <Dependency Name="System.Data.SqlClient" Version="4.8.0-preview1.19504.10" CoherentParentDependency="Microsoft.NETCore.App.Runtime.win-x64">
      <Uri>https://github.com/dotnet/corefx</Uri>
<<<<<<< HEAD
      <Sha>4ac4c0367003fe3973a3648eb0715ddb0e3bbcea</Sha>
=======
      <Sha>0498dfedf8dbbd088c74399f45bc0b0c861c831a</Sha>
>>>>>>> 61321651
    </Dependency>
  </ProductDependencies>
  <ToolsetDependencies>
    <Dependency Name="Microsoft.DotNet.Arcade.Sdk" Version="1.0.0-beta.19461.7">
      <Uri>https://github.com/dotnet/arcade</Uri>
      <Sha>8eb29ba860a3cfcfe68f9a8256caa7efc1f1aaba</Sha>
      <SourceBuildId>6471</SourceBuildId>
    </Dependency>
  </ToolsetDependencies>
</Dependencies><|MERGE_RESOLUTION|>--- conflicted
+++ resolved
@@ -3,59 +3,31 @@
   <ProductDependencies>
     <Dependency Name="Microsoft.CSharp" Version="4.7.0-preview1.19504.10" CoherentParentDependency="Microsoft.NETCore.App.Runtime.win-x64">
       <Uri>https://github.com/dotnet/corefx</Uri>
-<<<<<<< HEAD
-      <Sha>4ac4c0367003fe3973a3648eb0715ddb0e3bbcea</Sha>
-    </Dependency>
-    <Dependency Name="Microsoft.NETCore.App.Ref" Version="3.0.0" Pinned="true">
-      <Uri>https://github.com/dotnet/core-setup</Uri>
-      <Sha>f8bfa4242fb299c1d1a635c069dbfec7870a023b</Sha>
-=======
       <Sha>0498dfedf8dbbd088c74399f45bc0b0c861c831a</Sha>
     </Dependency>
     <Dependency Name="Microsoft.NETCore.App.Ref" Version="3.1.0-preview1.19506.1">
       <Uri>https://github.com/dotnet/core-setup</Uri>
       <Sha>bbf5542781136f9f3a1f30b010cb782e775d54c7</Sha>
->>>>>>> 61321651
     </Dependency>
     <Dependency Name="Microsoft.NETCore.App.Runtime.win-x64" Version="3.1.0-preview1.19506.1">
       <Uri>https://github.com/dotnet/core-setup</Uri>
-<<<<<<< HEAD
-      <Sha>f8bfa4242fb299c1d1a635c069dbfec7870a023b</Sha>
-=======
       <Sha>bbf5542781136f9f3a1f30b010cb782e775d54c7</Sha>
->>>>>>> 61321651
     </Dependency>
     <Dependency Name="System.CodeDom" Version="4.7.0-preview1.19504.10" CoherentParentDependency="Microsoft.NETCore.App.Runtime.win-x64">
       <Uri>https://github.com/dotnet/corefx</Uri>
-<<<<<<< HEAD
-      <Sha>4ac4c0367003fe3973a3648eb0715ddb0e3bbcea</Sha>
-=======
       <Sha>0498dfedf8dbbd088c74399f45bc0b0c861c831a</Sha>
->>>>>>> 61321651
     </Dependency>
     <Dependency Name="System.ComponentModel.Annotations" Version="4.7.0-preview1.19504.10" CoherentParentDependency="Microsoft.NETCore.App.Runtime.win-x64">
       <Uri>https://github.com/dotnet/corefx</Uri>
-<<<<<<< HEAD
-      <Sha>4ac4c0367003fe3973a3648eb0715ddb0e3bbcea</Sha>
-=======
       <Sha>0498dfedf8dbbd088c74399f45bc0b0c861c831a</Sha>
->>>>>>> 61321651
     </Dependency>
     <Dependency Name="System.Configuration.ConfigurationManager" Version="4.7.0-preview1.19504.10" CoherentParentDependency="Microsoft.NETCore.App.Runtime.win-x64">
       <Uri>https://github.com/dotnet/corefx</Uri>
-<<<<<<< HEAD
-      <Sha>4ac4c0367003fe3973a3648eb0715ddb0e3bbcea</Sha>
-=======
       <Sha>0498dfedf8dbbd088c74399f45bc0b0c861c831a</Sha>
->>>>>>> 61321651
     </Dependency>
     <Dependency Name="System.Data.SqlClient" Version="4.8.0-preview1.19504.10" CoherentParentDependency="Microsoft.NETCore.App.Runtime.win-x64">
       <Uri>https://github.com/dotnet/corefx</Uri>
-<<<<<<< HEAD
-      <Sha>4ac4c0367003fe3973a3648eb0715ddb0e3bbcea</Sha>
-=======
       <Sha>0498dfedf8dbbd088c74399f45bc0b0c861c831a</Sha>
->>>>>>> 61321651
     </Dependency>
   </ProductDependencies>
   <ToolsetDependencies>
