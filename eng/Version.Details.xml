--- conflicted
+++ resolved
@@ -5,15 +5,6 @@
       <Uri>https://github.com/dotnet/corefx</Uri>
       <Sha>7e9a177824cbefaee8985a9b517ebb0ea2e17a81</Sha>
     </Dependency>
-<<<<<<< HEAD
-    <Dependency Name="Microsoft.NETCore.App.Ref" Version="3.1.0-preview1.19506.1">
-      <Uri>https://github.com/dotnet/core-setup</Uri>
-      <Sha>bbf5542781136f9f3a1f30b010cb782e775d54c7</Sha>
-    </Dependency>
-    <Dependency Name="Microsoft.NETCore.App.Runtime.win-x64" Version="3.1.0-preview1.19506.1">
-      <Uri>https://github.com/dotnet/core-setup</Uri>
-      <Sha>bbf5542781136f9f3a1f30b010cb782e775d54c7</Sha>
-=======
     <Dependency Name="Microsoft.NETCore.App.Ref" Version="5.0.0-alpha1.19479.2">
       <Uri>https://github.com/dotnet/core-setup</Uri>
       <Sha>98ee997ccb0ae479a4c03b23c682a198b12dd682</Sha>
@@ -21,7 +12,6 @@
     <Dependency Name="Microsoft.NETCore.App.Runtime.win-x64" Version="5.0.0-alpha1.19479.2">
       <Uri>https://github.com/dotnet/core-setup</Uri>
       <Sha>98ee997ccb0ae479a4c03b23c682a198b12dd682</Sha>
->>>>>>> 408e7471
     </Dependency>
     <Dependency Name="System.CodeDom" Version="5.0.0-alpha1.19477.7" CoherentParentDependency="Microsoft.NETCore.App.Runtime.win-x64">
       <Uri>https://github.com/dotnet/corefx</Uri>
