<?xml version="1.0" encoding="utf-8"?>
<Dependencies>
  <ProductDependencies>
    <Dependency Name="Microsoft.CSharp" Version="5.0.0-alpha1.19409.9" CoherentParentDependency="Microsoft.NETCore.App.Runtime.win-x64">
      <Uri>https://github.com/dotnet/corefx</Uri>
      <Sha>ba8156d2f0d206655caf0713f6bed0265f48f098</Sha>
    </Dependency>
<<<<<<< HEAD
    <Dependency Name="Microsoft.NETCore.App.Ref" Version="3.0.0-preview9-19416-01">
      <Uri>https://github.com/dotnet/core-setup</Uri>
      <Sha>c78353b800b24f9d13f577c4a9226bd34d2922ec</Sha>
    </Dependency>
    <Dependency Name="Microsoft.NETCore.App.Runtime.win-x64" Version="3.0.0-preview9-19416-01">
      <Uri>https://github.com/dotnet/core-setup</Uri>
      <Sha>c78353b800b24f9d13f577c4a9226bd34d2922ec</Sha>
=======
    <Dependency Name="Microsoft.NETCore.App.Ref" Version="5.0.0-alpha1.19411.12">
      <Uri>https://github.com/dotnet/core-setup</Uri>
      <Sha>52c5ab896d148be85bb7be1656270092c3979790</Sha>
    </Dependency>
    <Dependency Name="Microsoft.NETCore.App.Runtime.win-x64" Version="5.0.0-alpha1.19411.12">
      <Uri>https://github.com/dotnet/core-setup</Uri>
      <Sha>52c5ab896d148be85bb7be1656270092c3979790</Sha>
>>>>>>> 370a7058
    </Dependency>
    <Dependency Name="System.CodeDom" Version="5.0.0-alpha1.19409.9" CoherentParentDependency="Microsoft.NETCore.App.Runtime.win-x64">
      <Uri>https://github.com/dotnet/corefx</Uri>
      <Sha>ba8156d2f0d206655caf0713f6bed0265f48f098</Sha>
    </Dependency>
    <Dependency Name="System.ComponentModel.Annotations" Version="5.0.0-alpha1.19409.9" CoherentParentDependency="Microsoft.NETCore.App.Runtime.win-x64">
      <Uri>https://github.com/dotnet/corefx</Uri>
      <Sha>ba8156d2f0d206655caf0713f6bed0265f48f098</Sha>
    </Dependency>
    <Dependency Name="System.Configuration.ConfigurationManager" Version="5.0.0-alpha1.19409.9" CoherentParentDependency="Microsoft.NETCore.App.Runtime.win-x64">
      <Uri>https://github.com/dotnet/corefx</Uri>
      <Sha>ba8156d2f0d206655caf0713f6bed0265f48f098</Sha>
    </Dependency>
    <Dependency Name="System.Data.SqlClient" Version="5.0.0-alpha1.19409.9" CoherentParentDependency="Microsoft.NETCore.App.Runtime.win-x64">
      <Uri>https://github.com/dotnet/corefx</Uri>
      <Sha>ba8156d2f0d206655caf0713f6bed0265f48f098</Sha>
    </Dependency>
  </ProductDependencies>
  <ToolsetDependencies>
    <Dependency Name="Microsoft.DotNet.Arcade.Sdk" Version="1.0.0-beta.19411.1">
      <Uri>https://github.com/dotnet/arcade</Uri>
      <Sha>a11024c8c22cc762011addafc30c653c938048f4</Sha>
      <SourceBuildId>6471</SourceBuildId>
    </Dependency>
  </ToolsetDependencies>
</Dependencies><|MERGE_RESOLUTION|>--- conflicted
+++ resolved
@@ -5,15 +5,6 @@
       <Uri>https://github.com/dotnet/corefx</Uri>
       <Sha>ba8156d2f0d206655caf0713f6bed0265f48f098</Sha>
     </Dependency>
-<<<<<<< HEAD
-    <Dependency Name="Microsoft.NETCore.App.Ref" Version="3.0.0-preview9-19416-01">
-      <Uri>https://github.com/dotnet/core-setup</Uri>
-      <Sha>c78353b800b24f9d13f577c4a9226bd34d2922ec</Sha>
-    </Dependency>
-    <Dependency Name="Microsoft.NETCore.App.Runtime.win-x64" Version="3.0.0-preview9-19416-01">
-      <Uri>https://github.com/dotnet/core-setup</Uri>
-      <Sha>c78353b800b24f9d13f577c4a9226bd34d2922ec</Sha>
-=======
     <Dependency Name="Microsoft.NETCore.App.Ref" Version="5.0.0-alpha1.19411.12">
       <Uri>https://github.com/dotnet/core-setup</Uri>
       <Sha>52c5ab896d148be85bb7be1656270092c3979790</Sha>
@@ -21,7 +12,6 @@
     <Dependency Name="Microsoft.NETCore.App.Runtime.win-x64" Version="5.0.0-alpha1.19411.12">
       <Uri>https://github.com/dotnet/core-setup</Uri>
       <Sha>52c5ab896d148be85bb7be1656270092c3979790</Sha>
->>>>>>> 370a7058
     </Dependency>
     <Dependency Name="System.CodeDom" Version="5.0.0-alpha1.19409.9" CoherentParentDependency="Microsoft.NETCore.App.Runtime.win-x64">
       <Uri>https://github.com/dotnet/corefx</Uri>
