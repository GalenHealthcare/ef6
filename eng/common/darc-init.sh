#!/usr/bin/env bash

source="${BASH_SOURCE[0]}"
darcVersion=''
versionEndpoint='https://maestro-prod.westus2.cloudapp.azure.com/api/assets/darc-version?api-version=2019-01-16'
verbosity='minimal'

while [[ $# > 0 ]]; do
  opt="$(echo "$1" | tr "[:upper:]" "[:lower:]")"
  case "$opt" in
    --darcversion)
      darcVersion=$2
      shift
      ;;
    --versionendpoint)
      versionEndpoint=$2
      shift
      ;;
    --verbosity)
      verbosity=$2
      shift
      ;;
    --toolpath)
      toolpath=$2
      shift
      ;;
    *)
      echo "Invalid argument: $1"
      usage
      exit 1
      ;;
  esac

  shift
done

# resolve $source until the file is no longer a symlink
while [[ -h "$source" ]]; do
  scriptroot="$( cd -P "$( dirname "$source" )" && pwd )"
  source="$(readlink "$source")"
  # if $source was a relative symlink, we need to resolve it relative to the path where the
  # symlink file was located
  [[ $source != /* ]] && source="$scriptroot/$source"
done
scriptroot="$( cd -P "$( dirname "$source" )" && pwd )"

. "$scriptroot/tools.sh"

if [ -z "$darcVersion" ]; then
  darcVersion=$(curl -X GET "$versionEndpoint" -H "accept: text/plain")
fi

function InstallDarcCli {
  local darc_cli_package_name="microsoft.dotnet.darc"

  InitializeDotNetCli
  local dotnet_root=$_InitializeDotNetCli

  if [ -z "$toolpath" ]; then
    local tool_list=$($dotnet_root/dotnet tool list -g)
    if [[ $tool_list = *$darc_cli_package_name* ]]; then
      echo $($dotnet_root/dotnet tool uninstall $darc_cli_package_name -g)
    fi
  else
    local tool_list=$($dotnet_root/dotnet tool list --tool-path "$toolpath")
    if [[ $tool_list = *$darc_cli_package_name* ]]; then
      echo $($dotnet_root/dotnet tool uninstall $darc_cli_package_name --tool-path "$toolpath")
    fi
  fi

<<<<<<< HEAD
  local arcadeServicesSource="https://pkgs.dev.azure.com/dnceng/public/_packaging/dotnet-eng/nuget/v3/index.json"
=======
  local arcadeServicesSource="https://pkgs.dev.azure.com/dnceng/public/_packaging/dotnet-tools/nuget/v3/index.json"
>>>>>>> 8f866c35

  echo "Installing Darc CLI version $darcVersion..."
  echo "You may need to restart your command shell if this is the first dotnet tool you have installed."
  if [ -z "$toolpath" ]; then
    echo $($dotnet_root/dotnet tool install $darc_cli_package_name --version $darcVersion --add-source "$arcadeServicesSource" -v $verbosity -g)
  else
    echo $($dotnet_root/dotnet tool install $darc_cli_package_name --version $darcVersion --add-source "$arcadeServicesSource" -v $verbosity --tool-path "$toolpath")
  fi
}

InstallDarcCli<|MERGE_RESOLUTION|>--- conflicted
+++ resolved
@@ -68,11 +68,7 @@
     fi
   fi
 
-<<<<<<< HEAD
-  local arcadeServicesSource="https://pkgs.dev.azure.com/dnceng/public/_packaging/dotnet-eng/nuget/v3/index.json"
-=======
   local arcadeServicesSource="https://pkgs.dev.azure.com/dnceng/public/_packaging/dotnet-tools/nuget/v3/index.json"
->>>>>>> 8f866c35
 
   echo "Installing Darc CLI version $darcVersion..."
   echo "You may need to restart your command shell if this is the first dotnet tool you have installed."
