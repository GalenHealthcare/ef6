<<<<<<< HEAD
﻿// Copyright (c) Microsoft Open Technologies, Inc. All rights reserved. See License.txt in the project root for license information.

namespace System.Data.Entity.Validation
{
    using System.Collections.Generic;
    using System.ComponentModel.DataAnnotations;
    using System.ComponentModel.DataAnnotations.Schema;
    using System.Data.Entity.Core.Metadata.Edm;
    using System.Data.Entity.Infrastructure;
    using System.Data.Entity.Internal.Validation;
    using System.Data.Entity.Utilities;
    using System.Linq;
    using System.Reflection;
    using Moq.Protected;
    using Xunit;
    using Xunit.Sdk;

    #region Context and types for EntityValidatorBuilder tests

    public class SelfPopulatingContext : DbContext
    {
        public SelfPopulatingContext()
            : this(new object[0])
        {
        }

        public SelfPopulatingContext(params object[] entities)
        {
            foreach (var entity in entities ?? new object[0])
            {
                Set(entity.GetType()).Add(entity);
            }
        }

        protected override void OnModelCreating(DbModelBuilder modelBuilder)
        {
            modelBuilder.Entity<EntityWithComplexType>();
            modelBuilder.Entity<ValidatableEntity>();

            modelBuilder.ComplexType<ComplexTypeWithNoValidation>();
            modelBuilder.ComplexType<ValidatableComplexType>();
        }

        public Func<DbEntityEntry, DbEntityValidationResult> ValidateEntityFunc;
        public Func<DbEntityEntry, bool> ShouldValidateEntityFunc;

        protected override DbEntityValidationResult ValidateEntity(DbEntityEntry dbEntityEntry, IDictionary<object, object> items)
        {
            return ValidateEntityFunc != null
                       ? ValidateEntityFunc(dbEntityEntry)
                       : base.ValidateEntity(dbEntityEntry, items);
        }

        protected override bool ShouldValidateEntity(DbEntityEntry dbEntityEntry)
        {
            return ShouldValidateEntityFunc != null
                       ? ShouldValidateEntityFunc(dbEntityEntry)
                       : base.ShouldValidateEntity(dbEntityEntry);
        }

        public Action<DbModelBuilder> CustomOnModelCreating { private get; set; }
    }

    public class ConfigurationOverridesContext : DbContext
    {
        public ConfigurationOverridesContext()
            : this(new object[0])
        {
        }

        public ConfigurationOverridesContext(params object[] entities)
        {
            foreach (var entity in entities ?? new object[0])
            {
                Set(entity.GetType()).Add(entity);
            }
        }

        protected override void OnModelCreating(DbModelBuilder modelBuilder)
        {
            modelBuilder.Entity<EntityWithComplexType>();
            modelBuilder.ComplexType<ComplexTypeWithNoValidation>();

            modelBuilder.Entity<EntityWithComplexType>().Property(p => p.ID).IsRequired();
            modelBuilder.Entity<EntityWithComplexType>().Property(p => p.ID).HasDatabaseGeneratedOption(DatabaseGeneratedOption.Identity);
            modelBuilder.Entity<EntityWithComplexType>().HasRequired(p => p.Self);
            modelBuilder.Entity<EntityWithComplexType>().Property(p => p.NonNullableProperty).IsRequired();

            modelBuilder.ComplexType<ComplexTypeWithNoValidation>().Property(p => p.StringProperty).IsMaxLength();
            modelBuilder.ComplexType<ComplexTypeWithNoValidation>().Property(p => p.AnotherStringProperty).HasMaxLength(10);
        }
    }

    public class ComplexTypeWithNoValidation
    {
        public string StringProperty { get; set; }
        public string AnotherStringProperty { get; set; }
    }

    public class EntityWithComplexType
    {
        public int? ID { get; set; }

        public ComplexTypeWithNoValidation ComplexProperty { get; set; }

        public EntityWithComplexType Self { get; set; }

        public int NonNullableProperty { get; set; }

        private int PrivateProperty { get; set; }

        public int SetterProperty
        {
            set { }
        }

        public int GetterProperty
        {
            get { return 0; }
        }

        private static int StaticProperty { get; set; }

        public string this[int index]
        {
            get { throw new NotImplementedException(); }
            set { throw new NotImplementedException(); }
        }
    }

    public class ValidatableEntity : IValidatableObject
    {
        public int ID { get; set; }

        public ValidatableComplexType ComplexProperty { get; set; }

        public IEnumerable<ValidationResult> Validate(ValidationContext validationContext)
        {
            throw new NotImplementedException();
        }
    }

    public class ValidatableComplexType : IValidatableObject
    {
        public string StringProperty { get; set; }

        public IEnumerable<ValidationResult> Validate(ValidationContext validationContext)
        {
            throw new NotImplementedException();
        }
    }

    #endregion

    public class EntityValidatorBuilderTests
    {
        public EntityValidatorBuilderTests()
        {
            Database.SetInitializer((IDatabaseInitializer<SelfPopulatingContext>)null);
            Database.SetInitializer((IDatabaseInitializer<ConfigurationOverridesContext>)null);
        }

        [Fact]
        public void BuildEntityValidator_returns_null_for_an_entity_with_no_validation()
        {
            var builder = MockHelper.CreateMockEntityValidatorBuilder();

            object entity = new EntityWithComplexType();
            using (var ctx = new SelfPopulatingContext(entity))
            {
                Assert.Null(builder.Object.BuildEntityValidatorBase(ctx.Entry(entity).InternalEntry));
            }
        }

        [Fact]
        public void BuildEntityValidator_does_not_return_null_for_an_IValidatableObject()
        {
            var builder = MockHelper.CreateMockEntityValidatorBuilder();

            object entity = new ValidatableEntity();
            using (var ctx = new SelfPopulatingContext(entity))
            {
                var validator = builder.Object.BuildEntityValidatorBase(ctx.Entry(entity).InternalEntry);

                Assert.NotNull(validator);
                Assert.False(validator.PropertyValidators.Any());
                Assert.True(validator.TypeLevelValidators.Any());
            }
        }

        [Fact]
        public void BuildEntityValidator_does_not_return_null_for_an_entity_with_property_validation()
        {
            var builder = MockHelper.CreateMockEntityValidatorBuilder();
            builder.Protected()
                .Setup<IList<PropertyValidator>>(
                    "BuildValidatorsForProperties", ItExpr.IsAny<IEnumerable<PropertyInfo>>(), ItExpr.IsAny<IEnumerable<EdmProperty>>(),
                    ItExpr.IsAny<IEnumerable<NavigationProperty>>())
                .Returns<IEnumerable<PropertyInfo>, IEnumerable<EdmProperty>, IEnumerable<NavigationProperty>>(
                    (pi, e, n) => new List<PropertyValidator>
                                      {
                                          new PropertyValidator("foo", Enumerable.Empty<ValidationAttributeValidator>())
                                      });

            object entity = new EntityWithComplexType();
            using (var ctx = new SelfPopulatingContext(entity))
            {
                var validator = builder.Object.BuildEntityValidatorBase(ctx.Entry(entity).InternalEntry);

                Assert.NotNull(validator);
                Assert.Equal(1, validator.PropertyValidators.Count());
                Assert.Equal(0, validator.TypeLevelValidators.Count());
            }
        }

        [Fact]
        public void BuildEntityValidator_does_not_return_null_for_an_entity_with_entity_level_validation()
        {
            var builder = MockHelper.CreateMockEntityValidatorBuilder();

            builder.Protected()
                .Setup<IList<IValidator>>("BuildValidationAttributeValidators", ItExpr.IsAny<IEnumerable<Attribute>>())
                .Returns<IEnumerable<Attribute>>(
                    a => new List<IValidator>
                             {
                                 new ValidationAttributeValidator(new RequiredAttribute(), null)
                             });

            object entity = new EntityWithComplexType();
            using (var ctx = new SelfPopulatingContext(entity))
            {
                var validator = builder.Object.BuildEntityValidatorBase(ctx.Entry(entity).InternalEntry);

                Assert.NotNull(validator);
                Assert.Equal(0, validator.PropertyValidators.Count());
                Assert.Equal(1, validator.TypeLevelValidators.Count());
            }
        }

        [Fact]
        public void BuildValidatorsForProperties_returns_empty_if_no_validation()
        {
            var builder = MockHelper.CreateMockEntityValidatorBuilder();

            object entity = new EntityWithComplexType();
            using (var ctx = new SelfPopulatingContext(entity))
            {
                var validators = builder.Object.BuildValidatorsForPropertiesBase(
                    entity.GetType().GetRuntimeProperties().Where(p => p.IsPublic()),
                    ctx.Entry(entity).InternalEntry.EdmEntityType.Properties,
                    ctx.Entry(entity).InternalEntry.EdmEntityType.NavigationProperties);

                Assert.Equal(0, validators.Count);
            }
        }

        [Fact]
        public void BuildComplexTypeValidator_returns_null_for_a_complex_type_with_no_validation()
        {
            var builder = MockHelper.CreateMockEntityValidatorBuilder();

            object entity = new EntityWithComplexType();
            using (var ctx = new SelfPopulatingContext(entity))
            {
                var complexType = (ComplexType)ctx.Entry(entity).InternalEntry.EdmEntityType.Properties
                                                   .Where(p => p.Name == "ComplexProperty").Single().TypeUsage.EdmType;
                Assert.Null(builder.Object.BuildComplexTypeValidatorBase(typeof(ComplexTypeWithNoValidation), complexType));
            }
        }

        [Fact]
        public void BuildComplexTypeValidator_does_not_return_null_for_an_IValidatableObject()
        {
            var builder = MockHelper.CreateMockEntityValidatorBuilder();

            object entity = new ValidatableEntity();
            using (var ctx = new SelfPopulatingContext(entity))
            {
                var complexType = (ComplexType)ctx.Entry(entity).InternalEntry.EdmEntityType.Properties
                                                   .Where(p => p.Name == "ComplexProperty").Single().TypeUsage.EdmType;
                var validator = builder.Object.BuildComplexTypeValidatorBase(typeof(ValidatableComplexType), complexType);

                Assert.NotNull(validator);
                Assert.False(validator.PropertyValidators.Any());
                Assert.True(validator.TypeLevelValidators.Any());
            }
        }

        [Fact]
        public void BuildComplexTypeValidator_does_not_return_null_for_a_complex_type_with_property_validation()
        {
            var builder = MockHelper.CreateMockEntityValidatorBuilder();
            builder.Protected()
                .Setup<IList<PropertyValidator>>(
                    "BuildValidatorsForProperties", ItExpr.IsAny<IEnumerable<PropertyInfo>>(), ItExpr.IsAny<IEnumerable<EdmProperty>>(),
                    ItExpr.IsAny<IEnumerable<NavigationProperty>>())
                .Returns<IEnumerable<PropertyInfo>, IEnumerable<EdmProperty>, IEnumerable<NavigationProperty>>(
                    (pi, e, n) => new List<PropertyValidator>
                                      {
                                          new PropertyValidator("foo", Enumerable.Empty<IValidator>())
                                      });

            object entity = new EntityWithComplexType();
            using (var ctx = new SelfPopulatingContext(entity))
            {
                var complexType = (ComplexType)ctx.Entry(entity).InternalEntry.EdmEntityType.Properties
                                                   .Where(p => p.Name == "ComplexProperty").Single().TypeUsage.EdmType;
                var validator = builder.Object.BuildComplexTypeValidatorBase(typeof(ComplexTypeWithNoValidation), complexType);

                Assert.NotNull(validator);
                Assert.Equal(1, validator.PropertyValidators.Count());
                Assert.Equal(0, validator.TypeLevelValidators.Count());
            }
        }

        [Fact]
        public void BuildComplexTypeValidator_does_not_return_null_for_a_complex_type_with_entity_level_validation()
        {
            var builder = MockHelper.CreateMockEntityValidatorBuilder();

            builder.Protected()
                .Setup<IList<IValidator>>("BuildValidationAttributeValidators", ItExpr.IsAny<IEnumerable<Attribute>>())
                .Returns<IEnumerable<Attribute>>(
                    a => new List<IValidator>
                             {
                                 new ValidationAttributeValidator(new RequiredAttribute(), null)
                             });

            object entity = new EntityWithComplexType();
            using (var ctx = new SelfPopulatingContext(entity))
            {
                var complexType = (ComplexType)ctx.Entry(entity).InternalEntry.EdmEntityType.Properties
                                                   .Where(p => p.Name == "ComplexProperty").Single().TypeUsage.EdmType;
                var validator = builder.Object.BuildComplexTypeValidatorBase(typeof(ComplexTypeWithNoValidation), complexType);

                Assert.NotNull(validator);
                Assert.Equal(0, validator.PropertyValidators.Count());
                Assert.Equal(1, validator.TypeLevelValidators.Count());
            }
        }

        [Fact]
        public void BuildValidatorsForProperties_calls_BuildPropertyValidator_for_a_transient_property()
        {
            var builder = MockHelper.CreateMockEntityValidatorBuilder();
            builder.Protected()
                .Setup<PropertyValidator>("BuildPropertyValidator", ItExpr.IsAny<PropertyInfo>())
                .Returns<PropertyInfo>(
                    pi => new PropertyValidator(
                              "ID", new[]
                                        {
                                            new ValidationAttributeValidator(new RequiredAttribute(), null)
                                        }));

            builder.Protected()
                .Setup<PropertyValidator>(
                    "BuildPropertyValidator", ItExpr.IsAny<PropertyInfo>(), ItExpr.IsAny<EdmProperty>(), ItExpr.IsAny<bool>())
                .Throws<AssertException>();

            object entity = new EntityWithComplexType();
            using (var ctx = new SelfPopulatingContext(entity))
            {
                var validators = builder.Object.BuildValidatorsForPropertiesBase(
                    new[] { entity.GetType().GetDeclaredProperty("ID") },
                    new EdmProperty[0],
                    new NavigationProperty[0]);

                Assert.Equal(1, validators.Count);
            }
        }

        [Fact]
        public void BuildValidatorsForProperties_calls_BuildPropertyValidator_for_a_scalar_property()
        {
            var builder = MockHelper.CreateMockEntityValidatorBuilder();
            builder.Protected()
                .Setup<PropertyValidator>("BuildPropertyValidator", ItExpr.IsAny<PropertyInfo>())
                .Throws<AssertException>();

            builder.Protected()
                .Setup<PropertyValidator>(
                    "BuildPropertyValidator", ItExpr.IsAny<PropertyInfo>(), ItExpr.IsAny<EdmProperty>(), ItExpr.IsAny<bool>())
                .Returns<PropertyInfo, EdmProperty, bool>(
                    (pi, e, f) => new PropertyValidator(
                                      "ID", new[]
                                                {
                                                    new ValidationAttributeValidator(new RequiredAttribute(), null)
                                                }));

            object entity = new EntityWithComplexType();
            using (var ctx = new SelfPopulatingContext(entity))
            {
                var validators = builder.Object.BuildValidatorsForPropertiesBase(
                    new[] { entity.GetType().GetDeclaredProperty("ID") },
                    new[] { ctx.Entry(entity).InternalEntry.EdmEntityType.Properties.Where(p => p.Name == "ID").Single() },
                    new NavigationProperty[0]);

                Assert.Equal(1, validators.Count);
            }
        }

        [Fact]
        public void BuildPropertyValidator_returns_null_for_a_scalar_property_with_no_validation()
        {
            var builder = MockHelper.CreateMockEntityValidatorBuilder();

            object entity = new EntityWithComplexType();
            using (var ctx = new SelfPopulatingContext(entity))
            {
                Assert.Null(
                    builder.Object.BuildPropertyValidatorBase(
                        entity.GetType().GetDeclaredProperty("ID"),
                        ctx.Entry(entity).InternalEntry.EdmEntityType.Properties.Where(p => p.Name == "ID").Single(),
                        true));
            }
        }

        [Fact]
        public void BuildPropertyValidator_does_not_return_null_for_a_scalar_property_with_facet_validation()
        {
            var builder = MockHelper.CreateMockEntityValidatorBuilder();
            builder.Protected()
                .Setup<IEnumerable<IValidator>>(
                    "BuildFacetValidators", ItExpr.IsAny<PropertyInfo>(), ItExpr.IsAny<EdmMember>(), ItExpr.IsAny<IEnumerable<Attribute>>())
                .Returns<PropertyInfo, EdmMember, IEnumerable<Attribute>>(
                    (pi, e, a) => new[]
                                      {
                                          new ValidationAttributeValidator(new RequiredAttribute(), null)
                                      });

            object entity = new EntityWithComplexType();
            using (var ctx = new SelfPopulatingContext(entity))
            {
                var validator = builder.Object.BuildPropertyValidatorBase(
                    entity.GetType().GetDeclaredProperty("ID"),
                    ctx.Entry(entity).InternalEntry.EdmEntityType.Properties.Where(p => p.Name == "ID").Single(),
                    true);

                Assert.NotNull(validator);
                Assert.IsNotType<ComplexPropertyValidator>(validator);
                Assert.Equal("ID", validator.PropertyName);
                Assert.Equal(1, validator.PropertyAttributeValidators.Count());
            }
        }

        [Fact]
        public void BuildPropertyValidator_with_buildFacetValidators_set_to_false_returns_null_for_a_scalar_property_with_facet_validation()
        {
            var builder = MockHelper.CreateMockEntityValidatorBuilder();
            builder.Protected()
                .Setup<IEnumerable<IValidator>>(
                    "BuildFacetValidators", ItExpr.IsAny<PropertyInfo>(),
                    ItExpr.IsAny<EdmMember>(), ItExpr.IsAny<IEnumerable<Attribute>>())
                .Returns<PropertyInfo, EdmMember, IEnumerable<Attribute>>(
                    (pi, e, a) => new[]
                                      {
                                          new ValidationAttributeValidator(new RequiredAttribute(), null)
                                      });

            object entity = new EntityWithComplexType();
            using (var ctx = new SelfPopulatingContext(entity))
            {
                var validator = builder.Object.BuildPropertyValidatorBase(
                    entity.GetType().GetDeclaredProperty("ID"),
                    ctx.Entry(entity).InternalEntry.EdmEntityType.Properties.Where(p => p.Name == "ID").Single(),
                    false);

                Assert.Null(validator);
            }
        }

        [Fact]
        public void BuildPropertyValidator_does_not_return_null_for_a_scalar_property_with_attribute_validation()
        {
            var builder = MockHelper.CreateMockEntityValidatorBuilder();

            builder.Protected()
                .Setup<IList<IValidator>>("BuildValidationAttributeValidators", ItExpr.IsAny<IEnumerable<Attribute>>())
                .Returns<IEnumerable<Attribute>>(
                    a => new List<IValidator>
                             {
                                 new ValidationAttributeValidator(new RequiredAttribute(), null)
                             });

            object entity = new EntityWithComplexType();
            using (var ctx = new SelfPopulatingContext(entity))
            {
                var validator = builder.Object.BuildPropertyValidatorBase(
                    entity.GetType().GetDeclaredProperty("ID"),
                    ctx.Entry(entity).InternalEntry.EdmEntityType.Properties.Where(p => p.Name == "ID").Single(),
                    false);

                Assert.NotNull(validator);
                Assert.IsNotType<ComplexPropertyValidator>(validator);
                Assert.Equal("ID", validator.PropertyName);
                Assert.Equal(1, validator.PropertyAttributeValidators.Count());
            }
        }

        [Fact]
        public void BuildPropertyValidator_returns_null_for_a_complex_property_with_no_validation()
        {
            var builder = MockHelper.CreateMockEntityValidatorBuilder();

            object entity = new EntityWithComplexType();
            using (var ctx = new SelfPopulatingContext(entity))
            {
                Assert.Null(
                    builder.Object.BuildPropertyValidatorBase(
                        entity.GetType().GetDeclaredProperty("ComplexProperty"),
                        ctx.Entry(entity).InternalEntry.EdmEntityType.Properties.Where(p => p.Name == "ComplexProperty").Single(),
                        true));
            }
        }

        [Fact]
        public void BuildPropertyValidator_returns_null_for_a_complex_property_with_facet_validation()
        {
            var builder = MockHelper.CreateMockEntityValidatorBuilder();
            builder.Protected()
                .Setup<IEnumerable<IValidator>>(
                    "BuildFacetValidators", ItExpr.IsAny<PropertyInfo>(), ItExpr.IsAny<EdmMember>(), ItExpr.IsAny<IEnumerable<Attribute>>())
                .Returns<PropertyInfo, EdmMember, IEnumerable<Attribute>>(
                    (pi, e, a) => new[]
                                      {
                                          new ValidationAttributeValidator(new RequiredAttribute(), null)
                                      });

            object entity = new EntityWithComplexType();
            using (var ctx = new SelfPopulatingContext(entity))
            {
                Assert.Null(
                    builder.Object.BuildPropertyValidatorBase(
                        entity.GetType().GetDeclaredProperty("ComplexProperty"),
                        ctx.Entry(entity).InternalEntry.EdmEntityType.Properties.Where(p => p.Name == "ComplexProperty").Single(),
                        true));
            }
        }

        [Fact]
        public void BuildPropertyValidator_does_not_return_null_for_a_complex_property_with_attribute_validation()
        {
            var builder = MockHelper.CreateMockEntityValidatorBuilder();

            builder.Protected()
                .Setup<IList<IValidator>>("BuildValidationAttributeValidators", ItExpr.IsAny<IEnumerable<Attribute>>())
                .Returns<IEnumerable<Attribute>>(
                    a => new List<IValidator>
                             {
                                 new ValidationAttributeValidator(new RequiredAttribute(), null)
                             });

            object entity = new EntityWithComplexType();
            using (var ctx = new SelfPopulatingContext(entity))
            {
                var validator = builder.Object.BuildPropertyValidatorBase(
                    entity.GetType().GetDeclaredProperty("ComplexProperty"),
                    ctx.Entry(entity).InternalEntry.EdmEntityType.Properties.Where(p => p.Name == "ComplexProperty").Single(),
                    true);

                Assert.NotNull(validator);
                Assert.IsType<ComplexPropertyValidator>(validator);
                Assert.Equal("ComplexProperty", validator.PropertyName);
                Assert.Equal(1, validator.PropertyAttributeValidators.Count());
                Assert.Null(((ComplexPropertyValidator)validator).ComplexTypeValidator);
            }
        }

        [Fact]
        public void BuildPropertyValidator_does_not_return_null_for_a_complex_property_with_type_level_validation()
        {
            var builder = MockHelper.CreateMockEntityValidatorBuilder();

            builder.Protected()
                .Setup<ComplexTypeValidator>("BuildComplexTypeValidator", ItExpr.IsAny<Type>(), ItExpr.IsAny<ComplexType>())
                .Returns<Type, ComplexType>(
                    (t, c) => new ComplexTypeValidator(new PropertyValidator[0], new ValidationAttributeValidator[0]));

            object entity = new EntityWithComplexType();
            using (var ctx = new SelfPopulatingContext(entity))
            {
                var validator = builder.Object.BuildPropertyValidatorBase(
                    entity.GetType().GetDeclaredProperty("ComplexProperty"),
                    ctx.Entry(entity).InternalEntry.EdmEntityType.Properties.Where(p => p.Name == "ComplexProperty").Single(),
                    false);

                Assert.NotNull(validator);
                Assert.IsType<ComplexPropertyValidator>(validator);
                Assert.Equal("ComplexProperty", validator.PropertyName);
                Assert.Equal(0, validator.PropertyAttributeValidators.Count());
                Assert.NotNull(((ComplexPropertyValidator)validator).ComplexTypeValidator);
            }
        }

        [Fact]
        public void BuildPropertyValidator_returns_null_for_transient_property_with_no_validation()
        {
            var builder = MockHelper.CreateMockEntityValidatorBuilder();
            builder.Protected()
                .Setup<IEnumerable<IValidator>>(
                    "BuildFacetValidators", ItExpr.IsAny<PropertyInfo>(), ItExpr.IsAny<EdmMember>(), ItExpr.IsAny<IEnumerable<Attribute>>())
                .Throws<AssertException>();

            Assert.Null(builder.Object.BuildPropertyValidatorBase(typeof(EntityWithComplexType).GetDeclaredProperty("ID")));
        }

        [Fact]
        public void GetInstanceProperties_returns_all_instance_properties()
        {
            var builder = MockHelper.CreateMockEntityValidatorBuilder();

            var properties = builder.Object.GetPublicInstancePropertiesBase(typeof(EntityWithComplexType));

            Assert.True(
                properties.Select(pi => pi.Name).OrderBy(s => s).SequenceEqual(
                    new[] { "ComplexProperty", "GetterProperty", "ID", "NonNullableProperty", "Self" }));
        }

        [Fact]
        public void BuildPropertyValidator_does_not_return_null_for_a_transient_property_with_attribute_validation()
        {
            var builder = MockHelper.CreateMockEntityValidatorBuilder();

            builder.Protected()
                .Setup<IList<IValidator>>("BuildValidationAttributeValidators", ItExpr.IsAny<IEnumerable<Attribute>>())
                .Returns<IEnumerable<Attribute>>(
                    a => new List<IValidator>
                             {
                                 new ValidationAttributeValidator(new RequiredAttribute(), null)
                             });

            builder.Protected()
                .Setup<IEnumerable<IValidator>>(
                    "BuildFacetValidators", ItExpr.IsAny<PropertyInfo>(), ItExpr.IsAny<EdmMember>(), ItExpr.IsAny<IEnumerable<Attribute>>())
                .Throws<AssertException>();

            var validator = builder.Object.BuildPropertyValidatorBase(typeof(EntityWithComplexType).GetDeclaredProperty("ID"));

            Assert.NotNull(validator);
            Assert.IsNotType<ComplexPropertyValidator>(validator);
            Assert.Equal("ID", validator.PropertyName);
            Assert.Equal(1, validator.PropertyAttributeValidators.Count());
        }

        [Fact]
        public void BuildValidationAttributeValidators_returns_validators_for_ValidationAttributes()
        {
            var builder = MockHelper.CreateMockEntityValidatorBuilder();

            var validators = builder.Object.BuildValidationAttributeValidatorsBase(
                new Attribute[]
                    {
                        new RequiredAttribute(), new CLSCompliantAttribute(true)
                    });

            Assert.IsType<ValidationAttributeValidator>(validators.Single());
        }

        [Fact]
        public void BuildFacetValidators_returns_empty_for_optional_property()
        {
            var builder = MockHelper.CreateMockEntityValidatorBuilder();

            object entity = new EntityWithComplexType();
            using (var ctx = new SelfPopulatingContext(entity))
            {
                var validators = builder.Object.BuildFacetValidatorsBase(
                    entity.GetType().GetDeclaredProperty("Self"),
                    ctx.Entry(entity).InternalEntry.EdmEntityType.NavigationProperties.Where(p => p.Name == "Self").Single(),
                    new Attribute[0]);

                Assert.False(validators.Any());
            }
        }

        [Fact]
        public void BuildFacetValidators_returns_a_validator_for_required_property()
        {
            var builder = MockHelper.CreateMockEntityValidatorBuilder();

            object entity = new EntityWithComplexType();
            using (var ctx = new ConfigurationOverridesContext(entity))
            {
                var validators = builder.Object.BuildFacetValidatorsBase(
                    entity.GetType().GetDeclaredProperty("Self"),
                    ctx.Entry(entity).InternalEntry.EdmEntityType.NavigationProperties.Where(p => p.Name == "Self").Single(),
                    new Attribute[0]);

                Assert.Equal(1, validators.Count());
            }
        }

        [Fact]
        public void BuildFacetValidators_returns_empty_for_required_value_type_property()
        {
            var builder = MockHelper.CreateMockEntityValidatorBuilder();

            object entity = new EntityWithComplexType();
            using (var ctx = new ConfigurationOverridesContext(entity))
            {
                var validators = builder.Object.BuildFacetValidatorsBase(
                    entity.GetType().GetDeclaredProperty("NonNullableProperty"),
                    ctx.Entry(entity).InternalEntry.EdmEntityType.Properties.Where(p => p.Name == "NonNullableProperty").Single(),
                    new Attribute[0]);

                Assert.False(validators.Any());
            }
        }

        [Fact]
        public void BuildFacetValidators_returns_empty_for_required_storeGenerated_property()
        {
            var builder = MockHelper.CreateMockEntityValidatorBuilder();

            object entity = new EntityWithComplexType();
            using (var ctx = new ConfigurationOverridesContext(entity))
            {
                var validators = builder.Object.BuildFacetValidatorsBase(
                    entity.GetType().GetDeclaredProperty("ID"),
                    ctx.Entry(entity).InternalEntry.EdmEntityType.Properties.Where(p => p.Name == "ID").Single(),
                    new Attribute[0]);

                Assert.False(validators.Any());
            }
        }

        [Fact]
        public void BuildFacetValidators_returns_empty_for_required_property_with_ValidationAttribute()
        {
            var builder = MockHelper.CreateMockEntityValidatorBuilder();

            object entity = new EntityWithComplexType();
            using (var ctx = new ConfigurationOverridesContext(entity))
            {
                var validators = builder.Object.BuildFacetValidatorsBase(
                    entity.GetType().GetDeclaredProperty("Self"),
                    ctx.Entry(entity).InternalEntry.EdmEntityType.NavigationProperties.Where(p => p.Name == "Self").Single(),
                    new[] { new RequiredAttribute() });

                Assert.False(validators.Any());
            }
        }

        [Fact]
        public void BuildFacetValidators_returns_a_validator_for_a_property_with_MaxLength_facet()
        {
            var builder = MockHelper.CreateMockEntityValidatorBuilder();

            object entity = new EntityWithComplexType();
            using (var ctx = new ConfigurationOverridesContext(entity))
            {
                var complexType = (ComplexType)ctx.Entry(entity).InternalEntry.EdmEntityType.Properties
                                                   .Where(p => p.Name == "ComplexProperty").Single().TypeUsage.EdmType;
                var validators = builder.Object.BuildFacetValidatorsBase(
                    typeof(ComplexTypeWithNoValidation).GetDeclaredProperty("AnotherStringProperty"),
                    complexType.Properties.Where(p => p.Name == "AnotherStringProperty").Single(),
                    new Attribute[0]);

                Assert.Equal(1, validators.Count());
            }
        }

        [Fact]
        public void BuildFacetValidators_returns_empty_for_a_property_with_MaxLength_facet_and_MaxLengthAttribute()
        {
            var builder = MockHelper.CreateMockEntityValidatorBuilder();

            object entity = new EntityWithComplexType();
            using (var ctx = new ConfigurationOverridesContext(entity))
            {
                var complexType = (ComplexType)ctx.Entry(entity).InternalEntry.EdmEntityType.Properties
                                                   .Where(p => p.Name == "ComplexProperty").Single().TypeUsage.EdmType;
                var validators = builder.Object.BuildFacetValidatorsBase(
                    typeof(ComplexTypeWithNoValidation).GetDeclaredProperty("AnotherStringProperty"),
                    complexType.Properties.Where(p => p.Name == "AnotherStringProperty").Single(),
                    new[] { new MaxLengthAttribute() });

                Assert.False(validators.Any());
            }
        }

        [Fact]
        public void BuildFacetValidators_returns_empty_for_a_property_with_MaxLength_facet_and_StringLengthAttribute()
        {
            var builder = MockHelper.CreateMockEntityValidatorBuilder();

            object entity = new EntityWithComplexType();
            using (var ctx = new ConfigurationOverridesContext(entity))
            {
                var complexType = (ComplexType)ctx.Entry(entity).InternalEntry.EdmEntityType.Properties
                                                   .Where(p => p.Name == "ComplexProperty").Single().TypeUsage.EdmType;
                var validators = builder.Object.BuildFacetValidatorsBase(
                    typeof(ComplexTypeWithNoValidation).GetDeclaredProperty("AnotherStringProperty"),
                    complexType.Properties.Where(p => p.Name == "AnotherStringProperty").Single(),
                    new[] { new StringLengthAttribute(1) });

                Assert.False(validators.Any());
            }
        }

        [Fact]
        public void BuildFacetValidators_returns_empty_for_a_property_with_IsMaxLength_facet()
        {
            var builder = MockHelper.CreateMockEntityValidatorBuilder();

            object entity = new EntityWithComplexType();
            using (var ctx = new ConfigurationOverridesContext(entity))
            {
                var complexType = (ComplexType)ctx.Entry(entity).InternalEntry.EdmEntityType.Properties
                                                   .Where(p => p.Name == "ComplexProperty").Single().TypeUsage.EdmType;
                var validators = builder.Object.BuildFacetValidatorsBase(
                    typeof(ComplexTypeWithNoValidation).GetDeclaredProperty("StringProperty"),
                    complexType.Properties.Where(p => p.Name == "StringProperty").Single(),
                    new Attribute[0]);

                Assert.False(validators.Any());
            }
        }
    }
}
=======
﻿// Copyright (c) Microsoft Open Technologies, Inc. All rights reserved. See License.txt in the project root for license information.

namespace System.Data.Entity.Validation
{
    using System.Collections.Generic;
    using System.ComponentModel.DataAnnotations;
    using System.ComponentModel.DataAnnotations.Schema;
    using System.Data.Entity.Core.Metadata.Edm;
    using System.Data.Entity.Infrastructure;
    using System.Data.Entity.Internal.Validation;
    using System.Linq;
    using System.Reflection;
    using Moq.Protected;
    using Xunit;
    using Xunit.Sdk;

    #region Context and types for EntityValidatorBuilder tests

    public class SelfPopulatingContext : DbContext
    {
        public SelfPopulatingContext()
            : this(new object[0])
        {
        }

        public SelfPopulatingContext(params object[] entities)
        {
            foreach (var entity in entities ?? new object[0])
            {
                Set(entity.GetType()).Add(entity);
            }
        }

        protected override void OnModelCreating(DbModelBuilder modelBuilder)
        {
            modelBuilder.Entity<EntityWithComplexType>();
            modelBuilder.Entity<ValidatableEntity>();

            modelBuilder.ComplexType<ComplexTypeWithNoValidation>();
            modelBuilder.ComplexType<ValidatableComplexType>();
        }

        public Func<DbEntityEntry, DbEntityValidationResult> ValidateEntityFunc;
        public Func<DbEntityEntry, bool> ShouldValidateEntityFunc;

        protected override DbEntityValidationResult ValidateEntity(DbEntityEntry dbEntityEntry, IDictionary<object, object> items)
        {
            return ValidateEntityFunc != null
                       ? ValidateEntityFunc(dbEntityEntry)
                       : base.ValidateEntity(dbEntityEntry, items);
        }

        protected override bool ShouldValidateEntity(DbEntityEntry dbEntityEntry)
        {
            return ShouldValidateEntityFunc != null
                       ? ShouldValidateEntityFunc(dbEntityEntry)
                       : base.ShouldValidateEntity(dbEntityEntry);
        }

        public Action<DbModelBuilder> CustomOnModelCreating { private get; set; }
    }

    public class ConfigurationOverridesContext : DbContext
    {
        public ConfigurationOverridesContext()
            : this(new object[0])
        {
        }

        public ConfigurationOverridesContext(params object[] entities)
        {
            foreach (var entity in entities ?? new object[0])
            {
                Set(entity.GetType()).Add(entity);
            }
        }

        protected override void OnModelCreating(DbModelBuilder modelBuilder)
        {
            modelBuilder.Entity<EntityWithComplexType>();
            modelBuilder.ComplexType<ComplexTypeWithNoValidation>();

            modelBuilder.Entity<EntityWithComplexType>().Property(p => p.ID).IsRequired();
            modelBuilder.Entity<EntityWithComplexType>().Property(p => p.ID).HasDatabaseGeneratedOption(DatabaseGeneratedOption.Identity);
            modelBuilder.Entity<EntityWithComplexType>().HasRequired(p => p.Self);
            modelBuilder.Entity<EntityWithComplexType>().Property(p => p.NonNullableProperty).IsRequired();

            modelBuilder.ComplexType<ComplexTypeWithNoValidation>().Property(p => p.StringProperty).IsMaxLength();
            modelBuilder.ComplexType<ComplexTypeWithNoValidation>().Property(p => p.AnotherStringProperty).HasMaxLength(10);
        }
    }

    public class ComplexTypeWithNoValidation
    {
        public string StringProperty { get; set; }
        public string AnotherStringProperty { get; set; }
    }

    public class EntityWithComplexType
    {
        public int? ID { get; set; }

        public ComplexTypeWithNoValidation ComplexProperty { get; set; }

        public EntityWithComplexType Self { get; set; }

        public int NonNullableProperty { get; set; }

        private int PrivateProperty { get; set; }

        public int SetterProperty
        {
            set { }
        }

        public int GetterProperty
        {
            get { return 0; }
        }

        private static int StaticProperty { get; set; }

        public string this[int index]
        {
            get { throw new NotImplementedException(); }
            set { throw new NotImplementedException(); }
        }
    }

    public class ValidatableEntity : IValidatableObject
    {
        public int ID { get; set; }

        public ValidatableComplexType ComplexProperty { get; set; }

        public IEnumerable<ValidationResult> Validate(ValidationContext validationContext)
        {
            throw new NotImplementedException();
        }
    }

    public class ValidatableComplexType : IValidatableObject
    {
        public string StringProperty { get; set; }

        public IEnumerable<ValidationResult> Validate(ValidationContext validationContext)
        {
            throw new NotImplementedException();
        }
    }

    #endregion

    public class EntityValidatorBuilderTests
    {
        public EntityValidatorBuilderTests()
        {
            Database.SetInitializer((IDatabaseInitializer<SelfPopulatingContext>)null);
            Database.SetInitializer((IDatabaseInitializer<ConfigurationOverridesContext>)null);
        }

        [Fact]
        public void BuildEntityValidator_returns_null_for_an_entity_with_no_validation()
        {
            var builder = MockHelper.CreateMockEntityValidatorBuilder();

            object entity = new EntityWithComplexType();
            using (var ctx = new SelfPopulatingContext(entity))
            {
                Assert.Null(builder.Object.BuildEntityValidatorBase(ctx.Entry(entity).InternalEntry));
            }
        }

        [Fact]
        public void BuildEntityValidator_does_not_return_null_for_an_IValidatableObject()
        {
            var builder = MockHelper.CreateMockEntityValidatorBuilder();

            object entity = new ValidatableEntity();
            using (var ctx = new SelfPopulatingContext(entity))
            {
                var validator = builder.Object.BuildEntityValidatorBase(ctx.Entry(entity).InternalEntry);

                Assert.NotNull(validator);
                Assert.False(validator.PropertyValidators.Any());
                Assert.True(validator.TypeLevelValidators.Any());
            }
        }

        [Fact]
        public void BuildEntityValidator_does_not_return_null_for_an_entity_with_property_validation()
        {
            var builder = MockHelper.CreateMockEntityValidatorBuilder();
            builder.Protected()
                .Setup<IList<PropertyValidator>>(
                    "BuildValidatorsForProperties", ItExpr.IsAny<IEnumerable<PropertyInfo>>(), ItExpr.IsAny<IEnumerable<EdmProperty>>(),
                    ItExpr.IsAny<IEnumerable<NavigationProperty>>())
                .Returns<IEnumerable<PropertyInfo>, IEnumerable<EdmProperty>, IEnumerable<NavigationProperty>>(
                    (pi, e, n) => new List<PropertyValidator>
                                      {
                                          new PropertyValidator("foo", Enumerable.Empty<ValidationAttributeValidator>())
                                      });

            object entity = new EntityWithComplexType();
            using (var ctx = new SelfPopulatingContext(entity))
            {
                var validator = builder.Object.BuildEntityValidatorBase(ctx.Entry(entity).InternalEntry);

                Assert.NotNull(validator);
                Assert.Equal(1, validator.PropertyValidators.Count());
                Assert.Equal(0, validator.TypeLevelValidators.Count());
            }
        }

        [Fact]
        public void BuildEntityValidator_does_not_return_null_for_an_entity_with_entity_level_validation()
        {
            var builder = MockHelper.CreateMockEntityValidatorBuilder();

            builder.Protected()
                .Setup<IList<IValidator>>("BuildValidationAttributeValidators", ItExpr.IsAny<IEnumerable<Attribute>>())
                .Returns<IEnumerable<Attribute>>(
                    a => new List<IValidator>
                             {
                                 new ValidationAttributeValidator(new RequiredAttribute(), null)
                             });

            object entity = new EntityWithComplexType();
            using (var ctx = new SelfPopulatingContext(entity))
            {
                var validator = builder.Object.BuildEntityValidatorBase(ctx.Entry(entity).InternalEntry);

                Assert.NotNull(validator);
                Assert.Equal(0, validator.PropertyValidators.Count());
                Assert.Equal(1, validator.TypeLevelValidators.Count());
            }
        }

        [Fact]
        public void BuildValidatorsForProperties_returns_empty_if_no_validation()
        {
            var builder = MockHelper.CreateMockEntityValidatorBuilder();

            object entity = new EntityWithComplexType();
            using (var ctx = new SelfPopulatingContext(entity))
            {
                var validators = builder.Object.BuildValidatorsForPropertiesBase(
                    entity.GetType().GetProperties(),
                    ctx.Entry(entity).InternalEntry.EdmEntityType.Properties,
                    ctx.Entry(entity).InternalEntry.EdmEntityType.NavigationProperties);

                Assert.Equal(0, validators.Count);
            }
        }

        [Fact]
        public void BuildComplexTypeValidator_returns_null_for_a_complex_type_with_no_validation()
        {
            var builder = MockHelper.CreateMockEntityValidatorBuilder();

            object entity = new EntityWithComplexType();
            using (var ctx = new SelfPopulatingContext(entity))
            {
                var complexType = (ComplexType)ctx.Entry(entity).InternalEntry.EdmEntityType.Properties
                                                   .Where(p => p.Name == "ComplexProperty").Single().TypeUsage.EdmType;
                Assert.Null(builder.Object.BuildComplexTypeValidatorBase(typeof(ComplexTypeWithNoValidation), complexType));
            }
        }

        [Fact]
        public void BuildComplexTypeValidator_does_not_return_null_for_an_IValidatableObject()
        {
            var builder = MockHelper.CreateMockEntityValidatorBuilder();

            object entity = new ValidatableEntity();
            using (var ctx = new SelfPopulatingContext(entity))
            {
                var complexType = (ComplexType)ctx.Entry(entity).InternalEntry.EdmEntityType.Properties
                                                   .Where(p => p.Name == "ComplexProperty").Single().TypeUsage.EdmType;
                var validator = builder.Object.BuildComplexTypeValidatorBase(typeof(ValidatableComplexType), complexType);

                Assert.NotNull(validator);
                Assert.False(validator.PropertyValidators.Any());
                Assert.True(validator.TypeLevelValidators.Any());
            }
        }

        [Fact]
        public void BuildComplexTypeValidator_does_not_return_null_for_a_complex_type_with_property_validation()
        {
            var builder = MockHelper.CreateMockEntityValidatorBuilder();
            builder.Protected()
                .Setup<IList<PropertyValidator>>(
                    "BuildValidatorsForProperties", ItExpr.IsAny<IEnumerable<PropertyInfo>>(), ItExpr.IsAny<IEnumerable<EdmProperty>>(),
                    ItExpr.IsAny<IEnumerable<NavigationProperty>>())
                .Returns<IEnumerable<PropertyInfo>, IEnumerable<EdmProperty>, IEnumerable<NavigationProperty>>(
                    (pi, e, n) => new List<PropertyValidator>
                                      {
                                          new PropertyValidator("foo", Enumerable.Empty<IValidator>())
                                      });

            object entity = new EntityWithComplexType();
            using (var ctx = new SelfPopulatingContext(entity))
            {
                var complexType = (ComplexType)ctx.Entry(entity).InternalEntry.EdmEntityType.Properties
                                                   .Where(p => p.Name == "ComplexProperty").Single().TypeUsage.EdmType;
                var validator = builder.Object.BuildComplexTypeValidatorBase(typeof(ComplexTypeWithNoValidation), complexType);

                Assert.NotNull(validator);
                Assert.Equal(1, validator.PropertyValidators.Count());
                Assert.Equal(0, validator.TypeLevelValidators.Count());
            }
        }

        [Fact]
        public void BuildComplexTypeValidator_does_not_return_null_for_a_complex_type_with_entity_level_validation()
        {
            var builder = MockHelper.CreateMockEntityValidatorBuilder();

            builder.Protected()
                .Setup<IList<IValidator>>("BuildValidationAttributeValidators", ItExpr.IsAny<IEnumerable<Attribute>>())
                .Returns<IEnumerable<Attribute>>(
                    a => new List<IValidator>
                             {
                                 new ValidationAttributeValidator(new RequiredAttribute(), null)
                             });

            object entity = new EntityWithComplexType();
            using (var ctx = new SelfPopulatingContext(entity))
            {
                var complexType = (ComplexType)ctx.Entry(entity).InternalEntry.EdmEntityType.Properties
                                                   .Where(p => p.Name == "ComplexProperty").Single().TypeUsage.EdmType;
                var validator = builder.Object.BuildComplexTypeValidatorBase(typeof(ComplexTypeWithNoValidation), complexType);

                Assert.NotNull(validator);
                Assert.Equal(0, validator.PropertyValidators.Count());
                Assert.Equal(1, validator.TypeLevelValidators.Count());
            }
        }

        [Fact]
        public void BuildValidatorsForProperties_calls_BuildPropertyValidator_for_a_transient_property()
        {
            var builder = MockHelper.CreateMockEntityValidatorBuilder();
            builder.Protected()
                .Setup<PropertyValidator>("BuildPropertyValidator", ItExpr.IsAny<PropertyInfo>())
                .Returns<PropertyInfo>(
                    pi => new PropertyValidator(
                              "ID", new[]
                                        {
                                            new ValidationAttributeValidator(new RequiredAttribute(), null)
                                        }));

            builder.Protected()
                .Setup<PropertyValidator>(
                    "BuildPropertyValidator", ItExpr.IsAny<PropertyInfo>(), ItExpr.IsAny<EdmProperty>(), ItExpr.IsAny<bool>())
                .Throws<AssertException>();

            object entity = new EntityWithComplexType();
            using (var ctx = new SelfPopulatingContext(entity))
            {
                var validators = builder.Object.BuildValidatorsForPropertiesBase(
                    new[] { entity.GetType().GetProperty("ID") },
                    new EdmProperty[0],
                    new NavigationProperty[0]);

                Assert.Equal(1, validators.Count);
            }
        }

        [Fact]
        public void BuildValidatorsForProperties_calls_BuildPropertyValidator_for_a_scalar_property()
        {
            var builder = MockHelper.CreateMockEntityValidatorBuilder();
            builder.Protected()
                .Setup<PropertyValidator>("BuildPropertyValidator", ItExpr.IsAny<PropertyInfo>())
                .Throws<AssertException>();

            builder.Protected()
                .Setup<PropertyValidator>(
                    "BuildPropertyValidator", ItExpr.IsAny<PropertyInfo>(), ItExpr.IsAny<EdmProperty>(), ItExpr.IsAny<bool>())
                .Returns<PropertyInfo, EdmProperty, bool>(
                    (pi, e, f) => new PropertyValidator(
                                      "ID", new[]
                                                {
                                                    new ValidationAttributeValidator(new RequiredAttribute(), null)
                                                }));

            object entity = new EntityWithComplexType();
            using (var ctx = new SelfPopulatingContext(entity))
            {
                var validators = builder.Object.BuildValidatorsForPropertiesBase(
                    new[] { entity.GetType().GetProperty("ID") },
                    new[] { ctx.Entry(entity).InternalEntry.EdmEntityType.Properties.Where(p => p.Name == "ID").Single() },
                    new NavigationProperty[0]);

                Assert.Equal(1, validators.Count);
            }
        }

        [Fact]
        public void BuildPropertyValidator_returns_null_for_a_scalar_property_with_no_validation()
        {
            var builder = MockHelper.CreateMockEntityValidatorBuilder();

            object entity = new EntityWithComplexType();
            using (var ctx = new SelfPopulatingContext(entity))
            {
                Assert.Null(
                    builder.Object.BuildPropertyValidatorBase(
                        entity.GetType().GetProperty("ID"),
                        ctx.Entry(entity).InternalEntry.EdmEntityType.Properties.Where(p => p.Name == "ID").Single(),
                        true));
            }
        }

        [Fact]
        public void BuildPropertyValidator_does_not_return_null_for_a_scalar_property_with_facet_validation()
        {
            var builder = MockHelper.CreateMockEntityValidatorBuilder();
            builder.Protected()
                .Setup<IEnumerable<IValidator>>(
                    "BuildFacetValidators", ItExpr.IsAny<PropertyInfo>(), ItExpr.IsAny<EdmMember>(), ItExpr.IsAny<IEnumerable<Attribute>>())
                .Returns<PropertyInfo, EdmMember, IEnumerable<Attribute>>(
                    (pi, e, a) => new[]
                                      {
                                          new ValidationAttributeValidator(new RequiredAttribute(), null)
                                      });

            object entity = new EntityWithComplexType();
            using (var ctx = new SelfPopulatingContext(entity))
            {
                var validator = builder.Object.BuildPropertyValidatorBase(
                    entity.GetType().GetProperty("ID"),
                    ctx.Entry(entity).InternalEntry.EdmEntityType.Properties.Where(p => p.Name == "ID").Single(),
                    true);

                Assert.NotNull(validator);
                Assert.IsNotType<ComplexPropertyValidator>(validator);
                Assert.Equal("ID", validator.PropertyName);
                Assert.Equal(1, validator.PropertyAttributeValidators.Count());
            }
        }

        [Fact]
        public void BuildPropertyValidator_with_buildFacetValidators_set_to_false_returns_null_for_a_scalar_property_with_facet_validation()
        {
            var builder = MockHelper.CreateMockEntityValidatorBuilder();
            builder.Protected()
                .Setup<IEnumerable<IValidator>>(
                    "BuildFacetValidators", ItExpr.IsAny<PropertyInfo>(),
                    ItExpr.IsAny<EdmMember>(), ItExpr.IsAny<IEnumerable<Attribute>>())
                .Returns<PropertyInfo, EdmMember, IEnumerable<Attribute>>(
                    (pi, e, a) => new[]
                                      {
                                          new ValidationAttributeValidator(new RequiredAttribute(), null)
                                      });

            object entity = new EntityWithComplexType();
            using (var ctx = new SelfPopulatingContext(entity))
            {
                var validator = builder.Object.BuildPropertyValidatorBase(
                    entity.GetType().GetProperty("ID"),
                    ctx.Entry(entity).InternalEntry.EdmEntityType.Properties.Where(p => p.Name == "ID").Single(),
                    false);

                Assert.Null(validator);
            }
        }

        [Fact]
        public void BuildPropertyValidator_does_not_return_null_for_a_scalar_property_with_attribute_validation()
        {
            var builder = MockHelper.CreateMockEntityValidatorBuilder();

            builder.Protected()
                .Setup<IList<IValidator>>("BuildValidationAttributeValidators", ItExpr.IsAny<IEnumerable<Attribute>>())
                .Returns<IEnumerable<Attribute>>(
                    a => new List<IValidator>
                             {
                                 new ValidationAttributeValidator(new RequiredAttribute(), null)
                             });

            object entity = new EntityWithComplexType();
            using (var ctx = new SelfPopulatingContext(entity))
            {
                var validator = builder.Object.BuildPropertyValidatorBase(
                    entity.GetType().GetProperty("ID"),
                    ctx.Entry(entity).InternalEntry.EdmEntityType.Properties.Where(p => p.Name == "ID").Single(),
                    false);

                Assert.NotNull(validator);
                Assert.IsNotType<ComplexPropertyValidator>(validator);
                Assert.Equal("ID", validator.PropertyName);
                Assert.Equal(1, validator.PropertyAttributeValidators.Count());
            }
        }

        [Fact]
        public void BuildPropertyValidator_returns_null_for_a_complex_property_with_no_validation()
        {
            var builder = MockHelper.CreateMockEntityValidatorBuilder();

            object entity = new EntityWithComplexType();
            using (var ctx = new SelfPopulatingContext(entity))
            {
                Assert.Null(
                    builder.Object.BuildPropertyValidatorBase(
                        entity.GetType().GetProperty("ComplexProperty"),
                        ctx.Entry(entity).InternalEntry.EdmEntityType.Properties.Where(p => p.Name == "ComplexProperty").Single(),
                        true));
            }
        }

        [Fact]
        public void BuildPropertyValidator_returns_null_for_a_complex_property_with_facet_validation()
        {
            var builder = MockHelper.CreateMockEntityValidatorBuilder();
            builder.Protected()
                .Setup<IEnumerable<IValidator>>(
                    "BuildFacetValidators", ItExpr.IsAny<PropertyInfo>(), ItExpr.IsAny<EdmMember>(), ItExpr.IsAny<IEnumerable<Attribute>>())
                .Returns<PropertyInfo, EdmMember, IEnumerable<Attribute>>(
                    (pi, e, a) => new[]
                                      {
                                          new ValidationAttributeValidator(new RequiredAttribute(), null)
                                      });

            object entity = new EntityWithComplexType();
            using (var ctx = new SelfPopulatingContext(entity))
            {
                Assert.Null(
                    builder.Object.BuildPropertyValidatorBase(
                        entity.GetType().GetProperty("ComplexProperty"),
                        ctx.Entry(entity).InternalEntry.EdmEntityType.Properties.Where(p => p.Name == "ComplexProperty").Single(),
                        true));
            }
        }

        [Fact]
        public void BuildPropertyValidator_does_not_return_null_for_a_complex_property_with_attribute_validation()
        {
            var builder = MockHelper.CreateMockEntityValidatorBuilder();

            builder.Protected()
                .Setup<IList<IValidator>>("BuildValidationAttributeValidators", ItExpr.IsAny<IEnumerable<Attribute>>())
                .Returns<IEnumerable<Attribute>>(
                    a => new List<IValidator>
                             {
                                 new ValidationAttributeValidator(new RequiredAttribute(), null)
                             });

            object entity = new EntityWithComplexType();
            using (var ctx = new SelfPopulatingContext(entity))
            {
                var validator = builder.Object.BuildPropertyValidatorBase(
                    entity.GetType().GetProperty("ComplexProperty"),
                    ctx.Entry(entity).InternalEntry.EdmEntityType.Properties.Where(p => p.Name == "ComplexProperty").Single(),
                    true);

                Assert.NotNull(validator);
                Assert.IsType<ComplexPropertyValidator>(validator);
                Assert.Equal("ComplexProperty", validator.PropertyName);
                Assert.Equal(1, validator.PropertyAttributeValidators.Count());
                Assert.Null(((ComplexPropertyValidator)validator).ComplexTypeValidator);
            }
        }

        [Fact]
        public void BuildPropertyValidator_does_not_return_null_for_a_complex_property_with_type_level_validation()
        {
            var builder = MockHelper.CreateMockEntityValidatorBuilder();

            builder.Protected()
                .Setup<ComplexTypeValidator>("BuildComplexTypeValidator", ItExpr.IsAny<Type>(), ItExpr.IsAny<ComplexType>())
                .Returns<Type, ComplexType>(
                    (t, c) => new ComplexTypeValidator(new PropertyValidator[0], new ValidationAttributeValidator[0]));

            object entity = new EntityWithComplexType();
            using (var ctx = new SelfPopulatingContext(entity))
            {
                var validator = builder.Object.BuildPropertyValidatorBase(
                    entity.GetType().GetProperty("ComplexProperty"),
                    ctx.Entry(entity).InternalEntry.EdmEntityType.Properties.Where(p => p.Name == "ComplexProperty").Single(),
                    false);

                Assert.NotNull(validator);
                Assert.IsType<ComplexPropertyValidator>(validator);
                Assert.Equal("ComplexProperty", validator.PropertyName);
                Assert.Equal(0, validator.PropertyAttributeValidators.Count());
                Assert.NotNull(((ComplexPropertyValidator)validator).ComplexTypeValidator);
            }
        }

        [Fact]
        public void BuildPropertyValidator_returns_null_for_transient_property_with_no_validation()
        {
            var builder = MockHelper.CreateMockEntityValidatorBuilder();
            builder.Protected()
                .Setup<IEnumerable<IValidator>>(
                    "BuildFacetValidators", ItExpr.IsAny<PropertyInfo>(), ItExpr.IsAny<EdmMember>(), ItExpr.IsAny<IEnumerable<Attribute>>())
                .Throws<AssertException>();

            Assert.Null(builder.Object.BuildPropertyValidatorBase(typeof(EntityWithComplexType).GetProperty("ID")));
        }

        [Fact]
        public void GetInstanceProperties_returns_all_instance_properties()
        {
            var builder = MockHelper.CreateMockEntityValidatorBuilder();

            var properties = builder.Object.GetPublicInstancePropertiesBase(typeof(EntityWithComplexType));

            Assert.True(
                properties.Select(pi => pi.Name).OrderBy(s => s).SequenceEqual(
                    new[] { "ComplexProperty", "GetterProperty", "ID", "NonNullableProperty", "Self" }));
        }

        [Fact]
        public void BuildPropertyValidator_does_not_return_null_for_a_transient_property_with_attribute_validation()
        {
            var builder = MockHelper.CreateMockEntityValidatorBuilder();

            builder.Protected()
                .Setup<IList<IValidator>>("BuildValidationAttributeValidators", ItExpr.IsAny<IEnumerable<Attribute>>())
                .Returns<IEnumerable<Attribute>>(
                    a => new List<IValidator>
                             {
                                 new ValidationAttributeValidator(new RequiredAttribute(), null)
                             });

            builder.Protected()
                .Setup<IEnumerable<IValidator>>(
                    "BuildFacetValidators", ItExpr.IsAny<PropertyInfo>(), ItExpr.IsAny<EdmMember>(), ItExpr.IsAny<IEnumerable<Attribute>>())
                .Throws<AssertException>();

            var validator = builder.Object.BuildPropertyValidatorBase(typeof(EntityWithComplexType).GetProperty("ID"));

            Assert.NotNull(validator);
            Assert.IsNotType<ComplexPropertyValidator>(validator);
            Assert.Equal("ID", validator.PropertyName);
            Assert.Equal(1, validator.PropertyAttributeValidators.Count());
        }

        [Fact]
        public void BuildValidationAttributeValidators_returns_validators_for_ValidationAttributes()
        {
            var builder = MockHelper.CreateMockEntityValidatorBuilder();

            var validators = builder.Object.BuildValidationAttributeValidatorsBase(
                new Attribute[]
                    {
                        new RequiredAttribute(), new CLSCompliantAttribute(true)
                    });

            Assert.IsType<ValidationAttributeValidator>(validators.Single());
        }

        [Fact]
        public void BuildFacetValidators_returns_empty_for_optional_property()
        {
            var builder = MockHelper.CreateMockEntityValidatorBuilder();

            object entity = new EntityWithComplexType();
            using (var ctx = new SelfPopulatingContext(entity))
            {
                var validators = builder.Object.BuildFacetValidatorsBase(
                    entity.GetType().GetProperty("Self"),
                    ctx.Entry(entity).InternalEntry.EdmEntityType.NavigationProperties.Where(p => p.Name == "Self").Single(),
                    new Attribute[0]);

                Assert.False(validators.Any());
            }
        }

        [Fact]
        public void BuildFacetValidators_returns_a_validator_for_required_property()
        {
            var builder = MockHelper.CreateMockEntityValidatorBuilder();

            object entity = new EntityWithComplexType();
            using (var ctx = new ConfigurationOverridesContext(entity))
            {
                var validators = builder.Object.BuildFacetValidatorsBase(
                    entity.GetType().GetProperty("Self"),
                    ctx.Entry(entity).InternalEntry.EdmEntityType.NavigationProperties.Where(p => p.Name == "Self").Single(),
                    new Attribute[0]);

                Assert.Equal(1, validators.Count());
            }
        }

        [Fact]
        public void BuildFacetValidators_returns_empty_for_required_value_type_property()
        {
            var builder = MockHelper.CreateMockEntityValidatorBuilder();

            object entity = new EntityWithComplexType();
            using (var ctx = new ConfigurationOverridesContext(entity))
            {
                var validators = builder.Object.BuildFacetValidatorsBase(
                    entity.GetType().GetProperty("NonNullableProperty"),
                    ctx.Entry(entity).InternalEntry.EdmEntityType.Properties.Where(p => p.Name == "NonNullableProperty").Single(),
                    new Attribute[0]);

                Assert.False(validators.Any());
            }
        }

        [Fact]
        public void BuildFacetValidators_returns_empty_for_required_storeGenerated_property()
        {
            var builder = MockHelper.CreateMockEntityValidatorBuilder();

            object entity = new EntityWithComplexType();
            using (var ctx = new ConfigurationOverridesContext(entity))
            {
                var validators = builder.Object.BuildFacetValidatorsBase(
                    entity.GetType().GetProperty("ID"),
                    ctx.Entry(entity).InternalEntry.EdmEntityType.Properties.Where(p => p.Name == "ID").Single(),
                    new Attribute[0]);

                Assert.False(validators.Any());
            }
        }

        [Fact]
        public void BuildFacetValidators_returns_empty_for_required_property_with_ValidationAttribute()
        {
            var builder = MockHelper.CreateMockEntityValidatorBuilder();

            object entity = new EntityWithComplexType();
            using (var ctx = new ConfigurationOverridesContext(entity))
            {
                var validators = builder.Object.BuildFacetValidatorsBase(
                    entity.GetType().GetProperty("Self"),
                    ctx.Entry(entity).InternalEntry.EdmEntityType.NavigationProperties.Where(p => p.Name == "Self").Single(),
                    new[] { new RequiredAttribute() });

                Assert.False(validators.Any());
            }
        }

        [Fact]
        public void BuildFacetValidators_returns_a_validator_for_a_property_with_MaxLength_facet()
        {
            var builder = MockHelper.CreateMockEntityValidatorBuilder();

            object entity = new EntityWithComplexType();
            using (var ctx = new ConfigurationOverridesContext(entity))
            {
                var complexType = (ComplexType)ctx.Entry(entity).InternalEntry.EdmEntityType.Properties
                                                   .Where(p => p.Name == "ComplexProperty").Single().TypeUsage.EdmType;
                var validators = builder.Object.BuildFacetValidatorsBase(
                    typeof(ComplexTypeWithNoValidation).GetProperty("AnotherStringProperty"),
                    complexType.Properties.Where(p => p.Name == "AnotherStringProperty").Single(),
                    new Attribute[0]);

                Assert.Equal(1, validators.Count());
            }
        }

        [Fact]
        public void BuildFacetValidators_returns_empty_for_a_property_with_MaxLength_facet_and_MaxLengthAttribute()
        {
            var builder = MockHelper.CreateMockEntityValidatorBuilder();

            object entity = new EntityWithComplexType();
            using (var ctx = new ConfigurationOverridesContext(entity))
            {
                var complexType = (ComplexType)ctx.Entry(entity).InternalEntry.EdmEntityType.Properties
                                                   .Where(p => p.Name == "ComplexProperty").Single().TypeUsage.EdmType;
                var validators = builder.Object.BuildFacetValidatorsBase(
                    typeof(ComplexTypeWithNoValidation).GetProperty("AnotherStringProperty"),
                    complexType.Properties.Where(p => p.Name == "AnotherStringProperty").Single(),
                    new[] { new MaxLengthAttribute() });

                Assert.False(validators.Any());
            }
        }

        [Fact]
        public void BuildFacetValidators_returns_empty_for_a_property_with_MaxLength_facet_and_StringLengthAttribute()
        {
            var builder = MockHelper.CreateMockEntityValidatorBuilder();

            object entity = new EntityWithComplexType();
            using (var ctx = new ConfigurationOverridesContext(entity))
            {
                var complexType = (ComplexType)ctx.Entry(entity).InternalEntry.EdmEntityType.Properties
                                                   .Where(p => p.Name == "ComplexProperty").Single().TypeUsage.EdmType;
                var validators = builder.Object.BuildFacetValidatorsBase(
                    typeof(ComplexTypeWithNoValidation).GetProperty("AnotherStringProperty"),
                    complexType.Properties.Where(p => p.Name == "AnotherStringProperty").Single(),
                    new[] { new StringLengthAttribute(1) });

                Assert.False(validators.Any());
            }
        }

        [Fact]
        public void BuildFacetValidators_returns_empty_for_a_property_with_IsMaxLength_facet()
        {
            var builder = MockHelper.CreateMockEntityValidatorBuilder();

            object entity = new EntityWithComplexType();
            using (var ctx = new ConfigurationOverridesContext(entity))
            {
                var complexType = (ComplexType)ctx.Entry(entity).InternalEntry.EdmEntityType.Properties
                                                   .Where(p => p.Name == "ComplexProperty").Single().TypeUsage.EdmType;
                var validators = builder.Object.BuildFacetValidatorsBase(
                    typeof(ComplexTypeWithNoValidation).GetProperty("StringProperty"),
                    complexType.Properties.Where(p => p.Name == "StringProperty").Single(),
                    new Attribute[0]);

                Assert.False(validators.Any());
            }
        }
    }
}
>>>>>>> b1a13653
<|MERGE_RESOLUTION|>--- conflicted
+++ resolved
@@ -1,4 +1,3 @@
-<<<<<<< HEAD
 ﻿// Copyright (c) Microsoft Open Technologies, Inc. All rights reserved. See License.txt in the project root for license information.
 
 namespace System.Data.Entity.Validation
@@ -818,825 +817,4 @@
             }
         }
     }
-}
-=======
-﻿// Copyright (c) Microsoft Open Technologies, Inc. All rights reserved. See License.txt in the project root for license information.
-
-namespace System.Data.Entity.Validation
-{
-    using System.Collections.Generic;
-    using System.ComponentModel.DataAnnotations;
-    using System.ComponentModel.DataAnnotations.Schema;
-    using System.Data.Entity.Core.Metadata.Edm;
-    using System.Data.Entity.Infrastructure;
-    using System.Data.Entity.Internal.Validation;
-    using System.Linq;
-    using System.Reflection;
-    using Moq.Protected;
-    using Xunit;
-    using Xunit.Sdk;
-
-    #region Context and types for EntityValidatorBuilder tests
-
-    public class SelfPopulatingContext : DbContext
-    {
-        public SelfPopulatingContext()
-            : this(new object[0])
-        {
-        }
-
-        public SelfPopulatingContext(params object[] entities)
-        {
-            foreach (var entity in entities ?? new object[0])
-            {
-                Set(entity.GetType()).Add(entity);
-            }
-        }
-
-        protected override void OnModelCreating(DbModelBuilder modelBuilder)
-        {
-            modelBuilder.Entity<EntityWithComplexType>();
-            modelBuilder.Entity<ValidatableEntity>();
-
-            modelBuilder.ComplexType<ComplexTypeWithNoValidation>();
-            modelBuilder.ComplexType<ValidatableComplexType>();
-        }
-
-        public Func<DbEntityEntry, DbEntityValidationResult> ValidateEntityFunc;
-        public Func<DbEntityEntry, bool> ShouldValidateEntityFunc;
-
-        protected override DbEntityValidationResult ValidateEntity(DbEntityEntry dbEntityEntry, IDictionary<object, object> items)
-        {
-            return ValidateEntityFunc != null
-                       ? ValidateEntityFunc(dbEntityEntry)
-                       : base.ValidateEntity(dbEntityEntry, items);
-        }
-
-        protected override bool ShouldValidateEntity(DbEntityEntry dbEntityEntry)
-        {
-            return ShouldValidateEntityFunc != null
-                       ? ShouldValidateEntityFunc(dbEntityEntry)
-                       : base.ShouldValidateEntity(dbEntityEntry);
-        }
-
-        public Action<DbModelBuilder> CustomOnModelCreating { private get; set; }
-    }
-
-    public class ConfigurationOverridesContext : DbContext
-    {
-        public ConfigurationOverridesContext()
-            : this(new object[0])
-        {
-        }
-
-        public ConfigurationOverridesContext(params object[] entities)
-        {
-            foreach (var entity in entities ?? new object[0])
-            {
-                Set(entity.GetType()).Add(entity);
-            }
-        }
-
-        protected override void OnModelCreating(DbModelBuilder modelBuilder)
-        {
-            modelBuilder.Entity<EntityWithComplexType>();
-            modelBuilder.ComplexType<ComplexTypeWithNoValidation>();
-
-            modelBuilder.Entity<EntityWithComplexType>().Property(p => p.ID).IsRequired();
-            modelBuilder.Entity<EntityWithComplexType>().Property(p => p.ID).HasDatabaseGeneratedOption(DatabaseGeneratedOption.Identity);
-            modelBuilder.Entity<EntityWithComplexType>().HasRequired(p => p.Self);
-            modelBuilder.Entity<EntityWithComplexType>().Property(p => p.NonNullableProperty).IsRequired();
-
-            modelBuilder.ComplexType<ComplexTypeWithNoValidation>().Property(p => p.StringProperty).IsMaxLength();
-            modelBuilder.ComplexType<ComplexTypeWithNoValidation>().Property(p => p.AnotherStringProperty).HasMaxLength(10);
-        }
-    }
-
-    public class ComplexTypeWithNoValidation
-    {
-        public string StringProperty { get; set; }
-        public string AnotherStringProperty { get; set; }
-    }
-
-    public class EntityWithComplexType
-    {
-        public int? ID { get; set; }
-
-        public ComplexTypeWithNoValidation ComplexProperty { get; set; }
-
-        public EntityWithComplexType Self { get; set; }
-
-        public int NonNullableProperty { get; set; }
-
-        private int PrivateProperty { get; set; }
-
-        public int SetterProperty
-        {
-            set { }
-        }
-
-        public int GetterProperty
-        {
-            get { return 0; }
-        }
-
-        private static int StaticProperty { get; set; }
-
-        public string this[int index]
-        {
-            get { throw new NotImplementedException(); }
-            set { throw new NotImplementedException(); }
-        }
-    }
-
-    public class ValidatableEntity : IValidatableObject
-    {
-        public int ID { get; set; }
-
-        public ValidatableComplexType ComplexProperty { get; set; }
-
-        public IEnumerable<ValidationResult> Validate(ValidationContext validationContext)
-        {
-            throw new NotImplementedException();
-        }
-    }
-
-    public class ValidatableComplexType : IValidatableObject
-    {
-        public string StringProperty { get; set; }
-
-        public IEnumerable<ValidationResult> Validate(ValidationContext validationContext)
-        {
-            throw new NotImplementedException();
-        }
-    }
-
-    #endregion
-
-    public class EntityValidatorBuilderTests
-    {
-        public EntityValidatorBuilderTests()
-        {
-            Database.SetInitializer((IDatabaseInitializer<SelfPopulatingContext>)null);
-            Database.SetInitializer((IDatabaseInitializer<ConfigurationOverridesContext>)null);
-        }
-
-        [Fact]
-        public void BuildEntityValidator_returns_null_for_an_entity_with_no_validation()
-        {
-            var builder = MockHelper.CreateMockEntityValidatorBuilder();
-
-            object entity = new EntityWithComplexType();
-            using (var ctx = new SelfPopulatingContext(entity))
-            {
-                Assert.Null(builder.Object.BuildEntityValidatorBase(ctx.Entry(entity).InternalEntry));
-            }
-        }
-
-        [Fact]
-        public void BuildEntityValidator_does_not_return_null_for_an_IValidatableObject()
-        {
-            var builder = MockHelper.CreateMockEntityValidatorBuilder();
-
-            object entity = new ValidatableEntity();
-            using (var ctx = new SelfPopulatingContext(entity))
-            {
-                var validator = builder.Object.BuildEntityValidatorBase(ctx.Entry(entity).InternalEntry);
-
-                Assert.NotNull(validator);
-                Assert.False(validator.PropertyValidators.Any());
-                Assert.True(validator.TypeLevelValidators.Any());
-            }
-        }
-
-        [Fact]
-        public void BuildEntityValidator_does_not_return_null_for_an_entity_with_property_validation()
-        {
-            var builder = MockHelper.CreateMockEntityValidatorBuilder();
-            builder.Protected()
-                .Setup<IList<PropertyValidator>>(
-                    "BuildValidatorsForProperties", ItExpr.IsAny<IEnumerable<PropertyInfo>>(), ItExpr.IsAny<IEnumerable<EdmProperty>>(),
-                    ItExpr.IsAny<IEnumerable<NavigationProperty>>())
-                .Returns<IEnumerable<PropertyInfo>, IEnumerable<EdmProperty>, IEnumerable<NavigationProperty>>(
-                    (pi, e, n) => new List<PropertyValidator>
-                                      {
-                                          new PropertyValidator("foo", Enumerable.Empty<ValidationAttributeValidator>())
-                                      });
-
-            object entity = new EntityWithComplexType();
-            using (var ctx = new SelfPopulatingContext(entity))
-            {
-                var validator = builder.Object.BuildEntityValidatorBase(ctx.Entry(entity).InternalEntry);
-
-                Assert.NotNull(validator);
-                Assert.Equal(1, validator.PropertyValidators.Count());
-                Assert.Equal(0, validator.TypeLevelValidators.Count());
-            }
-        }
-
-        [Fact]
-        public void BuildEntityValidator_does_not_return_null_for_an_entity_with_entity_level_validation()
-        {
-            var builder = MockHelper.CreateMockEntityValidatorBuilder();
-
-            builder.Protected()
-                .Setup<IList<IValidator>>("BuildValidationAttributeValidators", ItExpr.IsAny<IEnumerable<Attribute>>())
-                .Returns<IEnumerable<Attribute>>(
-                    a => new List<IValidator>
-                             {
-                                 new ValidationAttributeValidator(new RequiredAttribute(), null)
-                             });
-
-            object entity = new EntityWithComplexType();
-            using (var ctx = new SelfPopulatingContext(entity))
-            {
-                var validator = builder.Object.BuildEntityValidatorBase(ctx.Entry(entity).InternalEntry);
-
-                Assert.NotNull(validator);
-                Assert.Equal(0, validator.PropertyValidators.Count());
-                Assert.Equal(1, validator.TypeLevelValidators.Count());
-            }
-        }
-
-        [Fact]
-        public void BuildValidatorsForProperties_returns_empty_if_no_validation()
-        {
-            var builder = MockHelper.CreateMockEntityValidatorBuilder();
-
-            object entity = new EntityWithComplexType();
-            using (var ctx = new SelfPopulatingContext(entity))
-            {
-                var validators = builder.Object.BuildValidatorsForPropertiesBase(
-                    entity.GetType().GetProperties(),
-                    ctx.Entry(entity).InternalEntry.EdmEntityType.Properties,
-                    ctx.Entry(entity).InternalEntry.EdmEntityType.NavigationProperties);
-
-                Assert.Equal(0, validators.Count);
-            }
-        }
-
-        [Fact]
-        public void BuildComplexTypeValidator_returns_null_for_a_complex_type_with_no_validation()
-        {
-            var builder = MockHelper.CreateMockEntityValidatorBuilder();
-
-            object entity = new EntityWithComplexType();
-            using (var ctx = new SelfPopulatingContext(entity))
-            {
-                var complexType = (ComplexType)ctx.Entry(entity).InternalEntry.EdmEntityType.Properties
-                                                   .Where(p => p.Name == "ComplexProperty").Single().TypeUsage.EdmType;
-                Assert.Null(builder.Object.BuildComplexTypeValidatorBase(typeof(ComplexTypeWithNoValidation), complexType));
-            }
-        }
-
-        [Fact]
-        public void BuildComplexTypeValidator_does_not_return_null_for_an_IValidatableObject()
-        {
-            var builder = MockHelper.CreateMockEntityValidatorBuilder();
-
-            object entity = new ValidatableEntity();
-            using (var ctx = new SelfPopulatingContext(entity))
-            {
-                var complexType = (ComplexType)ctx.Entry(entity).InternalEntry.EdmEntityType.Properties
-                                                   .Where(p => p.Name == "ComplexProperty").Single().TypeUsage.EdmType;
-                var validator = builder.Object.BuildComplexTypeValidatorBase(typeof(ValidatableComplexType), complexType);
-
-                Assert.NotNull(validator);
-                Assert.False(validator.PropertyValidators.Any());
-                Assert.True(validator.TypeLevelValidators.Any());
-            }
-        }
-
-        [Fact]
-        public void BuildComplexTypeValidator_does_not_return_null_for_a_complex_type_with_property_validation()
-        {
-            var builder = MockHelper.CreateMockEntityValidatorBuilder();
-            builder.Protected()
-                .Setup<IList<PropertyValidator>>(
-                    "BuildValidatorsForProperties", ItExpr.IsAny<IEnumerable<PropertyInfo>>(), ItExpr.IsAny<IEnumerable<EdmProperty>>(),
-                    ItExpr.IsAny<IEnumerable<NavigationProperty>>())
-                .Returns<IEnumerable<PropertyInfo>, IEnumerable<EdmProperty>, IEnumerable<NavigationProperty>>(
-                    (pi, e, n) => new List<PropertyValidator>
-                                      {
-                                          new PropertyValidator("foo", Enumerable.Empty<IValidator>())
-                                      });
-
-            object entity = new EntityWithComplexType();
-            using (var ctx = new SelfPopulatingContext(entity))
-            {
-                var complexType = (ComplexType)ctx.Entry(entity).InternalEntry.EdmEntityType.Properties
-                                                   .Where(p => p.Name == "ComplexProperty").Single().TypeUsage.EdmType;
-                var validator = builder.Object.BuildComplexTypeValidatorBase(typeof(ComplexTypeWithNoValidation), complexType);
-
-                Assert.NotNull(validator);
-                Assert.Equal(1, validator.PropertyValidators.Count());
-                Assert.Equal(0, validator.TypeLevelValidators.Count());
-            }
-        }
-
-        [Fact]
-        public void BuildComplexTypeValidator_does_not_return_null_for_a_complex_type_with_entity_level_validation()
-        {
-            var builder = MockHelper.CreateMockEntityValidatorBuilder();
-
-            builder.Protected()
-                .Setup<IList<IValidator>>("BuildValidationAttributeValidators", ItExpr.IsAny<IEnumerable<Attribute>>())
-                .Returns<IEnumerable<Attribute>>(
-                    a => new List<IValidator>
-                             {
-                                 new ValidationAttributeValidator(new RequiredAttribute(), null)
-                             });
-
-            object entity = new EntityWithComplexType();
-            using (var ctx = new SelfPopulatingContext(entity))
-            {
-                var complexType = (ComplexType)ctx.Entry(entity).InternalEntry.EdmEntityType.Properties
-                                                   .Where(p => p.Name == "ComplexProperty").Single().TypeUsage.EdmType;
-                var validator = builder.Object.BuildComplexTypeValidatorBase(typeof(ComplexTypeWithNoValidation), complexType);
-
-                Assert.NotNull(validator);
-                Assert.Equal(0, validator.PropertyValidators.Count());
-                Assert.Equal(1, validator.TypeLevelValidators.Count());
-            }
-        }
-
-        [Fact]
-        public void BuildValidatorsForProperties_calls_BuildPropertyValidator_for_a_transient_property()
-        {
-            var builder = MockHelper.CreateMockEntityValidatorBuilder();
-            builder.Protected()
-                .Setup<PropertyValidator>("BuildPropertyValidator", ItExpr.IsAny<PropertyInfo>())
-                .Returns<PropertyInfo>(
-                    pi => new PropertyValidator(
-                              "ID", new[]
-                                        {
-                                            new ValidationAttributeValidator(new RequiredAttribute(), null)
-                                        }));
-
-            builder.Protected()
-                .Setup<PropertyValidator>(
-                    "BuildPropertyValidator", ItExpr.IsAny<PropertyInfo>(), ItExpr.IsAny<EdmProperty>(), ItExpr.IsAny<bool>())
-                .Throws<AssertException>();
-
-            object entity = new EntityWithComplexType();
-            using (var ctx = new SelfPopulatingContext(entity))
-            {
-                var validators = builder.Object.BuildValidatorsForPropertiesBase(
-                    new[] { entity.GetType().GetProperty("ID") },
-                    new EdmProperty[0],
-                    new NavigationProperty[0]);
-
-                Assert.Equal(1, validators.Count);
-            }
-        }
-
-        [Fact]
-        public void BuildValidatorsForProperties_calls_BuildPropertyValidator_for_a_scalar_property()
-        {
-            var builder = MockHelper.CreateMockEntityValidatorBuilder();
-            builder.Protected()
-                .Setup<PropertyValidator>("BuildPropertyValidator", ItExpr.IsAny<PropertyInfo>())
-                .Throws<AssertException>();
-
-            builder.Protected()
-                .Setup<PropertyValidator>(
-                    "BuildPropertyValidator", ItExpr.IsAny<PropertyInfo>(), ItExpr.IsAny<EdmProperty>(), ItExpr.IsAny<bool>())
-                .Returns<PropertyInfo, EdmProperty, bool>(
-                    (pi, e, f) => new PropertyValidator(
-                                      "ID", new[]
-                                                {
-                                                    new ValidationAttributeValidator(new RequiredAttribute(), null)
-                                                }));
-
-            object entity = new EntityWithComplexType();
-            using (var ctx = new SelfPopulatingContext(entity))
-            {
-                var validators = builder.Object.BuildValidatorsForPropertiesBase(
-                    new[] { entity.GetType().GetProperty("ID") },
-                    new[] { ctx.Entry(entity).InternalEntry.EdmEntityType.Properties.Where(p => p.Name == "ID").Single() },
-                    new NavigationProperty[0]);
-
-                Assert.Equal(1, validators.Count);
-            }
-        }
-
-        [Fact]
-        public void BuildPropertyValidator_returns_null_for_a_scalar_property_with_no_validation()
-        {
-            var builder = MockHelper.CreateMockEntityValidatorBuilder();
-
-            object entity = new EntityWithComplexType();
-            using (var ctx = new SelfPopulatingContext(entity))
-            {
-                Assert.Null(
-                    builder.Object.BuildPropertyValidatorBase(
-                        entity.GetType().GetProperty("ID"),
-                        ctx.Entry(entity).InternalEntry.EdmEntityType.Properties.Where(p => p.Name == "ID").Single(),
-                        true));
-            }
-        }
-
-        [Fact]
-        public void BuildPropertyValidator_does_not_return_null_for_a_scalar_property_with_facet_validation()
-        {
-            var builder = MockHelper.CreateMockEntityValidatorBuilder();
-            builder.Protected()
-                .Setup<IEnumerable<IValidator>>(
-                    "BuildFacetValidators", ItExpr.IsAny<PropertyInfo>(), ItExpr.IsAny<EdmMember>(), ItExpr.IsAny<IEnumerable<Attribute>>())
-                .Returns<PropertyInfo, EdmMember, IEnumerable<Attribute>>(
-                    (pi, e, a) => new[]
-                                      {
-                                          new ValidationAttributeValidator(new RequiredAttribute(), null)
-                                      });
-
-            object entity = new EntityWithComplexType();
-            using (var ctx = new SelfPopulatingContext(entity))
-            {
-                var validator = builder.Object.BuildPropertyValidatorBase(
-                    entity.GetType().GetProperty("ID"),
-                    ctx.Entry(entity).InternalEntry.EdmEntityType.Properties.Where(p => p.Name == "ID").Single(),
-                    true);
-
-                Assert.NotNull(validator);
-                Assert.IsNotType<ComplexPropertyValidator>(validator);
-                Assert.Equal("ID", validator.PropertyName);
-                Assert.Equal(1, validator.PropertyAttributeValidators.Count());
-            }
-        }
-
-        [Fact]
-        public void BuildPropertyValidator_with_buildFacetValidators_set_to_false_returns_null_for_a_scalar_property_with_facet_validation()
-        {
-            var builder = MockHelper.CreateMockEntityValidatorBuilder();
-            builder.Protected()
-                .Setup<IEnumerable<IValidator>>(
-                    "BuildFacetValidators", ItExpr.IsAny<PropertyInfo>(),
-                    ItExpr.IsAny<EdmMember>(), ItExpr.IsAny<IEnumerable<Attribute>>())
-                .Returns<PropertyInfo, EdmMember, IEnumerable<Attribute>>(
-                    (pi, e, a) => new[]
-                                      {
-                                          new ValidationAttributeValidator(new RequiredAttribute(), null)
-                                      });
-
-            object entity = new EntityWithComplexType();
-            using (var ctx = new SelfPopulatingContext(entity))
-            {
-                var validator = builder.Object.BuildPropertyValidatorBase(
-                    entity.GetType().GetProperty("ID"),
-                    ctx.Entry(entity).InternalEntry.EdmEntityType.Properties.Where(p => p.Name == "ID").Single(),
-                    false);
-
-                Assert.Null(validator);
-            }
-        }
-
-        [Fact]
-        public void BuildPropertyValidator_does_not_return_null_for_a_scalar_property_with_attribute_validation()
-        {
-            var builder = MockHelper.CreateMockEntityValidatorBuilder();
-
-            builder.Protected()
-                .Setup<IList<IValidator>>("BuildValidationAttributeValidators", ItExpr.IsAny<IEnumerable<Attribute>>())
-                .Returns<IEnumerable<Attribute>>(
-                    a => new List<IValidator>
-                             {
-                                 new ValidationAttributeValidator(new RequiredAttribute(), null)
-                             });
-
-            object entity = new EntityWithComplexType();
-            using (var ctx = new SelfPopulatingContext(entity))
-            {
-                var validator = builder.Object.BuildPropertyValidatorBase(
-                    entity.GetType().GetProperty("ID"),
-                    ctx.Entry(entity).InternalEntry.EdmEntityType.Properties.Where(p => p.Name == "ID").Single(),
-                    false);
-
-                Assert.NotNull(validator);
-                Assert.IsNotType<ComplexPropertyValidator>(validator);
-                Assert.Equal("ID", validator.PropertyName);
-                Assert.Equal(1, validator.PropertyAttributeValidators.Count());
-            }
-        }
-
-        [Fact]
-        public void BuildPropertyValidator_returns_null_for_a_complex_property_with_no_validation()
-        {
-            var builder = MockHelper.CreateMockEntityValidatorBuilder();
-
-            object entity = new EntityWithComplexType();
-            using (var ctx = new SelfPopulatingContext(entity))
-            {
-                Assert.Null(
-                    builder.Object.BuildPropertyValidatorBase(
-                        entity.GetType().GetProperty("ComplexProperty"),
-                        ctx.Entry(entity).InternalEntry.EdmEntityType.Properties.Where(p => p.Name == "ComplexProperty").Single(),
-                        true));
-            }
-        }
-
-        [Fact]
-        public void BuildPropertyValidator_returns_null_for_a_complex_property_with_facet_validation()
-        {
-            var builder = MockHelper.CreateMockEntityValidatorBuilder();
-            builder.Protected()
-                .Setup<IEnumerable<IValidator>>(
-                    "BuildFacetValidators", ItExpr.IsAny<PropertyInfo>(), ItExpr.IsAny<EdmMember>(), ItExpr.IsAny<IEnumerable<Attribute>>())
-                .Returns<PropertyInfo, EdmMember, IEnumerable<Attribute>>(
-                    (pi, e, a) => new[]
-                                      {
-                                          new ValidationAttributeValidator(new RequiredAttribute(), null)
-                                      });
-
-            object entity = new EntityWithComplexType();
-            using (var ctx = new SelfPopulatingContext(entity))
-            {
-                Assert.Null(
-                    builder.Object.BuildPropertyValidatorBase(
-                        entity.GetType().GetProperty("ComplexProperty"),
-                        ctx.Entry(entity).InternalEntry.EdmEntityType.Properties.Where(p => p.Name == "ComplexProperty").Single(),
-                        true));
-            }
-        }
-
-        [Fact]
-        public void BuildPropertyValidator_does_not_return_null_for_a_complex_property_with_attribute_validation()
-        {
-            var builder = MockHelper.CreateMockEntityValidatorBuilder();
-
-            builder.Protected()
-                .Setup<IList<IValidator>>("BuildValidationAttributeValidators", ItExpr.IsAny<IEnumerable<Attribute>>())
-                .Returns<IEnumerable<Attribute>>(
-                    a => new List<IValidator>
-                             {
-                                 new ValidationAttributeValidator(new RequiredAttribute(), null)
-                             });
-
-            object entity = new EntityWithComplexType();
-            using (var ctx = new SelfPopulatingContext(entity))
-            {
-                var validator = builder.Object.BuildPropertyValidatorBase(
-                    entity.GetType().GetProperty("ComplexProperty"),
-                    ctx.Entry(entity).InternalEntry.EdmEntityType.Properties.Where(p => p.Name == "ComplexProperty").Single(),
-                    true);
-
-                Assert.NotNull(validator);
-                Assert.IsType<ComplexPropertyValidator>(validator);
-                Assert.Equal("ComplexProperty", validator.PropertyName);
-                Assert.Equal(1, validator.PropertyAttributeValidators.Count());
-                Assert.Null(((ComplexPropertyValidator)validator).ComplexTypeValidator);
-            }
-        }
-
-        [Fact]
-        public void BuildPropertyValidator_does_not_return_null_for_a_complex_property_with_type_level_validation()
-        {
-            var builder = MockHelper.CreateMockEntityValidatorBuilder();
-
-            builder.Protected()
-                .Setup<ComplexTypeValidator>("BuildComplexTypeValidator", ItExpr.IsAny<Type>(), ItExpr.IsAny<ComplexType>())
-                .Returns<Type, ComplexType>(
-                    (t, c) => new ComplexTypeValidator(new PropertyValidator[0], new ValidationAttributeValidator[0]));
-
-            object entity = new EntityWithComplexType();
-            using (var ctx = new SelfPopulatingContext(entity))
-            {
-                var validator = builder.Object.BuildPropertyValidatorBase(
-                    entity.GetType().GetProperty("ComplexProperty"),
-                    ctx.Entry(entity).InternalEntry.EdmEntityType.Properties.Where(p => p.Name == "ComplexProperty").Single(),
-                    false);
-
-                Assert.NotNull(validator);
-                Assert.IsType<ComplexPropertyValidator>(validator);
-                Assert.Equal("ComplexProperty", validator.PropertyName);
-                Assert.Equal(0, validator.PropertyAttributeValidators.Count());
-                Assert.NotNull(((ComplexPropertyValidator)validator).ComplexTypeValidator);
-            }
-        }
-
-        [Fact]
-        public void BuildPropertyValidator_returns_null_for_transient_property_with_no_validation()
-        {
-            var builder = MockHelper.CreateMockEntityValidatorBuilder();
-            builder.Protected()
-                .Setup<IEnumerable<IValidator>>(
-                    "BuildFacetValidators", ItExpr.IsAny<PropertyInfo>(), ItExpr.IsAny<EdmMember>(), ItExpr.IsAny<IEnumerable<Attribute>>())
-                .Throws<AssertException>();
-
-            Assert.Null(builder.Object.BuildPropertyValidatorBase(typeof(EntityWithComplexType).GetProperty("ID")));
-        }
-
-        [Fact]
-        public void GetInstanceProperties_returns_all_instance_properties()
-        {
-            var builder = MockHelper.CreateMockEntityValidatorBuilder();
-
-            var properties = builder.Object.GetPublicInstancePropertiesBase(typeof(EntityWithComplexType));
-
-            Assert.True(
-                properties.Select(pi => pi.Name).OrderBy(s => s).SequenceEqual(
-                    new[] { "ComplexProperty", "GetterProperty", "ID", "NonNullableProperty", "Self" }));
-        }
-
-        [Fact]
-        public void BuildPropertyValidator_does_not_return_null_for_a_transient_property_with_attribute_validation()
-        {
-            var builder = MockHelper.CreateMockEntityValidatorBuilder();
-
-            builder.Protected()
-                .Setup<IList<IValidator>>("BuildValidationAttributeValidators", ItExpr.IsAny<IEnumerable<Attribute>>())
-                .Returns<IEnumerable<Attribute>>(
-                    a => new List<IValidator>
-                             {
-                                 new ValidationAttributeValidator(new RequiredAttribute(), null)
-                             });
-
-            builder.Protected()
-                .Setup<IEnumerable<IValidator>>(
-                    "BuildFacetValidators", ItExpr.IsAny<PropertyInfo>(), ItExpr.IsAny<EdmMember>(), ItExpr.IsAny<IEnumerable<Attribute>>())
-                .Throws<AssertException>();
-
-            var validator = builder.Object.BuildPropertyValidatorBase(typeof(EntityWithComplexType).GetProperty("ID"));
-
-            Assert.NotNull(validator);
-            Assert.IsNotType<ComplexPropertyValidator>(validator);
-            Assert.Equal("ID", validator.PropertyName);
-            Assert.Equal(1, validator.PropertyAttributeValidators.Count());
-        }
-
-        [Fact]
-        public void BuildValidationAttributeValidators_returns_validators_for_ValidationAttributes()
-        {
-            var builder = MockHelper.CreateMockEntityValidatorBuilder();
-
-            var validators = builder.Object.BuildValidationAttributeValidatorsBase(
-                new Attribute[]
-                    {
-                        new RequiredAttribute(), new CLSCompliantAttribute(true)
-                    });
-
-            Assert.IsType<ValidationAttributeValidator>(validators.Single());
-        }
-
-        [Fact]
-        public void BuildFacetValidators_returns_empty_for_optional_property()
-        {
-            var builder = MockHelper.CreateMockEntityValidatorBuilder();
-
-            object entity = new EntityWithComplexType();
-            using (var ctx = new SelfPopulatingContext(entity))
-            {
-                var validators = builder.Object.BuildFacetValidatorsBase(
-                    entity.GetType().GetProperty("Self"),
-                    ctx.Entry(entity).InternalEntry.EdmEntityType.NavigationProperties.Where(p => p.Name == "Self").Single(),
-                    new Attribute[0]);
-
-                Assert.False(validators.Any());
-            }
-        }
-
-        [Fact]
-        public void BuildFacetValidators_returns_a_validator_for_required_property()
-        {
-            var builder = MockHelper.CreateMockEntityValidatorBuilder();
-
-            object entity = new EntityWithComplexType();
-            using (var ctx = new ConfigurationOverridesContext(entity))
-            {
-                var validators = builder.Object.BuildFacetValidatorsBase(
-                    entity.GetType().GetProperty("Self"),
-                    ctx.Entry(entity).InternalEntry.EdmEntityType.NavigationProperties.Where(p => p.Name == "Self").Single(),
-                    new Attribute[0]);
-
-                Assert.Equal(1, validators.Count());
-            }
-        }
-
-        [Fact]
-        public void BuildFacetValidators_returns_empty_for_required_value_type_property()
-        {
-            var builder = MockHelper.CreateMockEntityValidatorBuilder();
-
-            object entity = new EntityWithComplexType();
-            using (var ctx = new ConfigurationOverridesContext(entity))
-            {
-                var validators = builder.Object.BuildFacetValidatorsBase(
-                    entity.GetType().GetProperty("NonNullableProperty"),
-                    ctx.Entry(entity).InternalEntry.EdmEntityType.Properties.Where(p => p.Name == "NonNullableProperty").Single(),
-                    new Attribute[0]);
-
-                Assert.False(validators.Any());
-            }
-        }
-
-        [Fact]
-        public void BuildFacetValidators_returns_empty_for_required_storeGenerated_property()
-        {
-            var builder = MockHelper.CreateMockEntityValidatorBuilder();
-
-            object entity = new EntityWithComplexType();
-            using (var ctx = new ConfigurationOverridesContext(entity))
-            {
-                var validators = builder.Object.BuildFacetValidatorsBase(
-                    entity.GetType().GetProperty("ID"),
-                    ctx.Entry(entity).InternalEntry.EdmEntityType.Properties.Where(p => p.Name == "ID").Single(),
-                    new Attribute[0]);
-
-                Assert.False(validators.Any());
-            }
-        }
-
-        [Fact]
-        public void BuildFacetValidators_returns_empty_for_required_property_with_ValidationAttribute()
-        {
-            var builder = MockHelper.CreateMockEntityValidatorBuilder();
-
-            object entity = new EntityWithComplexType();
-            using (var ctx = new ConfigurationOverridesContext(entity))
-            {
-                var validators = builder.Object.BuildFacetValidatorsBase(
-                    entity.GetType().GetProperty("Self"),
-                    ctx.Entry(entity).InternalEntry.EdmEntityType.NavigationProperties.Where(p => p.Name == "Self").Single(),
-                    new[] { new RequiredAttribute() });
-
-                Assert.False(validators.Any());
-            }
-        }
-
-        [Fact]
-        public void BuildFacetValidators_returns_a_validator_for_a_property_with_MaxLength_facet()
-        {
-            var builder = MockHelper.CreateMockEntityValidatorBuilder();
-
-            object entity = new EntityWithComplexType();
-            using (var ctx = new ConfigurationOverridesContext(entity))
-            {
-                var complexType = (ComplexType)ctx.Entry(entity).InternalEntry.EdmEntityType.Properties
-                                                   .Where(p => p.Name == "ComplexProperty").Single().TypeUsage.EdmType;
-                var validators = builder.Object.BuildFacetValidatorsBase(
-                    typeof(ComplexTypeWithNoValidation).GetProperty("AnotherStringProperty"),
-                    complexType.Properties.Where(p => p.Name == "AnotherStringProperty").Single(),
-                    new Attribute[0]);
-
-                Assert.Equal(1, validators.Count());
-            }
-        }
-
-        [Fact]
-        public void BuildFacetValidators_returns_empty_for_a_property_with_MaxLength_facet_and_MaxLengthAttribute()
-        {
-            var builder = MockHelper.CreateMockEntityValidatorBuilder();
-
-            object entity = new EntityWithComplexType();
-            using (var ctx = new ConfigurationOverridesContext(entity))
-            {
-                var complexType = (ComplexType)ctx.Entry(entity).InternalEntry.EdmEntityType.Properties
-                                                   .Where(p => p.Name == "ComplexProperty").Single().TypeUsage.EdmType;
-                var validators = builder.Object.BuildFacetValidatorsBase(
-                    typeof(ComplexTypeWithNoValidation).GetProperty("AnotherStringProperty"),
-                    complexType.Properties.Where(p => p.Name == "AnotherStringProperty").Single(),
-                    new[] { new MaxLengthAttribute() });
-
-                Assert.False(validators.Any());
-            }
-        }
-
-        [Fact]
-        public void BuildFacetValidators_returns_empty_for_a_property_with_MaxLength_facet_and_StringLengthAttribute()
-        {
-            var builder = MockHelper.CreateMockEntityValidatorBuilder();
-
-            object entity = new EntityWithComplexType();
-            using (var ctx = new ConfigurationOverridesContext(entity))
-            {
-                var complexType = (ComplexType)ctx.Entry(entity).InternalEntry.EdmEntityType.Properties
-                                                   .Where(p => p.Name == "ComplexProperty").Single().TypeUsage.EdmType;
-                var validators = builder.Object.BuildFacetValidatorsBase(
-                    typeof(ComplexTypeWithNoValidation).GetProperty("AnotherStringProperty"),
-                    complexType.Properties.Where(p => p.Name == "AnotherStringProperty").Single(),
-                    new[] { new StringLengthAttribute(1) });
-
-                Assert.False(validators.Any());
-            }
-        }
-
-        [Fact]
-        public void BuildFacetValidators_returns_empty_for_a_property_with_IsMaxLength_facet()
-        {
-            var builder = MockHelper.CreateMockEntityValidatorBuilder();
-
-            object entity = new EntityWithComplexType();
-            using (var ctx = new ConfigurationOverridesContext(entity))
-            {
-                var complexType = (ComplexType)ctx.Entry(entity).InternalEntry.EdmEntityType.Properties
-                                                   .Where(p => p.Name == "ComplexProperty").Single().TypeUsage.EdmType;
-                var validators = builder.Object.BuildFacetValidatorsBase(
-                    typeof(ComplexTypeWithNoValidation).GetProperty("StringProperty"),
-                    complexType.Properties.Where(p => p.Name == "StringProperty").Single(),
-                    new Attribute[0]);
-
-                Assert.False(validators.Any());
-            }
-        }
-    }
-}
->>>>>>> b1a13653
+}