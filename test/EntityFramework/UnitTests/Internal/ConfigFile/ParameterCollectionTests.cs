--- conflicted
+++ resolved
@@ -1,4 +1,3 @@
-<<<<<<< HEAD
 // Copyright (c) Microsoft Open Technologies, Inc. All rights reserved. See License.txt in the project root for license information.
 
 namespace System.Data.Entity.Internal.ConfigFile
@@ -47,55 +46,4 @@
             Assert.Throws<FormatException>(() => coll.GetTypedParameterValues());
         }
     }
-}
-=======
-// Copyright (c) Microsoft Open Technologies, Inc. All rights reserved. See License.txt in the project root for license information.
-
-namespace System.Data.Entity.Internal.ConfigFile
-{
-    using System.Linq;
-    using Xunit;
-
-    public class ParameterCollectionTests : TestBase
-    {
-        [Fact]
-        public void ParameterCollection_converts_valid_types()
-        {
-            var coll = new ParameterCollection();
-            var p1 = coll.NewElement();
-            p1.ValueString = "Test";
-            p1.TypeName = "System.String";
-            var p2 = coll.NewElement();
-            p2.ValueString = "true";
-            p2.TypeName = "System.Boolean";
-
-            var parameters = coll.GetTypedParameterValues();
-            Assert.Equal(2, parameters.Count());
-            Assert.Equal("Test", parameters.ElementAt(0));
-            Assert.Equal(true, parameters.ElementAt(1));
-        }
-
-        [Fact]
-        public void ParameterCollection_throws_converting_to_invalid_type()
-        {
-            var coll = new ParameterCollection();
-            var p1 = coll.NewElement();
-            p1.ValueString = "MyValue";
-            p1.TypeName = "Not.A.Type";
-
-            Assert.True(Assert.Throws<TypeLoadException>(() => coll.GetTypedParameterValues()).Message.Contains(" 'Not.A.Type' "));
-        }
-
-        [Fact]
-        public void ParameterCollection_throws_converting_to_incompatible_type()
-        {
-            var coll = new ParameterCollection();
-            var p1 = coll.NewElement();
-            p1.ValueString = "MyValue";
-            p1.TypeName = "System.Int32";
-
-            Assert.Throws<FormatException>(() => coll.GetTypedParameterValues());
-        }
-    }
-}
->>>>>>> b1a13653
+}