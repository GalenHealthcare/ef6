--- conflicted
+++ resolved
@@ -1,4 +1,3 @@
-<<<<<<< HEAD
 ﻿// Copyright (c) Microsoft Open Technologies, Inc. All rights reserved. See License.txt in the project root for license information.
 
 namespace System.Data.Entity.Internal
@@ -293,295 +292,4 @@
             }
         }
     }
-}
-=======
-﻿// Copyright (c) Microsoft Open Technologies, Inc. All rights reserved. See License.txt in the project root for license information.
-
-namespace System.Data.Entity.Internal
-{
-    using System.Data.Entity.Core.Objects.DataClasses;
-    using System.Data.Entity.Resources;
-    using System.Threading;
-    using Xunit;
-
-    public class InternalReferenceEntryTests
-    {
-        public class CurrentValue
-        {
-            [Fact]
-            public void InternalReferenceEntry_gets_current_value_from_entity_if_property_exists()
-            {
-                InternalReferenceEntry_gets_current_value_from_entity_if_property_exists_implementation(isDetached: false);
-            }
-
-            [Fact]
-            public void InternalReferenceEntry_gets_current_value_from_entity_even_when_detached_if_property_exists()
-            {
-                InternalReferenceEntry_gets_current_value_from_entity_if_property_exists_implementation(isDetached: true);
-            }
-
-            private void InternalReferenceEntry_gets_current_value_from_entity_if_property_exists_implementation(bool isDetached)
-            {
-                var relatedEntity = new FakeEntity();
-                var entity = new FakeWithProps
-                                 {
-                                     Reference = relatedEntity
-                                 };
-                var internalEntry = new InternalReferenceEntry(
-                    MockHelper.CreateMockInternalEntityEntry(
-                        entity, isDetached).Object, FakeWithProps.ReferenceMetadata);
-
-                var propValue = internalEntry.CurrentValue;
-
-                Assert.Same(relatedEntity, propValue);
-            }
-
-            [Fact]
-            public void InternalReferenceEntry_sets_current_value_onto_entity_if_property_exists()
-            {
-                InternalReferenceEntry_sets_current_value_onto_entity_if_property_exists_implementation(isDetached: false);
-            }
-
-            [Fact]
-            public void InternalReferenceEntry_sets_current_value_onto_entity_even_when_detached_if_property_exists()
-            {
-                InternalReferenceEntry_sets_current_value_onto_entity_if_property_exists_implementation(isDetached: true);
-            }
-
-            private void InternalReferenceEntry_sets_current_value_onto_entity_if_property_exists_implementation(bool isDetached)
-            {
-                var entity = new FakeWithProps
-                                 {
-                                     Reference = new FakeEntity()
-                                 };
-                var internalEntry = new InternalReferenceEntry(
-                    MockHelper.CreateMockInternalEntityEntry(entity, isDetached).Object, FakeWithProps.ReferenceMetadata);
-
-                var relatedEntity = new FakeEntity();
-                internalEntry.CurrentValue = relatedEntity;
-
-                Assert.Same(relatedEntity, entity.Reference);
-            }
-
-            [Fact]
-            public void InternalReferenceEntry_gets_current_value_from_RelatedEnd_if_navigation_property_has_been_removed_from_entity()
-            {
-                InternalReferenceEntry_gets_current_value_from_RelatedEnd_if_navigation_property_has_been_removed_from_entity_implementation
-                    (new FakeEntity());
-            }
-
-            [Fact]
-            public void
-                InternalReferenceEntry_gets_null_from_RelatedEnd_if_navigation_property_has_been_removed_from_entity_and_no_value_is_set()
-            {
-                InternalReferenceEntry_gets_current_value_from_RelatedEnd_if_navigation_property_has_been_removed_from_entity_implementation
-                    (null);
-            }
-
-            private void
-                InternalReferenceEntry_gets_current_value_from_RelatedEnd_if_navigation_property_has_been_removed_from_entity_implementation
-                (FakeEntity relatedEntity)
-            {
-                var mockRelatedEnd = Core.Objects.DataClasses.MockHelper.CreateMockEntityReference(relatedEntity);
-
-                var internalEntry =
-                    new InternalReferenceEntry(
-                        MockHelper.CreateMockInternalEntityEntry(new FakeEntity(), mockRelatedEnd.Object).Object,
-                        FakeWithProps.ReferenceMetadata);
-
-                var propValue = internalEntry.CurrentValue;
-
-                Assert.Same(relatedEntity, propValue);
-            }
-
-            [Fact]
-            public void InternalReferenceEntry_sets_current_value_onto_RelatedEnd_if_navigation_property_has_been_removed_from_entity()
-            {
-                InternalReferenceEntry_sets_current_value_onto_RelatedEnd_if_navigation_property_has_been_removed_from_entity_implementation
-                    (new FakeEntity(), new FakeEntity());
-            }
-
-            [Fact]
-            public void InternalReferenceEntry_sets_null_onto_RelatedEnd_if_navigation_property_has_been_removed_from_entity()
-            {
-                InternalReferenceEntry_sets_current_value_onto_RelatedEnd_if_navigation_property_has_been_removed_from_entity_implementation
-                    (new FakeEntity(), null);
-            }
-
-            [Fact]
-            public void
-                InternalReferenceEntry_sets_current_value_onto_RelatedEnd_if_navigation_property_has_been_removed_from_entity_when_current_value_is_null
-                ()
-            {
-                InternalReferenceEntry_sets_current_value_onto_RelatedEnd_if_navigation_property_has_been_removed_from_entity_implementation
-                    (null, new FakeEntity());
-            }
-
-            [Fact]
-            public void
-                InternalReferenceEntry_sets_null_onto_RelatedEnd_if_navigation_property_has_been_removed_from_entity_when_current_value_and_new_value_are_both_null
-                ()
-            {
-                InternalReferenceEntry_sets_current_value_onto_RelatedEnd_if_navigation_property_has_been_removed_from_entity_implementation
-                    (null, null);
-            }
-
-            [Fact]
-            public void
-                InternalReferenceEntry_does_not_set_anything_onto_RelatedEnd_if_navigation_property_has_been_removed_from_entity_when_current_value_and_new_value_are_same
-                ()
-            {
-                var relatedEntity = new FakeEntity();
-                InternalReferenceEntry_sets_current_value_onto_RelatedEnd_if_navigation_property_has_been_removed_from_entity_implementation
-                    (relatedEntity, relatedEntity);
-            }
-
-            /// <summary>
-            /// Validates that the call to set a value on an <see cref="EntityReference{TEntity}" /> is made as
-            /// expected without mocking EntityReference (since it is sealed). This could be dones with Moq
-            /// but it turned out easier and clearer this way.
-            /// </summary>
-            internal class FakeInternalReferenceEntry : InternalReferenceEntry
-            {
-                public FakeInternalReferenceEntry(InternalEntityEntry internalEntityEntry, NavigationEntryMetadata navigationMetadata)
-                    : base(internalEntityEntry, navigationMetadata)
-                {
-                }
-
-                protected override void SetNavigationPropertyOnRelatedEnd(object value)
-                {
-                    SetCount++;
-                    ValueSet = value;
-                }
-
-                public object ValueSet { get; set; }
-                public int SetCount { get; set; }
-            }
-
-            private void
-                InternalReferenceEntry_sets_current_value_onto_RelatedEnd_if_navigation_property_has_been_removed_from_entity_implementation
-                (FakeEntity currentRelatedEntity, FakeEntity newRelatedEntity)
-            {
-                var mockRelatedEnd = Core.Objects.DataClasses.MockHelper.CreateMockEntityReference(currentRelatedEntity);
-
-                var internalEntry =
-                    new FakeInternalReferenceEntry(
-                        MockHelper.CreateMockInternalEntityEntry(new FakeEntity(), mockRelatedEnd.Object).Object,
-                        FakeWithProps.ReferenceMetadata);
-
-                internalEntry.CurrentValue = newRelatedEntity;
-
-                Assert.Equal(1, internalEntry.SetCount);
-                Assert.Same(newRelatedEntity, internalEntry.ValueSet);
-            }
-
-            [Fact]
-            public void InternalReferenceEntry_throws_getting_current_value_from_detached_entity_if_navigation_property_has_been_removed()
-            {
-                var mockInternalEntry = MockHelper.CreateMockInternalEntityEntry(
-                    new FakeEntity(), isDetached: true);
-                var internalEntry = new InternalReferenceEntry(mockInternalEntry.Object, FakeWithProps.ReferenceMetadata);
-
-                Assert.Equal(
-                    Strings.DbPropertyEntry_NotSupportedForDetached("CurrentValue", "Reference", "FakeEntity"),
-                    Assert.Throws<InvalidOperationException>(() => { var _ = internalEntry.CurrentValue; }).Message);
-            }
-
-            [Fact]
-            public void InternalReferenceEntry_throws_setting_current_value_from_detached_entity_if_navigation_property_has_been_removed()
-            {
-                var mockInternalEntry = MockHelper.CreateMockInternalEntityEntry(
-                    new FakeEntity(), isDetached: true);
-                var internalEntry = new InternalReferenceEntry(mockInternalEntry.Object, FakeWithProps.ReferenceMetadata);
-
-                Assert.Equal(
-                    Strings.DbPropertyEntry_SettingEntityRefNotSupported("Reference", "FakeEntity", "Detached"),
-                    Assert.Throws<NotSupportedException>(() => { internalEntry.CurrentValue = null; }).Message);
-            }
-        }
-
-        public class Load
-        {
-            [Fact]
-            public void InternalReferenceEntry_Load_throws_if_used_with_Detached_entity()
-            {
-                var mockInternalEntry = MockHelper.CreateMockInternalEntityEntry(
-                    new FakeEntity(), isDetached: true);
-                var internalEntry = new InternalReferenceEntry(mockInternalEntry.Object, FakeWithProps.ReferenceMetadata);
-
-                Assert.Equal(
-                    Strings.DbPropertyEntry_NotSupportedForDetached("Load", "Reference", "FakeEntity"),
-                    Assert.Throws<InvalidOperationException>(() => internalEntry.Load()).Message);
-            }
-        }
-
-#if !NET40
-
-        public class LoadAsync
-        {
-            [Fact]
-            public void InternalReferenceEntry_LoadAsync_throws_if_used_with_Detached_entity()
-            {
-                var mockInternalEntry = MockHelper.CreateMockInternalEntityEntry(
-                    new FakeEntity(), isDetached: true);
-                var internalEntry = new InternalReferenceEntry(mockInternalEntry.Object, FakeWithProps.ReferenceMetadata);
-
-                Assert.Equal(
-                    Strings.DbPropertyEntry_NotSupportedForDetached("LoadAsync", "Reference", "FakeEntity"),
-                    Assert.Throws<InvalidOperationException>(
-                        () =>
-                        internalEntry.LoadAsync(CancellationToken.None).Wait()).Message);
-            }
-        }
-
-#endif
-
-        public class IsLoaded
-        {
-            [Fact]
-            public void InternalReferenceEntry_IsLoaded_throws_if_used_with_Detached_entity()
-            {
-                var mockInternalEntry = MockHelper.CreateMockInternalEntityEntry(
-                    new FakeEntity(), isDetached: true);
-                var internalEntry = new InternalReferenceEntry(mockInternalEntry.Object, FakeWithProps.ReferenceMetadata);
-
-                Assert.Equal(
-                    Strings.DbPropertyEntry_NotSupportedForDetached("IsLoaded", "Reference", "FakeEntity"),
-                    Assert.Throws<InvalidOperationException>(() => { var _ = internalEntry.IsLoaded; }).Message);
-
-                Assert.Equal(
-                    Strings.DbPropertyEntry_NotSupportedForDetached("IsLoaded", "Reference", "FakeEntity"),
-                    Assert.Throws<InvalidOperationException>(() => { internalEntry.IsLoaded = true; }).Message);
-            }
-        }
-
-        public class Name
-        {
-            [Fact]
-            public void InternalReferenceEntry_Name_works_even_when_used_with_Detached_entity()
-            {
-                var mockInternalEntry = MockHelper.CreateMockInternalEntityEntry(
-                    new FakeEntity(), isDetached: true);
-                var internalEntry = new InternalReferenceEntry(mockInternalEntry.Object, FakeWithProps.ReferenceMetadata);
-
-                Assert.Equal("Reference", internalEntry.Name);
-            }
-        }
-
-        public class Query
-        {
-            [Fact]
-            public void InternalReferenceEntry_Query_throws_if_used_with_Detached_entity()
-            {
-                var mockInternalEntry = MockHelper.CreateMockInternalEntityEntry(
-                    new FakeEntity(), isDetached: true);
-                var internalEntry = new InternalReferenceEntry(mockInternalEntry.Object, FakeWithProps.ReferenceMetadata);
-
-                Assert.Equal(
-                    Strings.DbPropertyEntry_NotSupportedForDetached("Query", "Reference", "FakeEntity"),
-                    Assert.Throws<InvalidOperationException>(() => internalEntry.Query()).Message);
-            }
-        }
-    }
-}
->>>>>>> b1a13653
+}