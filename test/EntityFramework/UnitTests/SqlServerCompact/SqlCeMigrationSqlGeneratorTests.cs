--- conflicted
+++ resolved
@@ -1,4 +1,3 @@
-<<<<<<< HEAD
 // Copyright (c) Microsoft Open Technologies, Inc. All rights reserved. See License.txt in the project root for license information.
 
 namespace System.Data.Entity.SqlServerCompact
@@ -649,651 +648,4 @@
             Assert.Contains("ALTER TABLE [Foo] ADD [Bar] [int] NOT NULL DEFAULT 0", sql);
         }
     }
-}
-=======
-// Copyright (c) Microsoft Open Technologies, Inc. All rights reserved. See License.txt in the project root for license information.
-
-namespace System.Data.Entity.SqlServerCompact
-{
-    using System.Data.Common;
-    using System.Data.Entity.Core.Common.CommandTrees;
-    using System.Data.Entity.Core.Metadata.Edm;
-    using System.Data.Entity.Infrastructure;
-    using System.Data.Entity.Internal;
-    using System.Data.Entity.Migrations.History;
-    using System.Data.Entity.Migrations.Infrastructure;
-    using System.Data.Entity.Migrations.Model;
-    using System.Data.Entity.Resources;
-    using System.Data.Entity.Utilities;
-    using System.Globalization;
-    using System.Linq;
-    using System.Threading;
-    using Moq;
-    using Xunit;
-
-    public class SqlCeMigrationSqlGeneratorTests
-    {
-        [Fact]
-        public void Generate_can_handle_update_database_operations()
-        {
-            var migrationSqlGenerator = new SqlCeMigrationSqlGenerator();
-            var providerInvariantName = ProviderRegistry.SqlCe4_ProviderInfo.ProviderInvariantName;
-
-            var historyRepository
-                = new HistoryRepository(
-                    new SqlCeConnectionFactory(providerInvariantName)
-                        .CreateConnection("Foo").ConnectionString,
-                    DbProviderFactories.GetFactory(providerInvariantName),
-                    "MyKey",
-                    null,
-                    HistoryContext.DefaultFactory);
-
-            var updateDatabaseOperation
-                = new UpdateDatabaseOperation(historyRepository.CreateDiscoveryQueryTrees().ToList());
-
-            updateDatabaseOperation.AddMigration("M1", new []{ new DropColumnOperation("Customers", "Foo") });
-
-            var sql = migrationSqlGenerator.Generate(new[] { updateDatabaseOperation }, "2008").Join(s => s.Sql, Environment.NewLine);
-
-            Assert.Equal(@"ALTER TABLE [Customers] DROP COLUMN [Foo]", sql);
-        }
-
-        [Fact]
-        public void Generate_should_throw_when_column_rename()
-        {
-            var migrationProvider = new SqlCeMigrationSqlGenerator();
-
-            var renameColumnOperation = new RenameColumnOperation("T", "c", "c'");
-
-            Assert.Equal(
-                Strings.SqlCeColumnRenameNotSupported,
-                Assert.Throws<MigrationsException>(() => migrationProvider.Generate(new[] { renameColumnOperation }, "4.0").ToList()).
-                    Message);
-        }
-
-        [Fact]
-        public void Generate_throws_when_operation_unknown()
-        {
-            var migrationSqlGenerator = new SqlCeMigrationSqlGenerator();
-            var unknownOperation = new Mock<MigrationOperation>(null).Object;
-
-            var ex = Assert.Throws<InvalidOperationException>(
-                () => migrationSqlGenerator.Generate(new[] { unknownOperation }, "4.0"));
-
-            Assert.Equal(
-                Strings.SqlServerMigrationSqlGenerator_UnknownOperation(
-                    typeof(SqlCeMigrationSqlGenerator).Name, unknownOperation.GetType().FullName),
-                ex.Message);
-        }
-
-        [Fact]
-        public void Generate_can_output_add_column_statement_for_GUID_and_uses_newid()
-        {
-            var migrationSqlGenerator = new SqlCeMigrationSqlGenerator();
-
-            var column = new ColumnModel(PrimitiveTypeKind.Guid)
-                             {
-                                 Name = "Bar",
-                                 IsIdentity = true
-                             };
-            var addColumnOperation = new AddColumnOperation("Foo", column);
-
-            var sql = migrationSqlGenerator.Generate(new[] { addColumnOperation }, "4.0").Join(s => s.Sql, Environment.NewLine);
-
-            Assert.Contains("ALTER TABLE [Foo] ADD [Bar] [uniqueidentifier] DEFAULT newid()", sql);
-        }
-
-        [Fact]
-        public void Generate_can_output_alter_column_with_default_constraint()
-        {
-            var migrationSqlGenerator = new SqlCeMigrationSqlGenerator();
-
-            var column = new ColumnModel(PrimitiveTypeKind.Int32)
-                             {
-                                 Name = "Bar",
-                                 DefaultValue = 42
-                             };
-
-            var alterColumnOperation = new AlterColumnOperation("Foo", column, false);
-
-            var sql = migrationSqlGenerator
-                .Generate(new[] { alterColumnOperation }, "4.0").Join(s => s.Sql, Environment.NewLine);
-
-            Assert.Equal(@"ALTER TABLE [Foo] ALTER COLUMN [Bar] [int]
-ALTER TABLE [Foo] ALTER COLUMN [Bar] DROP DEFAULT
-ALTER TABLE [Foo] ALTER COLUMN [Bar] SET DEFAULT 42", sql);
-        }
-
-        [Fact]
-        public void Generate_should_output_invariant_decimals_when_non_invariant_culture()
-        {
-            var migrationProvider = new SqlCeMigrationSqlGenerator();
-
-            var addColumnOperation
-                = new AddColumnOperation(
-                    "T",
-                    new ColumnModel(PrimitiveTypeKind.Binary)
-                        {
-                            Name = "C",
-                            DefaultValue = 123.45m
-                        });
-
-            var lastCulture = Thread.CurrentThread.CurrentCulture;
-
-            try
-            {
-                Thread.CurrentThread.CurrentCulture = CultureInfo.GetCultureInfo("nl-NL");
-
-                var sql = migrationProvider.Generate(new[] { addColumnOperation }, "4.0").Join(s => s.Sql, Environment.NewLine);
-
-                Assert.Contains("ALTER TABLE [T] ADD [C] [image] DEFAULT 123.45", sql);
-            }
-            finally
-            {
-                Thread.CurrentThread.CurrentCulture = lastCulture;
-            }
-        }
-
-        [Fact]
-        public void Generate_can_output_add_timestamp_column_operation()
-        {
-            var migrationSqlGenerator = new SqlCeMigrationSqlGenerator();
-
-            var addColumnOperation
-                = new AddColumnOperation(
-                    "T",
-                    new ColumnModel(PrimitiveTypeKind.Binary)
-                        {
-                            IsNullable = false,
-                            Name = "C",
-                            IsTimestamp = true
-                        });
-
-            var sql = migrationSqlGenerator.Generate(new[] { addColumnOperation }, "4.0").Join(s => s.Sql, Environment.NewLine);
-
-            Assert.Contains("ALTER TABLE [T] ADD [C] rowversion NOT NULL", sql);
-        }
-
-        [Fact]
-        public void Generate_can_output_add_rowversion_store_type_column_operation()
-        {
-            var migrationSqlGenerator = new SqlCeMigrationSqlGenerator();
-
-            var addColumnOperation
-                = new AddColumnOperation(
-                    "T",
-                    new ColumnModel(PrimitiveTypeKind.Binary)
-                        {
-                            IsNullable = false,
-                            Name = "C",
-                            StoreType = "RowVersion"
-                        });
-
-            var sql = migrationSqlGenerator.Generate(new[] { addColumnOperation }, "4.0").Join(s => s.Sql, Environment.NewLine);
-
-            Assert.Contains("ALTER TABLE [T] ADD [C] [RowVersion] NOT NULL", sql);
-        }
-
-        [Fact]
-        public void Generate_can_output_add_timestamp_store_type_column_operation()
-        {
-            var migrationSqlGenerator = new SqlCeMigrationSqlGenerator();
-
-            var addColumnOperation
-                = new AddColumnOperation(
-                    "T",
-                    new ColumnModel(PrimitiveTypeKind.Binary)
-                        {
-                            IsNullable = false,
-                            Name = "C",
-                            StoreType = "timestamp"
-                        });
-
-            var sql = migrationSqlGenerator.Generate(new[] { addColumnOperation }, "4.0").Join(s => s.Sql, Environment.NewLine);
-
-            Assert.Contains("ALTER TABLE [T] ADD [C] [timestamp] NOT NULL", sql);
-        }
-
-        [Fact]
-        public void Generate_can_output_drop_primary_key_operation()
-        {
-            var migrationSqlGenerator = new SqlCeMigrationSqlGenerator();
-
-            var dropPrimaryKeyOperation = new DropPrimaryKeyOperation
-                                              {
-                                                  Table = "T"
-                                              };
-
-            var sql = migrationSqlGenerator.Generate(new[] { dropPrimaryKeyOperation }, "4.0").Join(s => s.Sql, Environment.NewLine);
-
-            Assert.Contains("ALTER TABLE [T] DROP CONSTRAINT [PK_T]", sql);
-        }
-
-        [Fact]
-        public void Generate_can_output_add_primary_key_operation()
-        {
-            var migrationSqlGenerator = new SqlCeMigrationSqlGenerator();
-
-            var addPrimaryKeyOperation = new AddPrimaryKeyOperation
-                                             {
-                                                 Table = "T",
-                                                 IsClustered = true
-                                             };
-
-            addPrimaryKeyOperation.Columns.Add("c1");
-            addPrimaryKeyOperation.Columns.Add("c2");
-
-            var sql = migrationSqlGenerator.Generate(new[] { addPrimaryKeyOperation }, "4.0").Join(s => s.Sql, Environment.NewLine);
-
-            Assert.Contains("ALTER TABLE [T] ADD CONSTRAINT [PK_T] PRIMARY KEY ([c1], [c2])", sql);
-        }
-
-        [Fact]
-        public void Generate_can_output_non_clustered_add_primary_key_operation()
-        {
-            var migrationSqlGenerator = new SqlCeMigrationSqlGenerator();
-
-            var addPrimaryKeyOperation = new AddPrimaryKeyOperation
-                                             {
-                                                 Table = "T",
-                                                 IsClustered = false
-                                             };
-
-            addPrimaryKeyOperation.Columns.Add("c1");
-            addPrimaryKeyOperation.Columns.Add("c2");
-
-            var sql = migrationSqlGenerator.Generate(new[] { addPrimaryKeyOperation }, "4.0").Join(s => s.Sql, Environment.NewLine);
-
-            Assert.Contains("ALTER TABLE [T] ADD CONSTRAINT [PK_T] PRIMARY KEY NONCLUSTERED ([c1], [c2])", sql);
-        }
-
-        [Fact]
-        public void Generate_can_output_drop_column()
-        {
-            var migrationSqlGenerator = new SqlCeMigrationSqlGenerator();
-
-            var dropColumnOperation = new DropColumnOperation("Customers", "Foo");
-
-            var sql = migrationSqlGenerator.Generate(new[] { dropColumnOperation }, "4.0").Join(s => s.Sql, Environment.NewLine);
-
-            Assert.Contains("ALTER TABLE [Customers] DROP COLUMN [Foo]", sql);
-        }
-
-        [Fact]
-        public void Generate_can_output_timestamp_column()
-        {
-            var migrationSqlGenerator = new SqlCeMigrationSqlGenerator();
-
-            var createTableOperation = new CreateTableOperation("Customers");
-            var column = new ColumnModel(PrimitiveTypeKind.Binary)
-                             {
-                                 Name = "Version",
-                                 IsTimestamp = true
-                             };
-            createTableOperation.Columns.Add(column);
-
-            var sql = migrationSqlGenerator.Generate(new[] { createTableOperation }, "4.0").Join(s => s.Sql, Environment.NewLine);
-
-            Assert.Contains(@"[Version] rowversion", sql);
-        }
-
-        [Fact]
-        public void Generate_can_output_custom_sql_operation()
-        {
-            var migrationSqlGenerator = new SqlCeMigrationSqlGenerator();
-
-            var sql = migrationSqlGenerator.Generate(new[] { new SqlOperation("insert into foo") }, "4.0").Join(
-                s => s.Sql, Environment.NewLine);
-
-            Assert.Contains(@"insert into foo", sql);
-        }
-
-        [Fact]
-        public void Generate_can_output_create_table_statement()
-        {
-            var createTableOperation = new CreateTableOperation("foo.Customers");
-            var idColumn = new ColumnModel(PrimitiveTypeKind.Int32)
-                               {
-                                   Name = "Id",
-                                   IsNullable = true,
-                                   IsIdentity = true
-                               };
-            createTableOperation.Columns.Add(idColumn);
-            createTableOperation.Columns.Add(
-                new ColumnModel(PrimitiveTypeKind.String)
-                    {
-                        Name = "Name",
-                        IsNullable = false
-                    });
-
-            createTableOperation.PrimaryKey = new AddPrimaryKeyOperation();
-
-            createTableOperation.PrimaryKey.Columns.Add(idColumn.Name);
-
-            var migrationSqlGenerator = new SqlCeMigrationSqlGenerator();
-
-            var sql = migrationSqlGenerator.Generate(new[] { createTableOperation }, "4.0").Join(s => s.Sql, Environment.NewLine);
-
-            Assert.Contains(
-                @"CREATE TABLE [Customers] (
-    [Id] [int] IDENTITY,
-    [Name] [ntext] NOT NULL,
-    CONSTRAINT [PK_foo.Customers] PRIMARY KEY ([Id])
-)", sql);
-        }
-
-        [Fact]
-        public void Generate_can_output_create_table_statement_with_non_clustered_pk()
-        {
-            var createTableOperation = new CreateTableOperation("foo.Customers");
-            var idColumn = new ColumnModel(PrimitiveTypeKind.Int32)
-                               {
-                                   Name = "Id",
-                                   IsNullable = true,
-                                   IsIdentity = true
-                               };
-            createTableOperation.Columns.Add(idColumn);
-            createTableOperation.Columns.Add(
-                new ColumnModel(PrimitiveTypeKind.String)
-                    {
-                        Name = "Name",
-                        IsNullable = false
-                    });
-
-            createTableOperation.PrimaryKey
-                = new AddPrimaryKeyOperation
-                      {
-                          IsClustered = false
-                      };
-
-            createTableOperation.PrimaryKey.Columns.Add(idColumn.Name);
-
-            var migrationSqlGenerator = new SqlCeMigrationSqlGenerator();
-
-            var sql = migrationSqlGenerator.Generate(new[] { createTableOperation }, "4.0").Join(s => s.Sql, Environment.NewLine);
-
-            Assert.Contains(
-                @"CREATE TABLE [Customers] (
-    [Id] [int] IDENTITY,
-    [Name] [ntext] NOT NULL,
-    CONSTRAINT [PK_foo.Customers] PRIMARY KEY NONCLUSTERED ([Id])
-)", sql);
-        }
-
-        [Fact]
-        public void Generate_can_output_create_index_statement()
-        {
-            var createTableOperation = new CreateTableOperation("Customers");
-            var idColumn = new ColumnModel(PrimitiveTypeKind.Int32)
-                               {
-                                   Name = "Id",
-                                   IsNullable = true,
-                                   IsIdentity = true
-                               };
-            createTableOperation.Columns.Add(idColumn);
-            createTableOperation.Columns.Add(
-                new ColumnModel(PrimitiveTypeKind.String)
-                    {
-                        Name = "Name",
-                        IsNullable = false
-                    });
-            createTableOperation.PrimaryKey = new AddPrimaryKeyOperation();
-            createTableOperation.PrimaryKey.Columns.Add(idColumn.Name);
-
-            var migrationSqlGenerator = new SqlCeMigrationSqlGenerator();
-
-            var createIndexOperation = new CreateIndexOperation
-                                           {
-                                               Table = createTableOperation.Name,
-                                               IsUnique = true
-                                           };
-
-            createIndexOperation.Columns.Add(idColumn.Name);
-
-            var sql
-                = migrationSqlGenerator.Generate(
-                    new[]
-                        {
-                            createIndexOperation
-                        },
-                    "4.0").Join(s => s.Sql, Environment.NewLine);
-
-            Assert.Contains(
-                @"CREATE UNIQUE INDEX [IX_Id] ON [Customers]([Id])", sql);
-        }
-
-        [Fact]
-        public void Generate_can_output_create_index_statement_clustered()
-        {
-            var createTableOperation = new CreateTableOperation("Customers");
-            var idColumn = new ColumnModel(PrimitiveTypeKind.Int32)
-                               {
-                                   Name = "Id",
-                                   IsNullable = true,
-                                   IsIdentity = true
-                               };
-            createTableOperation.Columns.Add(idColumn);
-            createTableOperation.Columns.Add(
-                new ColumnModel(PrimitiveTypeKind.String)
-                    {
-                        Name = "Name",
-                        IsNullable = false
-                    });
-            createTableOperation.PrimaryKey = new AddPrimaryKeyOperation();
-            createTableOperation.PrimaryKey.Columns.Add(idColumn.Name);
-
-            var migrationSqlGenerator = new SqlCeMigrationSqlGenerator();
-
-            var createIndexOperation = new CreateIndexOperation
-                                           {
-                                               Table = createTableOperation.Name,
-                                               IsUnique = true,
-                                               IsClustered = true
-                                           };
-
-            createIndexOperation.Columns.Add(idColumn.Name);
-
-            var sql
-                = migrationSqlGenerator.Generate(
-                    new[]
-                        {
-                            createIndexOperation
-                        },
-                    "4.0").Join(s => s.Sql, Environment.NewLine);
-
-            Assert.Contains(
-                @"CREATE UNIQUE CLUSTERED INDEX [IX_Id] ON [Customers]([Id])", sql);
-        }
-
-        [Fact]
-        public void Generate_can_output_add_fk_statement()
-        {
-            var addForeignKeyOperation = new AddForeignKeyOperation
-                                             {
-                                                 PrincipalTable = "Customers",
-                                                 DependentTable = "Orders",
-                                                 CascadeDelete = true
-                                             };
-            addForeignKeyOperation.PrincipalColumns.Add("CustomerId");
-            addForeignKeyOperation.DependentColumns.Add("CustomerId");
-
-            var migrationSqlGenerator = new SqlCeMigrationSqlGenerator();
-
-            var sql = migrationSqlGenerator.Generate(new[] { addForeignKeyOperation }, "4.0").Join(s => s.Sql, Environment.NewLine);
-
-            Assert.Contains(
-                @"ALTER TABLE [Orders] ADD CONSTRAINT [FK_Orders_Customers_CustomerId] FOREIGN KEY ([CustomerId]) REFERENCES [Customers] ([CustomerId]) ON DELETE CASCADE",
-                sql);
-        }
-
-        [Fact]
-        public void Generate_can_output_drop_table_statement()
-        {
-            var migrationSqlGenerator = new SqlCeMigrationSqlGenerator();
-
-            var sql = migrationSqlGenerator.Generate(new[] { new DropTableOperation("Customers") }, "4.0").Join(
-                s => s.Sql, Environment.NewLine);
-
-            Assert.Contains("DROP TABLE [Customers]", sql);
-        }
-
-        [Fact]
-        public void Generate_can_output_insert_history_statement()
-        {
-            var migrationSqlGenerator = new SqlCeMigrationSqlGenerator();
-
-            using (var historyContext = new HistoryContext())
-            {
-                historyContext.History.Add(
-                    new HistoryRow
-                        {
-                            MigrationId = "House Lannister",
-                            ContextKey = "The pointy end",
-                            Model = new byte[0],
-                            ProductVersion = "Awesomeness"
-                        });
-
-                using (var commandTracer = new CommandTracer(historyContext))
-                {
-                    historyContext.SaveChanges();
-
-                    var insertHistoryOperation
-                        = new HistoryOperation(commandTracer.CommandTrees.OfType<DbModificationCommandTree>().ToList());
-
-                    var sql
-                        = migrationSqlGenerator
-                            .Generate(new[] { insertHistoryOperation }, "4.0")
-                            .Single();
-
-                    Assert.Equal(@"INSERT [__MigrationHistory]([MigrationId], [ContextKey], [Model], [ProductVersion])
-VALUES (N'House Lannister', N'The pointy end',  0x , N'Awesomeness')", sql.Sql.Trim());
-                }
-            }
-        }
-
-        [Fact]
-        public void Generate_can_output_delete_history_statement()
-        {
-            var migrationSqlGenerator = new SqlCeMigrationSqlGenerator();
-
-            using (var historyContext = new HistoryContext())
-            {
-                var historyRow
-                    = new HistoryRow
-                          {
-                              MigrationId = "House Lannister",
-                              ContextKey = "The pointy end"
-                          };
-
-                historyContext.History.Attach(historyRow);
-                historyContext.History.Remove(historyRow);
-
-                using (var commandTracer = new CommandTracer(historyContext))
-                {
-                    historyContext.SaveChanges();
-
-                    var deleteHistoryOperation
-                        = new HistoryOperation(commandTracer.CommandTrees.OfType<DbModificationCommandTree>().ToList());
-
-                    var sql
-                        = migrationSqlGenerator
-                            .Generate(new[] { deleteHistoryOperation }, "4.0")
-                            .Single();
-
-                    Assert.Equal(@"DELETE [__MigrationHistory]
-WHERE (([MigrationId] = N'House Lannister') AND ([ContextKey] = N'The pointy end'))", sql.Sql.Trim());
-                }
-            }
-        }
-
-        [Fact]
-        public void Generate_can_output_add_column_statement_for_GUID()
-        {
-            var migrationSqlGenerator = new SqlCeMigrationSqlGenerator();
-
-            var column = new ColumnModel(PrimitiveTypeKind.Guid)
-                             {
-                                 Name = "Bar",
-                                 IsIdentity = true
-                             };
-            var addColumnOperation = new AddColumnOperation("Foo", column);
-
-            var sql = migrationSqlGenerator.Generate(new[] { addColumnOperation }, "4.0")
-                .Join(s => s.Sql, Environment.NewLine);
-
-            Assert.Contains(string.Format("ALTER TABLE [Foo] ADD [Bar] [uniqueidentifier] DEFAULT {0}", "newid()"), sql);
-        }
-
-        [Fact]
-        public void Generate_can_output_add_column_statement_with_custom_store_type()
-        {
-            var migrationSqlGenerator = new SqlCeMigrationSqlGenerator();
-
-            var column = new ColumnModel(PrimitiveTypeKind.String)
-                             {
-                                 Name = "Bar",
-                                 StoreType = "varchar",
-                                 MaxLength = 15
-                             };
-            var addColumnOperation = new AddColumnOperation("Foo", column);
-
-            var sql = migrationSqlGenerator.Generate(new[] { addColumnOperation }, "4.0").Join(s => s.Sql, Environment.NewLine);
-
-            Assert.Contains("ALTER TABLE [Foo] ADD [Bar] [varchar](15)", sql);
-        }
-
-        [Fact]
-        public void Generate_can_output_add_column_statement_with_explicit_default_value()
-        {
-            var migrationSqlGenerator = new SqlCeMigrationSqlGenerator();
-
-            var column = new ColumnModel(PrimitiveTypeKind.Guid)
-                             {
-                                 Name = "Bar",
-                                 IsNullable = false,
-                                 DefaultValue = 42
-                             };
-            var addColumnOperation = new AddColumnOperation("Foo", column);
-
-            var sql = migrationSqlGenerator.Generate(new[] { addColumnOperation }, "4.0").Join(s => s.Sql, Environment.NewLine);
-
-            Assert.Contains("ALTER TABLE [Foo] ADD [Bar] [uniqueidentifier] NOT NULL DEFAULT 42", sql);
-        }
-
-        [Fact]
-        public void Generate_can_output_add_column_statement_with_explicit_default_value_sql()
-        {
-            var migrationSqlGenerator = new SqlCeMigrationSqlGenerator();
-
-            var column = new ColumnModel(PrimitiveTypeKind.Guid)
-                             {
-                                 Name = "Bar",
-                                 IsNullable = false,
-                                 DefaultValueSql = "42"
-                             };
-            var addColumnOperation = new AddColumnOperation("Foo", column);
-
-            var sql = migrationSqlGenerator.Generate(new[] { addColumnOperation }, "4.0").Join(s => s.Sql, Environment.NewLine);
-
-            Assert.Contains("ALTER TABLE [Foo] ADD [Bar] [uniqueidentifier] NOT NULL DEFAULT 42", sql);
-        }
-
-        [Fact]
-        public void Generate_can_output_add_column_statement_when_non_nullable_and_no_default_provided()
-        {
-            var migrationSqlGenerator = new SqlCeMigrationSqlGenerator();
-
-            var column = new ColumnModel(PrimitiveTypeKind.Int32)
-                             {
-                                 Name = "Bar",
-                                 IsNullable = false
-                             };
-            var addColumnOperation = new AddColumnOperation("Foo", column);
-
-            var sql = migrationSqlGenerator.Generate(new[] { addColumnOperation }, "4.0").Join(s => s.Sql, Environment.NewLine);
-
-            Assert.Contains("ALTER TABLE [Foo] ADD [Bar] [int] NOT NULL DEFAULT 0", sql);
-        }
-    }
-}
->>>>>>> b1a13653
+}