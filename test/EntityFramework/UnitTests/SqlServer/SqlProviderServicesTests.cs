<<<<<<< HEAD
﻿// Copyright (c) Microsoft Open Technologies, Inc. All rights reserved. See License.txt in the project root for license information.

namespace System.Data.Entity.SqlServer
{
    using System.Collections.Generic;
    using System.Data.Common;
    using System.Data.Entity.Core.Metadata.Edm;
    using System.Data.Entity.Infrastructure;
    using System.Data.Entity.Infrastructure.DependencyResolution;
    using System.Data.Entity.Infrastructure.Interception;
    using System.Data.Entity.Migrations.Sql;
    using System.Data.Entity.Spatial;
    using System.Data.Entity.SqlServer.Resources;
    using System.Data.SqlClient;
    using System.Data.SqlServerCe;
    using System.Linq;
    using Moq;
    using Moq.Protected;
    using SimpleModel;
    using Xunit;

    public class SqlProviderServicesTests
    {
        public class RegisterInfoMessageHandler : TestBase
        {
            [Fact]
            public void Validates_pre_conditions()
            {
                Assert.Equal(
                    "connection",
                    Assert.Throws<ArgumentNullException>(
                        () => SqlProviderServices.Instance.RegisterInfoMessageHandler(null, null)).ParamName);
                Assert.Equal(
                    "handler",
                    Assert.Throws<ArgumentNullException>(
                        () => SqlProviderServices.Instance.RegisterInfoMessageHandler(new SqlConnection(), null)).ParamName);
            }

            [Fact]
            public void Throws_when_wrong_connection_type()
            {
                Assert.Equal(
                    Strings.Mapping_Provider_WrongConnectionType(typeof(SqlConnection)),
                    Assert.Throws<ArgumentException>(
                        () => SqlProviderServices.Instance.RegisterInfoMessageHandler(new SqlCeConnection(), _ => { })).Message);
            }
        }

        public class GetDbProviderManifestToken : TestBase
        {
            [Fact]
            public void GetDbProviderManifestToken_can_return_Azure_manifest_token_from_given_connection()
            {
                Assert.Equal(
                    "2012.Azure",
                    SqlProviderServices.Instance.GetProviderManifestToken(CreateConnectionForTokenLookup("11", azure: true).Object));
            }

            [Fact]
            public void GetDbProviderManifestToken_can_return_Azure_manifest_token_from_master_connection()
            {
                var mockMasterConnection = CreateConnectionForTokenLookup("11", azure: true);

                var mockConnection = CreateConnectionForTokenLookup("11", azure: false, master: mockMasterConnection.Object);
                mockConnection.Setup(m => m.State).Returns(ConnectionState.Closed);
                mockConnection.Setup(m => m.Open()).Throws(new Exception());

                Assert.Equal("2012.Azure", SqlProviderServices.Instance.GetProviderManifestToken(mockConnection.Object));
            }

            [Fact]
            public void GetDbProviderManifestToken_can_return_non_Azure_manifest_token_from_given_connection()
            {
                Assert.Equal(
                    "2012", SqlProviderServices.Instance.GetProviderManifestToken(CreateConnectionForTokenLookup("11", azure: false).Object));
            }

            [Fact]
            public void GetDbProviderManifestToken_can_return_non_Azure_manifest_token_from_master_connection()
            {
                var mockMasterConnection = CreateConnectionForTokenLookup("11", azure: false);

                var mockConnection = CreateConnectionForTokenLookup("11", azure: true, master: mockMasterConnection.Object);
                mockConnection.Setup(m => m.State).Returns(ConnectionState.Closed);
                mockConnection.Setup(m => m.Open()).Throws(new Exception());

                Assert.Equal("2012", SqlProviderServices.Instance.GetProviderManifestToken(mockConnection.Object));
            }

            [Fact]
            public void GetDbProviderManifestToken_can_return_non_Azure_manifest_token_for_SQL_Server_2008()
            {
                Assert.Equal(
                    "2008", SqlProviderServices.Instance.GetProviderManifestToken(CreateConnectionForTokenLookup("10", azure: false).Object));
            }

            [Fact]
            public void GetDbProviderManifestToken_can_return_non_Azure_manifest_token_for_SQL_Server_2005()
            {
                Assert.Equal(
                    "2005", SqlProviderServices.Instance.GetProviderManifestToken(CreateConnectionForTokenLookup("09", azure: false).Object));
            }

            [Fact]
            public void GetDbProviderManifestToken_can_return_non_Azure_manifest_token_for_SQL_Server_2000()
            {
                Assert.Equal(
                    "2000", SqlProviderServices.Instance.GetProviderManifestToken(CreateConnectionForTokenLookup("08", azure: false).Object));
            }
        }

        public class CreateDatabaseFromScript : TestBase
        {
            [Fact]
            public void CreateDatabaseFromScript_returns_expected_SQL_Version_from_master_connection()
            {
                var mockMasterConnection = CreateConnectionForTokenLookup("10", azure: false);
                var mockConnection = CreateConnectionForTokenLookup("00", azure: false, master: mockMasterConnection.Object);

                Assert.Equal(
                    SqlVersion.Sql10,
                    SqlProviderServices.CreateDatabaseFromScript(null, mockConnection.Object, ""));
            }
        }

        private static Mock<DbConnection> CreateConnectionForTokenLookup(string majorVersion, bool azure, DbConnection master = null)
        {
            var mockReader = new Mock<DbDataReader>();
            mockReader.Setup(m => m.GetInt32(0)).Returns(azure ? 5 : 2);

            var mockCommand = new Mock<DbCommand>();
            mockCommand.Protected().Setup<DbDataReader>("ExecuteDbDataReader", CommandBehavior.Default).Returns(mockReader.Object);

            var mockFactory = new Mock<DbProviderFactory>();

            var mockConnection = new Mock<DbConnection>();
            mockConnection.Setup(m => m.State).Returns(ConnectionState.Open);
            mockConnection.Protected().Setup<DbCommand>("CreateDbCommand").Returns(mockCommand.Object);
            mockConnection.Setup(m => m.ConnectionString).Returns("Database=MockDatabase");
            mockConnection.Protected().SetupGet<DbProviderFactory>("DbProviderFactory").Returns(mockFactory.Object);
            mockConnection.Setup(m => m.ServerVersion).Returns(majorVersion);

            mockFactory.Setup(m => m.CreateConnection()).Returns(master);

            return mockConnection;
        }

        public class GetService
        {
            [Fact]
            public void GetService_resolves_the_SQL_Server_Migrations_SQL_generator()
            {
                Assert.IsType<SqlServerMigrationSqlGenerator>(
                    SqlProviderServices.Instance.GetService<Func<MigrationSqlGenerator>>("System.Data.SqlClient")());
            }

            [Fact]
            public void GetService_returns_null_for_SQL_generators_for_other_invariant_names()
            {
                Assert.Null(SqlProviderServices.Instance.GetService<Func<MigrationSqlGenerator>>("System.Data.SqlServerCe.4.0"));
            }

            [Fact]
            public void GetService_resolves_the_default_SQL_Express_connection_factory()
            {
                Assert.IsType<SqlConnectionFactory>(SqlProviderServices.Instance.GetService<IDbConnectionFactory>());
            }

            [Fact]
            public void GetService_resolves_the_default_SQL_Server_execution_strategy_factory_for_any_server()
            {
                Assert.IsType<DefaultSqlExecutionStrategy>(
                    SqlProviderServices.Instance.GetService<Func<IDbExecutionStrategy>>(
                        new ExecutionStrategyKey("System.Data.SqlClient", "Elmo"))());
            }

            [Fact]
            public void GetService_returns_null_for_execution_strategy_factory_for_other_invariant_names()
            {
                Assert.Null(
                    SqlProviderServices.Instance.GetService<Func<IDbExecutionStrategy>>(
                        new ExecutionStrategyKey("System.Data.SqlServerCe.4.0", "Elmo")));
            }

            [Fact]
            public void GetService_resolves_the_SQL_Server_spatial_services_for_manifest_tokens_that_support_spatial()
            {
                Assert.Same(
                    SqlSpatialServices.Instance,
                    SqlProviderServices.Instance.GetService<DbSpatialServices>(new DbProviderInfo("System.Data.SqlClient", "2008")));

                Assert.Same(
                    SqlSpatialServices.Instance,
                    SqlProviderServices.Instance.GetService<DbSpatialServices>(new DbProviderInfo("System.Data.SqlClient", "2012")));

                Assert.Same(
                    SqlSpatialServices.Instance,
                    SqlProviderServices.Instance.GetService<DbSpatialServices>(new DbProviderInfo("System.Data.SqlClient", "2012.Azure")));
            }

            [Fact]
            public void GetService_returns_null_for_manifest_tokens_that_dont_support_spatial()
            {
                var key = new DbProviderInfo("System.Data.SqlClient", "2005");
                Assert.Null(SqlProviderServices.Instance.GetService<DbSpatialServices>(key));
            }

            [Fact]
            public void GetService_throws_for_unrecognized_manifest_tokens()
            {
                var key = new DbProviderInfo("System.Data.SqlClient", "Dingo");
                Assert.Equal(
                    Strings.UnableToDetermineStoreVersion,
                    Assert.Throws<ArgumentException>(() => SqlProviderServices.Instance.GetService<DbSpatialServices>(key)).Message);
            }

            [Fact]
            public void GetService_resolves_the_SQL_Server_spatial_services_as_the_default_resolver()
            {
                Assert.Same(SqlSpatialServices.Instance, SqlProviderServices.Instance.GetService<DbSpatialServices>());
            }

            [Fact]
            public void GetService_returns_null_for_spatail_services_for_other_providers()
            {
                Assert.Null(
                    SqlProviderServices.Instance.GetService<DbSpatialServices>(new DbProviderInfo("System.Data.SqlServerCe.4.0", "")));
            }
        }

        public class DbCreateDatabase : TestBase
        {
            [Fact]
            public void DbCreateDatabase_dispatches_commands_to_interceptors()
            {
                using (var context = new DdlDatabaseContext())
                {
                    var storeItemCollection =
                        (StoreItemCollection)
                        ((IObjectContextAdapter)context).ObjectContext.MetadataWorkspace.GetItemCollection(DataSpace.SSpace);

                    context.Database.Delete();

                    var interceptor = new TestNonQueryInterceptor();
                    DbInterception.Add(interceptor);
                    try
                    {
                        SqlProviderServices.Instance.CreateDatabase(context.Database.Connection, null, storeItemCollection);
                    }
                    finally
                    {
                        DbInterception.Remove(interceptor);
                    }

                    Assert.Equal(3, interceptor.Commands.Count);

                    var commandTexts = interceptor.Commands.Select(c => c.CommandText);
                    Assert.True(commandTexts.Any(t => t.StartsWith("create database ")));
                    Assert.True(commandTexts.Any(t => t.StartsWith("if serverproperty('EngineEdition') <> 5 execute sp_executesql ")));
                    Assert.True(commandTexts.Any(t => t.StartsWith("create table [dbo].[Categories] ")));
                }
            }
        }

        public class DbDatabaseExists : TestBase
        {
            [Fact]
            public void DbDatabaseExists_dispatches_commands_to_interceptors_for_connections_with_initial_catalog()
            {
                var interceptor = new TestScalarInterceptor();
                DbInterception.Add(interceptor);
                try
                {
                    using (var connection = new SqlConnection(ModelHelpers.SimpleAttachConnectionString("I.Do.Not.Exist")))
                    {
                        SqlProviderServices.Instance.DatabaseExists(connection, null, new StoreItemCollection());
                    }
                }
                finally
                {
                    DbInterception.Remove(interceptor);
                }

                Assert.Equal(2, interceptor.Commands.Count);

                Assert.True(
                    interceptor.Commands.Select(c => c.CommandText).All(
                        t => t == "SELECT Count(*) FROM sys.databases WHERE [name]=N'I.Do.Not.Exist'"));
            }

            [ExtendedFact(SkipForLocalDb = true, SkipForSqlAzure = true, Justification = "User Instance is not supported for SqlAzure and LocalDb")]
            public void DbDatabaseExists_dispatches_commands_to_interceptors_for_connections_with_no_initial_catalog()
            {
                // See CodePlex 1554 - Handle User Instance flakiness
                MutableResolver.AddResolver<Func<IDbExecutionStrategy>>(new ExecutionStrategyResolver<IDbExecutionStrategy>(
                                    SqlProviderServices.ProviderInvariantName, null, () => new SqlAzureExecutionStrategy()));
                var interceptor = new TestScalarInterceptor();
                DbInterception.Add(interceptor);
                try
                {
                    using (var connection =
                        new SqlConnection(ModelHelpers.SimpleAttachConnectionString("I.Do.Not.Exist", useInitialCatalog: false)))
                    {
                        SqlProviderServices.Instance.DatabaseExists(connection, null, new StoreItemCollection());
                    }
                }
                finally
                {
                    MutableResolver.ClearResolvers();
                    DbInterception.Remove(interceptor);
                }

                Assert.Equal(1, interceptor.Commands.Count);

                Assert.True(
                    interceptor.Commands.Select(c => c.CommandText)
                        .Single()
                        .StartsWith("SELECT Count(*) FROM sys.master_files WHERE [physical_name]=N'"));
            }
        }

        public class DbDeleteDatabase : TestBase
        {
            [Fact]
            public void DbDeleteDatabase_dispatches_commands_to_interceptors_for_connections_with_initial_catalog()
            {
                using (var context = new DdlDatabaseContext())
                {
                    context.Database.CreateIfNotExists();
                }

                var interceptor = new TestNonQueryInterceptor();
                DbInterception.Add(interceptor);
                try
                {
                    using (var connection = new SqlConnection(SimpleAttachConnectionString<DdlDatabaseContext>()))
                    {
                        SqlProviderServices.Instance.DeleteDatabase(connection, null, new StoreItemCollection());
                    }
                }
                finally
                {
                    DbInterception.Remove(interceptor);
                }

                Assert.Equal(1, interceptor.Commands.Count);

                Assert.Equal(
                    "drop database [System.Data.Entity.SqlServer.SqlProviderServicesTests+DdlDatabaseContext]",
                    interceptor.Commands.Select(c => c.CommandText).Single());
            }

            [ExtendedFact(SkipForLocalDb = true, SkipForSqlAzure = true, Justification = "User Instance is not supported for SqlAzure and LocalDb")]
            public void DbDeleteDatabase_dispatches_commands_to_interceptors_for_connections_without_initial_catalog()
            {
                StoreItemCollection storeItemCollection;
                using (var context = new DdlDatabaseContext())
                {
                    storeItemCollection =
                        (StoreItemCollection)
                        ((IObjectContextAdapter)context).ObjectContext.MetadataWorkspace.GetItemCollection(DataSpace.SSpace);
                }

                using (var connection = new SqlConnection(SimpleAttachConnectionString<DdlDatabaseContext>(useInitialCatalog: false)))
                {
                    var nonQueryInterceptor = new TestNonQueryInterceptor();
                    var readerInterceptor = new TestReaderInterceptor();

                    // See CodePlex 1554 - Handle User Instance flakiness
                    MutableResolver.AddResolver<Func<IDbExecutionStrategy>>(new ExecutionStrategyResolver<IDbExecutionStrategy>(
                                        SqlProviderServices.ProviderInvariantName, null, () => new SqlAzureExecutionStrategy())); 
                    try
                    {
                        if (!SqlProviderServices.Instance.DatabaseExists(connection, null, storeItemCollection))
                        {
                            SqlProviderServices.Instance.CreateDatabase(connection, null, storeItemCollection);
                        }

                        DbInterception.Add(nonQueryInterceptor);
                        DbInterception.Add(readerInterceptor);
                        try
                        {
                            SqlProviderServices.Instance.DeleteDatabase(connection, null, storeItemCollection);
                        }
                        finally
                        {
                            DbInterception.Remove(nonQueryInterceptor);
                            DbInterception.Remove(readerInterceptor);
                        }
                    }
                    finally
                    {
                        MutableResolver.ClearResolvers();
                    }

                    Assert.Equal(2, nonQueryInterceptor.Commands.Count);

                    var commandTexts = nonQueryInterceptor.Commands.Select(c => c.CommandText);
                    Assert.True(commandTexts.Any(t => t.StartsWith("drop database [SYSTEM_DATA_ENTITY_SQLSERVER")));
                    Assert.True(
                        commandTexts.Any(t => t.Contains("SYSTEM.DATA.ENTITY.SQLSERVER.SQLPROVIDERSERVICESTESTS+DDLDATABASECONTEXT.MDF")));

                    Assert.Equal(1, readerInterceptor.Commands.Count);

                    Assert.True(
                        readerInterceptor.Commands.Select(
                            c => c.CommandText).Single().StartsWith("SELECT [d].[name] FROM sys.databases "));
                }
            }
        }

        public class DdlDatabaseContext : SimpleModelContext
        {
            static DdlDatabaseContext()
            {
                Database.SetInitializer<DdlDatabaseContext>(null);
            }
        }

        public class TestNonQueryInterceptor : DbCommandInterceptor
        {
            public readonly List<DbCommand> Commands = new List<DbCommand>();

            public override void NonQueryExecuting(DbCommand command, DbCommandInterceptionContext<int> interceptionContext)
            {
                Commands.Add(command);

                Assert.Empty(interceptionContext.DbContexts);
                Assert.Empty(interceptionContext.ObjectContexts);
            }
        }

        public class TestScalarInterceptor : DbCommandInterceptor
        {
            public readonly List<DbCommand> Commands = new List<DbCommand>();

            public override void ScalarExecuting(DbCommand command, DbCommandInterceptionContext<object> interceptionContext)
            {
                Commands.Add(command);

                Assert.Empty(interceptionContext.DbContexts);
                Assert.Empty(interceptionContext.ObjectContexts);
            }
        }

        public class TestReaderInterceptor : DbCommandInterceptor
        {
            public readonly List<DbCommand> Commands = new List<DbCommand>();

            public override void ReaderExecuting(DbCommand command, DbCommandInterceptionContext<DbDataReader> interceptionContext)
            {
                Commands.Add(command);

                Assert.Empty(interceptionContext.DbContexts);
                Assert.Empty(interceptionContext.ObjectContexts);
            }
        }

        public class CreateSqlParameter : TestBase
        {
            [Fact]
            public void CreateSqlParameter_does_not_set_scale_or_precision_only_when_creating_input_parameter_with_truncate_flag_cleared()
            {
                var oldValue = SqlProviderServices.TruncateDecimalsToScale;
                SqlProviderServices.TruncateDecimalsToScale = false;
                try
                {
                    Assert.Equal(0, CreateDecimalParameter(10, 4, ParameterMode.In).Scale);
                    Assert.Equal(4, CreateDecimalParameter(10, 4, ParameterMode.Out).Scale);
                    Assert.Equal(4, CreateDecimalParameter(10, 4, ParameterMode.InOut).Scale);
                    Assert.Equal(4, CreateDecimalParameter(10, 4, ParameterMode.ReturnValue).Scale);

                    Assert.Equal(0, CreateDecimalParameter(10, 4, ParameterMode.In).Precision);
                    Assert.Equal(10, CreateDecimalParameter(10, 4, ParameterMode.Out).Precision);
                    Assert.Equal(10, CreateDecimalParameter(10, 4, ParameterMode.InOut).Precision);
                    Assert.Equal(10, CreateDecimalParameter(10, 4, ParameterMode.ReturnValue).Precision);
                }
                finally
                {
                    SqlProviderServices.TruncateDecimalsToScale = oldValue;
                }
            }

            [Fact]
            public void CreateSqlParameter_sets_scale_and_precision_when_creating_any_parameter_with_truncate_flag_set()
            {
                Assert.Equal(4, CreateDecimalParameter(10, 4, ParameterMode.In).Scale);
                Assert.Equal(4, CreateDecimalParameter(10, 4, ParameterMode.Out).Scale);
                Assert.Equal(4, CreateDecimalParameter(10, 4, ParameterMode.InOut).Scale);
                Assert.Equal(4, CreateDecimalParameter(10, 4, ParameterMode.ReturnValue).Scale);

                Assert.Equal(10, CreateDecimalParameter(10, 4, ParameterMode.In).Precision);
                Assert.Equal(10, CreateDecimalParameter(10, 4, ParameterMode.Out).Precision);
                Assert.Equal(10, CreateDecimalParameter(10, 4, ParameterMode.InOut).Precision);
                Assert.Equal(10, CreateDecimalParameter(10, 4, ParameterMode.ReturnValue).Precision);
            }

            private static SqlParameter CreateDecimalParameter(byte precision, byte scale, ParameterMode parameterMode)
            {
                return SqlProviderServices.CreateSqlParameter(
                    "Lily",
                    TypeUsage.CreateDecimalTypeUsage(PrimitiveType.GetEdmPrimitiveType(PrimitiveTypeKind.Decimal), precision, scale),
                    parameterMode,
                    99999999.88888888m,
                    true,
                    SqlVersion.Sql11);
            }
        }
    }
}
=======
﻿// Copyright (c) Microsoft Open Technologies, Inc. All rights reserved. See License.txt in the project root for license information.

namespace System.Data.Entity.SqlServer
{
    using System.Collections.Generic;
    using System.Data.Common;
    using System.Data.Entity.Core.Metadata.Edm;
    using System.Data.Entity.Infrastructure;
    using System.Data.Entity.Infrastructure.DependencyResolution;
    using System.Data.Entity.Infrastructure.Interception;
    using System.Data.Entity.Migrations.Sql;
    using System.Data.Entity.Spatial;
    using System.Data.Entity.SqlServer.Resources;
    using System.Data.SqlClient;
    using System.Data.SqlServerCe;
    using System.Linq;
    using Moq;
    using Moq.Protected;
    using SimpleModel;
    using Xunit;

    public class SqlProviderServicesTests
    {
        public class RegisterInfoMessageHandler : TestBase
        {
            [Fact]
            public void Validates_pre_conditions()
            {
                Assert.Equal(
                    "connection",
                    Assert.Throws<ArgumentNullException>(
                        () => SqlProviderServices.Instance.RegisterInfoMessageHandler(null, null)).ParamName);
                Assert.Equal(
                    "handler",
                    Assert.Throws<ArgumentNullException>(
                        () => SqlProviderServices.Instance.RegisterInfoMessageHandler(new SqlConnection(), null)).ParamName);
            }

            [Fact]
            public void Throws_when_wrong_connection_type()
            {
                Assert.Equal(
                    Strings.Mapping_Provider_WrongConnectionType(typeof(SqlConnection)),
                    Assert.Throws<ArgumentException>(
                        () => SqlProviderServices.Instance.RegisterInfoMessageHandler(new SqlCeConnection(), _ => { })).Message);
            }
        }

        public class GetDbProviderManifestToken : TestBase
        {
            [Fact]
            public void GetDbProviderManifestToken_can_return_Azure_manifest_token_from_given_connection()
            {
                Assert.Equal(
                    "2012.Azure",
                    SqlProviderServices.Instance.GetProviderManifestToken(CreateConnectionForTokenLookup("11", azure: true).Object));
            }

            [Fact]
            public void GetDbProviderManifestToken_can_return_Azure_manifest_token_from_master_connection()
            {
                var mockMasterConnection = CreateConnectionForTokenLookup("11", azure: true);

                var mockConnection = CreateConnectionForTokenLookup("11", azure: false, master: mockMasterConnection.Object);
                mockConnection.Setup(m => m.State).Returns(ConnectionState.Closed);
                mockConnection.Setup(m => m.Open()).Throws(new Exception());

                Assert.Equal("2012.Azure", SqlProviderServices.Instance.GetProviderManifestToken(mockConnection.Object));
            }

            [Fact]
            public void GetDbProviderManifestToken_can_return_non_Azure_manifest_token_from_given_connection()
            {
                Assert.Equal(
                    "2012", SqlProviderServices.Instance.GetProviderManifestToken(CreateConnectionForTokenLookup("11", azure: false).Object));
            }

            [Fact]
            public void GetDbProviderManifestToken_can_return_non_Azure_manifest_token_from_master_connection()
            {
                var mockMasterConnection = CreateConnectionForTokenLookup("11", azure: false);

                var mockConnection = CreateConnectionForTokenLookup("11", azure: true, master: mockMasterConnection.Object);
                mockConnection.Setup(m => m.State).Returns(ConnectionState.Closed);
                mockConnection.Setup(m => m.Open()).Throws(new Exception());

                Assert.Equal("2012", SqlProviderServices.Instance.GetProviderManifestToken(mockConnection.Object));
            }

            [Fact]
            public void GetDbProviderManifestToken_can_return_non_Azure_manifest_token_for_SQL_Server_2008()
            {
                Assert.Equal(
                    "2008", SqlProviderServices.Instance.GetProviderManifestToken(CreateConnectionForTokenLookup("10", azure: false).Object));
            }

            [Fact]
            public void GetDbProviderManifestToken_can_return_non_Azure_manifest_token_for_SQL_Server_2005()
            {
                Assert.Equal(
                    "2005", SqlProviderServices.Instance.GetProviderManifestToken(CreateConnectionForTokenLookup("09", azure: false).Object));
            }

            [Fact]
            public void GetDbProviderManifestToken_can_return_non_Azure_manifest_token_for_SQL_Server_2000()
            {
                Assert.Equal(
                    "2000", SqlProviderServices.Instance.GetProviderManifestToken(CreateConnectionForTokenLookup("08", azure: false).Object));
            }
        }

        public class CreateDatabaseFromScript : TestBase
        {
            [Fact]
            public void CreateDatabaseFromScript_returns_expected_SQL_Version_from_master_connection()
            {
                var mockMasterConnection = CreateConnectionForTokenLookup("10", azure: false);
                var mockConnection = CreateConnectionForTokenLookup("00", azure: false, master: mockMasterConnection.Object);

                Assert.Equal(
                    SqlVersion.Sql10,
                    SqlProviderServices.CreateDatabaseFromScript(null, mockConnection.Object, ""));
            }
        }

        private static Mock<DbConnection> CreateConnectionForTokenLookup(string majorVersion, bool azure, DbConnection master = null)
        {
            var mockReader = new Mock<DbDataReader>();
            mockReader.Setup(m => m.GetInt32(0)).Returns(azure ? 5 : 2);

            var mockCommand = new Mock<DbCommand>();
            mockCommand.Protected().Setup<DbDataReader>("ExecuteDbDataReader", CommandBehavior.Default).Returns(mockReader.Object);

            var mockFactory = new Mock<DbProviderFactory>();

            var mockConnection = new Mock<DbConnection>();
            mockConnection.Setup(m => m.State).Returns(ConnectionState.Open);
            mockConnection.Protected().Setup<DbCommand>("CreateDbCommand").Returns(mockCommand.Object);
            mockConnection.Setup(m => m.ConnectionString).Returns("Database=MockDatabase");
            mockConnection.Protected().SetupGet<DbProviderFactory>("DbProviderFactory").Returns(mockFactory.Object);
            mockConnection.Setup(m => m.ServerVersion).Returns(majorVersion);

            mockFactory.Setup(m => m.CreateConnection()).Returns(master);

            return mockConnection;
        }

        public class GetService
        {
            [Fact]
            public void GetService_resolves_the_SQL_Server_Migrations_SQL_generator()
            {
                Assert.IsType<SqlServerMigrationSqlGenerator>(
                    SqlProviderServices.Instance.GetService<Func<MigrationSqlGenerator>>("System.Data.SqlClient")());
            }

            [Fact]
            public void GetService_returns_null_for_SQL_generators_for_other_invariant_names()
            {
                Assert.Null(SqlProviderServices.Instance.GetService<Func<MigrationSqlGenerator>>("System.Data.SqlServerCe.4.0"));
            }

            [Fact]
            public void GetService_resolves_the_default_SQL_Express_connection_factory()
            {
                Assert.IsType<SqlConnectionFactory>(SqlProviderServices.Instance.GetService<IDbConnectionFactory>());
            }

            [Fact]
            public void GetService_resolves_the_default_SQL_Server_execution_strategy_factory_for_any_server()
            {
                Assert.IsType<DefaultSqlExecutionStrategy>(
                    SqlProviderServices.Instance.GetService<Func<IDbExecutionStrategy>>(
                        new ExecutionStrategyKey("System.Data.SqlClient", "Elmo"))());
            }

            [Fact]
            public void GetService_returns_null_for_execution_strategy_factory_for_other_invariant_names()
            {
                Assert.Null(
                    SqlProviderServices.Instance.GetService<Func<IDbExecutionStrategy>>(
                        new ExecutionStrategyKey("System.Data.SqlServerCe.4.0", "Elmo")));
            }

            [Fact]
            public void GetService_resolves_the_SQL_Server_spatial_services_for_manifest_tokens_that_support_spatial()
            {
                Assert.Same(
                    SqlSpatialServices.Instance,
                    SqlProviderServices.Instance.GetService<DbSpatialServices>(new DbProviderInfo("System.Data.SqlClient", "2008")));

                Assert.Same(
                    SqlSpatialServices.Instance,
                    SqlProviderServices.Instance.GetService<DbSpatialServices>(new DbProviderInfo("System.Data.SqlClient", "2012")));

                Assert.Same(
                    SqlSpatialServices.Instance,
                    SqlProviderServices.Instance.GetService<DbSpatialServices>(new DbProviderInfo("System.Data.SqlClient", "2012.Azure")));
            }

            [Fact]
            public void GetService_returns_null_for_manifest_tokens_that_dont_support_spatial()
            {
                var key = new DbProviderInfo("System.Data.SqlClient", "2005");
                Assert.Null(SqlProviderServices.Instance.GetService<DbSpatialServices>(key));
            }

            [Fact]
            public void GetService_throws_for_unrecognized_manifest_tokens()
            {
                var key = new DbProviderInfo("System.Data.SqlClient", "Dingo");
                Assert.Equal(
                    Strings.UnableToDetermineStoreVersion,
                    Assert.Throws<ArgumentException>(() => SqlProviderServices.Instance.GetService<DbSpatialServices>(key)).Message);
            }

            [Fact]
            public void GetService_resolves_the_SQL_Server_spatial_services_as_the_default_resolver()
            {
                Assert.Same(SqlSpatialServices.Instance, SqlProviderServices.Instance.GetService<DbSpatialServices>());
            }

            [Fact]
            public void GetService_returns_null_for_spatail_services_for_other_providers()
            {
                Assert.Null(
                    SqlProviderServices.Instance.GetService<DbSpatialServices>(new DbProviderInfo("System.Data.SqlServerCe.4.0", "")));
            }
        }

        public class DbCreateDatabase : TestBase
        {
            [Fact]
            public void DbCreateDatabase_dispatches_commands_to_interceptors()
            {
                using (var context = new DdlDatabaseContext())
                {
                    var storeItemCollection =
                        (StoreItemCollection)
                        ((IObjectContextAdapter)context).ObjectContext.MetadataWorkspace.GetItemCollection(DataSpace.SSpace);

                    context.Database.Delete();

                    var interceptor = new TestNonQueryInterceptor();
                    DbInterception.Add(interceptor);
                    try
                    {
                        SqlProviderServices.Instance.CreateDatabase(context.Database.Connection, null, storeItemCollection);
                    }
                    finally
                    {
                        DbInterception.Remove(interceptor);
                    }

                    Assert.Equal(3, interceptor.Commands.Count);

                    var commandTexts = interceptor.Commands.Select(c => c.CommandText);
                    Assert.True(commandTexts.Any(t => t.StartsWith("create database ")));
                    Assert.True(commandTexts.Any(t => t.StartsWith("if serverproperty('EngineEdition') <> 5 execute sp_executesql ")));
                    Assert.True(commandTexts.Any(t => t.StartsWith("create table [dbo].[Categories] ")));
                }
            }
        }

        public class DbDatabaseExists : TestBase
        {
            [Fact]
            public void DbDatabaseExists_dispatches_commands_to_interceptors_for_connections_with_initial_catalog()
            {
                var interceptor = new TestScalarInterceptor();
                DbInterception.Add(interceptor);
                try
                {
                    using (var connection = new SqlConnection(ModelHelpers.SimpleAttachConnectionString("I.Do.Not.Exist")))
                    {
                        SqlProviderServices.Instance.DatabaseExists(connection, null, new StoreItemCollection());
                    }
                }
                finally
                {
                    DbInterception.Remove(interceptor);
                }

                Assert.Equal(2, interceptor.Commands.Count);

                Assert.True(
                    interceptor.Commands.Select(c => c.CommandText).All(
                        t => t == "SELECT Count(*) FROM sys.databases WHERE [name]=N'I.Do.Not.Exist'"));
            }

            [Fact]
            public void DbDatabaseExists_dispatches_commands_to_interceptors_for_connections_with_no_initial_catalog()
            {
                // See CodePlex 1554 - Handle User Instance flakiness
                MutableResolver.AddResolver<Func<IDbExecutionStrategy>>(new ExecutionStrategyResolver<IDbExecutionStrategy>(
                                    SqlProviderServices.ProviderInvariantName, null, () => new SqlAzureExecutionStrategy()));
                var interceptor = new TestScalarInterceptor();
                DbInterception.Add(interceptor);
                try
                {
                    using (var connection =
                        new SqlConnection(ModelHelpers.SimpleAttachConnectionString("I.Do.Not.Exist", useInitialCatalog: false)))
                    {
                        SqlProviderServices.Instance.DatabaseExists(connection, null, new StoreItemCollection());
                    }
                }
                finally
                {
                    MutableResolver.ClearResolvers();
                    DbInterception.Remove(interceptor);
                }

                Assert.Equal(1, interceptor.Commands.Count);

                Assert.True(
                    interceptor.Commands.Select(c => c.CommandText)
                        .Single()
                        .StartsWith("SELECT Count(*) FROM sys.master_files WHERE [physical_name]=N'"));
            }
        }

        public class DbDeleteDatabase : TestBase
        {
            [Fact]
            public void DbDeleteDatabase_dispatches_commands_to_interceptors_for_connections_with_initial_catalog()
            {
                using (var context = new DdlDatabaseContext())
                {
                    context.Database.CreateIfNotExists();
                }

                var interceptor = new TestNonQueryInterceptor();
                DbInterception.Add(interceptor);
                try
                {
                    using (var connection = new SqlConnection(SimpleAttachConnectionString<DdlDatabaseContext>()))
                    {
                        SqlProviderServices.Instance.DeleteDatabase(connection, null, new StoreItemCollection());
                    }
                }
                finally
                {
                    DbInterception.Remove(interceptor);
                }

                Assert.Equal(1, interceptor.Commands.Count);

                Assert.Equal(
                    "drop database [System.Data.Entity.SqlServer.SqlProviderServicesTests+DdlDatabaseContext]",
                    interceptor.Commands.Select(c => c.CommandText).Single());
            }

            [Fact]
            public void DbDeleteDatabase_dispatches_commands_to_interceptors_for_connections_without_initial_catalog()
            {
                StoreItemCollection storeItemCollection;
                using (var context = new DdlDatabaseContext())
                {
                    storeItemCollection =
                        (StoreItemCollection)
                        ((IObjectContextAdapter)context).ObjectContext.MetadataWorkspace.GetItemCollection(DataSpace.SSpace);
                }

                using (var connection = new SqlConnection(SimpleAttachConnectionString<DdlDatabaseContext>(useInitialCatalog: false)))
                {
                    var nonQueryInterceptor = new TestNonQueryInterceptor();
                    var readerInterceptor = new TestReaderInterceptor();

                    // See CodePlex 1554 - Handle User Instance flakiness
                    MutableResolver.AddResolver<Func<IDbExecutionStrategy>>(new ExecutionStrategyResolver<IDbExecutionStrategy>(
                                        SqlProviderServices.ProviderInvariantName, null, () => new SqlAzureExecutionStrategy())); 
                    try
                    {
                        if (!SqlProviderServices.Instance.DatabaseExists(connection, null, storeItemCollection))
                        {
                            SqlProviderServices.Instance.CreateDatabase(connection, null, storeItemCollection);
                        }

                        DbInterception.Add(nonQueryInterceptor);
                        DbInterception.Add(readerInterceptor);
                        try
                        {
                            SqlProviderServices.Instance.DeleteDatabase(connection, null, storeItemCollection);
                        }
                        finally
                        {
                            DbInterception.Remove(nonQueryInterceptor);
                            DbInterception.Remove(readerInterceptor);
                        }
                    }
                    finally
                    {
                        MutableResolver.ClearResolvers();
                    }

                    Assert.Equal(2, nonQueryInterceptor.Commands.Count);

                    var commandTexts = nonQueryInterceptor.Commands.Select(c => c.CommandText);
                    Assert.True(commandTexts.Any(t => t.StartsWith("drop database [SYSTEM_DATA_ENTITY_SQLSERVER")));
                    Assert.True(
                        commandTexts.Any(t => t.Contains("SYSTEM.DATA.ENTITY.SQLSERVER.SQLPROVIDERSERVICESTESTS+DDLDATABASECONTEXT.MDF")));

                    Assert.Equal(1, readerInterceptor.Commands.Count);

                    Assert.True(
                        readerInterceptor.Commands.Select(
                            c => c.CommandText).Single().StartsWith("SELECT [d].[name] FROM sys.databases "));
                }
            }
        }

        public class DdlDatabaseContext : SimpleModelContext
        {
            static DdlDatabaseContext()
            {
                Database.SetInitializer<DdlDatabaseContext>(null);
            }
        }

        public class TestNonQueryInterceptor : DbCommandInterceptor
        {
            public readonly List<DbCommand> Commands = new List<DbCommand>();

            public override void NonQueryExecuting(DbCommand command, DbCommandInterceptionContext<int> interceptionContext)
            {
                Commands.Add(command);

                Assert.Empty(interceptionContext.DbContexts);
                Assert.Empty(interceptionContext.ObjectContexts);
            }
        }

        public class TestScalarInterceptor : DbCommandInterceptor
        {
            public readonly List<DbCommand> Commands = new List<DbCommand>();

            public override void ScalarExecuting(DbCommand command, DbCommandInterceptionContext<object> interceptionContext)
            {
                Commands.Add(command);

                Assert.Empty(interceptionContext.DbContexts);
                Assert.Empty(interceptionContext.ObjectContexts);
            }
        }

        public class TestReaderInterceptor : DbCommandInterceptor
        {
            public readonly List<DbCommand> Commands = new List<DbCommand>();

            public override void ReaderExecuting(DbCommand command, DbCommandInterceptionContext<DbDataReader> interceptionContext)
            {
                Commands.Add(command);

                Assert.Empty(interceptionContext.DbContexts);
                Assert.Empty(interceptionContext.ObjectContexts);
            }
        }

        public class CreateSqlParameter : TestBase
        {
            [Fact]
            public void CreateSqlParameter_does_not_set_scale_or_precision_only_when_creating_input_parameter_with_truncate_flag_cleared()
            {
                var oldValue = SqlProviderServices.TruncateDecimalsToScale;
                SqlProviderServices.TruncateDecimalsToScale = false;
                try
                {
                    Assert.Equal(0, CreateDecimalParameter(10, 4, ParameterMode.In).Scale);
                    Assert.Equal(4, CreateDecimalParameter(10, 4, ParameterMode.Out).Scale);
                    Assert.Equal(4, CreateDecimalParameter(10, 4, ParameterMode.InOut).Scale);
                    Assert.Equal(4, CreateDecimalParameter(10, 4, ParameterMode.ReturnValue).Scale);

                    Assert.Equal(0, CreateDecimalParameter(10, 4, ParameterMode.In).Precision);
                    Assert.Equal(10, CreateDecimalParameter(10, 4, ParameterMode.Out).Precision);
                    Assert.Equal(10, CreateDecimalParameter(10, 4, ParameterMode.InOut).Precision);
                    Assert.Equal(10, CreateDecimalParameter(10, 4, ParameterMode.ReturnValue).Precision);
                }
                finally
                {
                    SqlProviderServices.TruncateDecimalsToScale = oldValue;
                }
            }

            [Fact]
            public void CreateSqlParameter_sets_scale_and_precision_when_creating_any_parameter_with_truncate_flag_set()
            {
                Assert.Equal(4, CreateDecimalParameter(10, 4, ParameterMode.In).Scale);
                Assert.Equal(4, CreateDecimalParameter(10, 4, ParameterMode.Out).Scale);
                Assert.Equal(4, CreateDecimalParameter(10, 4, ParameterMode.InOut).Scale);
                Assert.Equal(4, CreateDecimalParameter(10, 4, ParameterMode.ReturnValue).Scale);

                Assert.Equal(10, CreateDecimalParameter(10, 4, ParameterMode.In).Precision);
                Assert.Equal(10, CreateDecimalParameter(10, 4, ParameterMode.Out).Precision);
                Assert.Equal(10, CreateDecimalParameter(10, 4, ParameterMode.InOut).Precision);
                Assert.Equal(10, CreateDecimalParameter(10, 4, ParameterMode.ReturnValue).Precision);
            }

            private static SqlParameter CreateDecimalParameter(byte precision, byte scale, ParameterMode parameterMode)
            {
                return SqlProviderServices.CreateSqlParameter(
                    "Lily",
                    TypeUsage.CreateDecimalTypeUsage(PrimitiveType.GetEdmPrimitiveType(PrimitiveTypeKind.Decimal), precision, scale),
                    parameterMode,
                    99999999.88888888m,
                    true,
                    SqlVersion.Sql11);
            }
        }
    }
}
>>>>>>> b1a13653
<|MERGE_RESOLUTION|>--- conflicted
+++ resolved
@@ -1,4 +1,3 @@
-<<<<<<< HEAD
 ﻿// Copyright (c) Microsoft Open Technologies, Inc. All rights reserved. See License.txt in the project root for license information.
 
 namespace System.Data.Entity.SqlServer
@@ -508,516 +507,4 @@
             }
         }
     }
-}
-=======
-﻿// Copyright (c) Microsoft Open Technologies, Inc. All rights reserved. See License.txt in the project root for license information.
-
-namespace System.Data.Entity.SqlServer
-{
-    using System.Collections.Generic;
-    using System.Data.Common;
-    using System.Data.Entity.Core.Metadata.Edm;
-    using System.Data.Entity.Infrastructure;
-    using System.Data.Entity.Infrastructure.DependencyResolution;
-    using System.Data.Entity.Infrastructure.Interception;
-    using System.Data.Entity.Migrations.Sql;
-    using System.Data.Entity.Spatial;
-    using System.Data.Entity.SqlServer.Resources;
-    using System.Data.SqlClient;
-    using System.Data.SqlServerCe;
-    using System.Linq;
-    using Moq;
-    using Moq.Protected;
-    using SimpleModel;
-    using Xunit;
-
-    public class SqlProviderServicesTests
-    {
-        public class RegisterInfoMessageHandler : TestBase
-        {
-            [Fact]
-            public void Validates_pre_conditions()
-            {
-                Assert.Equal(
-                    "connection",
-                    Assert.Throws<ArgumentNullException>(
-                        () => SqlProviderServices.Instance.RegisterInfoMessageHandler(null, null)).ParamName);
-                Assert.Equal(
-                    "handler",
-                    Assert.Throws<ArgumentNullException>(
-                        () => SqlProviderServices.Instance.RegisterInfoMessageHandler(new SqlConnection(), null)).ParamName);
-            }
-
-            [Fact]
-            public void Throws_when_wrong_connection_type()
-            {
-                Assert.Equal(
-                    Strings.Mapping_Provider_WrongConnectionType(typeof(SqlConnection)),
-                    Assert.Throws<ArgumentException>(
-                        () => SqlProviderServices.Instance.RegisterInfoMessageHandler(new SqlCeConnection(), _ => { })).Message);
-            }
-        }
-
-        public class GetDbProviderManifestToken : TestBase
-        {
-            [Fact]
-            public void GetDbProviderManifestToken_can_return_Azure_manifest_token_from_given_connection()
-            {
-                Assert.Equal(
-                    "2012.Azure",
-                    SqlProviderServices.Instance.GetProviderManifestToken(CreateConnectionForTokenLookup("11", azure: true).Object));
-            }
-
-            [Fact]
-            public void GetDbProviderManifestToken_can_return_Azure_manifest_token_from_master_connection()
-            {
-                var mockMasterConnection = CreateConnectionForTokenLookup("11", azure: true);
-
-                var mockConnection = CreateConnectionForTokenLookup("11", azure: false, master: mockMasterConnection.Object);
-                mockConnection.Setup(m => m.State).Returns(ConnectionState.Closed);
-                mockConnection.Setup(m => m.Open()).Throws(new Exception());
-
-                Assert.Equal("2012.Azure", SqlProviderServices.Instance.GetProviderManifestToken(mockConnection.Object));
-            }
-
-            [Fact]
-            public void GetDbProviderManifestToken_can_return_non_Azure_manifest_token_from_given_connection()
-            {
-                Assert.Equal(
-                    "2012", SqlProviderServices.Instance.GetProviderManifestToken(CreateConnectionForTokenLookup("11", azure: false).Object));
-            }
-
-            [Fact]
-            public void GetDbProviderManifestToken_can_return_non_Azure_manifest_token_from_master_connection()
-            {
-                var mockMasterConnection = CreateConnectionForTokenLookup("11", azure: false);
-
-                var mockConnection = CreateConnectionForTokenLookup("11", azure: true, master: mockMasterConnection.Object);
-                mockConnection.Setup(m => m.State).Returns(ConnectionState.Closed);
-                mockConnection.Setup(m => m.Open()).Throws(new Exception());
-
-                Assert.Equal("2012", SqlProviderServices.Instance.GetProviderManifestToken(mockConnection.Object));
-            }
-
-            [Fact]
-            public void GetDbProviderManifestToken_can_return_non_Azure_manifest_token_for_SQL_Server_2008()
-            {
-                Assert.Equal(
-                    "2008", SqlProviderServices.Instance.GetProviderManifestToken(CreateConnectionForTokenLookup("10", azure: false).Object));
-            }
-
-            [Fact]
-            public void GetDbProviderManifestToken_can_return_non_Azure_manifest_token_for_SQL_Server_2005()
-            {
-                Assert.Equal(
-                    "2005", SqlProviderServices.Instance.GetProviderManifestToken(CreateConnectionForTokenLookup("09", azure: false).Object));
-            }
-
-            [Fact]
-            public void GetDbProviderManifestToken_can_return_non_Azure_manifest_token_for_SQL_Server_2000()
-            {
-                Assert.Equal(
-                    "2000", SqlProviderServices.Instance.GetProviderManifestToken(CreateConnectionForTokenLookup("08", azure: false).Object));
-            }
-        }
-
-        public class CreateDatabaseFromScript : TestBase
-        {
-            [Fact]
-            public void CreateDatabaseFromScript_returns_expected_SQL_Version_from_master_connection()
-            {
-                var mockMasterConnection = CreateConnectionForTokenLookup("10", azure: false);
-                var mockConnection = CreateConnectionForTokenLookup("00", azure: false, master: mockMasterConnection.Object);
-
-                Assert.Equal(
-                    SqlVersion.Sql10,
-                    SqlProviderServices.CreateDatabaseFromScript(null, mockConnection.Object, ""));
-            }
-        }
-
-        private static Mock<DbConnection> CreateConnectionForTokenLookup(string majorVersion, bool azure, DbConnection master = null)
-        {
-            var mockReader = new Mock<DbDataReader>();
-            mockReader.Setup(m => m.GetInt32(0)).Returns(azure ? 5 : 2);
-
-            var mockCommand = new Mock<DbCommand>();
-            mockCommand.Protected().Setup<DbDataReader>("ExecuteDbDataReader", CommandBehavior.Default).Returns(mockReader.Object);
-
-            var mockFactory = new Mock<DbProviderFactory>();
-
-            var mockConnection = new Mock<DbConnection>();
-            mockConnection.Setup(m => m.State).Returns(ConnectionState.Open);
-            mockConnection.Protected().Setup<DbCommand>("CreateDbCommand").Returns(mockCommand.Object);
-            mockConnection.Setup(m => m.ConnectionString).Returns("Database=MockDatabase");
-            mockConnection.Protected().SetupGet<DbProviderFactory>("DbProviderFactory").Returns(mockFactory.Object);
-            mockConnection.Setup(m => m.ServerVersion).Returns(majorVersion);
-
-            mockFactory.Setup(m => m.CreateConnection()).Returns(master);
-
-            return mockConnection;
-        }
-
-        public class GetService
-        {
-            [Fact]
-            public void GetService_resolves_the_SQL_Server_Migrations_SQL_generator()
-            {
-                Assert.IsType<SqlServerMigrationSqlGenerator>(
-                    SqlProviderServices.Instance.GetService<Func<MigrationSqlGenerator>>("System.Data.SqlClient")());
-            }
-
-            [Fact]
-            public void GetService_returns_null_for_SQL_generators_for_other_invariant_names()
-            {
-                Assert.Null(SqlProviderServices.Instance.GetService<Func<MigrationSqlGenerator>>("System.Data.SqlServerCe.4.0"));
-            }
-
-            [Fact]
-            public void GetService_resolves_the_default_SQL_Express_connection_factory()
-            {
-                Assert.IsType<SqlConnectionFactory>(SqlProviderServices.Instance.GetService<IDbConnectionFactory>());
-            }
-
-            [Fact]
-            public void GetService_resolves_the_default_SQL_Server_execution_strategy_factory_for_any_server()
-            {
-                Assert.IsType<DefaultSqlExecutionStrategy>(
-                    SqlProviderServices.Instance.GetService<Func<IDbExecutionStrategy>>(
-                        new ExecutionStrategyKey("System.Data.SqlClient", "Elmo"))());
-            }
-
-            [Fact]
-            public void GetService_returns_null_for_execution_strategy_factory_for_other_invariant_names()
-            {
-                Assert.Null(
-                    SqlProviderServices.Instance.GetService<Func<IDbExecutionStrategy>>(
-                        new ExecutionStrategyKey("System.Data.SqlServerCe.4.0", "Elmo")));
-            }
-
-            [Fact]
-            public void GetService_resolves_the_SQL_Server_spatial_services_for_manifest_tokens_that_support_spatial()
-            {
-                Assert.Same(
-                    SqlSpatialServices.Instance,
-                    SqlProviderServices.Instance.GetService<DbSpatialServices>(new DbProviderInfo("System.Data.SqlClient", "2008")));
-
-                Assert.Same(
-                    SqlSpatialServices.Instance,
-                    SqlProviderServices.Instance.GetService<DbSpatialServices>(new DbProviderInfo("System.Data.SqlClient", "2012")));
-
-                Assert.Same(
-                    SqlSpatialServices.Instance,
-                    SqlProviderServices.Instance.GetService<DbSpatialServices>(new DbProviderInfo("System.Data.SqlClient", "2012.Azure")));
-            }
-
-            [Fact]
-            public void GetService_returns_null_for_manifest_tokens_that_dont_support_spatial()
-            {
-                var key = new DbProviderInfo("System.Data.SqlClient", "2005");
-                Assert.Null(SqlProviderServices.Instance.GetService<DbSpatialServices>(key));
-            }
-
-            [Fact]
-            public void GetService_throws_for_unrecognized_manifest_tokens()
-            {
-                var key = new DbProviderInfo("System.Data.SqlClient", "Dingo");
-                Assert.Equal(
-                    Strings.UnableToDetermineStoreVersion,
-                    Assert.Throws<ArgumentException>(() => SqlProviderServices.Instance.GetService<DbSpatialServices>(key)).Message);
-            }
-
-            [Fact]
-            public void GetService_resolves_the_SQL_Server_spatial_services_as_the_default_resolver()
-            {
-                Assert.Same(SqlSpatialServices.Instance, SqlProviderServices.Instance.GetService<DbSpatialServices>());
-            }
-
-            [Fact]
-            public void GetService_returns_null_for_spatail_services_for_other_providers()
-            {
-                Assert.Null(
-                    SqlProviderServices.Instance.GetService<DbSpatialServices>(new DbProviderInfo("System.Data.SqlServerCe.4.0", "")));
-            }
-        }
-
-        public class DbCreateDatabase : TestBase
-        {
-            [Fact]
-            public void DbCreateDatabase_dispatches_commands_to_interceptors()
-            {
-                using (var context = new DdlDatabaseContext())
-                {
-                    var storeItemCollection =
-                        (StoreItemCollection)
-                        ((IObjectContextAdapter)context).ObjectContext.MetadataWorkspace.GetItemCollection(DataSpace.SSpace);
-
-                    context.Database.Delete();
-
-                    var interceptor = new TestNonQueryInterceptor();
-                    DbInterception.Add(interceptor);
-                    try
-                    {
-                        SqlProviderServices.Instance.CreateDatabase(context.Database.Connection, null, storeItemCollection);
-                    }
-                    finally
-                    {
-                        DbInterception.Remove(interceptor);
-                    }
-
-                    Assert.Equal(3, interceptor.Commands.Count);
-
-                    var commandTexts = interceptor.Commands.Select(c => c.CommandText);
-                    Assert.True(commandTexts.Any(t => t.StartsWith("create database ")));
-                    Assert.True(commandTexts.Any(t => t.StartsWith("if serverproperty('EngineEdition') <> 5 execute sp_executesql ")));
-                    Assert.True(commandTexts.Any(t => t.StartsWith("create table [dbo].[Categories] ")));
-                }
-            }
-        }
-
-        public class DbDatabaseExists : TestBase
-        {
-            [Fact]
-            public void DbDatabaseExists_dispatches_commands_to_interceptors_for_connections_with_initial_catalog()
-            {
-                var interceptor = new TestScalarInterceptor();
-                DbInterception.Add(interceptor);
-                try
-                {
-                    using (var connection = new SqlConnection(ModelHelpers.SimpleAttachConnectionString("I.Do.Not.Exist")))
-                    {
-                        SqlProviderServices.Instance.DatabaseExists(connection, null, new StoreItemCollection());
-                    }
-                }
-                finally
-                {
-                    DbInterception.Remove(interceptor);
-                }
-
-                Assert.Equal(2, interceptor.Commands.Count);
-
-                Assert.True(
-                    interceptor.Commands.Select(c => c.CommandText).All(
-                        t => t == "SELECT Count(*) FROM sys.databases WHERE [name]=N'I.Do.Not.Exist'"));
-            }
-
-            [Fact]
-            public void DbDatabaseExists_dispatches_commands_to_interceptors_for_connections_with_no_initial_catalog()
-            {
-                // See CodePlex 1554 - Handle User Instance flakiness
-                MutableResolver.AddResolver<Func<IDbExecutionStrategy>>(new ExecutionStrategyResolver<IDbExecutionStrategy>(
-                                    SqlProviderServices.ProviderInvariantName, null, () => new SqlAzureExecutionStrategy()));
-                var interceptor = new TestScalarInterceptor();
-                DbInterception.Add(interceptor);
-                try
-                {
-                    using (var connection =
-                        new SqlConnection(ModelHelpers.SimpleAttachConnectionString("I.Do.Not.Exist", useInitialCatalog: false)))
-                    {
-                        SqlProviderServices.Instance.DatabaseExists(connection, null, new StoreItemCollection());
-                    }
-                }
-                finally
-                {
-                    MutableResolver.ClearResolvers();
-                    DbInterception.Remove(interceptor);
-                }
-
-                Assert.Equal(1, interceptor.Commands.Count);
-
-                Assert.True(
-                    interceptor.Commands.Select(c => c.CommandText)
-                        .Single()
-                        .StartsWith("SELECT Count(*) FROM sys.master_files WHERE [physical_name]=N'"));
-            }
-        }
-
-        public class DbDeleteDatabase : TestBase
-        {
-            [Fact]
-            public void DbDeleteDatabase_dispatches_commands_to_interceptors_for_connections_with_initial_catalog()
-            {
-                using (var context = new DdlDatabaseContext())
-                {
-                    context.Database.CreateIfNotExists();
-                }
-
-                var interceptor = new TestNonQueryInterceptor();
-                DbInterception.Add(interceptor);
-                try
-                {
-                    using (var connection = new SqlConnection(SimpleAttachConnectionString<DdlDatabaseContext>()))
-                    {
-                        SqlProviderServices.Instance.DeleteDatabase(connection, null, new StoreItemCollection());
-                    }
-                }
-                finally
-                {
-                    DbInterception.Remove(interceptor);
-                }
-
-                Assert.Equal(1, interceptor.Commands.Count);
-
-                Assert.Equal(
-                    "drop database [System.Data.Entity.SqlServer.SqlProviderServicesTests+DdlDatabaseContext]",
-                    interceptor.Commands.Select(c => c.CommandText).Single());
-            }
-
-            [Fact]
-            public void DbDeleteDatabase_dispatches_commands_to_interceptors_for_connections_without_initial_catalog()
-            {
-                StoreItemCollection storeItemCollection;
-                using (var context = new DdlDatabaseContext())
-                {
-                    storeItemCollection =
-                        (StoreItemCollection)
-                        ((IObjectContextAdapter)context).ObjectContext.MetadataWorkspace.GetItemCollection(DataSpace.SSpace);
-                }
-
-                using (var connection = new SqlConnection(SimpleAttachConnectionString<DdlDatabaseContext>(useInitialCatalog: false)))
-                {
-                    var nonQueryInterceptor = new TestNonQueryInterceptor();
-                    var readerInterceptor = new TestReaderInterceptor();
-
-                    // See CodePlex 1554 - Handle User Instance flakiness
-                    MutableResolver.AddResolver<Func<IDbExecutionStrategy>>(new ExecutionStrategyResolver<IDbExecutionStrategy>(
-                                        SqlProviderServices.ProviderInvariantName, null, () => new SqlAzureExecutionStrategy())); 
-                    try
-                    {
-                        if (!SqlProviderServices.Instance.DatabaseExists(connection, null, storeItemCollection))
-                        {
-                            SqlProviderServices.Instance.CreateDatabase(connection, null, storeItemCollection);
-                        }
-
-                        DbInterception.Add(nonQueryInterceptor);
-                        DbInterception.Add(readerInterceptor);
-                        try
-                        {
-                            SqlProviderServices.Instance.DeleteDatabase(connection, null, storeItemCollection);
-                        }
-                        finally
-                        {
-                            DbInterception.Remove(nonQueryInterceptor);
-                            DbInterception.Remove(readerInterceptor);
-                        }
-                    }
-                    finally
-                    {
-                        MutableResolver.ClearResolvers();
-                    }
-
-                    Assert.Equal(2, nonQueryInterceptor.Commands.Count);
-
-                    var commandTexts = nonQueryInterceptor.Commands.Select(c => c.CommandText);
-                    Assert.True(commandTexts.Any(t => t.StartsWith("drop database [SYSTEM_DATA_ENTITY_SQLSERVER")));
-                    Assert.True(
-                        commandTexts.Any(t => t.Contains("SYSTEM.DATA.ENTITY.SQLSERVER.SQLPROVIDERSERVICESTESTS+DDLDATABASECONTEXT.MDF")));
-
-                    Assert.Equal(1, readerInterceptor.Commands.Count);
-
-                    Assert.True(
-                        readerInterceptor.Commands.Select(
-                            c => c.CommandText).Single().StartsWith("SELECT [d].[name] FROM sys.databases "));
-                }
-            }
-        }
-
-        public class DdlDatabaseContext : SimpleModelContext
-        {
-            static DdlDatabaseContext()
-            {
-                Database.SetInitializer<DdlDatabaseContext>(null);
-            }
-        }
-
-        public class TestNonQueryInterceptor : DbCommandInterceptor
-        {
-            public readonly List<DbCommand> Commands = new List<DbCommand>();
-
-            public override void NonQueryExecuting(DbCommand command, DbCommandInterceptionContext<int> interceptionContext)
-            {
-                Commands.Add(command);
-
-                Assert.Empty(interceptionContext.DbContexts);
-                Assert.Empty(interceptionContext.ObjectContexts);
-            }
-        }
-
-        public class TestScalarInterceptor : DbCommandInterceptor
-        {
-            public readonly List<DbCommand> Commands = new List<DbCommand>();
-
-            public override void ScalarExecuting(DbCommand command, DbCommandInterceptionContext<object> interceptionContext)
-            {
-                Commands.Add(command);
-
-                Assert.Empty(interceptionContext.DbContexts);
-                Assert.Empty(interceptionContext.ObjectContexts);
-            }
-        }
-
-        public class TestReaderInterceptor : DbCommandInterceptor
-        {
-            public readonly List<DbCommand> Commands = new List<DbCommand>();
-
-            public override void ReaderExecuting(DbCommand command, DbCommandInterceptionContext<DbDataReader> interceptionContext)
-            {
-                Commands.Add(command);
-
-                Assert.Empty(interceptionContext.DbContexts);
-                Assert.Empty(interceptionContext.ObjectContexts);
-            }
-        }
-
-        public class CreateSqlParameter : TestBase
-        {
-            [Fact]
-            public void CreateSqlParameter_does_not_set_scale_or_precision_only_when_creating_input_parameter_with_truncate_flag_cleared()
-            {
-                var oldValue = SqlProviderServices.TruncateDecimalsToScale;
-                SqlProviderServices.TruncateDecimalsToScale = false;
-                try
-                {
-                    Assert.Equal(0, CreateDecimalParameter(10, 4, ParameterMode.In).Scale);
-                    Assert.Equal(4, CreateDecimalParameter(10, 4, ParameterMode.Out).Scale);
-                    Assert.Equal(4, CreateDecimalParameter(10, 4, ParameterMode.InOut).Scale);
-                    Assert.Equal(4, CreateDecimalParameter(10, 4, ParameterMode.ReturnValue).Scale);
-
-                    Assert.Equal(0, CreateDecimalParameter(10, 4, ParameterMode.In).Precision);
-                    Assert.Equal(10, CreateDecimalParameter(10, 4, ParameterMode.Out).Precision);
-                    Assert.Equal(10, CreateDecimalParameter(10, 4, ParameterMode.InOut).Precision);
-                    Assert.Equal(10, CreateDecimalParameter(10, 4, ParameterMode.ReturnValue).Precision);
-                }
-                finally
-                {
-                    SqlProviderServices.TruncateDecimalsToScale = oldValue;
-                }
-            }
-
-            [Fact]
-            public void CreateSqlParameter_sets_scale_and_precision_when_creating_any_parameter_with_truncate_flag_set()
-            {
-                Assert.Equal(4, CreateDecimalParameter(10, 4, ParameterMode.In).Scale);
-                Assert.Equal(4, CreateDecimalParameter(10, 4, ParameterMode.Out).Scale);
-                Assert.Equal(4, CreateDecimalParameter(10, 4, ParameterMode.InOut).Scale);
-                Assert.Equal(4, CreateDecimalParameter(10, 4, ParameterMode.ReturnValue).Scale);
-
-                Assert.Equal(10, CreateDecimalParameter(10, 4, ParameterMode.In).Precision);
-                Assert.Equal(10, CreateDecimalParameter(10, 4, ParameterMode.Out).Precision);
-                Assert.Equal(10, CreateDecimalParameter(10, 4, ParameterMode.InOut).Precision);
-                Assert.Equal(10, CreateDecimalParameter(10, 4, ParameterMode.ReturnValue).Precision);
-            }
-
-            private static SqlParameter CreateDecimalParameter(byte precision, byte scale, ParameterMode parameterMode)
-            {
-                return SqlProviderServices.CreateSqlParameter(
-                    "Lily",
-                    TypeUsage.CreateDecimalTypeUsage(PrimitiveType.GetEdmPrimitiveType(PrimitiveTypeKind.Decimal), precision, scale),
-                    parameterMode,
-                    99999999.88888888m,
-                    true,
-                    SqlVersion.Sql11);
-            }
-        }
-    }
-}
->>>>>>> b1a13653
+}