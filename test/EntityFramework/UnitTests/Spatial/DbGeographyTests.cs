--- conflicted
+++ resolved
@@ -1,4 +1,3 @@
-<<<<<<< HEAD
 ﻿// Copyright (c) Microsoft Open Technologies, Inc. All rights reserved. See License.txt in the project root for license information.
 
 namespace System.Data.Entity.Spatial
@@ -160,72 +159,4 @@
             spatialProviderMock.Verify(verification, Times.Once());
         }
     }
-}
-=======
-﻿// Copyright (c) Microsoft Open Technologies, Inc. All rights reserved. See License.txt in the project root for license information.
-
-namespace System.Data.Entity.Spatial
-{
-    using Moq;
-    using Xunit;
-
-    public class DbGeographyTests
-    {
-        [Fact]
-        public void Provider_property_returns_spatial_provider_being_used()
-        {
-            var provider = new Mock<DbSpatialServices>();
-
-            Assert.Same(provider.Object, new DbGeography(provider.Object, "Foo").Provider);
-        }
-
-        [Fact]
-        public void Public_members_check_for_null_arguments()
-        {
-            TestNullArgument("wellKnownBinary", () => DbGeography.FromBinary(null));
-            TestNullArgument("wellKnownBinary", () => DbGeography.FromBinary(null, 1));
-            TestNullArgument("lineWellKnownBinary", () => DbGeography.LineFromBinary(null, 1));
-            TestNullArgument("pointWellKnownBinary", () => DbGeography.PointFromBinary(null, 1));
-            TestNullArgument("polygonWellKnownBinary", () => DbGeography.PolygonFromBinary(null, 1));
-            TestNullArgument("multiLineWellKnownBinary", () => DbGeography.MultiLineFromBinary(null, 1));
-            TestNullArgument("multiPointWellKnownBinary", () => DbGeography.MultiPointFromBinary(null, 1));
-            TestNullArgument("multiPolygonWellKnownBinary", () => DbGeography.MultiPolygonFromBinary(null, 1));
-            TestNullArgument("geographyCollectionWellKnownBinary", () => DbGeography.GeographyCollectionFromBinary(null, 1));
-
-            TestNullArgument("geographyMarkup", () => DbGeography.FromGml(null));
-            TestNullArgument("geographyMarkup", () => DbGeography.FromGml(null, 1));
-
-            TestNullArgument("wellKnownText", () => DbGeography.FromText(null));
-            TestNullArgument("wellKnownText", () => DbGeography.FromText(null, 1));
-            TestNullArgument("lineWellKnownText", () => DbGeography.LineFromText(null, 1));
-            TestNullArgument("pointWellKnownText", () => DbGeography.PointFromText(null, 1));
-            TestNullArgument("polygonWellKnownText", () => DbGeography.PolygonFromText(null, 1));
-            TestNullArgument("multiLineWellKnownText", () => DbGeography.MultiLineFromText(null, 1));
-            TestNullArgument("multiPointWellKnownText", () => DbGeography.MultiPointFromText(null, 1));
-            TestNullArgument("multiPolygonWellKnownText", () => DbGeography.MultiPolygonFromText(null, 1));
-            TestNullArgument("geographyCollectionWellKnownText", () => DbGeography.GeographyCollectionFromText(null, 1));
-
-            TestNullArgument("other", s => s.SpatialEquals(null));
-            TestNullArgument("other", s => s.Disjoint(null));
-            TestNullArgument("other", s => s.Intersects(null));
-
-            TestNullArgument("distance", s => s.Buffer(null));
-            TestNullArgument("other", s => s.Distance(null));
-            TestNullArgument("other", s => s.Intersection(null));
-            TestNullArgument("other", s => s.Union(null));
-            TestNullArgument("other", s => s.Difference(null));
-            TestNullArgument("other", s => s.SymmetricDifference(null));
-        }
-
-        private void TestNullArgument(string parameterName, Action test)
-        {
-            Assert.Equal(parameterName, Assert.Throws<ArgumentNullException>(() => test()).ParamName);
-        }
-
-        private void TestNullArgument(string parameterName, Action<DbGeography> test)
-        {
-            Assert.Equal(parameterName, Assert.Throws<ArgumentNullException>(() => test(new DbGeography())).ParamName);
-        }
-    }
-}
->>>>>>> b1a13653
+}