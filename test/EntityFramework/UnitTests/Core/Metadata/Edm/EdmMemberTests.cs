--- conflicted
+++ resolved
@@ -1,4 +1,3 @@
-<<<<<<< HEAD
 ﻿// Copyright (c) Microsoft Open Technologies, Inc. All rights reserved. See License.txt in the project root for license information.
 
 namespace System.Data.Entity.Core.Metadata.Edm
@@ -128,137 +127,4 @@
             Assert.True(property.IsPrimaryKeyColumn);
         }
     }
-}
-=======
-﻿// Copyright (c) Microsoft Open Technologies, Inc. All rights reserved. See License.txt in the project root for license information.
-
-namespace System.Data.Entity.Core.Metadata.Edm
-{
-    using Moq;
-    using Xunit;
-    using System.Data.Entity.ModelConfiguration.Internal.UnitTests;
-
-    public class EdmMemberTests
-    {
-        [Fact]
-        public void Can_set_name_property()
-        {
-            var primitiveType = PrimitiveType.GetEdmPrimitiveType(PrimitiveTypeKind.Int32);
-
-            var property = EdmProperty.CreatePrimitive("P", primitiveType);
-
-            property.Name = "Foo";
-
-            Assert.Equal("Foo", property.Name);
-        }
-
-        [Fact]
-        public void Can_set_name_and_parent_notified()
-        {
-            var primitiveType = PrimitiveType.GetEdmPrimitiveType(PrimitiveTypeKind.Int32);
-
-            var property = EdmProperty.CreatePrimitive("P", primitiveType);
-
-            var entityTypeMock = new Mock<StructuralType>();
-
-            property.ChangeDeclaringTypeWithoutCollectionFixup(entityTypeMock.Object);
-
-            property.Name = "Foo";
-
-            entityTypeMock.Verify(e => e.NotifyItemIdentityChanged(), Times.Once());
-        }
-
-        [Fact]
-        public void Attempt_to_add_member_of_wrong_DataSpace_to_StructuralType_throws_ArgumentException()
-        {
-            var ex1 = Assert.Throws<ArgumentException>(
-                () => new ComplexType("CT", "NS1", DataSpace.SSpace)
-                .AddMember(
-                    new EdmProperty(
-                        "p",
-                        TypeUsage.CreateDefaultTypeUsage(PrimitiveType.GetEdmPrimitiveType(PrimitiveTypeKind.Byte)))));
-            Assert.Equal(
-                Resources.Strings.AttemptToAddEdmMemberFromWrongDataSpace(
-                    "p", "CT", DataSpace.CSpace, DataSpace.SSpace) +
-                    "\r\nParameter name: member",
-                ex1.Message);
-            Assert.Equal("member", ex1.ParamName);
-        }
-
-        [Fact]
-        public void Identity_uniquified_when_duplicate_name_set()
-        {
-            var primitiveType = PrimitiveType.GetEdmPrimitiveType(PrimitiveTypeKind.Int32);
-
-            var property1 = EdmProperty.CreatePrimitive("Foo", primitiveType);
-            var property2 = EdmProperty.CreatePrimitive("Bar", primitiveType);
-            var property3 = EdmProperty.CreatePrimitive("Boo", primitiveType);
-
-            var entityType = new EntityType("T","S",DataSpace.CSpace);
-
-            entityType.AddMember(property1);
-            entityType.AddMember(property2);
-            entityType.AddMember(property3);
-
-            property2.Name = "Foo";
-            property3.Name = "Foo";
-
-            Assert.Equal("Foo1", property2.Identity);
-            Assert.Equal("Foo2", property3.Identity);
-            Assert.Equal(3, entityType.Properties.Count);
-        }
-
-        [Fact]
-        public void Identity_synced_when_member_goes_readonly_and_parent_notified()
-        {
-            var primitiveType = PrimitiveType.GetEdmPrimitiveType(PrimitiveTypeKind.Int32);
-
-            var property1 = EdmProperty.CreatePrimitive("Foo", primitiveType);
-            var property2 = EdmProperty.CreatePrimitive("Bar", primitiveType);
-            var property3 = EdmProperty.CreatePrimitive("Boo", primitiveType);
-
-            var entityTypeMock = new Mock<EntityType>("T", "S", DataSpace.CSpace)
-            {
-                CallBase = true
-            };
-            entityTypeMock.Setup(e => e.NotifyItemIdentityChanged());
-
-            entityTypeMock.Object.AddMember(property1);
-            entityTypeMock.Object.AddMember(property2);
-            entityTypeMock.Object.AddMember(property3);
-
-            property2.Name = "Foo";
-            property3.Name = "Foo";
-
-            Assert.Equal("Foo1", property2.Identity);
-            Assert.Equal("Foo2", property3.Identity);
-            entityTypeMock.Verify(e => e.NotifyItemIdentityChanged(), Times.Exactly(2));
-
-            property2.SetReadOnly();
-
-            Assert.Equal("Foo", property2.Identity);
-            entityTypeMock.Verify(e => e.NotifyItemIdentityChanged(), Times.Exactly(3));
-
-            property3.SetReadOnly();
-
-            Assert.Equal("Foo", property3.Identity);
-            entityTypeMock.Verify(e => e.NotifyItemIdentityChanged(), Times.Exactly(4));
-        }
-
-
-        [Fact]
-        public void IsPrimaryKeyColumn_should_return_true_when_parent_key_members_contains_member()
-        {
-            var primitiveType = PrimitiveType.GetEdmPrimitiveType(PrimitiveTypeKind.Int32);
-
-            var property = EdmProperty.CreatePrimitive("P", primitiveType);
-
-            Assert.False(property.IsPrimaryKeyColumn);
-
-            new EntityType("E", "N", DataSpace.CSpace).AddKeyMember(property);
-
-            Assert.True(property.IsPrimaryKeyColumn);
-        }
-    }
-}
->>>>>>> b1a13653
+}