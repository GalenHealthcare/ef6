--- conflicted
+++ resolved
@@ -1,4 +1,3 @@
-<<<<<<< HEAD
 ﻿// Copyright (c) Microsoft Open Technologies, Inc. All rights reserved. See License.txt in the project root for license information.
 
 namespace System.Data.Entity.Core.Mapping
@@ -55,63 +54,4 @@
             Assert.Same(columnProperty2, scalarPropertyMapping.ColumnProperty);
         }
     }
-}
-=======
-﻿// Copyright (c) Microsoft Open Technologies, Inc. All rights reserved. See License.txt in the project root for license information.
-
-namespace System.Data.Entity.Core.Mapping
-{
-    using System.Data.Entity.Core.Metadata.Edm;
-    using System.Linq;
-    using Xunit;
-
-    public class ColumnMappingBuilderTests
-    {
-        [Fact]
-        public void Can_initialize_column_mapping_builder()
-        {
-            var columnProperty = new EdmProperty("C");
-            var property = new EdmProperty("P");
-
-            var columnMappingBuilder = new ColumnMappingBuilder(columnProperty, new[] { property });
-
-            Assert.Same(columnProperty, columnMappingBuilder.ColumnProperty);
-            Assert.Same(property, columnMappingBuilder.PropertyPath.Single());
-        }
-
-        [Fact]
-        public void Cannot_initialize_column_mapping_builder_to_null_values()
-        {
-            var property = new EdmProperty("X");
-
-            Assert.Equal(
-                "columnProperty",
-                Assert.Throws<ArgumentNullException>(
-                    () => new ColumnMappingBuilder(null, new[] { property })).ParamName);
-
-            Assert.Equal(
-                "propertyPath",
-                Assert.Throws<ArgumentNullException>(
-                    () => new ColumnMappingBuilder(property, null)).ParamName);
-        }
-
-        [Fact]
-        public void Setting_column_should_update_property_mapping()
-        {
-            var columnProperty1 = new EdmProperty("C1");
-            var property = new EdmProperty("P");
-            var columnMappingBuilder = new ColumnMappingBuilder(columnProperty1, new[] { property });
-            var scalarPropertyMapping = new StorageScalarPropertyMapping(property, columnProperty1);
-
-            columnMappingBuilder.SetTarget(scalarPropertyMapping);
-
-            var columnProperty2 = new EdmProperty("C2");
-
-            columnMappingBuilder.ColumnProperty = columnProperty2;
-
-            Assert.Same(columnProperty2, columnMappingBuilder.ColumnProperty);
-            Assert.Same(columnProperty2, scalarPropertyMapping.ColumnProperty);
-        }
-    }
-}
->>>>>>> b1a13653
+}