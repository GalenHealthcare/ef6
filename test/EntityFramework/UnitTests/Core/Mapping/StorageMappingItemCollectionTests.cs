--- conflicted
+++ resolved
@@ -1,4 +1,3 @@
-<<<<<<< HEAD
 ﻿// Copyright (c) Microsoft Open Technologies, Inc. All rights reserved. See License.txt in the project root for license information.
 
 namespace System.Data.Entity.Core.Mapping
@@ -444,452 +443,4 @@
             }
         }
     }
-}
-=======
-﻿// Copyright (c) Microsoft Open Technologies, Inc. All rights reserved. See License.txt in the project root for license information.
-
-namespace System.Data.Entity.Core.Mapping
-{
-    using System.Collections.Generic;
-    using System.Data.Entity.Core.Common.Utils;
-    using System.Data.Entity.Core.Mapping.ViewGeneration;
-    using System.Data.Entity.Core.Metadata.Edm;
-    using System.Data.Entity.Infrastructure.MappingViews;
-    using System.Data.Entity.Resources;
-    using System.IO;
-    using System.Linq;
-    using System.Reflection;
-    using System.Xml;
-    using System.Xml.Linq;
-    using Moq;
-    using Xunit;
-using System.Data.Entity.Infrastructure;
-
-    public class StorageMappingItemCollectionTests
-    {
-        internal const string Ssdl =
-            "<Schema Namespace='AdventureWorksModel.Store' Provider='System.Data.SqlClient' ProviderManifestToken='2008' xmlns='http://schemas.microsoft.com/ado/2009/11/edm/ssdl'>" +
-            "  <EntityContainer Name='AdventureWorksModelStoreContainer'>" +
-            "    <EntitySet Name='Entities' EntityType='AdventureWorksModel.Store.Entities' Schema='dbo' />" +
-            "  </EntityContainer>" +
-            "  <EntityType Name='Entities'>" +
-            "    <Key>" +
-            "      <PropertyRef Name='Id' />" +
-            "    </Key>" +
-            "    <Property Name='Id' Type='int' StoreGeneratedPattern='Identity' Nullable='false' />" +
-            "    <Property Name='Name' Type='nvarchar(max)' Nullable='false' />" +
-            "  </EntityType>" +
-            "</Schema>";
-
-        internal const string Csdl =
-            "<Schema Namespace='AdventureWorksModel' Alias='Self' xmlns:annotation='http://schemas.microsoft.com/ado/2009/02/edm/annotation' xmlns='http://schemas.microsoft.com/ado/2009/11/edm'>" +
-            "   <EntityContainer Name='AdventureWorksEntities3'>" +
-            "       <EntitySet Name='Entities' EntityType='AdventureWorksModel.Entity' />" +
-            "   </EntityContainer>" +
-            "   <EntityType Name='Entity'>" +
-            "       <Key>" +
-            "           <PropertyRef Name='Id' />" +
-            "       </Key>" +
-            "       <Property Type='Int32' Name='Id' Nullable='false' annotation:StoreGeneratedPattern='Identity' />" +
-            "       <Property Type='String' Name='Name' Nullable='false' />" +
-            "   </EntityType>" +
-            "</Schema>";
-
-        internal const string Msl =
-            "<Mapping Space='C-S' xmlns='http://schemas.microsoft.com/ado/2009/11/mapping/cs'>" +
-            "  <EntityContainerMapping StorageEntityContainer='AdventureWorksModelStoreContainer' CdmEntityContainer='AdventureWorksEntities3'>" +
-            "    <EntitySetMapping Name='Entities'>" +
-            "      <EntityTypeMapping TypeName='IsTypeOf(AdventureWorksModel.Entity)'>" +
-            "        <MappingFragment StoreEntitySet='Entities'>" +
-            "          <ScalarProperty Name='Id' ColumnName='Id' />" +
-            "          <ScalarProperty Name='Name' ColumnName='Name' />" +
-            "        </MappingFragment>" +
-            "      </EntityTypeMapping>" +
-            "    </EntitySetMapping>" +
-            "  </EntityContainerMapping>" +
-            "</Mapping>";
-
-        private const string SchoolSsdl =
-            "<Schema Namespace='SchoolModel.Store' Provider='System.Data.SqlClient' ProviderManifestToken='2008' xmlns='http://schemas.microsoft.com/ado/2009/11/edm/ssdl'>" +
-            "  <EntityContainer Name='SchoolStoreContainer'>" +
-            "    <EntitySet Name='Students' EntityType='SchoolModel.Store.Students' Schema='dbo' />" +
-            "  </EntityContainer>" +
-            "  <EntityType Name='Students'>" +
-            "    <Key>" +
-            "      <PropertyRef Name='Id' />" +
-            "    </Key>" +
-            "    <Property Name='Id' Type='int' StoreGeneratedPattern='Identity' Nullable='false' />" +
-            "  </EntityType>" +
-            "</Schema>";
-
-        private const string SchoolCsdl =
-            "<Schema Namespace='SchoolModel' Alias='Self' xmlns:annotation='http://schemas.microsoft.com/ado/2009/02/edm/annotation' xmlns='http://schemas.microsoft.com/ado/2009/11/edm'>" +
-            "   <EntityContainer Name='SchoolContainer'>" +
-            "       <EntitySet Name='Students' EntityType='SchoolModel.Student' />" +
-            "   </EntityContainer>" +
-            "   <EntityType Name='Student'>" +
-            "       <Key>" +
-            "           <PropertyRef Name='Id' />" +
-            "       </Key>" +
-            "       <Property Type='Int32' Name='Id' Nullable='false' annotation:StoreGeneratedPattern='Identity' />" +
-            "   </EntityType>" +
-            "</Schema>";
-
-        private const string SchoolMsl =
-            "<Mapping Space='C-S' xmlns='http://schemas.microsoft.com/ado/2009/11/mapping/cs'>" +
-            "  <EntityContainerMapping StorageEntityContainer='SchoolStoreContainer' CdmEntityContainer='SchoolContainer'>" +
-            "    <EntitySetMapping Name='Students'>" +
-            "      <EntityTypeMapping TypeName='SchoolModel.Student'>" +
-            "        <MappingFragment StoreEntitySet='Students'>" +
-            "          <ScalarProperty Name='Id' ColumnName='Id' />" +
-            "        </MappingFragment>" +
-            "      </EntityTypeMapping>" +
-            "    </EntitySetMapping>" +
-            "  </EntityContainerMapping>" +
-            "</Mapping>";
-
-
-        [Fact]
-        public void StorageMappingItemCollection_Create_factory_method_throws_for_null_edmItemCollection()
-        {
-            IList<EdmSchemaError> errors;
-
-            Assert.Equal("edmItemCollection",
-                Assert.Throws<ArgumentNullException>(
-                    () => StorageMappingItemCollection.Create(null, null, null, null, out errors)).ParamName);
-        }
-
-        [Fact]
-        public void StorageMappingItemCollection_Create_factory_method_throws_for_null_storeItemCollection()
-        {
-            var edmItemCollection = new EdmItemCollection(new[] { XDocument.Parse(Csdl).CreateReader() });
-
-            IList<EdmSchemaError> errors;
-
-            Assert.Equal("storeItemCollection",
-                Assert.Throws<ArgumentNullException>(
-                    () => StorageMappingItemCollection.Create(edmItemCollection, null, null, null, out errors)).ParamName);
-        }
-
-        [Fact]
-        public void StorageMappingItemCollection_Create_factory_method_throws_for_null_readers()
-        {
-            var edmItemCollection = new EdmItemCollection(new[] { XDocument.Parse(Csdl).CreateReader() });
-            var storeItemCollection = new StoreItemCollection(new[] { XDocument.Parse(Ssdl).CreateReader() });
-
-            IList<EdmSchemaError> errors;
-
-            Assert.Equal("xmlReaders",
-                Assert.Throws<ArgumentNullException>(
-                    () => StorageMappingItemCollection.Create(
-                        edmItemCollection, 
-                        storeItemCollection, 
-                        null, 
-                        null, 
-                        out errors)).ParamName);
-        }
-
-        [Fact]
-        public void StorageMappingItemCollection_Create_factory_method_throws_for_null_reader_in_the_collection()
-        {
-            var edmItemCollection = new EdmItemCollection(new[] { XDocument.Parse(Csdl).CreateReader() });
-            var storeItemCollection = new StoreItemCollection(new[] { XDocument.Parse(Ssdl).CreateReader() });
-
-            IList<EdmSchemaError> errors;
-
-            Assert.Equal(Strings.CheckArgumentContainsNullFailed("xmlReaders"),
-                Assert.Throws<ArgumentException>(
-                    () => StorageMappingItemCollection.Create(
-                        edmItemCollection,
-                        storeItemCollection,
-                        new XmlReader[1], 
-                        null,
-                        out errors)).Message);
-        }
-
-        [Fact]
-        public void StorageMappingItemCollection_Create_factory_method_returns_null_and_errors_for_invalid_msl()
-        {
-            var edmItemCollection = new EdmItemCollection(new[] { XDocument.Parse(Csdl).CreateReader() });
-            var storeItemCollection = new StoreItemCollection(new[] { XDocument.Parse(Ssdl).CreateReader() });
-
-            var invalidMsl = XDocument.Parse(Msl);
-            invalidMsl
-                .Descendants("{http://schemas.microsoft.com/ado/2009/11/mapping/cs}ScalarProperty")
-                .First()
-                .SetAttributeValue("Name", "Non-existing-property");
-
-            IList<EdmSchemaError> errors;
-            var storageMappingItemCollection = StorageMappingItemCollection.Create(
-                edmItemCollection,
-                storeItemCollection,
-                new[] { invalidMsl.CreateReader() },
-                null,
-                out errors);            
-
-            Assert.Null(storageMappingItemCollection);
-            Assert.Equal(1, errors.Count);
-            Assert.Contains("'Non-existing-property'", errors[0].Message);
-        }
-
-        [Fact]
-        public void StorageMappingItemCollection_Create_factory_method_returns_StorageMappingItemCollection_instance_for_valid_msl()
-        {
-            var edmItemCollection = new EdmItemCollection(new[] { XDocument.Parse(Csdl).CreateReader() });
-            var storeItemCollection = new StoreItemCollection(new[] { XDocument.Parse(Ssdl).CreateReader() });
-
-            IList<EdmSchemaError> errors;
-            var storageMappingItemCollection = StorageMappingItemCollection.Create(
-                edmItemCollection,
-                storeItemCollection,
-                new [] { XDocument.Parse(Msl).CreateReader()},
-                null,
-                out errors);
-
-            Assert.NotNull(storageMappingItemCollection);
-            Assert.NotNull(storageMappingItemCollection.GetItem<GlobalItem>("AdventureWorksEntities3"));
-            Assert.Equal(0, errors.Count);
-        }
-
-        [Fact]
-        public void Workspace_returns_a_new_workspace_with_all_collections_registered()
-        {
-            var edmItemCollection = new EdmItemCollection(new[] { XDocument.Parse(Csdl).CreateReader() });
-            var storeItemCollection = new StoreItemCollection(new[] { XDocument.Parse(Ssdl).CreateReader() });
-
-            IList<EdmSchemaError> errors;
-            var storageMappingItemCollection = StorageMappingItemCollection.Create(
-                edmItemCollection,
-                storeItemCollection,
-                new[] { XDocument.Parse(Msl).CreateReader() },
-                null,
-                out errors);
-
-            var workspace = storageMappingItemCollection.Workspace;
-
-            Assert.Same(edmItemCollection, workspace.GetItemCollection(DataSpace.CSpace));
-            Assert.Same(storeItemCollection, workspace.GetItemCollection(DataSpace.SSpace));
-            Assert.Same(storageMappingItemCollection, workspace.GetItemCollection(DataSpace.CSSpace));
-
-            var objectItemCollection = (ObjectItemCollection)workspace.GetItemCollection(DataSpace.OSpace);
-            var ocMappingCollection = (DefaultObjectMappingItemCollection)workspace.GetItemCollection(DataSpace.OCSpace);
-
-            Assert.Same(objectItemCollection, ocMappingCollection.ObjectItemCollection);
-            Assert.Same(edmItemCollection, ocMappingCollection.EdmItemCollection);
-        }
-
-        internal static StorageMappingItemCollection CreateStorageMappingItemCollection(string ssdl, string csdl, string msl)
-        {
-            return CreateStorageMappingItemCollection(new[] {ssdl}, new [] {csdl}, new [] { msl });
-        }
-
-        private static StorageMappingItemCollection CreateStorageMappingItemCollection(string[] ssdlArtifacts, string[] csdlArtifacts, string[] mslArtifacts)
-        {
-            return new StorageMappingItemCollection(
-                new EdmItemCollection(csdlArtifacts.Select(csdl => XmlReader.Create(new StringReader(csdl)))),
-                new StoreItemCollection(ssdlArtifacts.Select(ssdl => XmlReader.Create(new StringReader(ssdl)))), 
-                mslArtifacts.Select(msl => XmlReader.Create(new StringReader(msl))));
-        }
-
-        [Fact]
-        public void ComputeMappingHashValue_computes_hashvalue_for_single_container_mapping()
-        {
-            var mappingCollection =
-                CreateStorageMappingItemCollection(new[] { SchoolSsdl }, new[] { SchoolCsdl }, new[] { SchoolMsl });
-
-            var hashValue = mappingCollection.ComputeMappingHashValue();
-
-            Assert.Equal("e117e3d423b1c43cf4e9bc77462fe1434fc14872ec7873ad283748398706bc67", hashValue);
-        }
-
-        [Fact]
-        public void ComputeMappingHashValue_computes_hashvalue_for_multiple_container_mappings()
-        {
-            var mappingCollection =
-                CreateStorageMappingItemCollection(new[] { Ssdl, SchoolSsdl }, new[] { Csdl, SchoolCsdl }, new[] { Msl, SchoolMsl });
-
-            var hashValue = mappingCollection.ComputeMappingHashValue("AdventureWorksEntities3", "AdventureWorksModelStoreContainer");
-
-            Assert.Equal("e6447993a1b3926723f95dce0a1caccc96ec5774b5ee78bbd28748745ad30db2", hashValue);
-
-            hashValue = mappingCollection.ComputeMappingHashValue("SchoolContainer", "SchoolStoreContainer");
-
-            Assert.Equal("e117e3d423b1c43cf4e9bc77462fe1434fc14872ec7873ad283748398706bc67", hashValue);
-        }
-
-        [Fact]
-        public void ComputeMappingHashValue_for_single_container_mapping_throws_if_multiple_mappings()
-        {
-            var mappingCollection =
-                CreateStorageMappingItemCollection(new[] { Ssdl, SchoolSsdl }, new[] { Csdl, SchoolCsdl }, new[] { Msl, SchoolMsl });
-
-            Assert.Throws<InvalidOperationException>(() => mappingCollection.ComputeMappingHashValue());
-        }
-
-        [Fact]
-        public void ComputeMappingHashValue_throws_if_cannot_match_container_names()
-        {
-            var mappingCollection =
-                CreateStorageMappingItemCollection(new[] { Ssdl, SchoolSsdl }, new[] { Csdl, SchoolCsdl }, new[] { Msl, SchoolMsl });
-
-            Assert.Throws<InvalidOperationException>(() => mappingCollection.ComputeMappingHashValue("C", "S"));
-        }
-
-        [Fact]
-        public static void GenerateViews_creates_views_for_single_container_mapping()
-        {
-            var mappingCollection =
-                CreateStorageMappingItemCollection(new[] { SchoolSsdl }, new[] { SchoolCsdl }, new[] { SchoolMsl });
-
-            var errors = new List<EdmSchemaError>();
-            var views = mappingCollection.GenerateViews(errors);
-
-            Assert.Empty(errors);
-            Assert.Equal(2, views.Count);
-        }
-
-        [Fact]
-        public void GenerateViews_creates_views_for_multiple_container_mappings()
-        {
-            var mappingCollection =
-                CreateStorageMappingItemCollection(new[] { Ssdl, SchoolSsdl }, new[] { Csdl, SchoolCsdl }, new[] { Msl, SchoolMsl });
-
-            var errors = new List<EdmSchemaError>();
-            var views = mappingCollection.GenerateViews("AdventureWorksEntities3", "AdventureWorksModelStoreContainer", errors);
-            
-            Assert.Empty(errors);
-            Assert.Equal(2, views.Count);
-
-            errors = new List<EdmSchemaError>();
-            views = mappingCollection.GenerateViews("SchoolContainer", "SchoolStoreContainer", errors);
-
-            Assert.Empty(errors);
-            Assert.Equal(2, views.Count);
-        }
-
-        [Fact]
-        public void GenerateViews_for_single_container_mapping_throws_if_multiple_mappings()
-        {
-            var mappingCollection =
-                CreateStorageMappingItemCollection(new[] { Ssdl, SchoolSsdl }, new[] { Csdl, SchoolCsdl }, new[] { Msl, SchoolMsl });
-
-            var errors = new List<EdmSchemaError>();
-
-            Assert.Throws<InvalidOperationException>(() => mappingCollection.GenerateViews(errors));
-        }
-
-        [Fact]
-        public void GenerateViews_throws_if_cannot_match_container_names()
-        {
-            var mappingCollection =
-                CreateStorageMappingItemCollection(new[] { Ssdl, SchoolSsdl }, new[] { Csdl, SchoolCsdl }, new[] { Msl, SchoolMsl });
-
-            var errors = new List<EdmSchemaError>();
-
-            Assert.Throws<InvalidOperationException>(() => mappingCollection.GenerateViews("C", "S", errors));
-        }
-
-        [Fact]
-        public void GenerateViews_returns_errors_for_invalid_mapping()
-        {
-            var msl = XDocument.Parse(Msl);
-            msl.Descendants("{http://schemas.microsoft.com/ado/2009/11/mapping/cs}ScalarProperty")
-                .Where(e => (string)e.Attribute("Name") == "Name")
-                .Remove();
-
-            var errors = new List<EdmSchemaError>();
-            var storageMappingItemCollection = CreateStorageMappingItemCollection(Ssdl, Csdl, msl.ToString());
-            var views = storageMappingItemCollection.GenerateViews(errors);
-
-            Assert.Equal(1, errors.Count);
-            Assert.Contains(Strings.ViewGen_No_Default_Value("Entities", "Entities.Name"), errors[0].Message);
-            Assert.Equal(0, views.Count);
-        }
-
-        [Fact]
-        public void GenerateViews_generates_views_for_all_containers_that_contain_mappings()
-        {
-            var storageMappingItemCollection = 
-                CreateStorageMappingItemCollection(new[] { Ssdl, SchoolSsdl }, new[] { Csdl, SchoolCsdl }, new[] { SchoolMsl, Msl});
-
-            var containerMapping = storageMappingItemCollection.GetItems<StorageEntityContainerMapping>().First();
-            foreach (var entityTypeMapping in containerMapping.EntitySetMappings.SelectMany(m => m.EntityTypeMappings).ToList())
-            {
-                entityTypeMapping.SetMapping.RemoveTypeMapping(entityTypeMapping);
-            }
-
-            var errors = new List<EdmSchemaError>();
-            var views = storageMappingItemCollection.GenerateViews("AdventureWorksEntities3", "AdventureWorksModelStoreContainer", errors);
-
-            Assert.Empty(errors);
-            Assert.Equal(2, views.Count);
-
-            errors = new List<EdmSchemaError>();
-            views = storageMappingItemCollection.GenerateViews("SchoolContainer", "SchoolStoreContainer", errors);
-
-            Assert.Empty(errors);
-            Assert.Equal(0, views.Count);
-        }
-
-        [Fact]
-        public void MappingViewCacheFactory_can_be_set_and_retrieved()
-        {
-            var itemCollection = new StorageMappingItemCollection();
-            var factory = new SampleMappingViewCacheFactory("value");
-
-            itemCollection.MappingViewCacheFactory = factory;
-
-            Assert.Same(factory, itemCollection.MappingViewCacheFactory);
-        }
-
-        [Fact]
-        public void MappingViewCacheFactory_cannot_be_changed()
-        {
-            var itemCollection = new StorageMappingItemCollection();
-
-            var factory1 = new SampleMappingViewCacheFactory("value1");
-            var factory2 = new SampleMappingViewCacheFactory("value1");
-            var factory3 = new SampleMappingViewCacheFactory("value2");
-
-            itemCollection.MappingViewCacheFactory = factory1;
-
-            // Set with same instance does not throw.
-            itemCollection.MappingViewCacheFactory = factory1;
-
-            // Set with new instance and equal value does not throw.
-            itemCollection.MappingViewCacheFactory = factory2;
-
-            // Set with new instance and different value throws.
-            var exception = new ArgumentException(Strings.MappingViewCacheFactory_MustNotChange, "value");
-            Assert.Equal(exception.Message,
-                Assert.Throws<ArgumentException>(
-                    () => itemCollection.MappingViewCacheFactory = factory3).Message);
-        }
-
-        private class SampleMappingViewCacheFactory : DbMappingViewCacheFactory
-        {
-            private readonly string _value;
-
-            public SampleMappingViewCacheFactory(string value)
-            {
-                _value = value;
-            }
-
-            public override DbMappingViewCache Create(string conceptualModelContainerName, string storeModelContainerName)
-            {
-	            throw new NotImplementedException();
-            }
-
-            public override bool Equals(object obj)
-            {
-                return _value.Equals(((SampleMappingViewCacheFactory)obj)._value);
-            }
-
-            public override int GetHashCode()
-            {
-                return base.GetHashCode();
-            }
-        }
-    }
-}
->>>>>>> b1a13653
+}