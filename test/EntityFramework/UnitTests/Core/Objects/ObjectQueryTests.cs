--- conflicted
+++ resolved
@@ -1,4 +1,3 @@
-<<<<<<< HEAD
 ﻿// Copyright (c) Microsoft Open Technologies, Inc. All rights reserved. See License.txt in the project root for license information.
 
 namespace System.Data.Entity.Core.Objects
@@ -283,284 +282,4 @@
             }
         }
     }
-}
-=======
-﻿// Copyright (c) Microsoft Open Technologies, Inc. All rights reserved. See License.txt in the project root for license information.
-
-namespace System.Data.Entity.Core.Objects
-{
-    using System.Collections;
-    using System.Collections.Generic;
-    using System.Data.Entity.Infrastructure;
-    using System.Data.Entity.Resources;
-    using System.Threading;
-    using System.Threading.Tasks;
-    using Moq;
-    using Xunit;
-
-    public class ObjectQueryTests : TestBase
-    {
-        [Fact]
-        public void GetEnumerator_calls_Shaper_GetEnumerator_lazily()
-        {
-            GetEnumerator_calls_Shaper_GetEnumerator_lazily_implementation(q => ((IEnumerable<object>)q).GetEnumerator());
-            GetEnumerator_calls_Shaper_GetEnumerator_lazily_implementation(q => ((IEnumerable)q).GetEnumerator());
-        }
-
-        private void GetEnumerator_calls_Shaper_GetEnumerator_lazily_implementation(Func<ObjectQuery<object>, IEnumerator> getEnumerator)
-        {
-            var shaperMock = MockHelper.CreateShaperMock<object>();
-            shaperMock.Setup(m => m.GetEnumerator()).Returns(
-                () => new DbEnumeratorShim<object>(((IEnumerable<object>)new[] { new object() }).GetEnumerator()));
-            var objectQuery = MockHelper.CreateMockObjectQuery(null, shaperMock.Object).Object;
-
-            var enumerator = getEnumerator(objectQuery);
-
-            shaperMock.Verify(m => m.GetEnumerator(), Times.Never());
-
-            enumerator.MoveNext();
-
-            shaperMock.Verify(m => m.GetEnumerator(), Times.Once());
-        }
-
-#if !NET40
-
-        [Fact]
-        public void GetEnumeratorAsync_calls_Shaper_GetEnumerator_lazily()
-        {
-            GetEnumeratorAsync_calls_Shaper_GetEnumerator_lazily_implementation(q => ((IDbAsyncEnumerable<object>)q).GetAsyncEnumerator());
-            GetEnumeratorAsync_calls_Shaper_GetEnumerator_lazily_implementation(q => ((IDbAsyncEnumerable)q).GetAsyncEnumerator());
-        }
-
-        private void GetEnumeratorAsync_calls_Shaper_GetEnumerator_lazily_implementation(
-            Func<ObjectQuery<object>, IDbAsyncEnumerator> getEnumerator)
-        {
-            var shaperMock = MockHelper.CreateShaperMock<object>();
-            shaperMock.Setup(m => m.GetEnumerator()).Returns(
-                () => new DbEnumeratorShim<object>(((IEnumerable<object>)new[] { new object() }).GetEnumerator()));
-            var objectQuery = MockHelper.CreateMockObjectQuery(null, shaperMock.Object).Object;
-
-            var enumerator = getEnumerator(objectQuery);
-
-            shaperMock.Verify(m => m.GetEnumerator(), Times.Never());
-
-            enumerator.MoveNextAsync().Wait();
-
-            shaperMock.Verify(m => m.GetEnumerator(), Times.Once());
-        }
-
-#endif
-
-        [Fact]
-        public void Foreach_calls_generic_GetEnumerator()
-        {
-            var shaperMock = MockHelper.CreateShaperMock<string>();
-            shaperMock.Setup(m => m.GetEnumerator()).Returns(
-                () =>
-                new DbEnumeratorShim<string>(((IEnumerable<string>)new[] { "foo" }).GetEnumerator()));
-            var objectQuery = MockHelper.CreateMockObjectQuery(refreshedValue: null, shaper: shaperMock.Object).Object;
-
-            foreach (var element in objectQuery)
-            {
-                Assert.True(element.StartsWith("foo"));
-            }
-        }
-
-        [Fact]
-        public void Execute_throws_on_streaming_with_retrying_strategy()
-        {
-            var objectQuery = MockHelper.CreateMockObjectQuery((object)null).Object;
-            objectQuery.Streaming = true;
-
-            var executionStrategyMock = new Mock<IDbExecutionStrategy>();
-            executionStrategyMock.Setup(m => m.RetriesOnFailure).Returns(true);
-
-            MutableResolver.AddResolver<Func<IDbExecutionStrategy>>(key => (Func<IDbExecutionStrategy>)(() => executionStrategyMock.Object));
-            try
-            {
-                Assert.Equal(
-                    Strings.ExecutionStrategy_StreamingNotSupported(executionStrategyMock.Object.GetType().Name),
-                    Assert.Throws<InvalidOperationException>(() => objectQuery.Execute(MergeOption.NoTracking)).Message);
-            }
-            finally
-            {
-                MutableResolver.ClearResolvers();
-            }
-        }
-
-#if !NET40
-
-        [Fact]
-        public void ExecuteAsync_throws_on_streaming_with_retrying_strategy()
-        {
-            var objectQuery = MockHelper.CreateMockObjectQuery((object)null).Object;
-            objectQuery.Streaming = true;
-
-            var executionStrategyMock = new Mock<IDbExecutionStrategy>();
-            executionStrategyMock.Setup(m => m.RetriesOnFailure).Returns(true);
-
-            MutableResolver.AddResolver<Func<IDbExecutionStrategy>>(key => (Func<IDbExecutionStrategy>)(() => executionStrategyMock.Object));
-            try
-            {
-                Assert.Equal(
-                    Strings.ExecutionStrategy_StreamingNotSupported(executionStrategyMock.Object.GetType().Name),
-                    Assert.Throws<InvalidOperationException>(() => objectQuery.ExecuteAsync(MergeOption.NoTracking).Wait()).Message);
-            }
-            finally
-            {
-                MutableResolver.ClearResolvers();
-            }
-        }
-
-#endif
-
-        [Fact]
-        public void Execute_calls_ObjectQueryExecutionPlan_Execute_in_a_transaction_using_ExecutionStrategy()
-        {
-            Execute_calls_ObjectQueryExecutionPlan_Execute_in_a_transaction_using_ExecutionStrategy_implementation(
-                q => q.Execute(MergeOption.NoTracking),
-                async: false);
-            Execute_calls_ObjectQueryExecutionPlan_Execute_in_a_transaction_using_ExecutionStrategy_implementation(
-                q => ((ObjectQuery)q).Execute(MergeOption.NoTracking),
-                async: false);
-#if !NET40
-            Execute_calls_ObjectQueryExecutionPlan_Execute_in_a_transaction_using_ExecutionStrategy_implementation(
-                q => q.ExecuteAsync(MergeOption.NoTracking).Result,
-                async: true);
-            Execute_calls_ObjectQueryExecutionPlan_Execute_in_a_transaction_using_ExecutionStrategy_implementation(
-                q => ((ObjectQuery)q).ExecuteAsync(MergeOption.NoTracking).Result,
-                async: true);
-#endif
-        }
-
-        private void Execute_calls_ObjectQueryExecutionPlan_Execute_in_a_transaction_using_ExecutionStrategy_implementation(
-            Func<ObjectQuery<object>, ObjectResult> execute, bool async)
-        {
-            var objectQuery = MockHelper.CreateMockObjectQuery((object)null).Object;
-            var executionPlanMock = Mock.Get(objectQuery.QueryState.GetExecutionPlan(MergeOption.AppendOnly));
-
-            var executionStrategyMock = new Mock<IDbExecutionStrategy>();
-            var objectContextMock = Mock.Get((ObjectContextForMock)objectQuery.QueryState.ObjectContext);
-
-            // Verify that ExecuteInTransaction calls ObjectQueryExecutionPlan.Execute
-            if (async)
-            {
-#if !NET40
-                objectContextMock.Setup(
-                    m =>
-                    m.ExecuteInTransactionAsync(
-                        It.IsAny<Func<Task<ObjectResult<object>>>>(), It.IsAny<IDbExecutionStrategy>(), It.IsAny<bool>(), It.IsAny<bool>(),
-                        It.IsAny<CancellationToken>()))
-                    .Returns<Func<Task<ObjectResult<object>>>, IDbExecutionStrategy, bool, bool, CancellationToken>(
-                        (f, t, s, r, c) =>
-                            {
-                                executionPlanMock.Verify(
-                                    m =>
-                                    m.ExecuteAsync<object>(
-                                        It.IsAny<ObjectContext>(), It.IsAny<ObjectParameterCollection>(),
-                                        It.IsAny<CancellationToken>()), Times.Never());
-                                var result = f().Result;
-                                executionPlanMock.Verify(
-                                    m =>
-                                    m.ExecuteAsync<object>(
-                                        It.IsAny<ObjectContext>(), It.IsAny<ObjectParameterCollection>(),
-                                        It.IsAny<CancellationToken>()), Times.Once());
-                                return Task.FromResult(result);
-                            });
-#endif
-            }
-            else
-            {
-                objectContextMock.Setup(
-                    m =>
-                    m.ExecuteInTransaction(
-                        It.IsAny<Func<ObjectResult<object>>>(), It.IsAny<IDbExecutionStrategy>(), It.IsAny<bool>(), It.IsAny<bool>()))
-                    .Returns<Func<ObjectResult<object>>, IDbExecutionStrategy, bool, bool>(
-                        (f, t, s, r) =>
-                            {
-                                executionPlanMock.Verify(
-                                    m =>
-                                    m.Execute<object>(It.IsAny<ObjectContext>(), It.IsAny<ObjectParameterCollection>()),
-                                    Times.Never());
-                                var result = f();
-                                executionPlanMock.Verify(
-                                    m =>
-                                    m.Execute<object>(It.IsAny<ObjectContext>(), It.IsAny<ObjectParameterCollection>()),
-                                    Times.Once());
-                                return result;
-                            });
-            }
-
-            // Verify that ExecutionStrategy.Execute calls ExecuteInTransaction
-            if (async)
-            {
-#if !NET40
-                executionStrategyMock.Setup(
-                    m => m.ExecuteAsync(It.IsAny<Func<Task<ObjectResult<object>>>>(), It.IsAny<CancellationToken>()))
-                    .Returns<Func<Task<ObjectResult<object>>>, CancellationToken>(
-                        (f, c) =>
-                            {
-                                objectContextMock.Verify(
-                                    m =>
-                                    m.ExecuteInTransactionAsync(
-                                        It.IsAny<Func<Task<ObjectResult<object>>>>(), It.IsAny<IDbExecutionStrategy>(),
-                                        false, It.IsAny<bool>(), It.IsAny<CancellationToken>()),
-                                    Times.Never());
-                                var result = f().Result;
-                                objectContextMock.Verify(
-                                    m =>
-                                    m.ExecuteInTransactionAsync(
-                                        It.IsAny<Func<Task<ObjectResult<object>>>>(), It.IsAny<IDbExecutionStrategy>(),
-                                        false, It.IsAny<bool>(), It.IsAny<CancellationToken>()),
-                                    Times.Once());
-                                return Task.FromResult(result);
-                            });
-#endif
-            }
-            else
-            {
-                executionStrategyMock.Setup(m => m.Execute(It.IsAny<Func<ObjectResult<object>>>()))
-                    .Returns<Func<ObjectResult<object>>>(
-                        f =>
-                            {
-                                objectContextMock.Verify(
-                                    m =>
-                                    m.ExecuteInTransaction(
-                                        It.IsAny<Func<ObjectResult<object>>>(), It.IsAny<IDbExecutionStrategy>(), false, It.IsAny<bool>()),
-                                    Times.Never());
-                                var result = f();
-                                objectContextMock.Verify(
-                                    m =>
-                                    m.ExecuteInTransaction(
-                                        It.IsAny<Func<ObjectResult<object>>>(), It.IsAny<IDbExecutionStrategy>(), false, It.IsAny<bool>()),
-                                    Times.Once());
-                                return result;
-                            });
-            }
-
-            MutableResolver.AddResolver<Func<IDbExecutionStrategy>>(key => (Func<IDbExecutionStrategy>)(() => executionStrategyMock.Object));
-            try
-            {
-                execute(objectQuery);
-            }
-            finally
-            {
-                MutableResolver.ClearResolvers();
-            }
-
-            // Finally verify that ExecutionStrategy.Execute was called
-            if (async)
-            {
-#if !NET40
-                executionStrategyMock.Verify(
-                    m => m.ExecuteAsync(It.IsAny<Func<Task<ObjectResult<object>>>>(), It.IsAny<CancellationToken>()), Times.Once());
-#endif
-            }
-            else
-            {
-                executionStrategyMock.Verify(m => m.Execute(It.IsAny<Func<ObjectResult<object>>>()), Times.Once());
-            }
-        }
-    }
-}
->>>>>>> b1a13653
+}