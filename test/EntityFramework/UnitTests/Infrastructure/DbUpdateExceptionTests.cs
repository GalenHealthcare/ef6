<<<<<<< HEAD
﻿// Copyright (c) Microsoft Open Technologies, Inc. All rights reserved. See License.txt in the project root for license information.

namespace System.Data.Entity.Infrastructure
{
    using System.Data.Entity.Core;
    using System.Data.Entity.Internal;
    using System.Data.Entity.Utilities;
    using System.Linq;
    using System.Reflection;
    using Moq;
    using Xunit;

    internal class DbUpdateExceptionTests
    {
        #region Tests for access to entries in DbUpdateException

        [Fact]
        public void GetEntry_returns_null_if_the_DbUpdateException_contains_null_entries()
        {
            var mockInternalContext = new Mock<InternalContextForMock>().Object;
            var ex = new DbUpdateException(mockInternalContext, new UpdateException(), involvesIndependentAssociations: false);

            Assert.Null(ex.Entries.SingleOrDefault());
        }

        [Fact]
        public void GetEntry_throws_if_the_DbUpdateException_contains_null_context()
        {
            var ex = new DbUpdateException("", new UpdateException());

            Assert.Null(ex.Entries.SingleOrDefault());
        }

        #endregion

        #region Tests for FxCop-required constructors

        [Fact]
        public void DbUpdateException_exposes_public_empty_constructor()
        {
            new DbUpdateException();
        }

        [Fact]
        public void DbUpdateException_exposes_public_string_constructor()
        {
            var ex = new DbUpdateException("Foo");

            Assert.Equal("Foo", ex.Message);
        }

        [Fact]
        public void DbUpdateException_exposes_public_string_and_inner_exception_constructor()
        {
            var inner = new Exception();

            var ex = new DbUpdateException("Foo", inner);

            Assert.Equal("Foo", ex.Message);
            Assert.Same(inner, ex.InnerException);
        }

        #endregion

        [Fact]
        public void DbUpdateException_is_marked_as_Serializable()
        {
            Assert.True(typeof(DbUpdateException).GetCustomAttributes<SerializableAttribute>(inherit: false).Any());
        }

        [Fact] // CodePlex 1107
        public void Deserialized_exception_can_be_serialized_and_deserialized_again()
        {
            Assert.Equal(
                "But somehow the vital connection is made",
                ExceptionHelpers.SerializeAndDeserialize(
                    ExceptionHelpers.SerializeAndDeserialize(
                        new DbUpdateException("But somehow the vital connection is made"))).Message);
        }
    }
}
=======
﻿// Copyright (c) Microsoft Open Technologies, Inc. All rights reserved. See License.txt in the project root for license information.

namespace System.Data.Entity.Infrastructure
{
    using System.Data.Entity.Core;
    using System.Data.Entity.Internal;
    using System.Linq;
    using Moq;
    using Xunit;

    internal class DbUpdateExceptionTests
    {
        #region Tests for access to entries in DbUpdateException

        [Fact]
        public void GetEntry_returns_null_if_the_DbUpdateException_contains_null_entries()
        {
            var mockInternalContext = new Mock<InternalContextForMock>().Object;
            var ex = new DbUpdateException(mockInternalContext, new UpdateException(), involvesIndependentAssociations: false);

            Assert.Null(ex.Entries.SingleOrDefault());
        }

        [Fact]
        public void GetEntry_throws_if_the_DbUpdateException_contains_null_context()
        {
            var ex = new DbUpdateException("", new UpdateException());

            Assert.Null(ex.Entries.SingleOrDefault());
        }

        #endregion

        #region Tests for FxCop-required constructors

        [Fact]
        public void DbUpdateException_exposes_public_empty_constructor()
        {
            new DbUpdateException();
        }

        [Fact]
        public void DbUpdateException_exposes_public_string_constructor()
        {
            var ex = new DbUpdateException("Foo");

            Assert.Equal("Foo", ex.Message);
        }

        [Fact]
        public void DbUpdateException_exposes_public_string_and_inner_exception_constructor()
        {
            var inner = new Exception();

            var ex = new DbUpdateException("Foo", inner);

            Assert.Equal("Foo", ex.Message);
            Assert.Same(inner, ex.InnerException);
        }

        #endregion

        [Fact]
        public void DbUpdateException_is_marked_as_Serializable()
        {
            Assert.True(typeof(DbUpdateException).GetCustomAttributes(typeof(SerializableAttribute), inherit: false).Any());
        }

        [Fact] // CodePlex 1107
        public void Deserialized_exception_can_be_serialized_and_deserialized_again()
        {
            Assert.Equal(
                "But somehow the vital connection is made",
                ExceptionHelpers.SerializeAndDeserialize(
                    ExceptionHelpers.SerializeAndDeserialize(
                        new DbUpdateException("But somehow the vital connection is made"))).Message);
        }
    }
}
>>>>>>> b1a13653
<|MERGE_RESOLUTION|>--- conflicted
+++ resolved
@@ -1,4 +1,3 @@
-<<<<<<< HEAD
 ﻿// Copyright (c) Microsoft Open Technologies, Inc. All rights reserved. See License.txt in the project root for license information.
 
 namespace System.Data.Entity.Infrastructure
@@ -79,85 +78,4 @@
                         new DbUpdateException("But somehow the vital connection is made"))).Message);
         }
     }
-}
-=======
-﻿// Copyright (c) Microsoft Open Technologies, Inc. All rights reserved. See License.txt in the project root for license information.
-
-namespace System.Data.Entity.Infrastructure
-{
-    using System.Data.Entity.Core;
-    using System.Data.Entity.Internal;
-    using System.Linq;
-    using Moq;
-    using Xunit;
-
-    internal class DbUpdateExceptionTests
-    {
-        #region Tests for access to entries in DbUpdateException
-
-        [Fact]
-        public void GetEntry_returns_null_if_the_DbUpdateException_contains_null_entries()
-        {
-            var mockInternalContext = new Mock<InternalContextForMock>().Object;
-            var ex = new DbUpdateException(mockInternalContext, new UpdateException(), involvesIndependentAssociations: false);
-
-            Assert.Null(ex.Entries.SingleOrDefault());
-        }
-
-        [Fact]
-        public void GetEntry_throws_if_the_DbUpdateException_contains_null_context()
-        {
-            var ex = new DbUpdateException("", new UpdateException());
-
-            Assert.Null(ex.Entries.SingleOrDefault());
-        }
-
-        #endregion
-
-        #region Tests for FxCop-required constructors
-
-        [Fact]
-        public void DbUpdateException_exposes_public_empty_constructor()
-        {
-            new DbUpdateException();
-        }
-
-        [Fact]
-        public void DbUpdateException_exposes_public_string_constructor()
-        {
-            var ex = new DbUpdateException("Foo");
-
-            Assert.Equal("Foo", ex.Message);
-        }
-
-        [Fact]
-        public void DbUpdateException_exposes_public_string_and_inner_exception_constructor()
-        {
-            var inner = new Exception();
-
-            var ex = new DbUpdateException("Foo", inner);
-
-            Assert.Equal("Foo", ex.Message);
-            Assert.Same(inner, ex.InnerException);
-        }
-
-        #endregion
-
-        [Fact]
-        public void DbUpdateException_is_marked_as_Serializable()
-        {
-            Assert.True(typeof(DbUpdateException).GetCustomAttributes(typeof(SerializableAttribute), inherit: false).Any());
-        }
-
-        [Fact] // CodePlex 1107
-        public void Deserialized_exception_can_be_serialized_and_deserialized_again()
-        {
-            Assert.Equal(
-                "But somehow the vital connection is made",
-                ExceptionHelpers.SerializeAndDeserialize(
-                    ExceptionHelpers.SerializeAndDeserialize(
-                        new DbUpdateException("But somehow the vital connection is made"))).Message);
-        }
-    }
-}
->>>>>>> b1a13653
+}