<<<<<<< HEAD
// Copyright (c) Microsoft Open Technologies, Inc. All rights reserved. See License.txt in the project root for license information.

namespace System.Data.Entity.ModelConfiguration.Conventions
{
    using System.Collections.Generic;
    using System.ComponentModel.DataAnnotations.Schema;
    using System.Data.Entity.ModelConfiguration.Configuration;
    using System.Data.Entity.Resources;
    using System.Data.Entity.Utilities;
    using Xunit;

    public sealed class InversePropertyAttributeConventionTests
    {
        [Fact]
        public void Apply_finds_inverse_when_optional_to_many()
        {
            var propertyInfo = typeof(AType1).GetInstanceProperty("Bs");
            var modelConfiguration = new ModelConfiguration();

            new InversePropertyAttributeConvention()
                .Apply(
                    propertyInfo,
                    new ConventionTypeConfiguration(typeof(AType1), () => modelConfiguration.Entity(typeof(AType1)), modelConfiguration),
                    new InversePropertyAttribute("A"));

            var navigationPropertyConfiguration
                = modelConfiguration.Entity(typeof(AType1)).Navigation(propertyInfo);

            Assert.Same(typeof(BType1).GetDeclaredProperty("A"), navigationPropertyConfiguration.InverseNavigationProperty);
        }

        public class AType1
        {
            public ICollection<BType1> Bs { get; set; }
        }

        public class BType1
        {
            public AType1 A { get; set; }
        }

        [Fact]
        public void Apply_finds_inverse_when_many_to_optional()
        {
            var propertyInfo = typeof(BType1).GetInstanceProperty("A");
            var modelConfiguration = new ModelConfiguration();

            new InversePropertyAttributeConvention()
                .Apply(
                    propertyInfo,
                    new ConventionTypeConfiguration(typeof(BType1), () => modelConfiguration.Entity(typeof(BType1)), modelConfiguration),
                    new InversePropertyAttribute("Bs"));

            var navigationPropertyConfiguration
                = modelConfiguration.Entity(typeof(BType1)).Navigation(propertyInfo);

            Assert.Same(typeof(AType1).GetDeclaredProperty("Bs"), navigationPropertyConfiguration.InverseNavigationProperty);
        }

        [Fact]
        public void Apply_finds_inverse_when_optional_to_optional()
        {
            var propertyInfo = typeof(BType3).GetInstanceProperty("A");
            var modelConfiguration = new ModelConfiguration();

            new InversePropertyAttributeConvention()
                .Apply(
                    propertyInfo,
                    new ConventionTypeConfiguration(typeof(BType3), () => modelConfiguration.Entity(typeof(BType3)), modelConfiguration),
                    new InversePropertyAttribute("B"));

            var navigationPropertyConfiguration
                = modelConfiguration.Entity(typeof(BType3)).Navigation(propertyInfo);

            Assert.Same(typeof(AType3).GetDeclaredProperty("B"), navigationPropertyConfiguration.InverseNavigationProperty);
        }

        public class AType3
        {
            public BType3 B { get; set; }
        }

        public class BType3
        {
            public AType3 A { get; set; }
        }

        [Fact]
        public void Apply_finds_inverse_when_many_to_many()
        {
            var propertyInfo = typeof(BType2).GetInstanceProperty("As");
            var modelConfiguration = new ModelConfiguration();

            new InversePropertyAttributeConvention()
                .Apply(
                    propertyInfo,
                    new ConventionTypeConfiguration(typeof(BType2), () => modelConfiguration.Entity(typeof(BType2)), modelConfiguration),
                    new InversePropertyAttribute("Bs"));

            var navigationPropertyConfiguration
                = modelConfiguration.Entity(typeof(BType2)).Navigation(propertyInfo);

            Assert.Same(typeof(AType2).GetInstanceProperty("Bs"), navigationPropertyConfiguration.InverseNavigationProperty);
        }

        public class AType2
        {
            public ICollection<BType2> Bs { get; set; }
        }

        public class BType2
        {
            public ICollection<AType2> As { get; set; }
        }

        [Fact]
        public void Apply_ignores_inverse_when_already_configured()
        {
            var propertyInfo = typeof(AType4).GetInstanceProperty("B");
            var modelConfiguration = new ModelConfiguration();
            var navigationPropertyConfiguration
                = modelConfiguration.Entity(typeof(AType4)).Navigation(propertyInfo);
            navigationPropertyConfiguration.InverseNavigationProperty = typeof(BType4).GetInstanceProperty("A2");

            new InversePropertyAttributeConvention()
                .Apply(
                    propertyInfo,
                    new ConventionTypeConfiguration(typeof(AType4), () => modelConfiguration.Entity(typeof(AType4)), modelConfiguration),
                    new InversePropertyAttribute("A1"));

            Assert.NotSame(typeof(BType4).GetInstanceProperty("A1"), navigationPropertyConfiguration.InverseNavigationProperty);
        }

        public class AType4
        {
            public BType4 B { get; set; }
        }

        public class BType4
        {
            public AType4 A1 { get; set; }
            public AType4 A2 { get; set; }
        }

        [Fact]
        public void Apply_ignores_inverse_on_nonnavigation()
        {
            var propertyInfo = typeof(AType5).GetInstanceProperty("B");
            var modelConfiguration = new ModelConfiguration();
            var entityConfiguration = modelConfiguration.Entity(typeof(AType5));

            new InversePropertyAttributeConvention()
                .Apply(
                    propertyInfo, new ConventionTypeConfiguration(typeof(AType5), () => entityConfiguration, modelConfiguration),
                    new InversePropertyAttribute("A1"));

            Assert.False(entityConfiguration.IsNavigationPropertyConfigured(propertyInfo));
        }

        public class AType5
        {
            public int B { get; set; }
        }

        [Fact]
        public void Apply_throws_on_self_inverse()
        {
            var propertyInfo = typeof(AType6).GetInstanceProperty("A");
            var modelConfiguration = new ModelConfiguration();

            Assert.Equal(
                Strings.InversePropertyAttributeConvention_SelfInverseDetected("A", typeof(AType6)),
                Assert.Throws<InvalidOperationException>(
                    () => new InversePropertyAttributeConvention()
                              .Apply(
                                  propertyInfo,
                                  new ConventionTypeConfiguration(
                              typeof(AType6), () => modelConfiguration.Entity(typeof(AType6)), modelConfiguration),
                                  new InversePropertyAttribute("A"))).Message);
        }

        public class AType6
        {
            public AType6 A { get; set; }
        }

        [Fact]
        public void Apply_throws_when_cannot_find_inverse_property()
        {
            var propertyInfo = typeof(AType7).GetInstanceProperty("B");
            var modelConfiguration = new ModelConfiguration();

            Assert.Equal(
                Strings.InversePropertyAttributeConvention_PropertyNotFound("Foo", typeof(BType7), "B", typeof(AType7)),
                Assert.Throws<InvalidOperationException>(
                    () => new InversePropertyAttributeConvention()
                              .Apply(
                                  propertyInfo,
                                  new ConventionTypeConfiguration(
                              typeof(AType7), () => modelConfiguration.Entity(typeof(AType7)), modelConfiguration),
                                  new InversePropertyAttribute("Foo"))).Message);
        }

        public class AType7
        {
            public BType7 B { get; set; }
        }

        public class BType7
        {
        }
    }
}
=======
// Copyright (c) Microsoft Open Technologies, Inc. All rights reserved. See License.txt in the project root for license information.

namespace System.Data.Entity.ModelConfiguration.Conventions
{
    using System.ComponentModel.DataAnnotations.Schema;
    using System.Data.Entity.ModelConfiguration.Configuration;
    using System.Data.Entity.ModelConfiguration.Configuration.Types;
    using System.Data.Entity.Resources;
    using Xunit;

    public sealed class InversePropertyAttributeConventionTests
    {
        [Fact]
        public void Apply_finds_inverse_when_optional_to_many()
        {
            var mockTypeA = new MockType("A");
            var mockTypeB = new MockType("B").Property(mockTypeA, "A");
            mockTypeA.Property(mockTypeB.AsCollection(), "Bs");
            var mockPropertyInfo = mockTypeA.GetProperty("Bs");
            var modelConfiguration = new ModelConfiguration();

            new InversePropertyAttributeConvention()
                .Apply(
                    mockPropertyInfo,
                    new ConventionTypeConfiguration(mockTypeA, () => modelConfiguration.Entity(mockTypeA), modelConfiguration),
                    new InversePropertyAttribute("A"));

            var navigationPropertyConfiguration
                = modelConfiguration.Entity(mockTypeA).Navigation(mockPropertyInfo);

            Assert.Same(mockTypeB.GetProperty("A"), navigationPropertyConfiguration.InverseNavigationProperty);
        }

        [Fact]
        public void Apply_finds_inverse_when_many_to_optional()
        {
            var mockTypeA = new MockType("A");
            var mockTypeB = new MockType("B").Property(mockTypeA, "A");
            var mockPropertyInfo = mockTypeB.GetProperty("A");
            mockTypeA.Property(mockTypeB.AsCollection(), "Bs");
            var modelConfiguration = new ModelConfiguration();

            new InversePropertyAttributeConvention()
                .Apply(
                    mockPropertyInfo,
                    new ConventionTypeConfiguration(mockTypeB, () => modelConfiguration.Entity(mockTypeB), modelConfiguration),
                    new InversePropertyAttribute("Bs"));

            var navigationPropertyConfiguration
                = modelConfiguration.Entity(mockTypeB).Navigation(mockPropertyInfo);

            Assert.Same(mockTypeA.GetProperty("Bs"), navigationPropertyConfiguration.InverseNavigationProperty);
        }

        [Fact]
        public void Apply_finds_inverse_when_optional_to_optional()
        {
            var mockTypeA = new MockType("A");
            var mockTypeB = new MockType("B").Property(mockTypeA, "A");
            var mockPropertyInfo = mockTypeB.GetProperty("A");
            mockTypeA.Property(mockTypeB, "B");
            var modelConfiguration = new ModelConfiguration();

            new InversePropertyAttributeConvention()
                .Apply(
                    mockPropertyInfo,
                    new ConventionTypeConfiguration(mockTypeB, () => modelConfiguration.Entity(mockTypeB), modelConfiguration),
                    new InversePropertyAttribute("B"));

            var navigationPropertyConfiguration
                = modelConfiguration.Entity(mockTypeB).Navigation(mockPropertyInfo);

            Assert.Same(mockTypeA.GetProperty("B"), navigationPropertyConfiguration.InverseNavigationProperty);
        }

        [Fact]
        public void Apply_finds_inverse_when_many_to_many()
        {
            var mockTypeA = new MockType("A");
            var mockTypeB = new MockType("B").Property(mockTypeA.AsCollection(), "As");
            var mockPropertyInfo = mockTypeB.GetProperty("As");
            mockTypeA.Property(mockTypeB.AsCollection(), "Bs");
            var modelConfiguration = new ModelConfiguration();

            new InversePropertyAttributeConvention()
                .Apply(
                    mockPropertyInfo,
                    new ConventionTypeConfiguration(mockTypeB, () => modelConfiguration.Entity(mockTypeB), modelConfiguration),
                    new InversePropertyAttribute("Bs"));

            var navigationPropertyConfiguration
                = modelConfiguration.Entity(mockTypeB).Navigation(mockPropertyInfo);

            Assert.Same(mockTypeA.GetProperty("Bs"), navigationPropertyConfiguration.InverseNavigationProperty);
        }

        [Fact]
        public void Apply_ignores_inverse_when_already_configured()
        {
            var mockTypeA = new MockType("A");
            var mockTypeB = new MockType("B").Property(mockTypeA, "A1").Property(mockTypeA, "A2");
            mockTypeA.Property(mockTypeB, "B");
            var mockPropertyInfo = mockTypeA.GetProperty("B");
            var modelConfiguration = new ModelConfiguration();
            var navigationPropertyConfiguration
                = modelConfiguration.Entity(mockTypeA).Navigation(mockPropertyInfo);
            navigationPropertyConfiguration.InverseNavigationProperty = mockTypeB.GetProperty("A2");

            new InversePropertyAttributeConvention()
                .Apply(
                    mockPropertyInfo,
                    new ConventionTypeConfiguration(mockTypeA, () => modelConfiguration.Entity(mockTypeA), modelConfiguration),
                    new InversePropertyAttribute("A1"));

            Assert.NotSame(mockTypeB.GetProperty("A1"), navigationPropertyConfiguration.InverseNavigationProperty);
        }

        [Fact]
        public void Apply_ignores_inverse_on_nonnavigation()
        {
            var mockTypeA = new MockType("A").Property(typeof(int), "B");
            var mockPropertyInfo = mockTypeA.GetProperty("B");
            var modelConfiguration = new ModelConfiguration();
            var entityConfiguration = modelConfiguration.Entity(mockTypeA);

            new InversePropertyAttributeConvention()
                .Apply(
                    mockPropertyInfo, new ConventionTypeConfiguration(mockTypeA, () => entityConfiguration, modelConfiguration),
                    new InversePropertyAttribute("A1"));

            Assert.False(entityConfiguration.IsNavigationPropertyConfigured(mockPropertyInfo));
        }

        [Fact]
        public void Apply_throws_on_self_inverse()
        {
            var mockTypeA = new MockType("A");
            mockTypeA.Property(mockTypeA, "A");
            var mockPropertyInfo = mockTypeA.GetProperty("A");
            var modelConfiguration = new ModelConfiguration();

            Assert.Equal(
                Strings.InversePropertyAttributeConvention_SelfInverseDetected("A", mockTypeA.Object),
                Assert.Throws<InvalidOperationException>(
                    () => new InversePropertyAttributeConvention()
                              .Apply(
                                  mockPropertyInfo,
                                  new ConventionTypeConfiguration(
                              mockTypeA, () => modelConfiguration.Entity(mockTypeA), modelConfiguration),
                                  new InversePropertyAttribute("A"))).Message);
        }

        [Fact]
        public void Apply_throws_when_cannot_find_inverse_property()
        {
            var mockTypeA = new MockType("A");
            var mockTypeB = new MockType("B");
            mockTypeA.Property(mockTypeB, "B");
            var mockPropertyInfo = mockTypeA.GetProperty("B");
            var modelConfiguration = new ModelConfiguration();

            Assert.Equal(
                Strings.InversePropertyAttributeConvention_PropertyNotFound("Foo", mockTypeB.Object, "B", mockTypeA.Object),
                Assert.Throws<InvalidOperationException>(
                    () => new InversePropertyAttributeConvention()
                              .Apply(
                                  mockPropertyInfo,
                                  new ConventionTypeConfiguration(
                              mockTypeA, () => modelConfiguration.Entity(mockTypeA), modelConfiguration),
                                  new InversePropertyAttribute("Foo"))).Message);
        }
    }
}
>>>>>>> b1a13653
<|MERGE_RESOLUTION|>--- conflicted
+++ resolved
@@ -1,4 +1,3 @@
-<<<<<<< HEAD
 // Copyright (c) Microsoft Open Technologies, Inc. All rights reserved. See License.txt in the project root for license information.
 
 namespace System.Data.Entity.ModelConfiguration.Conventions
@@ -211,179 +210,4 @@
         {
         }
     }
-}
-=======
-// Copyright (c) Microsoft Open Technologies, Inc. All rights reserved. See License.txt in the project root for license information.
-
-namespace System.Data.Entity.ModelConfiguration.Conventions
-{
-    using System.ComponentModel.DataAnnotations.Schema;
-    using System.Data.Entity.ModelConfiguration.Configuration;
-    using System.Data.Entity.ModelConfiguration.Configuration.Types;
-    using System.Data.Entity.Resources;
-    using Xunit;
-
-    public sealed class InversePropertyAttributeConventionTests
-    {
-        [Fact]
-        public void Apply_finds_inverse_when_optional_to_many()
-        {
-            var mockTypeA = new MockType("A");
-            var mockTypeB = new MockType("B").Property(mockTypeA, "A");
-            mockTypeA.Property(mockTypeB.AsCollection(), "Bs");
-            var mockPropertyInfo = mockTypeA.GetProperty("Bs");
-            var modelConfiguration = new ModelConfiguration();
-
-            new InversePropertyAttributeConvention()
-                .Apply(
-                    mockPropertyInfo,
-                    new ConventionTypeConfiguration(mockTypeA, () => modelConfiguration.Entity(mockTypeA), modelConfiguration),
-                    new InversePropertyAttribute("A"));
-
-            var navigationPropertyConfiguration
-                = modelConfiguration.Entity(mockTypeA).Navigation(mockPropertyInfo);
-
-            Assert.Same(mockTypeB.GetProperty("A"), navigationPropertyConfiguration.InverseNavigationProperty);
-        }
-
-        [Fact]
-        public void Apply_finds_inverse_when_many_to_optional()
-        {
-            var mockTypeA = new MockType("A");
-            var mockTypeB = new MockType("B").Property(mockTypeA, "A");
-            var mockPropertyInfo = mockTypeB.GetProperty("A");
-            mockTypeA.Property(mockTypeB.AsCollection(), "Bs");
-            var modelConfiguration = new ModelConfiguration();
-
-            new InversePropertyAttributeConvention()
-                .Apply(
-                    mockPropertyInfo,
-                    new ConventionTypeConfiguration(mockTypeB, () => modelConfiguration.Entity(mockTypeB), modelConfiguration),
-                    new InversePropertyAttribute("Bs"));
-
-            var navigationPropertyConfiguration
-                = modelConfiguration.Entity(mockTypeB).Navigation(mockPropertyInfo);
-
-            Assert.Same(mockTypeA.GetProperty("Bs"), navigationPropertyConfiguration.InverseNavigationProperty);
-        }
-
-        [Fact]
-        public void Apply_finds_inverse_when_optional_to_optional()
-        {
-            var mockTypeA = new MockType("A");
-            var mockTypeB = new MockType("B").Property(mockTypeA, "A");
-            var mockPropertyInfo = mockTypeB.GetProperty("A");
-            mockTypeA.Property(mockTypeB, "B");
-            var modelConfiguration = new ModelConfiguration();
-
-            new InversePropertyAttributeConvention()
-                .Apply(
-                    mockPropertyInfo,
-                    new ConventionTypeConfiguration(mockTypeB, () => modelConfiguration.Entity(mockTypeB), modelConfiguration),
-                    new InversePropertyAttribute("B"));
-
-            var navigationPropertyConfiguration
-                = modelConfiguration.Entity(mockTypeB).Navigation(mockPropertyInfo);
-
-            Assert.Same(mockTypeA.GetProperty("B"), navigationPropertyConfiguration.InverseNavigationProperty);
-        }
-
-        [Fact]
-        public void Apply_finds_inverse_when_many_to_many()
-        {
-            var mockTypeA = new MockType("A");
-            var mockTypeB = new MockType("B").Property(mockTypeA.AsCollection(), "As");
-            var mockPropertyInfo = mockTypeB.GetProperty("As");
-            mockTypeA.Property(mockTypeB.AsCollection(), "Bs");
-            var modelConfiguration = new ModelConfiguration();
-
-            new InversePropertyAttributeConvention()
-                .Apply(
-                    mockPropertyInfo,
-                    new ConventionTypeConfiguration(mockTypeB, () => modelConfiguration.Entity(mockTypeB), modelConfiguration),
-                    new InversePropertyAttribute("Bs"));
-
-            var navigationPropertyConfiguration
-                = modelConfiguration.Entity(mockTypeB).Navigation(mockPropertyInfo);
-
-            Assert.Same(mockTypeA.GetProperty("Bs"), navigationPropertyConfiguration.InverseNavigationProperty);
-        }
-
-        [Fact]
-        public void Apply_ignores_inverse_when_already_configured()
-        {
-            var mockTypeA = new MockType("A");
-            var mockTypeB = new MockType("B").Property(mockTypeA, "A1").Property(mockTypeA, "A2");
-            mockTypeA.Property(mockTypeB, "B");
-            var mockPropertyInfo = mockTypeA.GetProperty("B");
-            var modelConfiguration = new ModelConfiguration();
-            var navigationPropertyConfiguration
-                = modelConfiguration.Entity(mockTypeA).Navigation(mockPropertyInfo);
-            navigationPropertyConfiguration.InverseNavigationProperty = mockTypeB.GetProperty("A2");
-
-            new InversePropertyAttributeConvention()
-                .Apply(
-                    mockPropertyInfo,
-                    new ConventionTypeConfiguration(mockTypeA, () => modelConfiguration.Entity(mockTypeA), modelConfiguration),
-                    new InversePropertyAttribute("A1"));
-
-            Assert.NotSame(mockTypeB.GetProperty("A1"), navigationPropertyConfiguration.InverseNavigationProperty);
-        }
-
-        [Fact]
-        public void Apply_ignores_inverse_on_nonnavigation()
-        {
-            var mockTypeA = new MockType("A").Property(typeof(int), "B");
-            var mockPropertyInfo = mockTypeA.GetProperty("B");
-            var modelConfiguration = new ModelConfiguration();
-            var entityConfiguration = modelConfiguration.Entity(mockTypeA);
-
-            new InversePropertyAttributeConvention()
-                .Apply(
-                    mockPropertyInfo, new ConventionTypeConfiguration(mockTypeA, () => entityConfiguration, modelConfiguration),
-                    new InversePropertyAttribute("A1"));
-
-            Assert.False(entityConfiguration.IsNavigationPropertyConfigured(mockPropertyInfo));
-        }
-
-        [Fact]
-        public void Apply_throws_on_self_inverse()
-        {
-            var mockTypeA = new MockType("A");
-            mockTypeA.Property(mockTypeA, "A");
-            var mockPropertyInfo = mockTypeA.GetProperty("A");
-            var modelConfiguration = new ModelConfiguration();
-
-            Assert.Equal(
-                Strings.InversePropertyAttributeConvention_SelfInverseDetected("A", mockTypeA.Object),
-                Assert.Throws<InvalidOperationException>(
-                    () => new InversePropertyAttributeConvention()
-                              .Apply(
-                                  mockPropertyInfo,
-                                  new ConventionTypeConfiguration(
-                              mockTypeA, () => modelConfiguration.Entity(mockTypeA), modelConfiguration),
-                                  new InversePropertyAttribute("A"))).Message);
-        }
-
-        [Fact]
-        public void Apply_throws_when_cannot_find_inverse_property()
-        {
-            var mockTypeA = new MockType("A");
-            var mockTypeB = new MockType("B");
-            mockTypeA.Property(mockTypeB, "B");
-            var mockPropertyInfo = mockTypeA.GetProperty("B");
-            var modelConfiguration = new ModelConfiguration();
-
-            Assert.Equal(
-                Strings.InversePropertyAttributeConvention_PropertyNotFound("Foo", mockTypeB.Object, "B", mockTypeA.Object),
-                Assert.Throws<InvalidOperationException>(
-                    () => new InversePropertyAttributeConvention()
-                              .Apply(
-                                  mockPropertyInfo,
-                                  new ConventionTypeConfiguration(
-                              mockTypeA, () => modelConfiguration.Entity(mockTypeA), modelConfiguration),
-                                  new InversePropertyAttribute("Foo"))).Message);
-        }
-    }
-}
->>>>>>> b1a13653
+}