<<<<<<< HEAD
// Copyright (c) Microsoft Open Technologies, Inc. All rights reserved. See License.txt in the project root for license information.

namespace System.Data.Entity.ModelConfiguration.Configuration.Types
{
    using System.Data.Entity.Core.Common;
    using System.Data.Entity.Core.Mapping;
    using System.Data.Entity.Core.Metadata.Edm;
    using System.Data.Entity.ModelConfiguration.Configuration.Mapping;
    using System.Data.Entity.ModelConfiguration.Configuration.Properties.Primitive;
    using System.Data.Entity.ModelConfiguration.Edm;
    using System.Data.Entity.ModelConfiguration.Edm.Services;
    using System.Data.Entity.ModelConfiguration.Utilities;
    using System.Data.Entity.Resources;
    using System.Data.Entity.Utilities;
    using System.Linq;
    using Moq;
    using Xunit;

    public sealed class EntityTypeConfigurationTests
    {
        [Fact]
        public void MapToStoredProcedures_should_create_empty_function_mapping_configuration()
        {
            var entityTypeConfiguration = new EntityTypeConfiguration(typeof(object));

            Assert.Null(entityTypeConfiguration.ModificationStoredProceduresConfiguration);

            entityTypeConfiguration.MapToStoredProcedures();

            Assert.NotNull(entityTypeConfiguration.ModificationStoredProceduresConfiguration);
        }

        [Fact]
        public void Can_pass_function_mapping_configuration_to_map_to_functions()
        {
            var entityTypeConfiguration = new EntityTypeConfiguration(typeof(object));

            Assert.Null(entityTypeConfiguration.ModificationStoredProceduresConfiguration);

            entityTypeConfiguration.MapToStoredProcedures(new ModificationStoredProceduresConfiguration(), true);

            Assert.NotNull(entityTypeConfiguration.ModificationStoredProceduresConfiguration);
        }

        [Fact]
        public void Configure_should_configure_modification_functions()
        {
            var model = new EdmModel(DataSpace.CSpace);

            var entityType = model.AddEntityType("E");
            entityType.Annotations.SetClrType(typeof(object));

            model.AddEntitySet("ESet", entityType);

            var modificationFunctionsConfigurationMock = new Mock<ModificationStoredProceduresConfiguration>();

            var entityTypeConfiguration = new EntityTypeConfiguration(typeof(object));
            entityTypeConfiguration.MapToStoredProcedures(modificationFunctionsConfigurationMock.Object, true);

            entityType.SetConfiguration(entityTypeConfiguration);

            var databaseMapping
                = new DatabaseMappingGenerator(ProviderRegistry.Sql2008_ProviderInfo, ProviderRegistry.Sql2008_ProviderManifest).Generate(model);

            entityTypeConfiguration.Configure(entityType, databaseMapping, ProviderRegistry.Sql2008_ProviderManifest);

            modificationFunctionsConfigurationMock
                .Verify(
                    m => m.Configure(
                        It.IsAny<EntityTypeModificationFunctionMapping>(), It.IsAny<DbProviderManifest>()),
                    Times.Once());
        }

        [Fact]
        public void Configure_should_set_configuration()
        {
            var entityType = new EntityType("E", "N", DataSpace.CSpace);
            var entityTypeConfiguration = new EntityTypeConfiguration(typeof(object));

            entityTypeConfiguration.Configure(entityType, new EdmModel(DataSpace.CSpace));

            Assert.Same(entityTypeConfiguration, entityType.GetConfiguration());
        }

        [Fact]
        public void Configure_should_configure_entity_set_name()
        {
            var model = new EdmModel(DataSpace.CSpace);
            var entityType = new EntityType("E", "N", DataSpace.CSpace);
            var entitySet = model.AddEntitySet("ESet", entityType);

            var entityTypeConfiguration = new EntityTypeConfiguration(typeof(object))
                                              {
                                                  EntitySetName = "MySet"
                                              };

            entityTypeConfiguration.Configure(entityType, model);

            Assert.Equal("MySet", entitySet.Name);
            Assert.Same(entityTypeConfiguration, entitySet.GetConfiguration());
        }

        [Fact]
        public void Configure_should_configure_properties()
        {
            var entityType = new EntityType("E", "N", DataSpace.CSpace);
            var property1 = EdmProperty.CreatePrimitive("P", PrimitiveType.GetEdmPrimitiveType(PrimitiveTypeKind.String));

            entityType.AddMember(property1);
            var property = property1;
            var entityTypeConfiguration = new EntityTypeConfiguration(typeof(object));
            var mockPropertyConfiguration = new Mock<PrimitivePropertyConfiguration>();
            var mockPropertyInfo = new MockPropertyInfo();
            property.SetClrPropertyInfo(mockPropertyInfo);
            entityTypeConfiguration.Property(new PropertyPath(mockPropertyInfo), () => mockPropertyConfiguration.Object);

            entityTypeConfiguration.Configure(entityType, new EdmModel(DataSpace.CSpace));

            mockPropertyConfiguration.Verify(p => p.Configure(property));
        }

        [Fact]
        public void Configure_should_throw_when_property_not_found()
        {
            var entityType = new EntityType("E", "N", DataSpace.CSpace);
            var entityTypeConfiguration = new EntityTypeConfiguration(typeof(object));
            var mockPropertyConfiguration = new Mock<PrimitivePropertyConfiguration>();
            entityTypeConfiguration.Property(new PropertyPath(new MockPropertyInfo()), () => mockPropertyConfiguration.Object);

            Assert.Equal(
                Strings.PropertyNotFound(("P"), "E"),
                Assert.Throws<InvalidOperationException>(
                    () => entityTypeConfiguration.Configure(entityType, new EdmModel(DataSpace.CSpace))).Message);
        }

        [Fact]
        public void Can_get_and_set_table_name()
        {
            var entityTypeConfiguration = new EntityTypeConfiguration(typeof(object));
            entityTypeConfiguration.ToTable("Foo");

            Assert.Equal("Foo", entityTypeConfiguration.GetTableName().Name);
        }

        [Fact]
        public void TableName_returns_current_TableName()
        {
            var entityTypeConfiguration = new EntityTypeConfiguration(typeof(object));

            Assert.Equal(null, entityTypeConfiguration.TableName);

            entityTypeConfiguration.ToTable("Foo");
            Assert.Equal("Foo", entityTypeConfiguration.TableName);
        }

        [Fact]
        public void SchemaName_returns_current_SchemaName()
        {
            var entityTypeConfiguration = new EntityTypeConfiguration(typeof(object));

            Assert.Equal(null, entityTypeConfiguration.SchemaName);

            entityTypeConfiguration.ToTable("Foo", "Bar");
            Assert.Equal("Bar", entityTypeConfiguration.SchemaName);
        }

        [Fact]
        public void GetTableName_returns_current_TableName()
        {
            var entityTypeConfiguration = new EntityTypeConfiguration(typeof(object));

            Assert.Equal(null, entityTypeConfiguration.GetTableName());

            entityTypeConfiguration.ToTable("Foo");
            Assert.Equal("Foo", entityTypeConfiguration.GetTableName().Name);
        }

        [Fact]
        public void ToTable_overwrites_existing_name()
        {
            var entityTypeConfiguration = new EntityTypeConfiguration(typeof(object));

            entityTypeConfiguration.ToTable("Foo");
            entityTypeConfiguration.ToTable("Bar");

            Assert.Equal("Bar", entityTypeConfiguration.GetTableName().Name);
        }

        [Fact]
        public void Configure_should_configure_and_order_keys_when_keys_and_order_specified()
        {
            var entityType = new EntityType("E", "N", DataSpace.CSpace);
            var property = EdmProperty.CreatePrimitive("P2", PrimitiveType.GetEdmPrimitiveType(PrimitiveTypeKind.String));

            entityType.AddMember(property);
            var property1 = EdmProperty.CreatePrimitive("P1", PrimitiveType.GetEdmPrimitiveType(PrimitiveTypeKind.String));

            entityType.AddMember(property1);

            var entityTypeConfiguration = new EntityTypeConfiguration(typeof(object));
            var mockPropertyInfo2 = new MockPropertyInfo(typeof(int), "P2");
            entityTypeConfiguration.Key(mockPropertyInfo2);
            entityTypeConfiguration.Property(new PropertyPath(mockPropertyInfo2)).ColumnOrder = 1;
            (entityType.GetDeclaredPrimitiveProperties().SingleOrDefault(p => p.Name == "P2")).SetClrPropertyInfo(mockPropertyInfo2);
            var mockPropertyInfo1 = new MockPropertyInfo(typeof(int), "P1");
            entityTypeConfiguration.Key(mockPropertyInfo1);
            entityTypeConfiguration.Property(new PropertyPath(mockPropertyInfo1)).ColumnOrder = 0;
            (entityType.GetDeclaredPrimitiveProperties().SingleOrDefault(p => p.Name == "P1")).SetClrPropertyInfo(mockPropertyInfo1);

            entityTypeConfiguration.Configure(entityType, new EdmModel(DataSpace.CSpace));

            Assert.Equal(2, entityType.KeyProperties.Count);
            Assert.Equal("P1", entityType.KeyProperties.First().Name);
        }

        [Fact]
        public void Configure_should_throw_when_key_properties_and_not_root_type()
        {
            var entityType = new EntityType("E", "N", DataSpace.CSpace)
                                 {
                                     BaseType = new EntityType("E", "N", DataSpace.CSpace)
                                 };
            var type = typeof(string);

            entityType.BaseType.Annotations.SetClrType(type);
            var entityTypeConfiguration = new EntityTypeConfiguration(typeof(object));
            entityTypeConfiguration.Key(new MockPropertyInfo(typeof(int), "Id"));

            Assert.Equal(
                Strings.KeyRegisteredOnDerivedType(typeof(object), typeof(string)),
                Assert.Throws<InvalidOperationException>(
                    () => entityTypeConfiguration.Configure(entityType, new EdmModel(DataSpace.CSpace))).Message);
        }

        [Fact]
        public void Configure_should_throw_when_key_property_not_found()
        {
            var entityType = new EntityType("E", "N", DataSpace.CSpace);
            var entityTypeConfiguration = new EntityTypeConfiguration(typeof(object));
            var mockPropertyInfo = new MockPropertyInfo(typeof(int), "Id");
            entityTypeConfiguration.Key(mockPropertyInfo);

            Assert.Equal(
                Strings.KeyPropertyNotFound(("Id"), "E"),
                Assert.Throws<InvalidOperationException>(
                    () => entityTypeConfiguration.Configure(entityType, new EdmModel(DataSpace.CSpace))).Message);
        }

        [Fact]
        public void AddMappingConfiguration_multiple_mapping_fragments_for_same_table_should_throw()
        {
            var entityTypeConfiguration = new EntityTypeConfiguration(new MockType("E1"));
            var entityMappingConfiguration1 =
                new EntityMappingConfiguration
                    {
                        TableName = new DatabaseName("E1Table")
                    };
            entityTypeConfiguration.AddMappingConfiguration(entityMappingConfiguration1);

            Assert.Equal(
                Strings.InvalidTableMapping("E1", "E1Table"), Assert.Throws<InvalidOperationException>(
                    () => entityTypeConfiguration
                              .AddMappingConfiguration(
                                  new EntityMappingConfiguration
                                      {
                                          TableName = new DatabaseName("E1Table")
                                      })).Message);
        }

        [Fact]
        public void AddMappingConfiguration_multiple_mapping_fragments_with_no_table_name_throws()
        {
            var entityTypeConfiguration = new EntityTypeConfiguration(new MockType("E1"));
            var entityMappingConfiguration1 =
                new EntityMappingConfiguration();
            entityTypeConfiguration.AddMappingConfiguration(entityMappingConfiguration1);

            Assert.Equal(
                Strings.InvalidTableMapping_NoTableName("E1"), Assert.Throws<InvalidOperationException>(
                    () => entityTypeConfiguration
                              .AddMappingConfiguration(
                                  new EntityMappingConfiguration
                                      {
                                          TableName = new DatabaseName("E1Table")
                                      })).Message);
        }

        [Fact]
        public void AddMappingConfiguration_multiple_mapping_fragments_for_different_tables_allowed()
        {
            var entityTypeConfiguration = new EntityTypeConfiguration(new MockType("E1"));
            var entityMappingConfiguration1 =
                new EntityMappingConfiguration
                    {
                        TableName = new DatabaseName("E1Table")
                    };
            entityTypeConfiguration.AddMappingConfiguration(entityMappingConfiguration1);

            entityTypeConfiguration.AddMappingConfiguration(
                new EntityMappingConfiguration
                    {
                        TableName = new DatabaseName("E1TableExtended")
                    });
        }

        [Fact]
        public void Key_appends_key_members_when_set_by_attributes()
        {
            var config = new EntityTypeConfiguration(typeof(AType1));

            config.Key(typeof(AType1).GetDeclaredProperty("Key1"), null);
            config.Key(typeof(AType1).GetDeclaredProperty("Key2"), null);

            Assert.Equal(2, config.KeyProperties.Count());
            Assert.Equal("Key1", config.KeyProperties.First().Name);
            Assert.Equal("Key2", config.KeyProperties.Last().Name);
        }

        public class AType1
        {
            public int Key1 { get; set; }
            public int Key2 { get; set; }
        }

        [Fact]
        public void Key_appends_key_members_when_not_set_by_attributes()
        {
            var config = new EntityTypeConfiguration(typeof(AType1));

            config.Key(typeof(AType1).GetDeclaredProperty("Key1"));
            config.Key(typeof(AType1).GetDeclaredProperty("Key2"));

            Assert.Equal(2, config.KeyProperties.Count());
            Assert.Equal("Key1", config.KeyProperties.First().Name);
            Assert.Equal("Key2", config.KeyProperties.Last().Name);
        }
    }
}
=======
// Copyright (c) Microsoft Open Technologies, Inc. All rights reserved. See License.txt in the project root for license information.

namespace System.Data.Entity.ModelConfiguration.Configuration.Types
{
    using System.Data.Entity.Core.Common;
    using System.Data.Entity.Core.Mapping;
    using System.Data.Entity.Core.Metadata.Edm;
    using System.Data.Entity.ModelConfiguration.Configuration.Mapping;
    using System.Data.Entity.ModelConfiguration.Configuration.Properties.Primitive;
    using System.Data.Entity.ModelConfiguration.Edm;
    using System.Data.Entity.ModelConfiguration.Edm.Services;
    using System.Data.Entity.ModelConfiguration.Utilities;
    using System.Data.Entity.Resources;
    using System.Data.Entity.Utilities;
    using System.Linq;
    using Moq;
    using Xunit;

    public sealed class EntityTypeConfigurationTests
    {
        [Fact]
        public void MapToStoredProcedures_should_create_empty_function_mapping_configuration()
        {
            var entityTypeConfiguration = new EntityTypeConfiguration(typeof(object));

            Assert.Null(entityTypeConfiguration.ModificationStoredProceduresConfiguration);

            entityTypeConfiguration.MapToStoredProcedures();

            Assert.NotNull(entityTypeConfiguration.ModificationStoredProceduresConfiguration);
        }

        [Fact]
        public void Can_pass_function_mapping_configuration_to_map_to_functions()
        {
            var entityTypeConfiguration = new EntityTypeConfiguration(typeof(object));

            Assert.Null(entityTypeConfiguration.ModificationStoredProceduresConfiguration);

            entityTypeConfiguration.MapToStoredProcedures(new ModificationStoredProceduresConfiguration(), true);

            Assert.NotNull(entityTypeConfiguration.ModificationStoredProceduresConfiguration);
        }

        [Fact]
        public void Configure_should_configure_modification_functions()
        {
            var model = new EdmModel(DataSpace.CSpace);

            var entityType = model.AddEntityType("E");
            entityType.Annotations.SetClrType(typeof(object));

            model.AddEntitySet("ESet", entityType);

            var modificationFunctionsConfigurationMock = new Mock<ModificationStoredProceduresConfiguration>();

            var entityTypeConfiguration = new EntityTypeConfiguration(typeof(object));
            entityTypeConfiguration.MapToStoredProcedures(modificationFunctionsConfigurationMock.Object, true);

            entityType.SetConfiguration(entityTypeConfiguration);

            var databaseMapping
                = new DatabaseMappingGenerator(ProviderRegistry.Sql2008_ProviderInfo, ProviderRegistry.Sql2008_ProviderManifest).Generate(model);

            entityTypeConfiguration.Configure(entityType, databaseMapping, ProviderRegistry.Sql2008_ProviderManifest);

            modificationFunctionsConfigurationMock
                .Verify(
                    m => m.Configure(
                        It.IsAny<StorageEntityTypeModificationFunctionMapping>(), It.IsAny<DbProviderManifest>()),
                    Times.Once());
        }

        [Fact]
        public void Configure_should_set_configuration()
        {
            var entityType = new EntityType("E", "N", DataSpace.CSpace);
            var entityTypeConfiguration = new EntityTypeConfiguration(typeof(object));

            entityTypeConfiguration.Configure(entityType, new EdmModel(DataSpace.CSpace));

            Assert.Same(entityTypeConfiguration, entityType.GetConfiguration());
        }

        [Fact]
        public void Configure_should_configure_entity_set_name()
        {
            var model = new EdmModel(DataSpace.CSpace);
            var entityType = new EntityType("E", "N", DataSpace.CSpace);
            var entitySet = model.AddEntitySet("ESet", entityType);

            var entityTypeConfiguration = new EntityTypeConfiguration(typeof(object))
                                              {
                                                  EntitySetName = "MySet"
                                              };

            entityTypeConfiguration.Configure(entityType, model);

            Assert.Equal("MySet", entitySet.Name);
            Assert.Same(entityTypeConfiguration, entitySet.GetConfiguration());
        }

        [Fact]
        public void Configure_should_configure_properties()
        {
            var entityType = new EntityType("E", "N", DataSpace.CSpace);
            var property1 = EdmProperty.CreatePrimitive("P", PrimitiveType.GetEdmPrimitiveType(PrimitiveTypeKind.String));

            entityType.AddMember(property1);
            var property = property1;
            var entityTypeConfiguration = new EntityTypeConfiguration(typeof(object));
            var mockPropertyConfiguration = new Mock<PrimitivePropertyConfiguration>();
            var mockPropertyInfo = new MockPropertyInfo();
            property.SetClrPropertyInfo(mockPropertyInfo);
            entityTypeConfiguration.Property(new PropertyPath(mockPropertyInfo), () => mockPropertyConfiguration.Object);

            entityTypeConfiguration.Configure(entityType, new EdmModel(DataSpace.CSpace));

            mockPropertyConfiguration.Verify(p => p.Configure(property));
        }

        [Fact]
        public void Configure_should_throw_when_property_not_found()
        {
            var entityType = new EntityType("E", "N", DataSpace.CSpace);
            var entityTypeConfiguration = new EntityTypeConfiguration(typeof(object));
            var mockPropertyConfiguration = new Mock<PrimitivePropertyConfiguration>();
            entityTypeConfiguration.Property(new PropertyPath(new MockPropertyInfo()), () => mockPropertyConfiguration.Object);

            Assert.Equal(
                Strings.PropertyNotFound(("P"), "E"),
                Assert.Throws<InvalidOperationException>(
                    () => entityTypeConfiguration.Configure(entityType, new EdmModel(DataSpace.CSpace))).Message);
        }

        [Fact]
        public void Can_get_and_set_table_name()
        {
            var entityTypeConfiguration = new EntityTypeConfiguration(typeof(object));
            entityTypeConfiguration.ToTable("Foo");

            Assert.Equal("Foo", entityTypeConfiguration.GetTableName().Name);
        }

        [Fact]
        public void TableName_returns_current_TableName()
        {
            var entityTypeConfiguration = new EntityTypeConfiguration(typeof(object));

            Assert.Equal(null, entityTypeConfiguration.TableName);

            entityTypeConfiguration.ToTable("Foo");
            Assert.Equal("Foo", entityTypeConfiguration.TableName);
        }

        [Fact]
        public void SchemaName_returns_current_SchemaName()
        {
            var entityTypeConfiguration = new EntityTypeConfiguration(typeof(object));

            Assert.Equal(null, entityTypeConfiguration.SchemaName);

            entityTypeConfiguration.ToTable("Foo", "Bar");
            Assert.Equal("Bar", entityTypeConfiguration.SchemaName);
        }

        [Fact]
        public void GetTableName_returns_current_TableName()
        {
            var entityTypeConfiguration = new EntityTypeConfiguration(typeof(object));

            Assert.Equal(null, entityTypeConfiguration.GetTableName());

            entityTypeConfiguration.ToTable("Foo");
            Assert.Equal("Foo", entityTypeConfiguration.GetTableName().Name);
        }

        [Fact]
        public void ToTable_overwrites_existing_name()
        {
            var entityTypeConfiguration = new EntityTypeConfiguration(typeof(object));

            entityTypeConfiguration.ToTable("Foo");
            entityTypeConfiguration.ToTable("Bar");

            Assert.Equal("Bar", entityTypeConfiguration.GetTableName().Name);
        }

        [Fact]
        public void Configure_should_configure_and_order_keys_when_keys_and_order_specified()
        {
            var entityType = new EntityType("E", "N", DataSpace.CSpace);
            var property = EdmProperty.CreatePrimitive("P2", PrimitiveType.GetEdmPrimitiveType(PrimitiveTypeKind.String));

            entityType.AddMember(property);
            var property1 = EdmProperty.CreatePrimitive("P1", PrimitiveType.GetEdmPrimitiveType(PrimitiveTypeKind.String));

            entityType.AddMember(property1);

            var entityTypeConfiguration = new EntityTypeConfiguration(typeof(object));
            var mockPropertyInfo2 = new MockPropertyInfo(typeof(int), "P2");
            entityTypeConfiguration.Key(mockPropertyInfo2);
            entityTypeConfiguration.Property(new PropertyPath(mockPropertyInfo2)).ColumnOrder = 1;
            (entityType.GetDeclaredPrimitiveProperties().SingleOrDefault(p => p.Name == "P2")).SetClrPropertyInfo(mockPropertyInfo2);
            var mockPropertyInfo1 = new MockPropertyInfo(typeof(int), "P1");
            entityTypeConfiguration.Key(mockPropertyInfo1);
            entityTypeConfiguration.Property(new PropertyPath(mockPropertyInfo1)).ColumnOrder = 0;
            (entityType.GetDeclaredPrimitiveProperties().SingleOrDefault(p => p.Name == "P1")).SetClrPropertyInfo(mockPropertyInfo1);

            entityTypeConfiguration.Configure(entityType, new EdmModel(DataSpace.CSpace));

            Assert.Equal(2, entityType.KeyProperties.Count);
            Assert.Equal("P1", entityType.KeyProperties.First().Name);
        }

        [Fact]
        public void Configure_should_throw_when_key_properties_and_not_root_type()
        {
            var entityType = new EntityType("E", "N", DataSpace.CSpace)
                                 {
                                     BaseType = new EntityType("E", "N", DataSpace.CSpace)
                                 };
            var type = typeof(string);

            entityType.BaseType.Annotations.SetClrType(type);
            var entityTypeConfiguration = new EntityTypeConfiguration(typeof(object));
            entityTypeConfiguration.Key(new MockPropertyInfo(typeof(int), "Id"));

            Assert.Equal(
                Strings.KeyRegisteredOnDerivedType(typeof(object), typeof(string)),
                Assert.Throws<InvalidOperationException>(
                    () => entityTypeConfiguration.Configure(entityType, new EdmModel(DataSpace.CSpace))).Message);
        }

        [Fact]
        public void Configure_should_throw_when_key_property_not_found()
        {
            var entityType = new EntityType("E", "N", DataSpace.CSpace);
            var entityTypeConfiguration = new EntityTypeConfiguration(typeof(object));
            var mockPropertyInfo = new MockPropertyInfo(typeof(int), "Id");
            entityTypeConfiguration.Key(mockPropertyInfo);

            Assert.Equal(
                Strings.KeyPropertyNotFound(("Id"), "E"),
                Assert.Throws<InvalidOperationException>(
                    () => entityTypeConfiguration.Configure(entityType, new EdmModel(DataSpace.CSpace))).Message);
        }

        [Fact]
        public void AddMappingConfiguration_multiple_mapping_fragments_for_same_table_should_throw()
        {
            var entityTypeConfiguration = new EntityTypeConfiguration(new MockType("E1"));
            var entityMappingConfiguration1 =
                new EntityMappingConfiguration
                    {
                        TableName = new DatabaseName("E1Table")
                    };
            entityTypeConfiguration.AddMappingConfiguration(entityMappingConfiguration1);

            Assert.Equal(
                Strings.InvalidTableMapping("E1", "E1Table"), Assert.Throws<InvalidOperationException>(
                    () => entityTypeConfiguration
                              .AddMappingConfiguration(
                                  new EntityMappingConfiguration
                                      {
                                          TableName = new DatabaseName("E1Table")
                                      })).Message);
        }

        [Fact]
        public void AddMappingConfiguration_multiple_mapping_fragments_with_no_table_name_throws()
        {
            var entityTypeConfiguration = new EntityTypeConfiguration(new MockType("E1"));
            var entityMappingConfiguration1 =
                new EntityMappingConfiguration();
            entityTypeConfiguration.AddMappingConfiguration(entityMappingConfiguration1);

            Assert.Equal(
                Strings.InvalidTableMapping_NoTableName("E1"), Assert.Throws<InvalidOperationException>(
                    () => entityTypeConfiguration
                              .AddMappingConfiguration(
                                  new EntityMappingConfiguration
                                      {
                                          TableName = new DatabaseName("E1Table")
                                      })).Message);
        }

        [Fact]
        public void AddMappingConfiguration_multiple_mapping_fragments_for_different_tables_allowed()
        {
            var entityTypeConfiguration = new EntityTypeConfiguration(new MockType("E1"));
            var entityMappingConfiguration1 =
                new EntityMappingConfiguration
                    {
                        TableName = new DatabaseName("E1Table")
                    };
            entityTypeConfiguration.AddMappingConfiguration(entityMappingConfiguration1);

            entityTypeConfiguration.AddMappingConfiguration(
                new EntityMappingConfiguration
                    {
                        TableName = new DatabaseName("E1TableExtended")
                    });
        }

        [Fact]
        public void Key_appends_key_members_when_set_by_attributes()
        {
            var type = new MockType()
                .Property<int>("Key1")
                .Property<int>("Key2");
            var config = new EntityTypeConfiguration(type);

            config.Key(type.GetProperty("Key1"), null);
            config.Key(type.GetProperty("Key2"), null);

            Assert.Equal(2, config.KeyProperties.Count());
            Assert.Equal("Key1", config.KeyProperties.First().Name);
            Assert.Equal("Key2", config.KeyProperties.Last().Name);
        }

        [Fact]
        public void Key_appends_key_members_when_not_set_by_attributes()
        {
            var type = new MockType()
                .Property<int>("Key1")
                .Property<int>("Key2");
            var config = new EntityTypeConfiguration(type);

            config.Key(type.GetProperty("Key1"));
            config.Key(type.GetProperty("Key2"));

            Assert.Equal(2, config.KeyProperties.Count());
            Assert.Equal("Key1", config.KeyProperties.First().Name);
            Assert.Equal("Key2", config.KeyProperties.Last().Name);
        }
    }
}
>>>>>>> b1a13653
<|MERGE_RESOLUTION|>--- conflicted
+++ resolved
@@ -1,4 +1,3 @@
-<<<<<<< HEAD
 // Copyright (c) Microsoft Open Technologies, Inc. All rights reserved. See License.txt in the project root for license information.
 
 namespace System.Data.Entity.ModelConfiguration.Configuration.Types
@@ -336,344 +335,4 @@
             Assert.Equal("Key2", config.KeyProperties.Last().Name);
         }
     }
-}
-=======
-// Copyright (c) Microsoft Open Technologies, Inc. All rights reserved. See License.txt in the project root for license information.
-
-namespace System.Data.Entity.ModelConfiguration.Configuration.Types
-{
-    using System.Data.Entity.Core.Common;
-    using System.Data.Entity.Core.Mapping;
-    using System.Data.Entity.Core.Metadata.Edm;
-    using System.Data.Entity.ModelConfiguration.Configuration.Mapping;
-    using System.Data.Entity.ModelConfiguration.Configuration.Properties.Primitive;
-    using System.Data.Entity.ModelConfiguration.Edm;
-    using System.Data.Entity.ModelConfiguration.Edm.Services;
-    using System.Data.Entity.ModelConfiguration.Utilities;
-    using System.Data.Entity.Resources;
-    using System.Data.Entity.Utilities;
-    using System.Linq;
-    using Moq;
-    using Xunit;
-
-    public sealed class EntityTypeConfigurationTests
-    {
-        [Fact]
-        public void MapToStoredProcedures_should_create_empty_function_mapping_configuration()
-        {
-            var entityTypeConfiguration = new EntityTypeConfiguration(typeof(object));
-
-            Assert.Null(entityTypeConfiguration.ModificationStoredProceduresConfiguration);
-
-            entityTypeConfiguration.MapToStoredProcedures();
-
-            Assert.NotNull(entityTypeConfiguration.ModificationStoredProceduresConfiguration);
-        }
-
-        [Fact]
-        public void Can_pass_function_mapping_configuration_to_map_to_functions()
-        {
-            var entityTypeConfiguration = new EntityTypeConfiguration(typeof(object));
-
-            Assert.Null(entityTypeConfiguration.ModificationStoredProceduresConfiguration);
-
-            entityTypeConfiguration.MapToStoredProcedures(new ModificationStoredProceduresConfiguration(), true);
-
-            Assert.NotNull(entityTypeConfiguration.ModificationStoredProceduresConfiguration);
-        }
-
-        [Fact]
-        public void Configure_should_configure_modification_functions()
-        {
-            var model = new EdmModel(DataSpace.CSpace);
-
-            var entityType = model.AddEntityType("E");
-            entityType.Annotations.SetClrType(typeof(object));
-
-            model.AddEntitySet("ESet", entityType);
-
-            var modificationFunctionsConfigurationMock = new Mock<ModificationStoredProceduresConfiguration>();
-
-            var entityTypeConfiguration = new EntityTypeConfiguration(typeof(object));
-            entityTypeConfiguration.MapToStoredProcedures(modificationFunctionsConfigurationMock.Object, true);
-
-            entityType.SetConfiguration(entityTypeConfiguration);
-
-            var databaseMapping
-                = new DatabaseMappingGenerator(ProviderRegistry.Sql2008_ProviderInfo, ProviderRegistry.Sql2008_ProviderManifest).Generate(model);
-
-            entityTypeConfiguration.Configure(entityType, databaseMapping, ProviderRegistry.Sql2008_ProviderManifest);
-
-            modificationFunctionsConfigurationMock
-                .Verify(
-                    m => m.Configure(
-                        It.IsAny<StorageEntityTypeModificationFunctionMapping>(), It.IsAny<DbProviderManifest>()),
-                    Times.Once());
-        }
-
-        [Fact]
-        public void Configure_should_set_configuration()
-        {
-            var entityType = new EntityType("E", "N", DataSpace.CSpace);
-            var entityTypeConfiguration = new EntityTypeConfiguration(typeof(object));
-
-            entityTypeConfiguration.Configure(entityType, new EdmModel(DataSpace.CSpace));
-
-            Assert.Same(entityTypeConfiguration, entityType.GetConfiguration());
-        }
-
-        [Fact]
-        public void Configure_should_configure_entity_set_name()
-        {
-            var model = new EdmModel(DataSpace.CSpace);
-            var entityType = new EntityType("E", "N", DataSpace.CSpace);
-            var entitySet = model.AddEntitySet("ESet", entityType);
-
-            var entityTypeConfiguration = new EntityTypeConfiguration(typeof(object))
-                                              {
-                                                  EntitySetName = "MySet"
-                                              };
-
-            entityTypeConfiguration.Configure(entityType, model);
-
-            Assert.Equal("MySet", entitySet.Name);
-            Assert.Same(entityTypeConfiguration, entitySet.GetConfiguration());
-        }
-
-        [Fact]
-        public void Configure_should_configure_properties()
-        {
-            var entityType = new EntityType("E", "N", DataSpace.CSpace);
-            var property1 = EdmProperty.CreatePrimitive("P", PrimitiveType.GetEdmPrimitiveType(PrimitiveTypeKind.String));
-
-            entityType.AddMember(property1);
-            var property = property1;
-            var entityTypeConfiguration = new EntityTypeConfiguration(typeof(object));
-            var mockPropertyConfiguration = new Mock<PrimitivePropertyConfiguration>();
-            var mockPropertyInfo = new MockPropertyInfo();
-            property.SetClrPropertyInfo(mockPropertyInfo);
-            entityTypeConfiguration.Property(new PropertyPath(mockPropertyInfo), () => mockPropertyConfiguration.Object);
-
-            entityTypeConfiguration.Configure(entityType, new EdmModel(DataSpace.CSpace));
-
-            mockPropertyConfiguration.Verify(p => p.Configure(property));
-        }
-
-        [Fact]
-        public void Configure_should_throw_when_property_not_found()
-        {
-            var entityType = new EntityType("E", "N", DataSpace.CSpace);
-            var entityTypeConfiguration = new EntityTypeConfiguration(typeof(object));
-            var mockPropertyConfiguration = new Mock<PrimitivePropertyConfiguration>();
-            entityTypeConfiguration.Property(new PropertyPath(new MockPropertyInfo()), () => mockPropertyConfiguration.Object);
-
-            Assert.Equal(
-                Strings.PropertyNotFound(("P"), "E"),
-                Assert.Throws<InvalidOperationException>(
-                    () => entityTypeConfiguration.Configure(entityType, new EdmModel(DataSpace.CSpace))).Message);
-        }
-
-        [Fact]
-        public void Can_get_and_set_table_name()
-        {
-            var entityTypeConfiguration = new EntityTypeConfiguration(typeof(object));
-            entityTypeConfiguration.ToTable("Foo");
-
-            Assert.Equal("Foo", entityTypeConfiguration.GetTableName().Name);
-        }
-
-        [Fact]
-        public void TableName_returns_current_TableName()
-        {
-            var entityTypeConfiguration = new EntityTypeConfiguration(typeof(object));
-
-            Assert.Equal(null, entityTypeConfiguration.TableName);
-
-            entityTypeConfiguration.ToTable("Foo");
-            Assert.Equal("Foo", entityTypeConfiguration.TableName);
-        }
-
-        [Fact]
-        public void SchemaName_returns_current_SchemaName()
-        {
-            var entityTypeConfiguration = new EntityTypeConfiguration(typeof(object));
-
-            Assert.Equal(null, entityTypeConfiguration.SchemaName);
-
-            entityTypeConfiguration.ToTable("Foo", "Bar");
-            Assert.Equal("Bar", entityTypeConfiguration.SchemaName);
-        }
-
-        [Fact]
-        public void GetTableName_returns_current_TableName()
-        {
-            var entityTypeConfiguration = new EntityTypeConfiguration(typeof(object));
-
-            Assert.Equal(null, entityTypeConfiguration.GetTableName());
-
-            entityTypeConfiguration.ToTable("Foo");
-            Assert.Equal("Foo", entityTypeConfiguration.GetTableName().Name);
-        }
-
-        [Fact]
-        public void ToTable_overwrites_existing_name()
-        {
-            var entityTypeConfiguration = new EntityTypeConfiguration(typeof(object));
-
-            entityTypeConfiguration.ToTable("Foo");
-            entityTypeConfiguration.ToTable("Bar");
-
-            Assert.Equal("Bar", entityTypeConfiguration.GetTableName().Name);
-        }
-
-        [Fact]
-        public void Configure_should_configure_and_order_keys_when_keys_and_order_specified()
-        {
-            var entityType = new EntityType("E", "N", DataSpace.CSpace);
-            var property = EdmProperty.CreatePrimitive("P2", PrimitiveType.GetEdmPrimitiveType(PrimitiveTypeKind.String));
-
-            entityType.AddMember(property);
-            var property1 = EdmProperty.CreatePrimitive("P1", PrimitiveType.GetEdmPrimitiveType(PrimitiveTypeKind.String));
-
-            entityType.AddMember(property1);
-
-            var entityTypeConfiguration = new EntityTypeConfiguration(typeof(object));
-            var mockPropertyInfo2 = new MockPropertyInfo(typeof(int), "P2");
-            entityTypeConfiguration.Key(mockPropertyInfo2);
-            entityTypeConfiguration.Property(new PropertyPath(mockPropertyInfo2)).ColumnOrder = 1;
-            (entityType.GetDeclaredPrimitiveProperties().SingleOrDefault(p => p.Name == "P2")).SetClrPropertyInfo(mockPropertyInfo2);
-            var mockPropertyInfo1 = new MockPropertyInfo(typeof(int), "P1");
-            entityTypeConfiguration.Key(mockPropertyInfo1);
-            entityTypeConfiguration.Property(new PropertyPath(mockPropertyInfo1)).ColumnOrder = 0;
-            (entityType.GetDeclaredPrimitiveProperties().SingleOrDefault(p => p.Name == "P1")).SetClrPropertyInfo(mockPropertyInfo1);
-
-            entityTypeConfiguration.Configure(entityType, new EdmModel(DataSpace.CSpace));
-
-            Assert.Equal(2, entityType.KeyProperties.Count);
-            Assert.Equal("P1", entityType.KeyProperties.First().Name);
-        }
-
-        [Fact]
-        public void Configure_should_throw_when_key_properties_and_not_root_type()
-        {
-            var entityType = new EntityType("E", "N", DataSpace.CSpace)
-                                 {
-                                     BaseType = new EntityType("E", "N", DataSpace.CSpace)
-                                 };
-            var type = typeof(string);
-
-            entityType.BaseType.Annotations.SetClrType(type);
-            var entityTypeConfiguration = new EntityTypeConfiguration(typeof(object));
-            entityTypeConfiguration.Key(new MockPropertyInfo(typeof(int), "Id"));
-
-            Assert.Equal(
-                Strings.KeyRegisteredOnDerivedType(typeof(object), typeof(string)),
-                Assert.Throws<InvalidOperationException>(
-                    () => entityTypeConfiguration.Configure(entityType, new EdmModel(DataSpace.CSpace))).Message);
-        }
-
-        [Fact]
-        public void Configure_should_throw_when_key_property_not_found()
-        {
-            var entityType = new EntityType("E", "N", DataSpace.CSpace);
-            var entityTypeConfiguration = new EntityTypeConfiguration(typeof(object));
-            var mockPropertyInfo = new MockPropertyInfo(typeof(int), "Id");
-            entityTypeConfiguration.Key(mockPropertyInfo);
-
-            Assert.Equal(
-                Strings.KeyPropertyNotFound(("Id"), "E"),
-                Assert.Throws<InvalidOperationException>(
-                    () => entityTypeConfiguration.Configure(entityType, new EdmModel(DataSpace.CSpace))).Message);
-        }
-
-        [Fact]
-        public void AddMappingConfiguration_multiple_mapping_fragments_for_same_table_should_throw()
-        {
-            var entityTypeConfiguration = new EntityTypeConfiguration(new MockType("E1"));
-            var entityMappingConfiguration1 =
-                new EntityMappingConfiguration
-                    {
-                        TableName = new DatabaseName("E1Table")
-                    };
-            entityTypeConfiguration.AddMappingConfiguration(entityMappingConfiguration1);
-
-            Assert.Equal(
-                Strings.InvalidTableMapping("E1", "E1Table"), Assert.Throws<InvalidOperationException>(
-                    () => entityTypeConfiguration
-                              .AddMappingConfiguration(
-                                  new EntityMappingConfiguration
-                                      {
-                                          TableName = new DatabaseName("E1Table")
-                                      })).Message);
-        }
-
-        [Fact]
-        public void AddMappingConfiguration_multiple_mapping_fragments_with_no_table_name_throws()
-        {
-            var entityTypeConfiguration = new EntityTypeConfiguration(new MockType("E1"));
-            var entityMappingConfiguration1 =
-                new EntityMappingConfiguration();
-            entityTypeConfiguration.AddMappingConfiguration(entityMappingConfiguration1);
-
-            Assert.Equal(
-                Strings.InvalidTableMapping_NoTableName("E1"), Assert.Throws<InvalidOperationException>(
-                    () => entityTypeConfiguration
-                              .AddMappingConfiguration(
-                                  new EntityMappingConfiguration
-                                      {
-                                          TableName = new DatabaseName("E1Table")
-                                      })).Message);
-        }
-
-        [Fact]
-        public void AddMappingConfiguration_multiple_mapping_fragments_for_different_tables_allowed()
-        {
-            var entityTypeConfiguration = new EntityTypeConfiguration(new MockType("E1"));
-            var entityMappingConfiguration1 =
-                new EntityMappingConfiguration
-                    {
-                        TableName = new DatabaseName("E1Table")
-                    };
-            entityTypeConfiguration.AddMappingConfiguration(entityMappingConfiguration1);
-
-            entityTypeConfiguration.AddMappingConfiguration(
-                new EntityMappingConfiguration
-                    {
-                        TableName = new DatabaseName("E1TableExtended")
-                    });
-        }
-
-        [Fact]
-        public void Key_appends_key_members_when_set_by_attributes()
-        {
-            var type = new MockType()
-                .Property<int>("Key1")
-                .Property<int>("Key2");
-            var config = new EntityTypeConfiguration(type);
-
-            config.Key(type.GetProperty("Key1"), null);
-            config.Key(type.GetProperty("Key2"), null);
-
-            Assert.Equal(2, config.KeyProperties.Count());
-            Assert.Equal("Key1", config.KeyProperties.First().Name);
-            Assert.Equal("Key2", config.KeyProperties.Last().Name);
-        }
-
-        [Fact]
-        public void Key_appends_key_members_when_not_set_by_attributes()
-        {
-            var type = new MockType()
-                .Property<int>("Key1")
-                .Property<int>("Key2");
-            var config = new EntityTypeConfiguration(type);
-
-            config.Key(type.GetProperty("Key1"));
-            config.Key(type.GetProperty("Key2"));
-
-            Assert.Equal(2, config.KeyProperties.Count());
-            Assert.Equal("Key1", config.KeyProperties.First().Name);
-            Assert.Equal("Key2", config.KeyProperties.Last().Name);
-        }
-    }
-}
->>>>>>> b1a13653
+}