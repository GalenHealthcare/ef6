<<<<<<< HEAD
// Copyright (c) Microsoft Open Technologies, Inc. All rights reserved. See License.txt in the project root for license information.

namespace System.Data.Entity.ModelConfiguration.Configuration.Properties.Navigation
{
    using System.Collections.Generic;
    using System.Data.Entity.Core.Metadata.Edm;
    using System.Data.Entity.Resources;
    using System.Data.Entity.Utilities;
    using System.Linq;
    using System.Reflection;
    using Xunit;

    public class ConventionNavigationPropertyConfigurationTests
    {
        [Fact]
        public void Methods_dont_throw_if_configuration_is_null()
        {
            var config = new ConventionNavigationPropertyConfiguration(null, null);

            Assert.Null(config.ClrPropertyInfo);
            config.HasConstraint<IndependentConstraintConfiguration>();
            config.HasDeleteAction(OperationAction.Cascade);
            config.HasInverseEndMultiplicity(RelationshipMultiplicity.ZeroOrOne);
            config.HasInverseNavigationProperty(p => new MockPropertyInfo());
            config.IsDeclaringTypePrincipal(true);
            config.HasRelationshipMultiplicity(RelationshipMultiplicity.ZeroOrOne);
        }

        [Fact]
        public void ClrPropertyInfo_returns_the_propertyInfo()
        {
            var propInfo = typeof(LightweighEntity).GetDeclaredProperty("ValidNavigationProperty");
            var config = new ConventionNavigationPropertyConfiguration(
                new NavigationPropertyConfiguration(propInfo), new ModelConfiguration());

            Assert.Same(propInfo, config.ClrPropertyInfo);
        }

        [Fact]
        public void HasConstraint_sets_the_ForeignKeyConstraint()
        {
            var configuration =
                new NavigationPropertyConfiguration(
                    typeof(LightweighEntity).GetDeclaredProperty("ValidNavigationProperty"));
            var lightweightConfiguration = new ConventionNavigationPropertyConfiguration(configuration, new ModelConfiguration());

            lightweightConfiguration.HasConstraint<ForeignKeyConstraintConfiguration>();
            Assert.IsType<ForeignKeyConstraintConfiguration>(configuration.Constraint);
        }

        [Fact]
        public void HasConstraint_sets_and_configures_the_ForeignKeyConstraint()
        {
            var property = new MockPropertyInfo();
            var configuration =
                new NavigationPropertyConfiguration(
                    typeof(LightweighEntity).GetDeclaredProperty("ValidNavigationProperty"));
            var lightweightConfiguration = new ConventionNavigationPropertyConfiguration(configuration, new ModelConfiguration());

            lightweightConfiguration.HasConstraint<ForeignKeyConstraintConfiguration>(c => c.AddColumn(property));
            Assert.IsType<ForeignKeyConstraintConfiguration>(configuration.Constraint);
            Assert.Same(property.Object, ((ForeignKeyConstraintConfiguration)configuration.Constraint).ToProperties.Single());
        }

        [Fact]
        public void HasConstraint_sets_the_IndependentConstraint()
        {
            var configuration =
                new NavigationPropertyConfiguration(
                    typeof(LightweighEntity).GetDeclaredProperty("ValidNavigationProperty"));
            var lightweightConfiguration = new ConventionNavigationPropertyConfiguration(configuration, new ModelConfiguration());

            lightweightConfiguration.HasConstraint<IndependentConstraintConfiguration>();
            Assert.Same(IndependentConstraintConfiguration.Instance, configuration.Constraint);
        }

        [Fact]
        public void HasConstraint_is_noop_when_set_to_ForeignKeyConstraint()
        {
            var configuration =
                new NavigationPropertyConfiguration(
                    typeof(LightweighEntity).GetDeclaredProperty("ValidNavigationProperty"));
            configuration.Constraint = new ForeignKeyConstraintConfiguration();
            var lightweightConfiguration = new ConventionNavigationPropertyConfiguration(configuration, new ModelConfiguration());

            lightweightConfiguration.HasConstraint<IndependentConstraintConfiguration>();
            Assert.IsType<ForeignKeyConstraintConfiguration>(configuration.Constraint);
        }

        [Fact]
        public void HasConstraint_is_noop_when_set_to_IndependentConstraint()
        {
            var configuration =
                new NavigationPropertyConfiguration(
                    typeof(LightweighEntity).GetDeclaredProperty("ValidNavigationProperty"));
            configuration.Constraint = IndependentConstraintConfiguration.Instance;
            var lightweightConfiguration = new ConventionNavigationPropertyConfiguration(configuration, new ModelConfiguration());

            lightweightConfiguration.HasConstraint<ForeignKeyConstraintConfiguration>();
            Assert.Same(IndependentConstraintConfiguration.Instance, configuration.Constraint);
        }

        [Fact]
        public void HasConstraint_is_noop_when_set_on_inverse()
        {
            var modelConfiguration = new ModelConfiguration();
            var inverseNavigationProperty = typeof(LightweighEntity).GetDeclaredProperty("PrivateNavigationProperty");
            modelConfiguration.Entity(typeof(LightweighEntity))
                .Navigation(inverseNavigationProperty)
                .Constraint = IndependentConstraintConfiguration.Instance;
            var configuration =
                new NavigationPropertyConfiguration(
                    typeof(LightweighEntity).GetDeclaredProperty("ValidNavigationProperty"));
            configuration.InverseNavigationProperty = inverseNavigationProperty;
            var lightweightConfiguration = new ConventionNavigationPropertyConfiguration(configuration, modelConfiguration);

            lightweightConfiguration.HasConstraint < ForeignKeyConstraintConfiguration>();
            Assert.Null(configuration.Constraint);
        }

        [Fact]
        public void HasDeleteAction_sets_the_DeleteAction()
        {
            var configuration =
                new NavigationPropertyConfiguration(
                    typeof(LightweighEntity).GetDeclaredProperty("ValidNavigationProperty"));
            var lightweightConfiguration = new ConventionNavigationPropertyConfiguration(configuration, new ModelConfiguration());

            lightweightConfiguration.HasDeleteAction(OperationAction.Cascade);
            Assert.Equal(OperationAction.Cascade, configuration.DeleteAction);

            configuration.DeleteAction = OperationAction.None;
            lightweightConfiguration.HasDeleteAction(OperationAction.Cascade);
            Assert.Equal(OperationAction.None, configuration.DeleteAction);
        }

        [Fact]
        public void HasInverseEndMultiplicity_sets_the_InverseEndKind()
        {
            var configuration =
                new NavigationPropertyConfiguration(
                    typeof(LightweighEntity).GetDeclaredProperty("ValidNavigationProperty"));
            var lightweightConfiguration = new ConventionNavigationPropertyConfiguration(configuration, new ModelConfiguration());

            lightweightConfiguration.HasInverseEndMultiplicity(RelationshipMultiplicity.ZeroOrOne);
            Assert.Equal(RelationshipMultiplicity.ZeroOrOne, configuration.InverseEndKind);

            configuration.InverseEndKind = RelationshipMultiplicity.Many;
            lightweightConfiguration.HasInverseEndMultiplicity(RelationshipMultiplicity.ZeroOrOne);
            Assert.Equal(RelationshipMultiplicity.Many, configuration.InverseEndKind);
        }

        [Fact]
        public void HasInverseEndMultiplicity_throws_on_incompatible_multiplicity()
        {
            var navigationProperty = typeof(LightweighEntity).GetDeclaredProperty("ValidNavigationProperty");
            var configuration = new NavigationPropertyConfiguration(navigationProperty);
            var modelConfiguration = new ModelConfiguration();
            var lightweightConfiguration = new ConventionNavigationPropertyConfiguration(configuration, modelConfiguration);

            var inverseNavigationProperty =
                typeof(LightweighEntity).GetDeclaredProperty("ValidInverseNavigationProperty");
            lightweightConfiguration.HasInverseNavigationProperty(p => inverseNavigationProperty);

            Assert.Equal(
                Strings.LightweightNavigationPropertyConfiguration_IncompatibleMultiplicity(
                "*",
                typeof(LightweighEntity).Name + "." + "ValidInverseNavigationProperty",
                typeof(LightweighEntity).FullName),
                Assert.Throws<InvalidOperationException>(
                    () => lightweightConfiguration.HasInverseEndMultiplicity(RelationshipMultiplicity.Many)).Message);
        }

        [Fact]
        public void HasInverseNavigationProperty_sets_the_InverseNavigationProperty()
        {
            var navigationProperty = typeof(LightweighEntity).GetDeclaredProperty("ValidNavigationProperty");
            var configuration = new NavigationPropertyConfiguration(navigationProperty);
            var modelConfiguration = new ModelConfiguration();
            var lightweightConfiguration = new ConventionNavigationPropertyConfiguration(configuration, modelConfiguration);

            var inverseNavigationProperty1 =
                typeof(LightweighEntity).GetDeclaredProperty("ValidInverseNavigationProperty");
            lightweightConfiguration.HasInverseNavigationProperty(p => inverseNavigationProperty1);
            Assert.Same(inverseNavigationProperty1, configuration.InverseNavigationProperty);

            var inverseNavigationProperty2 = typeof(LightweighEntity).GetDeclaredProperty("PrivateNavigationProperty");
            configuration.InverseNavigationProperty = inverseNavigationProperty2;
            lightweightConfiguration.HasInverseNavigationProperty(p => inverseNavigationProperty1);
            Assert.Same(inverseNavigationProperty2, configuration.InverseNavigationProperty);
        }

        [Fact]
        public void HasInverseNavigationProperty_checks_preconditions()
        {
            var navigationProperty = typeof(LightweighEntity).GetDeclaredProperty("PrivateNavigationProperty");
            var lightweightConfiguration =
                new ConventionNavigationPropertyConfiguration(
                    new NavigationPropertyConfiguration(navigationProperty), new ModelConfiguration());

            Assert.Throws<ArgumentNullException>(
                () => lightweightConfiguration.HasInverseNavigationProperty(null));
        }

        [Fact]
        public void HasInverseNavigationProperty_throws_on_invalid_nagivation_property()
        {
            var navigationProperty = typeof(LightweighEntity).GetDeclaredProperty("ValidNavigationProperty");
            var lightweightConfiguration =
                new ConventionNavigationPropertyConfiguration(
                    new NavigationPropertyConfiguration(navigationProperty), new ModelConfiguration());

            var inverseNavigationProperty = typeof(LightweighEntity).GetDeclaredProperty("InvalidNavigationProperty");

            Assert.Equal(
                Strings.LightweightEntityConfiguration_InvalidNavigationProperty(inverseNavigationProperty.Name),
                Assert.Throws<InvalidOperationException>(
                    () => lightweightConfiguration.HasInverseNavigationProperty(p => inverseNavigationProperty)).Message);
        }

        [Fact]
        public void HasInverseNavigationProperty_throws_on_nonmatching_nagivation_property()
        {
            var navigationProperty = typeof(LightweighEntity).GetDeclaredProperty("UnrelatedNavigationProperty");
            var configuration = new NavigationPropertyConfiguration(navigationProperty);
            var lightweightConfiguration = new ConventionNavigationPropertyConfiguration(configuration, new ModelConfiguration());

            var inverseNavigationProperty = typeof(LightweighEntity).GetDeclaredProperty("ValidNavigationProperty");

            Assert.Equal(
                Strings.LightweightEntityConfiguration_MismatchedInverseNavigationProperty(
                    typeof(ConventionNavigationPropertyConfigurationTests), navigationProperty.Name,
                    typeof(LightweighEntity), inverseNavigationProperty.Name),
                Assert.Throws<InvalidOperationException>(
                    () => lightweightConfiguration.HasInverseNavigationProperty(p => inverseNavigationProperty)).Message);
        }

        [Fact]
        public void HasInverseNavigationProperty_throws_on_nonmatching_inverse_property()
        {
            var navigationProperty = typeof(LightweighEntity).GetDeclaredProperty("ValidNavigationProperty");
            var configuration = new NavigationPropertyConfiguration(navigationProperty);
            var lightweightConfiguration = new ConventionNavigationPropertyConfiguration(configuration, new ModelConfiguration());

            var inverseNavigationProperty =
                typeof(LightweighEntity).GetDeclaredProperty("UnrelatedNavigationProperty");

            Assert.Equal(
                Strings.LightweightEntityConfiguration_InvalidInverseNavigationProperty(
                    typeof(LightweighEntity), navigationProperty.Name,
                    typeof(ConventionNavigationPropertyConfigurationTests), inverseNavigationProperty.Name),
                Assert.Throws<InvalidOperationException>(
                    () => lightweightConfiguration.HasInverseNavigationProperty(p => inverseNavigationProperty)).Message);
        }

        [Fact]
        public void HasInverseNavigationProperty_throws_on_itself()
        {
            var navigationProperty = typeof(LightweighEntity).GetDeclaredProperty("PrivateNavigationProperty");
            var configuration = new NavigationPropertyConfiguration(navigationProperty);
            var lightweightConfiguration = new ConventionNavigationPropertyConfiguration(configuration, new ModelConfiguration());

            Assert.Equal(
                Strings.NavigationInverseItself(navigationProperty.Name, navigationProperty.DeclaringType),
                Assert.Throws<InvalidOperationException>(
                    () => lightweightConfiguration.HasInverseNavigationProperty(p => p)).Message);
        }

        [Fact]
        public void HasInverseNavigationProperty_throws_on_incompatible_multiplicity()
        {
            var navigationProperty = typeof(LightweighEntity).GetDeclaredProperty("ValidNavigationProperty");
            var configuration = new NavigationPropertyConfiguration(navigationProperty);
            var modelConfiguration = new ModelConfiguration();
            var lightweightConfiguration = new ConventionNavigationPropertyConfiguration(configuration, modelConfiguration);

            var inverseNavigationProperty =
                typeof(LightweighEntity).GetDeclaredProperty("ValidInverseNavigationProperty");

            lightweightConfiguration.HasInverseEndMultiplicity(RelationshipMultiplicity.Many);

            Assert.Equal(
                Strings.LightweightNavigationPropertyConfiguration_IncompatibleMultiplicity(
                "*",
                typeof(LightweighEntity).Name + "." + "ValidInverseNavigationProperty",
                typeof(LightweighEntity).FullName),
                Assert.Throws<InvalidOperationException>(
                    () => lightweightConfiguration.HasInverseNavigationProperty(p => inverseNavigationProperty)).Message);
        }

        [Fact]
        public void IsDeclaringTypePrincipal_sets_IsNavigationPropertyDeclaringTypePrincipal()
        {
            var configuration =
                new NavigationPropertyConfiguration(
                    typeof(LightweighEntity).GetDeclaredProperty("ValidNavigationProperty"));
            var lightweightConfiguration = new ConventionNavigationPropertyConfiguration(configuration, new ModelConfiguration());

            lightweightConfiguration.IsDeclaringTypePrincipal(false);
            Assert.Equal(false, configuration.IsNavigationPropertyDeclaringTypePrincipal);

            configuration.IsNavigationPropertyDeclaringTypePrincipal = true;
            lightweightConfiguration.IsDeclaringTypePrincipal(false);
            Assert.Equal(true, configuration.IsNavigationPropertyDeclaringTypePrincipal);
        }

        [Fact]
        public void HasRelationshipMultiplicity_gets_and_sets_the_RelationshipMultiplicity()
        {
            var configuration =
                new NavigationPropertyConfiguration(
                    typeof(LightweighEntity).GetDeclaredProperty("ValidNavigationProperty"));
            var lightweightConfiguration = new ConventionNavigationPropertyConfiguration(configuration, new ModelConfiguration());

            lightweightConfiguration.HasRelationshipMultiplicity(RelationshipMultiplicity.ZeroOrOne);
            Assert.Equal(RelationshipMultiplicity.ZeroOrOne, configuration.RelationshipMultiplicity);

            configuration.RelationshipMultiplicity = RelationshipMultiplicity.Many;
            lightweightConfiguration.HasRelationshipMultiplicity(RelationshipMultiplicity.ZeroOrOne);
            Assert.Equal(RelationshipMultiplicity.Many, configuration.RelationshipMultiplicity);
        }

        [Fact]
        public void HasRelationshipMultiplicity_throws_on_incompatible_multiplicity()
        {
            var navigationProperty = typeof(LightweighEntity).GetDeclaredProperty("PrivateNavigationProperty");
            var configuration = new NavigationPropertyConfiguration(navigationProperty);
            var modelConfiguration = new ModelConfiguration();
            var lightweightConfiguration = new ConventionNavigationPropertyConfiguration(configuration, modelConfiguration);
            
            Assert.Equal(
                Strings.LightweightNavigationPropertyConfiguration_IncompatibleMultiplicity(
                "0..1",
                typeof(LightweighEntity).Name + "." + "PrivateNavigationProperty",
                "System.Collections.Generic.ICollection`1["+
                typeof(LightweighEntity).FullName + "]"),
                Assert.Throws<InvalidOperationException>(
                    () => lightweightConfiguration.HasRelationshipMultiplicity(RelationshipMultiplicity.ZeroOrOne)).Message);
        }

        public class LightweighEntity
        {
            public LightweighEntity InvalidNavigationProperty
            {
                get { return this; }
            }

            public LightweighEntity ValidNavigationProperty { get; set; }
            public LightweighEntity ValidInverseNavigationProperty { get; set; }

            public ConventionNavigationPropertyConfigurationTests UnrelatedNavigationProperty { get; set; }

            private ICollection<LightweighEntity> PrivateNavigationProperty
            {
                get { return new List<LightweighEntity>(); }
            }
        }
    }
}
=======
// Copyright (c) Microsoft Open Technologies, Inc. All rights reserved. See License.txt in the project root for license information.

namespace System.Data.Entity.ModelConfiguration.Configuration.Properties.Navigation
{
    using System.Collections.Generic;
    using System.Data.Entity.Core.Metadata.Edm;
    using System.Data.Entity.Resources;
    using System.Linq;
    using System.Reflection;
    using Xunit;

    public class ConventionNavigationPropertyConfigurationTests
    {
        [Fact]
        public void Methods_dont_throw_if_configuration_is_null()
        {
            var config = new ConventionNavigationPropertyConfiguration(null, null);

            Assert.Null(config.ClrPropertyInfo);
            config.HasConstraint<IndependentConstraintConfiguration>();
            config.HasDeleteAction(OperationAction.Cascade);
            config.HasInverseEndMultiplicity(RelationshipMultiplicity.ZeroOrOne);
            config.HasInverseNavigationProperty(p => new MockPropertyInfo());
            config.IsDeclaringTypePrincipal(true);
            config.HasRelationshipMultiplicity(RelationshipMultiplicity.ZeroOrOne);
        }

        [Fact]
        public void ClrPropertyInfo_returns_the_propertyInfo()
        {
            var propInfo = typeof(LightweighEntity).GetProperty("ValidNavigationProperty");
            var config = new ConventionNavigationPropertyConfiguration(
                new NavigationPropertyConfiguration(propInfo), new ModelConfiguration());

            Assert.Same(propInfo, config.ClrPropertyInfo);
        }

        [Fact]
        public void HasConstraint_sets_the_ForeignKeyConstraint()
        {
            var configuration =
                new NavigationPropertyConfiguration(
                    typeof(LightweighEntity).GetProperty("ValidNavigationProperty"));
            var lightweightConfiguration = new ConventionNavigationPropertyConfiguration(configuration, new ModelConfiguration());

            lightweightConfiguration.HasConstraint<ForeignKeyConstraintConfiguration>();
            Assert.IsType<ForeignKeyConstraintConfiguration>(configuration.Constraint);
        }

        [Fact]
        public void HasConstraint_sets_and_configures_the_ForeignKeyConstraint()
        {
            var property = new MockPropertyInfo();
            var configuration =
                new NavigationPropertyConfiguration(
                    typeof(LightweighEntity).GetProperty("ValidNavigationProperty"));
            var lightweightConfiguration = new ConventionNavigationPropertyConfiguration(configuration, new ModelConfiguration());

            lightweightConfiguration.HasConstraint<ForeignKeyConstraintConfiguration>(c => c.AddColumn(property));
            Assert.IsType<ForeignKeyConstraintConfiguration>(configuration.Constraint);
            Assert.Same(property.Object, ((ForeignKeyConstraintConfiguration)configuration.Constraint).ToProperties.Single());
        }

        [Fact]
        public void HasConstraint_sets_the_IndependentConstraint()
        {
            var configuration =
                new NavigationPropertyConfiguration(
                    typeof(LightweighEntity).GetProperty("ValidNavigationProperty"));
            var lightweightConfiguration = new ConventionNavigationPropertyConfiguration(configuration, new ModelConfiguration());

            lightweightConfiguration.HasConstraint<IndependentConstraintConfiguration>();
            Assert.Same(IndependentConstraintConfiguration.Instance, configuration.Constraint);
        }

        [Fact]
        public void HasConstraint_is_noop_when_set_to_ForeignKeyConstraint()
        {
            var configuration =
                new NavigationPropertyConfiguration(
                    typeof(LightweighEntity).GetProperty("ValidNavigationProperty"));
            configuration.Constraint = new ForeignKeyConstraintConfiguration();
            var lightweightConfiguration = new ConventionNavigationPropertyConfiguration(configuration, new ModelConfiguration());

            lightweightConfiguration.HasConstraint<IndependentConstraintConfiguration>();
            Assert.IsType<ForeignKeyConstraintConfiguration>(configuration.Constraint);
        }

        [Fact]
        public void HasConstraint_is_noop_when_set_to_IndependentConstraint()
        {
            var configuration =
                new NavigationPropertyConfiguration(
                    typeof(LightweighEntity).GetProperty("ValidNavigationProperty"));
            configuration.Constraint = IndependentConstraintConfiguration.Instance;
            var lightweightConfiguration = new ConventionNavigationPropertyConfiguration(configuration, new ModelConfiguration());

            lightweightConfiguration.HasConstraint<ForeignKeyConstraintConfiguration>();
            Assert.Same(IndependentConstraintConfiguration.Instance, configuration.Constraint);
        }

        [Fact]
        public void HasConstraint_is_noop_when_set_on_inverse()
        {
            var modelConfiguration = new ModelConfiguration();
            var inverseNavigationProperty = typeof(LightweighEntity).GetProperty(
                "PrivateNavigationProperty", BindingFlags.Instance | BindingFlags.NonPublic);
            modelConfiguration.Entity(typeof(LightweighEntity))
                .Navigation(inverseNavigationProperty)
                .Constraint = IndependentConstraintConfiguration.Instance;
            var configuration =
                new NavigationPropertyConfiguration(
                    typeof(LightweighEntity).GetProperty("ValidNavigationProperty"));
            configuration.InverseNavigationProperty = inverseNavigationProperty;
            var lightweightConfiguration = new ConventionNavigationPropertyConfiguration(configuration, modelConfiguration);

            lightweightConfiguration.HasConstraint < ForeignKeyConstraintConfiguration>();
            Assert.Null(configuration.Constraint);
        }

        [Fact]
        public void HasDeleteAction_sets_the_DeleteAction()
        {
            var configuration =
                new NavigationPropertyConfiguration(
                    typeof(LightweighEntity).GetProperty("ValidNavigationProperty"));
            var lightweightConfiguration = new ConventionNavigationPropertyConfiguration(configuration, new ModelConfiguration());

            lightweightConfiguration.HasDeleteAction(OperationAction.Cascade);
            Assert.Equal(OperationAction.Cascade, configuration.DeleteAction);

            configuration.DeleteAction = OperationAction.None;
            lightweightConfiguration.HasDeleteAction(OperationAction.Cascade);
            Assert.Equal(OperationAction.None, configuration.DeleteAction);
        }

        [Fact]
        public void HasInverseEndMultiplicity_sets_the_InverseEndKind()
        {
            var configuration =
                new NavigationPropertyConfiguration(
                    typeof(LightweighEntity).GetProperty("ValidNavigationProperty"));
            var lightweightConfiguration = new ConventionNavigationPropertyConfiguration(configuration, new ModelConfiguration());

            lightweightConfiguration.HasInverseEndMultiplicity(RelationshipMultiplicity.ZeroOrOne);
            Assert.Equal(RelationshipMultiplicity.ZeroOrOne, configuration.InverseEndKind);

            configuration.InverseEndKind = RelationshipMultiplicity.Many;
            lightweightConfiguration.HasInverseEndMultiplicity(RelationshipMultiplicity.ZeroOrOne);
            Assert.Equal(RelationshipMultiplicity.Many, configuration.InverseEndKind);
        }

        [Fact]
        public void HasInverseEndMultiplicity_throws_on_incompatible_multiplicity()
        {
            var navigationProperty = typeof(LightweighEntity).GetProperty("ValidNavigationProperty");
            var configuration = new NavigationPropertyConfiguration(navigationProperty);
            var modelConfiguration = new ModelConfiguration();
            var lightweightConfiguration = new ConventionNavigationPropertyConfiguration(configuration, modelConfiguration);

            var inverseNavigationProperty =
                typeof(LightweighEntity).GetProperty("ValidInverseNavigationProperty");
            lightweightConfiguration.HasInverseNavigationProperty(p => inverseNavigationProperty);

            Assert.Equal(
                Strings.LightweightNavigationPropertyConfiguration_IncompatibleMultiplicity(
                "*",
                typeof(LightweighEntity).Name + "." + "ValidInverseNavigationProperty",
                typeof(LightweighEntity).FullName),
                Assert.Throws<InvalidOperationException>(
                    () => lightweightConfiguration.HasInverseEndMultiplicity(RelationshipMultiplicity.Many)).Message);
        }

        [Fact]
        public void HasInverseNavigationProperty_sets_the_InverseNavigationProperty()
        {
            var navigationProperty = typeof(LightweighEntity).GetProperty("ValidNavigationProperty");
            var configuration = new NavigationPropertyConfiguration(navigationProperty);
            var modelConfiguration = new ModelConfiguration();
            var lightweightConfiguration = new ConventionNavigationPropertyConfiguration(configuration, modelConfiguration);

            var inverseNavigationProperty1 =
                typeof(LightweighEntity).GetProperty("ValidInverseNavigationProperty");
            lightweightConfiguration.HasInverseNavigationProperty(p => inverseNavigationProperty1);
            Assert.Same(inverseNavigationProperty1, configuration.InverseNavigationProperty);

            var inverseNavigationProperty2 = typeof(LightweighEntity).GetProperty(
                "PrivateNavigationProperty", BindingFlags.Instance | BindingFlags.NonPublic);
            configuration.InverseNavigationProperty = inverseNavigationProperty2;
            lightweightConfiguration.HasInverseNavigationProperty(p => inverseNavigationProperty1);
            Assert.Same(inverseNavigationProperty2, configuration.InverseNavigationProperty);
        }

        [Fact]
        public void HasInverseNavigationProperty_checks_preconditions()
        {
            var navigationProperty = typeof(LightweighEntity).GetProperty(
                "PrivateNavigationProperty", BindingFlags.Instance | BindingFlags.NonPublic);
            var lightweightConfiguration =
                new ConventionNavigationPropertyConfiguration(
                    new NavigationPropertyConfiguration(navigationProperty), new ModelConfiguration());

            Assert.Throws<ArgumentNullException>(
                () => lightweightConfiguration.HasInverseNavigationProperty(null));
        }

        [Fact]
        public void HasInverseNavigationProperty_throws_on_invalid_nagivation_property()
        {
            var navigationProperty = typeof(LightweighEntity).GetProperty("ValidNavigationProperty");
            var lightweightConfiguration =
                new ConventionNavigationPropertyConfiguration(
                    new NavigationPropertyConfiguration(navigationProperty), new ModelConfiguration());

            var inverseNavigationProperty = typeof(LightweighEntity).GetProperty("InvalidNavigationProperty");

            Assert.Equal(
                Strings.LightweightEntityConfiguration_InvalidNavigationProperty(inverseNavigationProperty.Name),
                Assert.Throws<InvalidOperationException>(
                    () => lightweightConfiguration.HasInverseNavigationProperty(p => inverseNavigationProperty)).Message);
        }

        [Fact]
        public void HasInverseNavigationProperty_throws_on_nonmatching_nagivation_property()
        {
            var navigationProperty = typeof(LightweighEntity).GetProperty("UnrelatedNavigationProperty");
            var configuration = new NavigationPropertyConfiguration(navigationProperty);
            var lightweightConfiguration = new ConventionNavigationPropertyConfiguration(configuration, new ModelConfiguration());

            var inverseNavigationProperty = typeof(LightweighEntity).GetProperty("ValidNavigationProperty");

            Assert.Equal(
                Strings.LightweightEntityConfiguration_MismatchedInverseNavigationProperty(
                    typeof(ConventionNavigationPropertyConfigurationTests), navigationProperty.Name,
                    typeof(LightweighEntity), inverseNavigationProperty.Name),
                Assert.Throws<InvalidOperationException>(
                    () => lightweightConfiguration.HasInverseNavigationProperty(p => inverseNavigationProperty)).Message);
        }

        [Fact]
        public void HasInverseNavigationProperty_throws_on_nonmatching_inverse_property()
        {
            var navigationProperty = typeof(LightweighEntity).GetProperty("ValidNavigationProperty");
            var configuration = new NavigationPropertyConfiguration(navigationProperty);
            var lightweightConfiguration = new ConventionNavigationPropertyConfiguration(configuration, new ModelConfiguration());

            var inverseNavigationProperty =
                typeof(LightweighEntity).GetProperty("UnrelatedNavigationProperty");

            Assert.Equal(
                Strings.LightweightEntityConfiguration_InvalidInverseNavigationProperty(
                    typeof(LightweighEntity), navigationProperty.Name,
                    typeof(ConventionNavigationPropertyConfigurationTests), inverseNavigationProperty.Name),
                Assert.Throws<InvalidOperationException>(
                    () => lightweightConfiguration.HasInverseNavigationProperty(p => inverseNavigationProperty)).Message);
        }

        [Fact]
        public void HasInverseNavigationProperty_throws_on_itself()
        {
            var navigationProperty = typeof(LightweighEntity).GetProperty(
                "PrivateNavigationProperty", BindingFlags.Instance | BindingFlags.NonPublic);
            var configuration = new NavigationPropertyConfiguration(navigationProperty);
            var lightweightConfiguration = new ConventionNavigationPropertyConfiguration(configuration, new ModelConfiguration());

            Assert.Equal(
                Strings.NavigationInverseItself(navigationProperty.Name, navigationProperty.DeclaringType),
                Assert.Throws<InvalidOperationException>(
                    () => lightweightConfiguration.HasInverseNavigationProperty(p => p)).Message);
        }

        [Fact]
        public void HasInverseNavigationProperty_throws_on_incompatible_multiplicity()
        {
            var navigationProperty = typeof(LightweighEntity).GetProperty("ValidNavigationProperty");
            var configuration = new NavigationPropertyConfiguration(navigationProperty);
            var modelConfiguration = new ModelConfiguration();
            var lightweightConfiguration = new ConventionNavigationPropertyConfiguration(configuration, modelConfiguration);

            var inverseNavigationProperty =
                typeof(LightweighEntity).GetProperty("ValidInverseNavigationProperty");

            lightweightConfiguration.HasInverseEndMultiplicity(RelationshipMultiplicity.Many);

            Assert.Equal(
                Strings.LightweightNavigationPropertyConfiguration_IncompatibleMultiplicity(
                "*",
                typeof(LightweighEntity).Name + "." + "ValidInverseNavigationProperty",
                typeof(LightweighEntity).FullName),
                Assert.Throws<InvalidOperationException>(
                    () => lightweightConfiguration.HasInverseNavigationProperty(p => inverseNavigationProperty)).Message);
        }

        [Fact]
        public void IsDeclaringTypePrincipal_sets_IsNavigationPropertyDeclaringTypePrincipal()
        {
            var configuration =
                new NavigationPropertyConfiguration(
                    typeof(LightweighEntity).GetProperty("ValidNavigationProperty"));
            var lightweightConfiguration = new ConventionNavigationPropertyConfiguration(configuration, new ModelConfiguration());

            lightweightConfiguration.IsDeclaringTypePrincipal(false);
            Assert.Equal(false, configuration.IsNavigationPropertyDeclaringTypePrincipal);

            configuration.IsNavigationPropertyDeclaringTypePrincipal = true;
            lightweightConfiguration.IsDeclaringTypePrincipal(false);
            Assert.Equal(true, configuration.IsNavigationPropertyDeclaringTypePrincipal);
        }

        [Fact]
        public void HasRelationshipMultiplicity_gets_and_sets_the_RelationshipMultiplicity()
        {
            var configuration =
                new NavigationPropertyConfiguration(
                    typeof(LightweighEntity).GetProperty("ValidNavigationProperty"));
            var lightweightConfiguration = new ConventionNavigationPropertyConfiguration(configuration, new ModelConfiguration());

            lightweightConfiguration.HasRelationshipMultiplicity(RelationshipMultiplicity.ZeroOrOne);
            Assert.Equal(RelationshipMultiplicity.ZeroOrOne, configuration.RelationshipMultiplicity);

            configuration.RelationshipMultiplicity = RelationshipMultiplicity.Many;
            lightweightConfiguration.HasRelationshipMultiplicity(RelationshipMultiplicity.ZeroOrOne);
            Assert.Equal(RelationshipMultiplicity.Many, configuration.RelationshipMultiplicity);
        }

        [Fact]
        public void HasRelationshipMultiplicity_throws_on_incompatible_multiplicity()
        {
            var navigationProperty = typeof(LightweighEntity).GetProperty(
                "PrivateNavigationProperty",
                BindingFlags.NonPublic | BindingFlags.Instance);
            var configuration = new NavigationPropertyConfiguration(navigationProperty);
            var modelConfiguration = new ModelConfiguration();
            var lightweightConfiguration = new ConventionNavigationPropertyConfiguration(configuration, modelConfiguration);
            
            Assert.Equal(
                Strings.LightweightNavigationPropertyConfiguration_IncompatibleMultiplicity(
                "0..1",
                typeof(LightweighEntity).Name + "." + "PrivateNavigationProperty",
                "System.Collections.Generic.ICollection`1["+
                typeof(LightweighEntity).FullName + "]"),
                Assert.Throws<InvalidOperationException>(
                    () => lightweightConfiguration.HasRelationshipMultiplicity(RelationshipMultiplicity.ZeroOrOne)).Message);
        }

        public class LightweighEntity
        {
            public LightweighEntity InvalidNavigationProperty
            {
                get { return this; }
            }

            public LightweighEntity ValidNavigationProperty { get; set; }
            public LightweighEntity ValidInverseNavigationProperty { get; set; }

            public ConventionNavigationPropertyConfigurationTests UnrelatedNavigationProperty { get; set; }

            private ICollection<LightweighEntity> PrivateNavigationProperty
            {
                get { return new List<LightweighEntity>(); }
            }
        }
    }
}
>>>>>>> b1a13653
<|MERGE_RESOLUTION|>--- conflicted
+++ resolved
@@ -1,4 +1,3 @@
-<<<<<<< HEAD
 // Copyright (c) Microsoft Open Technologies, Inc. All rights reserved. See License.txt in the project root for license information.
 
 namespace System.Data.Entity.ModelConfiguration.Configuration.Properties.Navigation
@@ -357,370 +356,4 @@
             }
         }
     }
-}
-=======
-// Copyright (c) Microsoft Open Technologies, Inc. All rights reserved. See License.txt in the project root for license information.
-
-namespace System.Data.Entity.ModelConfiguration.Configuration.Properties.Navigation
-{
-    using System.Collections.Generic;
-    using System.Data.Entity.Core.Metadata.Edm;
-    using System.Data.Entity.Resources;
-    using System.Linq;
-    using System.Reflection;
-    using Xunit;
-
-    public class ConventionNavigationPropertyConfigurationTests
-    {
-        [Fact]
-        public void Methods_dont_throw_if_configuration_is_null()
-        {
-            var config = new ConventionNavigationPropertyConfiguration(null, null);
-
-            Assert.Null(config.ClrPropertyInfo);
-            config.HasConstraint<IndependentConstraintConfiguration>();
-            config.HasDeleteAction(OperationAction.Cascade);
-            config.HasInverseEndMultiplicity(RelationshipMultiplicity.ZeroOrOne);
-            config.HasInverseNavigationProperty(p => new MockPropertyInfo());
-            config.IsDeclaringTypePrincipal(true);
-            config.HasRelationshipMultiplicity(RelationshipMultiplicity.ZeroOrOne);
-        }
-
-        [Fact]
-        public void ClrPropertyInfo_returns_the_propertyInfo()
-        {
-            var propInfo = typeof(LightweighEntity).GetProperty("ValidNavigationProperty");
-            var config = new ConventionNavigationPropertyConfiguration(
-                new NavigationPropertyConfiguration(propInfo), new ModelConfiguration());
-
-            Assert.Same(propInfo, config.ClrPropertyInfo);
-        }
-
-        [Fact]
-        public void HasConstraint_sets_the_ForeignKeyConstraint()
-        {
-            var configuration =
-                new NavigationPropertyConfiguration(
-                    typeof(LightweighEntity).GetProperty("ValidNavigationProperty"));
-            var lightweightConfiguration = new ConventionNavigationPropertyConfiguration(configuration, new ModelConfiguration());
-
-            lightweightConfiguration.HasConstraint<ForeignKeyConstraintConfiguration>();
-            Assert.IsType<ForeignKeyConstraintConfiguration>(configuration.Constraint);
-        }
-
-        [Fact]
-        public void HasConstraint_sets_and_configures_the_ForeignKeyConstraint()
-        {
-            var property = new MockPropertyInfo();
-            var configuration =
-                new NavigationPropertyConfiguration(
-                    typeof(LightweighEntity).GetProperty("ValidNavigationProperty"));
-            var lightweightConfiguration = new ConventionNavigationPropertyConfiguration(configuration, new ModelConfiguration());
-
-            lightweightConfiguration.HasConstraint<ForeignKeyConstraintConfiguration>(c => c.AddColumn(property));
-            Assert.IsType<ForeignKeyConstraintConfiguration>(configuration.Constraint);
-            Assert.Same(property.Object, ((ForeignKeyConstraintConfiguration)configuration.Constraint).ToProperties.Single());
-        }
-
-        [Fact]
-        public void HasConstraint_sets_the_IndependentConstraint()
-        {
-            var configuration =
-                new NavigationPropertyConfiguration(
-                    typeof(LightweighEntity).GetProperty("ValidNavigationProperty"));
-            var lightweightConfiguration = new ConventionNavigationPropertyConfiguration(configuration, new ModelConfiguration());
-
-            lightweightConfiguration.HasConstraint<IndependentConstraintConfiguration>();
-            Assert.Same(IndependentConstraintConfiguration.Instance, configuration.Constraint);
-        }
-
-        [Fact]
-        public void HasConstraint_is_noop_when_set_to_ForeignKeyConstraint()
-        {
-            var configuration =
-                new NavigationPropertyConfiguration(
-                    typeof(LightweighEntity).GetProperty("ValidNavigationProperty"));
-            configuration.Constraint = new ForeignKeyConstraintConfiguration();
-            var lightweightConfiguration = new ConventionNavigationPropertyConfiguration(configuration, new ModelConfiguration());
-
-            lightweightConfiguration.HasConstraint<IndependentConstraintConfiguration>();
-            Assert.IsType<ForeignKeyConstraintConfiguration>(configuration.Constraint);
-        }
-
-        [Fact]
-        public void HasConstraint_is_noop_when_set_to_IndependentConstraint()
-        {
-            var configuration =
-                new NavigationPropertyConfiguration(
-                    typeof(LightweighEntity).GetProperty("ValidNavigationProperty"));
-            configuration.Constraint = IndependentConstraintConfiguration.Instance;
-            var lightweightConfiguration = new ConventionNavigationPropertyConfiguration(configuration, new ModelConfiguration());
-
-            lightweightConfiguration.HasConstraint<ForeignKeyConstraintConfiguration>();
-            Assert.Same(IndependentConstraintConfiguration.Instance, configuration.Constraint);
-        }
-
-        [Fact]
-        public void HasConstraint_is_noop_when_set_on_inverse()
-        {
-            var modelConfiguration = new ModelConfiguration();
-            var inverseNavigationProperty = typeof(LightweighEntity).GetProperty(
-                "PrivateNavigationProperty", BindingFlags.Instance | BindingFlags.NonPublic);
-            modelConfiguration.Entity(typeof(LightweighEntity))
-                .Navigation(inverseNavigationProperty)
-                .Constraint = IndependentConstraintConfiguration.Instance;
-            var configuration =
-                new NavigationPropertyConfiguration(
-                    typeof(LightweighEntity).GetProperty("ValidNavigationProperty"));
-            configuration.InverseNavigationProperty = inverseNavigationProperty;
-            var lightweightConfiguration = new ConventionNavigationPropertyConfiguration(configuration, modelConfiguration);
-
-            lightweightConfiguration.HasConstraint < ForeignKeyConstraintConfiguration>();
-            Assert.Null(configuration.Constraint);
-        }
-
-        [Fact]
-        public void HasDeleteAction_sets_the_DeleteAction()
-        {
-            var configuration =
-                new NavigationPropertyConfiguration(
-                    typeof(LightweighEntity).GetProperty("ValidNavigationProperty"));
-            var lightweightConfiguration = new ConventionNavigationPropertyConfiguration(configuration, new ModelConfiguration());
-
-            lightweightConfiguration.HasDeleteAction(OperationAction.Cascade);
-            Assert.Equal(OperationAction.Cascade, configuration.DeleteAction);
-
-            configuration.DeleteAction = OperationAction.None;
-            lightweightConfiguration.HasDeleteAction(OperationAction.Cascade);
-            Assert.Equal(OperationAction.None, configuration.DeleteAction);
-        }
-
-        [Fact]
-        public void HasInverseEndMultiplicity_sets_the_InverseEndKind()
-        {
-            var configuration =
-                new NavigationPropertyConfiguration(
-                    typeof(LightweighEntity).GetProperty("ValidNavigationProperty"));
-            var lightweightConfiguration = new ConventionNavigationPropertyConfiguration(configuration, new ModelConfiguration());
-
-            lightweightConfiguration.HasInverseEndMultiplicity(RelationshipMultiplicity.ZeroOrOne);
-            Assert.Equal(RelationshipMultiplicity.ZeroOrOne, configuration.InverseEndKind);
-
-            configuration.InverseEndKind = RelationshipMultiplicity.Many;
-            lightweightConfiguration.HasInverseEndMultiplicity(RelationshipMultiplicity.ZeroOrOne);
-            Assert.Equal(RelationshipMultiplicity.Many, configuration.InverseEndKind);
-        }
-
-        [Fact]
-        public void HasInverseEndMultiplicity_throws_on_incompatible_multiplicity()
-        {
-            var navigationProperty = typeof(LightweighEntity).GetProperty("ValidNavigationProperty");
-            var configuration = new NavigationPropertyConfiguration(navigationProperty);
-            var modelConfiguration = new ModelConfiguration();
-            var lightweightConfiguration = new ConventionNavigationPropertyConfiguration(configuration, modelConfiguration);
-
-            var inverseNavigationProperty =
-                typeof(LightweighEntity).GetProperty("ValidInverseNavigationProperty");
-            lightweightConfiguration.HasInverseNavigationProperty(p => inverseNavigationProperty);
-
-            Assert.Equal(
-                Strings.LightweightNavigationPropertyConfiguration_IncompatibleMultiplicity(
-                "*",
-                typeof(LightweighEntity).Name + "." + "ValidInverseNavigationProperty",
-                typeof(LightweighEntity).FullName),
-                Assert.Throws<InvalidOperationException>(
-                    () => lightweightConfiguration.HasInverseEndMultiplicity(RelationshipMultiplicity.Many)).Message);
-        }
-
-        [Fact]
-        public void HasInverseNavigationProperty_sets_the_InverseNavigationProperty()
-        {
-            var navigationProperty = typeof(LightweighEntity).GetProperty("ValidNavigationProperty");
-            var configuration = new NavigationPropertyConfiguration(navigationProperty);
-            var modelConfiguration = new ModelConfiguration();
-            var lightweightConfiguration = new ConventionNavigationPropertyConfiguration(configuration, modelConfiguration);
-
-            var inverseNavigationProperty1 =
-                typeof(LightweighEntity).GetProperty("ValidInverseNavigationProperty");
-            lightweightConfiguration.HasInverseNavigationProperty(p => inverseNavigationProperty1);
-            Assert.Same(inverseNavigationProperty1, configuration.InverseNavigationProperty);
-
-            var inverseNavigationProperty2 = typeof(LightweighEntity).GetProperty(
-                "PrivateNavigationProperty", BindingFlags.Instance | BindingFlags.NonPublic);
-            configuration.InverseNavigationProperty = inverseNavigationProperty2;
-            lightweightConfiguration.HasInverseNavigationProperty(p => inverseNavigationProperty1);
-            Assert.Same(inverseNavigationProperty2, configuration.InverseNavigationProperty);
-        }
-
-        [Fact]
-        public void HasInverseNavigationProperty_checks_preconditions()
-        {
-            var navigationProperty = typeof(LightweighEntity).GetProperty(
-                "PrivateNavigationProperty", BindingFlags.Instance | BindingFlags.NonPublic);
-            var lightweightConfiguration =
-                new ConventionNavigationPropertyConfiguration(
-                    new NavigationPropertyConfiguration(navigationProperty), new ModelConfiguration());
-
-            Assert.Throws<ArgumentNullException>(
-                () => lightweightConfiguration.HasInverseNavigationProperty(null));
-        }
-
-        [Fact]
-        public void HasInverseNavigationProperty_throws_on_invalid_nagivation_property()
-        {
-            var navigationProperty = typeof(LightweighEntity).GetProperty("ValidNavigationProperty");
-            var lightweightConfiguration =
-                new ConventionNavigationPropertyConfiguration(
-                    new NavigationPropertyConfiguration(navigationProperty), new ModelConfiguration());
-
-            var inverseNavigationProperty = typeof(LightweighEntity).GetProperty("InvalidNavigationProperty");
-
-            Assert.Equal(
-                Strings.LightweightEntityConfiguration_InvalidNavigationProperty(inverseNavigationProperty.Name),
-                Assert.Throws<InvalidOperationException>(
-                    () => lightweightConfiguration.HasInverseNavigationProperty(p => inverseNavigationProperty)).Message);
-        }
-
-        [Fact]
-        public void HasInverseNavigationProperty_throws_on_nonmatching_nagivation_property()
-        {
-            var navigationProperty = typeof(LightweighEntity).GetProperty("UnrelatedNavigationProperty");
-            var configuration = new NavigationPropertyConfiguration(navigationProperty);
-            var lightweightConfiguration = new ConventionNavigationPropertyConfiguration(configuration, new ModelConfiguration());
-
-            var inverseNavigationProperty = typeof(LightweighEntity).GetProperty("ValidNavigationProperty");
-
-            Assert.Equal(
-                Strings.LightweightEntityConfiguration_MismatchedInverseNavigationProperty(
-                    typeof(ConventionNavigationPropertyConfigurationTests), navigationProperty.Name,
-                    typeof(LightweighEntity), inverseNavigationProperty.Name),
-                Assert.Throws<InvalidOperationException>(
-                    () => lightweightConfiguration.HasInverseNavigationProperty(p => inverseNavigationProperty)).Message);
-        }
-
-        [Fact]
-        public void HasInverseNavigationProperty_throws_on_nonmatching_inverse_property()
-        {
-            var navigationProperty = typeof(LightweighEntity).GetProperty("ValidNavigationProperty");
-            var configuration = new NavigationPropertyConfiguration(navigationProperty);
-            var lightweightConfiguration = new ConventionNavigationPropertyConfiguration(configuration, new ModelConfiguration());
-
-            var inverseNavigationProperty =
-                typeof(LightweighEntity).GetProperty("UnrelatedNavigationProperty");
-
-            Assert.Equal(
-                Strings.LightweightEntityConfiguration_InvalidInverseNavigationProperty(
-                    typeof(LightweighEntity), navigationProperty.Name,
-                    typeof(ConventionNavigationPropertyConfigurationTests), inverseNavigationProperty.Name),
-                Assert.Throws<InvalidOperationException>(
-                    () => lightweightConfiguration.HasInverseNavigationProperty(p => inverseNavigationProperty)).Message);
-        }
-
-        [Fact]
-        public void HasInverseNavigationProperty_throws_on_itself()
-        {
-            var navigationProperty = typeof(LightweighEntity).GetProperty(
-                "PrivateNavigationProperty", BindingFlags.Instance | BindingFlags.NonPublic);
-            var configuration = new NavigationPropertyConfiguration(navigationProperty);
-            var lightweightConfiguration = new ConventionNavigationPropertyConfiguration(configuration, new ModelConfiguration());
-
-            Assert.Equal(
-                Strings.NavigationInverseItself(navigationProperty.Name, navigationProperty.DeclaringType),
-                Assert.Throws<InvalidOperationException>(
-                    () => lightweightConfiguration.HasInverseNavigationProperty(p => p)).Message);
-        }
-
-        [Fact]
-        public void HasInverseNavigationProperty_throws_on_incompatible_multiplicity()
-        {
-            var navigationProperty = typeof(LightweighEntity).GetProperty("ValidNavigationProperty");
-            var configuration = new NavigationPropertyConfiguration(navigationProperty);
-            var modelConfiguration = new ModelConfiguration();
-            var lightweightConfiguration = new ConventionNavigationPropertyConfiguration(configuration, modelConfiguration);
-
-            var inverseNavigationProperty =
-                typeof(LightweighEntity).GetProperty("ValidInverseNavigationProperty");
-
-            lightweightConfiguration.HasInverseEndMultiplicity(RelationshipMultiplicity.Many);
-
-            Assert.Equal(
-                Strings.LightweightNavigationPropertyConfiguration_IncompatibleMultiplicity(
-                "*",
-                typeof(LightweighEntity).Name + "." + "ValidInverseNavigationProperty",
-                typeof(LightweighEntity).FullName),
-                Assert.Throws<InvalidOperationException>(
-                    () => lightweightConfiguration.HasInverseNavigationProperty(p => inverseNavigationProperty)).Message);
-        }
-
-        [Fact]
-        public void IsDeclaringTypePrincipal_sets_IsNavigationPropertyDeclaringTypePrincipal()
-        {
-            var configuration =
-                new NavigationPropertyConfiguration(
-                    typeof(LightweighEntity).GetProperty("ValidNavigationProperty"));
-            var lightweightConfiguration = new ConventionNavigationPropertyConfiguration(configuration, new ModelConfiguration());
-
-            lightweightConfiguration.IsDeclaringTypePrincipal(false);
-            Assert.Equal(false, configuration.IsNavigationPropertyDeclaringTypePrincipal);
-
-            configuration.IsNavigationPropertyDeclaringTypePrincipal = true;
-            lightweightConfiguration.IsDeclaringTypePrincipal(false);
-            Assert.Equal(true, configuration.IsNavigationPropertyDeclaringTypePrincipal);
-        }
-
-        [Fact]
-        public void HasRelationshipMultiplicity_gets_and_sets_the_RelationshipMultiplicity()
-        {
-            var configuration =
-                new NavigationPropertyConfiguration(
-                    typeof(LightweighEntity).GetProperty("ValidNavigationProperty"));
-            var lightweightConfiguration = new ConventionNavigationPropertyConfiguration(configuration, new ModelConfiguration());
-
-            lightweightConfiguration.HasRelationshipMultiplicity(RelationshipMultiplicity.ZeroOrOne);
-            Assert.Equal(RelationshipMultiplicity.ZeroOrOne, configuration.RelationshipMultiplicity);
-
-            configuration.RelationshipMultiplicity = RelationshipMultiplicity.Many;
-            lightweightConfiguration.HasRelationshipMultiplicity(RelationshipMultiplicity.ZeroOrOne);
-            Assert.Equal(RelationshipMultiplicity.Many, configuration.RelationshipMultiplicity);
-        }
-
-        [Fact]
-        public void HasRelationshipMultiplicity_throws_on_incompatible_multiplicity()
-        {
-            var navigationProperty = typeof(LightweighEntity).GetProperty(
-                "PrivateNavigationProperty",
-                BindingFlags.NonPublic | BindingFlags.Instance);
-            var configuration = new NavigationPropertyConfiguration(navigationProperty);
-            var modelConfiguration = new ModelConfiguration();
-            var lightweightConfiguration = new ConventionNavigationPropertyConfiguration(configuration, modelConfiguration);
-            
-            Assert.Equal(
-                Strings.LightweightNavigationPropertyConfiguration_IncompatibleMultiplicity(
-                "0..1",
-                typeof(LightweighEntity).Name + "." + "PrivateNavigationProperty",
-                "System.Collections.Generic.ICollection`1["+
-                typeof(LightweighEntity).FullName + "]"),
-                Assert.Throws<InvalidOperationException>(
-                    () => lightweightConfiguration.HasRelationshipMultiplicity(RelationshipMultiplicity.ZeroOrOne)).Message);
-        }
-
-        public class LightweighEntity
-        {
-            public LightweighEntity InvalidNavigationProperty
-            {
-                get { return this; }
-            }
-
-            public LightweighEntity ValidNavigationProperty { get; set; }
-            public LightweighEntity ValidInverseNavigationProperty { get; set; }
-
-            public ConventionNavigationPropertyConfigurationTests UnrelatedNavigationProperty { get; set; }
-
-            private ICollection<LightweighEntity> PrivateNavigationProperty
-            {
-                get { return new List<LightweighEntity>(); }
-            }
-        }
-    }
-}
->>>>>>> b1a13653
+}