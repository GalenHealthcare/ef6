--- conflicted
+++ resolved
@@ -1,4 +1,3 @@
-<<<<<<< HEAD
 // Copyright (c) Microsoft Open Technologies, Inc. All rights reserved. See License.txt in the project root for license information.
 
 namespace System.Data.Entity.ModelConfiguration.Configuration.Properties.Navigation
@@ -122,130 +121,4 @@
             Assert.NotEqual(independentAssociationMappingConfiguration1, independentAssociationMappingConfiguration2);
         }
     }
-}
-=======
-// Copyright (c) Microsoft Open Technologies, Inc. All rights reserved. See License.txt in the project root for license information.
-
-namespace System.Data.Entity.ModelConfiguration.Configuration.Properties.Navigation
-{
-    using System.Data.Entity.Core.Mapping;
-    using System.Data.Entity.Core.Metadata.Edm;
-    using System.Data.Entity.ModelConfiguration.Edm;
-    using System.Data.Entity.Resources;
-    using System.Linq;
-    using Xunit;
-
-    public sealed class ForeignKeyAssociationMappingConfigurationTests
-    {
-        [Fact]
-        public void Configure_should_split_key_constraint_when_to_table_configuration()
-        {
-            var database = new EdmModel(DataSpace.SSpace);
-            var sourceTable = database.AddTable("Source");
-            var principalTable = database.AddTable("P");
-
-            var fkColumn
-                = new EdmProperty(
-                    "Fk",
-                    ProviderRegistry.Sql2008_ProviderManifest.GetStoreType(
-                        TypeUsage.Create(PrimitiveType.GetEdmPrimitiveType(PrimitiveTypeKind.String))));
-
-            sourceTable.AddColumn(fkColumn);
-            var foreignKeyConstraint = new ForeignKeyBuilder(database, "FK")
-                                           {
-                                               PrincipalTable = principalTable
-                                           };
-            sourceTable.AddForeignKey(foreignKeyConstraint);
-            foreignKeyConstraint.DependentColumns = new[] { fkColumn };
-            var targetTable = database.AddTable("Split");
-            var associationSetMapping
-                = new StorageAssociationSetMapping(
-                    new AssociationSet("AS", new AssociationType("A", XmlConstants.ModelNamespace_3, false, DataSpace.CSpace)), database.GetEntitySet(sourceTable)).Initialize();
-            associationSetMapping.SourceEndMapping.AddProperty(new StorageScalarPropertyMapping(new EdmProperty("PK"), fkColumn));
-
-            var independentAssociationMappingConfiguration
-                = new ForeignKeyAssociationMappingConfiguration();
-
-            independentAssociationMappingConfiguration.ToTable("Split");
-
-            independentAssociationMappingConfiguration.Configure(associationSetMapping, database, new MockPropertyInfo());
-
-            Assert.True(targetTable.Properties.Contains(fkColumn));
-            Assert.True(targetTable.ForeignKeyBuilders.Contains(foreignKeyConstraint));
-            Assert.False(sourceTable.Properties.Contains(fkColumn));
-            Assert.False(sourceTable.ForeignKeyBuilders.Contains(foreignKeyConstraint));
-            Assert.Same(targetTable, associationSetMapping.Table);
-        }
-
-        [Fact]
-        public void Configure_should_throw_when_configured_table_not_found()
-        {
-            var independentAssociationMappingConfiguration
-                = new ForeignKeyAssociationMappingConfiguration();
-
-            independentAssociationMappingConfiguration.ToTable("Split");
-
-            var associationSetMapping
-                = new StorageAssociationSetMapping(
-                    new AssociationSet("AS", new AssociationType("A", XmlConstants.ModelNamespace_3, false, DataSpace.CSpace)),
-                    new EntitySet())
-                    .Initialize();
-
-            var database = new EdmModel(DataSpace.SSpace);
-
-            Assert.Equal(
-                Strings.TableNotFound("Split"),
-                Assert.Throws<InvalidOperationException>(
-                    () => independentAssociationMappingConfiguration
-                              .Configure(associationSetMapping, database, new MockPropertyInfo())).
-                       Message);
-        }
-
-        [Fact]
-        public void Equals_should_return_true_when_table_names_and_columns_match()
-        {
-            var independentAssociationMappingConfiguration1
-                = new ForeignKeyAssociationMappingConfiguration();
-            independentAssociationMappingConfiguration1.ToTable("Foo", "Bar");
-            independentAssociationMappingConfiguration1.MapKey("Baz");
-
-            var independentAssociationMappingConfiguration2
-                = new ForeignKeyAssociationMappingConfiguration();
-            independentAssociationMappingConfiguration2.ToTable("Foo", "Bar");
-            independentAssociationMappingConfiguration2.MapKey("Baz");
-
-            Assert.Equal(independentAssociationMappingConfiguration1, independentAssociationMappingConfiguration2);
-        }
-
-        [Fact]
-        public void Equals_should_return_false_when_table_names_dont_match()
-        {
-            var independentAssociationMappingConfiguration1
-                = new ForeignKeyAssociationMappingConfiguration();
-            independentAssociationMappingConfiguration1.ToTable("Bar", "Foo");
-
-            var independentAssociationMappingConfiguration2
-                = new ForeignKeyAssociationMappingConfiguration();
-            independentAssociationMappingConfiguration2.ToTable("Foo", "Bar");
-
-            Assert.NotEqual(independentAssociationMappingConfiguration1, independentAssociationMappingConfiguration2);
-        }
-
-        [Fact]
-        public void Equals_should_return_false_when_columns_dont_match()
-        {
-            var independentAssociationMappingConfiguration1
-                = new ForeignKeyAssociationMappingConfiguration();
-            independentAssociationMappingConfiguration1.ToTable("Foo", "Bar");
-            independentAssociationMappingConfiguration1.MapKey("Baz");
-
-            var independentAssociationMappingConfiguration2
-                = new ForeignKeyAssociationMappingConfiguration();
-            independentAssociationMappingConfiguration2.ToTable("Foo", "Bar");
-            independentAssociationMappingConfiguration2.MapKey("Bob");
-
-            Assert.NotEqual(independentAssociationMappingConfiguration1, independentAssociationMappingConfiguration2);
-        }
-    }
-}
->>>>>>> b1a13653
+}