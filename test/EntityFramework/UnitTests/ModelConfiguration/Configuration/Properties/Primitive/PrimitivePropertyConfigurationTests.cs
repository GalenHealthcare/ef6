--- conflicted
+++ resolved
@@ -1,4 +1,3 @@
-<<<<<<< HEAD
 // Copyright (c) Microsoft Open Technologies, Inc. All rights reserved. See License.txt in the project root for license information.
 
 namespace System.Data.Entity.ModelConfiguration.Configuration
@@ -1222,1231 +1221,4 @@
             return typeof(Properties.Primitive.PrimitivePropertyConfiguration);
         }
     }
-}
-=======
-// Copyright (c) Microsoft Open Technologies, Inc. All rights reserved. See License.txt in the project root for license information.
-
-namespace System.Data.Entity.ModelConfiguration.Configuration
-{
-    using System.Collections.Generic;
-    using System.ComponentModel.DataAnnotations.Schema;
-    using System.Data.Entity.Core.Mapping;
-    using System.Data.Entity.Core.Metadata.Edm;
-    using System.Data.Entity.ModelConfiguration.Configuration.Properties.Primitive;
-    using System.Data.Entity.ModelConfiguration.Edm;
-    using System.Data.Entity.Resources;
-    using Xunit;
-
-    public abstract class PrimitivePropertyConfigurationTests : TestBase
-    {
-        [Fact]
-        public void HasParameterName_should_set_name_on_inner_configuration()
-        {
-            var innerConfiguration = CreateConfiguration();
-            var primitivePropertyConfiguration
-                = new PrimitivePropertyConfiguration(innerConfiguration);
-
-            primitivePropertyConfiguration.HasParameterName("Foo");
-
-            Assert.Equal("Foo", innerConfiguration.ParameterName);
-        }
-
-        [Fact]
-        public void ConfigureFunctionParameters_should_configure_parameter_names()
-        {
-            var configuration = CreateConfiguration();
-
-            configuration.ParameterName = "Foo";
-
-            var functionParameter1
-                = new FunctionParameter(
-                    "P1",
-                    TypeUsage.Create(PrimitiveType.GetEdmPrimitiveType(PrimitiveTypeKind.String)),
-                    ParameterMode.In);
-
-            var functionParameter2
-                = new FunctionParameter(
-                    "P2",
-                    TypeUsage.Create(PrimitiveType.GetEdmPrimitiveType(PrimitiveTypeKind.String)),
-                    ParameterMode.In);
-
-            new EdmFunction(
-                "F", "N", DataSpace.SSpace,
-                new EdmFunctionPayload
-                    {
-                        Parameters = new[] { functionParameter1, functionParameter2 }
-                    });
-
-            configuration.ConfigureFunctionParameters(new[] { functionParameter1, functionParameter2 });
-
-            Assert.Equal("Foo", functionParameter1.Name);
-            Assert.Equal("Foo", functionParameter2.Name);
-        }
-
-        [Fact]
-        public void ConfigureFunctionParameters_should_uniquify_parameter_names()
-        {
-            var configuration = CreateConfiguration();
-
-            configuration.ParameterName = "Foo";
-
-            var functionParameter1
-                = new FunctionParameter(
-                    "P1",
-                    TypeUsage.Create(PrimitiveType.GetEdmPrimitiveType(PrimitiveTypeKind.String)),
-                    ParameterMode.In);
-
-            var functionParameter2
-                = new FunctionParameter(
-                    "Foo",
-                    TypeUsage.Create(PrimitiveType.GetEdmPrimitiveType(PrimitiveTypeKind.String)),
-                    ParameterMode.In);
-
-            new EdmFunction(
-                "F", "N", DataSpace.SSpace,
-                new EdmFunctionPayload
-                    {
-                        Parameters = new[] { functionParameter1, functionParameter2 }
-                    });
-
-            configuration.ConfigureFunctionParameters(new[] { functionParameter1 });
-
-            Assert.Equal("Foo", functionParameter1.Name);
-            Assert.Equal("Foo1", functionParameter2.Name);
-        }
-
-        [Fact]
-        public void HasColumnOrder_should_throw_when_argument_out_of_range()
-        {
-            var configuration = new PrimitivePropertyConfiguration(new Properties.Primitive.PrimitivePropertyConfiguration());
-
-            Assert.Equal(
-                new ArgumentOutOfRangeException("columnOrder").Message,
-                Assert.Throws<ArgumentOutOfRangeException>(() => configuration.HasColumnOrder(-1)).Message);
-        }
-
-        [Fact]
-        public void HasDatabaseGeneratedOption_should_throw_when_argument_out_of_range()
-        {
-            var configuration = new PrimitivePropertyConfiguration(new Properties.Primitive.PrimitivePropertyConfiguration());
-
-            Assert.Equal(
-                new ArgumentOutOfRangeException("databaseGeneratedOption").Message,
-                Assert.Throws<ArgumentOutOfRangeException>(() => configuration.HasDatabaseGeneratedOption((DatabaseGeneratedOption?)(-1))).
-                    Message);
-        }
-
-        [Fact]
-        public void OverridableConfigurationParts_is_set_by_constructor()
-        {
-            var configurationA = CreateConfiguration();
-
-            Assert.Equal(
-                OverridableConfigurationParts.OverridableInCSpace | OverridableConfigurationParts.OverridableInSSpace,
-                configurationA.OverridableConfigurationParts);
-        }
-
-        [Fact]
-        public void Configure_should_set_CSpace_configuration_annotation()
-        {
-            var configuration = CreateConfiguration();
-            var property = EdmProperty.CreatePrimitive("P", PrimitiveType.GetEdmPrimitiveType(PrimitiveTypeKind.String));
-
-            Assert.Null(property.GetConfiguration());
-
-            configuration.Configure(property);
-
-            Assert.Same(configuration, property.GetConfiguration());
-        }
-
-        [Fact]
-        public void Configure_should_merge_CSpace_configurations()
-        {
-            var configurationA = CreateConfiguration();
-            configurationA.ConcurrencyMode = ConcurrencyMode.Fixed;
-            var configurationB = CreateConfiguration();
-            configurationB.IsNullable = false;
-
-            var property = EdmProperty.CreatePrimitive("P", PrimitiveType.GetEdmPrimitiveType(PrimitiveTypeKind.String));
-
-            Assert.Null(property.GetConfiguration());
-
-            configurationA.Configure(property);
-
-            Assert.Equal(
-                ConcurrencyMode.Fixed, ((Properties.Primitive.PrimitivePropertyConfiguration)property.GetConfiguration()).ConcurrencyMode);
-
-            configurationB.Configure(property);
-
-            Assert.Equal(
-                ConcurrencyMode.Fixed, ((Properties.Primitive.PrimitivePropertyConfiguration)property.GetConfiguration()).ConcurrencyMode);
-            Assert.Equal(false, ((Properties.Primitive.PrimitivePropertyConfiguration)property.GetConfiguration()).IsNullable);
-        }
-
-        [Fact]
-        public void Configure_should_preserve_the_most_derived_configuration()
-        {
-            var configurationA = CreateConfiguration();
-            configurationA.ConcurrencyMode = ConcurrencyMode.Fixed;
-            var configurationB = new Properties.Primitive.PrimitivePropertyConfiguration();
-            configurationB.IsNullable = false;
-
-            var property = EdmProperty.CreatePrimitive("P", PrimitiveType.GetEdmPrimitiveType(PrimitiveTypeKind.String));
-
-            Assert.Null(property.GetConfiguration());
-
-            configurationA.Configure(property);
-
-            Assert.Equal(
-                ConcurrencyMode.Fixed, ((Properties.Primitive.PrimitivePropertyConfiguration)property.GetConfiguration()).ConcurrencyMode);
-
-            configurationB.Configure(property);
-
-            Assert.Equal(
-                ConcurrencyMode.Fixed, ((Properties.Primitive.PrimitivePropertyConfiguration)property.GetConfiguration()).ConcurrencyMode);
-            Assert.Equal(false, ((Properties.Primitive.PrimitivePropertyConfiguration)property.GetConfiguration()).IsNullable);
-            Assert.Equal(GetConfigurationType(), property.GetConfiguration().GetType());
-        }
-
-        [Fact]
-        public void Configure_should_update_model_nullability()
-        {
-            var configuration = CreateConfiguration();
-            configuration.IsNullable = true;
-            var property = EdmProperty.CreatePrimitive("P", PrimitiveType.GetEdmPrimitiveType(PrimitiveTypeKind.String));
-
-            configuration.Configure(property);
-
-            Assert.Equal(true, property.Nullable);
-        }
-
-        [Fact]
-        public void Configure_should_update_model_property_concurrency_mode()
-        {
-            var configuration = CreateConfiguration();
-            configuration.ConcurrencyMode = ConcurrencyMode.Fixed;
-
-            var property = EdmProperty.CreatePrimitive("P", PrimitiveType.GetEdmPrimitiveType(PrimitiveTypeKind.String));
-
-            configuration.Configure(property);
-
-            Assert.Equal(ConcurrencyMode.Fixed, property.ConcurrencyMode);
-        }
-
-        [Fact]
-        public void Configure_should_update_model_property_store_generated_pattern()
-        {
-            var configuration = CreateConfiguration();
-            configuration.DatabaseGeneratedOption = DatabaseGeneratedOption.Identity;
-
-            var property = EdmProperty.CreatePrimitive("P", PrimitiveType.GetEdmPrimitiveType(PrimitiveTypeKind.String));
-
-            configuration.Configure(property);
-
-            Assert.Equal(StoreGeneratedPattern.Identity, property.GetStoreGeneratedPattern());
-            Assert.Equal(false, property.Nullable);
-        }
-
-        [Fact]
-        public void Configure_should_set_SSpace_configuration_annotation()
-        {
-            var configuration = CreateConfiguration();
-
-            var edmPropertyMapping = new ColumnMappingBuilder(new EdmProperty("C"), new List<EdmProperty>());
-
-            Assert.Null(edmPropertyMapping.ColumnProperty.GetConfiguration());
-
-            configuration.Configure(
-                new[]
-                    {
-                        Tuple.Create(
-                            edmPropertyMapping,
-                            new EntityType("T", XmlConstants.TargetNamespace_3, DataSpace.SSpace))
-                    },
-                ProviderRegistry.Sql2008_ProviderManifest);
-
-            Assert.Same(configuration, edmPropertyMapping.ColumnProperty.GetConfiguration());
-        }
-
-        [Fact]
-        public void Configure_should_merge_SSpace_configurations()
-        {
-            var configurationA = CreateConfiguration();
-            configurationA.ColumnName = "foo";
-            var configurationB = CreateConfiguration();
-            configurationB.ColumnType = "nvarchar";
-
-            var edmPropertyMapping = new ColumnMappingBuilder(new EdmProperty("C"), new List<EdmProperty>());
-
-            configurationA.Configure(
-                new[] { Tuple.Create(edmPropertyMapping, new EntityType("T", XmlConstants.TargetNamespace_3, DataSpace.SSpace)) },
-                ProviderRegistry.Sql2008_ProviderManifest);
-
-            Assert.Equal(
-                "foo",
-                ((Properties.Primitive.PrimitivePropertyConfiguration)edmPropertyMapping.ColumnProperty.GetConfiguration()).ColumnName);
-
-            configurationB.Configure(
-                new[] { Tuple.Create(edmPropertyMapping, new EntityType("T", XmlConstants.TargetNamespace_3, DataSpace.SSpace)) },
-                ProviderRegistry.Sql2008_ProviderManifest);
-
-            Assert.Equal(
-                "foo",
-                ((Properties.Primitive.PrimitivePropertyConfiguration)edmPropertyMapping.ColumnProperty.GetConfiguration()).ColumnName);
-            Assert.Equal(
-                "nvarchar",
-                ((Properties.Primitive.PrimitivePropertyConfiguration)edmPropertyMapping.ColumnProperty.GetConfiguration()).ColumnType);
-        }
-
-        [Fact]
-        public void Configure_should_update_mapped_column_name()
-        {
-            var configuration = CreateConfiguration();
-            configuration.ColumnName = "Foo";
-
-            var edmPropertyMapping = new ColumnMappingBuilder(new EdmProperty("C"), new List<EdmProperty>());
-
-            configuration.Configure(
-                new[] { Tuple.Create(edmPropertyMapping, new EntityType("T", XmlConstants.TargetNamespace_3, DataSpace.SSpace)) },
-                ProviderRegistry.Sql2008_ProviderManifest);
-
-            Assert.Equal("Foo", edmPropertyMapping.ColumnProperty.Name);
-        }
-
-        [Fact]
-        public void Configure_should_update_mapped_column_order()
-        {
-            var configuration = CreateConfiguration();
-            configuration.ColumnOrder = 2;
-            configuration.ColumnType = "nvarchar";
-
-            var edmPropertyMapping = new ColumnMappingBuilder(new EdmProperty("C"), new List<EdmProperty>());
-
-            configuration.Configure(
-                new[] { Tuple.Create(edmPropertyMapping, new EntityType("T", XmlConstants.TargetNamespace_3, DataSpace.SSpace)) },
-                ProviderRegistry.Sql2008_ProviderManifest);
-
-            Assert.Equal(2, edmPropertyMapping.ColumnProperty.GetOrder());
-        }
-
-        [Fact]
-        public void Configure_should_update_mapped_column_type()
-        {
-            var configuration = CreateConfiguration();
-            configuration.ColumnType = "NVarchaR(max)";
-
-            var edmPropertyMapping = new ColumnMappingBuilder(new EdmProperty("C"), new List<EdmProperty>());
-
-            configuration.Configure(
-                new[] { Tuple.Create(edmPropertyMapping, new EntityType("T", XmlConstants.TargetNamespace_3, DataSpace.SSpace)) },
-                ProviderRegistry.Sql2008_ProviderManifest);
-
-            Assert.Equal("nvarchar(max)", edmPropertyMapping.ColumnProperty.TypeName);
-        }
-
-        [Fact]
-        public void Configure_should_throw_on_incompatible_configurations()
-        {
-            var configurationNullable = CreateConfiguration();
-            configurationNullable.IsNullable = true;
-            configurationNullable.OverridableConfigurationParts = OverridableConfigurationParts.None;
-
-            var configurationRequired = CreateConfiguration();
-            configurationRequired.IsNullable = false;
-            configurationRequired.OverridableConfigurationParts = OverridableConfigurationParts.None;
-
-            var property = EdmProperty.CreatePrimitive("P", PrimitiveType.GetEdmPrimitiveType(PrimitiveTypeKind.String));
-
-            configurationNullable.Configure(property);
-            Assert.Equal(
-                Strings.ConflictingPropertyConfiguration(
-                    "P", string.Empty, Environment.NewLine + "\tIsNullable = True conflicts with IsNullable = False"),
-                Assert.Throws<InvalidOperationException>(
-                    () =>
-                    configurationRequired.Configure(property)).Message);
-        }
-
-        [Fact]
-        public void CopyFrom_overwrites_null_ColumnName()
-        {
-            var configurationA = CreateConfiguration();
-            var configurationB = CreateConfiguration();
-            configurationB.ColumnName = "foo";
-
-            configurationA.CopyFrom(configurationB);
-
-            Assert.Equal("foo", configurationA.ColumnName);
-        }
-
-        [Fact]
-        public void CopyFrom_overwrites_non_null_ColumnName()
-        {
-            var configurationA = CreateConfiguration();
-            configurationA.ColumnName = "bar";
-            var configurationB = CreateConfiguration();
-            configurationB.ColumnName = "foo";
-
-            configurationA.CopyFrom(configurationB);
-
-            Assert.Equal("foo", configurationA.ColumnName);
-        }
-
-        [Fact]
-        public void CopyFrom_overwrites_null_ColumnOrder()
-        {
-            var configurationA = CreateConfiguration();
-            var configurationB = CreateConfiguration();
-            configurationB.ColumnOrder = 2;
-
-            configurationA.CopyFrom(configurationB);
-
-            Assert.Equal(2, configurationA.ColumnOrder);
-        }
-
-        [Fact]
-        public void CopyFrom_overwrites_non_null_ColumnOrder()
-        {
-            var configurationA = CreateConfiguration();
-            configurationA.ColumnOrder = 1;
-            var configurationB = CreateConfiguration();
-            configurationB.ColumnOrder = 2;
-
-            configurationA.CopyFrom(configurationB);
-
-            Assert.Equal(2, configurationA.ColumnOrder);
-        }
-
-        [Fact]
-        public void CopyFrom_overwrites_null_ColumnType()
-        {
-            var configurationA = CreateConfiguration();
-            var configurationB = CreateConfiguration();
-            configurationB.ColumnType = "foo";
-
-            configurationA.CopyFrom(configurationB);
-
-            Assert.Equal("foo", configurationA.ColumnType);
-        }
-
-        [Fact]
-        public void CopyFrom_overwrites_non_null_ColumnType()
-        {
-            var configurationA = CreateConfiguration();
-            configurationA.ColumnType = "bar";
-            var configurationB = CreateConfiguration();
-            configurationB.ColumnType = "foo";
-
-            configurationA.CopyFrom(configurationB);
-
-            Assert.Equal("foo", configurationA.ColumnType);
-        }
-
-        [Fact]
-        public void CopyFrom_overwrites_null_ConcurrencyMode()
-        {
-            var configurationA = CreateConfiguration();
-            var configurationB = CreateConfiguration();
-            configurationB.ConcurrencyMode = ConcurrencyMode.Fixed;
-
-            configurationA.CopyFrom(configurationB);
-
-            Assert.Equal(ConcurrencyMode.Fixed, configurationA.ConcurrencyMode);
-        }
-
-        [Fact]
-        public void CopyFrom_overwrites_non_null_ConcurrencyMode()
-        {
-            var configurationA = CreateConfiguration();
-            configurationA.ConcurrencyMode = ConcurrencyMode.None;
-            var configurationB = CreateConfiguration();
-            configurationB.ConcurrencyMode = ConcurrencyMode.Fixed;
-
-            configurationA.CopyFrom(configurationB);
-
-            Assert.Equal(ConcurrencyMode.Fixed, configurationA.ConcurrencyMode);
-        }
-
-        [Fact]
-        public void CopyFrom_overwrites_null_DatabaseGeneratedOption()
-        {
-            var configurationA = CreateConfiguration();
-            var configurationB = CreateConfiguration();
-            configurationB.DatabaseGeneratedOption = DatabaseGeneratedOption.Identity;
-
-            configurationA.CopyFrom(configurationB);
-
-            Assert.Equal(DatabaseGeneratedOption.Identity, configurationA.DatabaseGeneratedOption);
-        }
-
-        [Fact]
-        public void CopyFrom_overwrites_non_null_DatabaseGeneratedOption()
-        {
-            var configurationA = CreateConfiguration();
-            configurationA.DatabaseGeneratedOption = DatabaseGeneratedOption.Computed;
-            var configurationB = CreateConfiguration();
-            configurationB.DatabaseGeneratedOption = DatabaseGeneratedOption.Identity;
-
-            configurationA.CopyFrom(configurationB);
-
-            Assert.Equal(DatabaseGeneratedOption.Identity, configurationA.DatabaseGeneratedOption);
-        }
-
-        [Fact]
-        public void CopyFrom_overwrites_null_Nullable()
-        {
-            var configurationA = CreateConfiguration();
-            var configurationB = CreateConfiguration();
-            configurationB.IsNullable = false;
-
-            configurationA.CopyFrom(configurationB);
-
-            Assert.Equal(false, configurationA.IsNullable);
-        }
-
-        [Fact]
-        public void CopyFrom_overwrites_non_null_Nullable()
-        {
-            var configurationA = CreateConfiguration();
-            configurationA.IsNullable = true;
-            var configurationB = CreateConfiguration();
-            configurationB.IsNullable = false;
-
-            configurationA.CopyFrom(configurationB);
-
-            Assert.Equal(false, configurationA.IsNullable);
-        }
-
-        [Fact]
-        public void CopyFrom_overwrites_IsConfigurationOverridable_default()
-        {
-            var configurationA = CreateConfiguration();
-            var configurationB = CreateConfiguration();
-            configurationB.OverridableConfigurationParts = OverridableConfigurationParts.None;
-
-            configurationA.CopyFrom(configurationB);
-
-            Assert.Equal(OverridableConfigurationParts.None, configurationA.OverridableConfigurationParts);
-        }
-
-        [Fact]
-        public void CopyFrom_overwrites_IsConfigurationOverridable_set()
-        {
-            var configurationA = CreateConfiguration();
-            configurationA.OverridableConfigurationParts = OverridableConfigurationParts.None;
-            var configurationB = CreateConfiguration();
-            configurationB.OverridableConfigurationParts = OverridableConfigurationParts.OverridableInCSpace
-                                                           | OverridableConfigurationParts.OverridableInSSpace;
-
-            configurationA.CopyFrom(configurationB);
-
-            Assert.Equal(
-                OverridableConfigurationParts.OverridableInCSpace | OverridableConfigurationParts.OverridableInSSpace,
-                configurationA.OverridableConfigurationParts);
-        }
-
-        [Fact]
-        public void FillFrom_overwrites_null_ColumnName()
-        {
-            var configurationA = CreateConfiguration();
-            var configurationB = CreateConfiguration();
-            configurationB.ColumnName = "foo";
-
-            configurationA.FillFrom(configurationB, inCSpace: false);
-
-            Assert.Equal("foo", configurationA.ColumnName);
-        }
-
-        [Fact]
-        public void FillFrom_does_not_overwrite_non_null_ColumnName()
-        {
-            var configurationA = CreateConfiguration();
-            configurationA.ColumnName = "bar";
-            var configurationB = CreateConfiguration();
-            configurationB.ColumnName = "foo";
-
-            configurationA.FillFrom(configurationB, inCSpace: false);
-
-            Assert.Equal("bar", configurationA.ColumnName);
-        }
-
-        [Fact]
-        public void FillFrom_does_not_overwrite_null_ColumnName_in_CSpace()
-        {
-            var configurationA = CreateConfiguration();
-            var configurationB = CreateConfiguration();
-            configurationB.ColumnName = "foo";
-
-            configurationA.FillFrom(configurationB, inCSpace: true);
-
-            Assert.Equal(null, configurationA.ColumnName);
-        }
-
-        [Fact]
-        public void FillFrom_does_not_overwrite_non_null_ColumnName_in_CSpace()
-        {
-            var configurationA = CreateConfiguration();
-            configurationA.ColumnName = "bar";
-            var configurationB = CreateConfiguration();
-            configurationB.ColumnName = "foo";
-
-            configurationA.FillFrom(configurationB, inCSpace: true);
-
-            Assert.Equal("bar", configurationA.ColumnName);
-        }
-
-        [Fact]
-        public void FillFrom_overwrites_null_ColumnOrder()
-        {
-            var configurationA = CreateConfiguration();
-            var configurationB = CreateConfiguration();
-            configurationB.ColumnOrder = 2;
-
-            configurationA.FillFrom(configurationB, inCSpace: false);
-
-            Assert.Equal(2, configurationA.ColumnOrder);
-        }
-
-        [Fact]
-        public void FillFrom_does_not_overwrite_non_null_ColumnOrder()
-        {
-            var configurationA = CreateConfiguration();
-            configurationA.ColumnOrder = 1;
-            var configurationB = CreateConfiguration();
-            configurationB.ColumnOrder = 2;
-
-            configurationA.FillFrom(configurationB, inCSpace: false);
-
-            Assert.Equal(1, configurationA.ColumnOrder);
-        }
-
-        [Fact]
-        public void FillFrom_does_not_overwrite_null_ColumnOrder_in_CSpace()
-        {
-            var configurationA = CreateConfiguration();
-            var configurationB = CreateConfiguration();
-            configurationB.ColumnOrder = 2;
-
-            configurationA.FillFrom(configurationB, inCSpace: true);
-
-            Assert.Equal(null, configurationA.ColumnOrder);
-        }
-
-        [Fact]
-        public void FillFrom_does_not_overwrite_non_null_ColumnOrder_in_CSpace()
-        {
-            var configurationA = CreateConfiguration();
-            configurationA.ColumnOrder = 1;
-            var configurationB = CreateConfiguration();
-            configurationB.ColumnOrder = 2;
-
-            configurationA.FillFrom(configurationB, inCSpace: true);
-
-            Assert.Equal(1, configurationA.ColumnOrder);
-        }
-
-        [Fact]
-        public void FillFrom_overwrites_null_ColumnType()
-        {
-            var configurationA = CreateConfiguration();
-            var configurationB = CreateConfiguration();
-            configurationB.ColumnType = "foo";
-
-            configurationA.FillFrom(configurationB, inCSpace: false);
-
-            Assert.Equal("foo", configurationA.ColumnType);
-        }
-
-        [Fact]
-        public void FillFrom_does_not_overwrite_non_null_ColumnType()
-        {
-            var configurationA = CreateConfiguration();
-            configurationA.ColumnType = "bar";
-            var configurationB = CreateConfiguration();
-            configurationB.ColumnType = "foo";
-
-            configurationA.FillFrom(configurationB, inCSpace: false);
-
-            Assert.Equal("bar", configurationA.ColumnType);
-        }
-
-        [Fact]
-        public void FillFrom_does_not_overwrite_null_ColumnType_in_CSpace()
-        {
-            var configurationA = CreateConfiguration();
-            var configurationB = CreateConfiguration();
-            configurationB.ColumnType = "foo";
-
-            configurationA.FillFrom(configurationB, inCSpace: true);
-
-            Assert.Equal(null, configurationA.ColumnType);
-        }
-
-        [Fact]
-        public void FillFrom_does_not_overwrite_non_null_ColumnType_in_CSpace()
-        {
-            var configurationA = CreateConfiguration();
-            configurationA.ColumnType = "bar";
-            var configurationB = CreateConfiguration();
-            configurationB.ColumnType = "foo";
-
-            configurationA.FillFrom(configurationB, inCSpace: true);
-
-            Assert.Equal("bar", configurationA.ColumnType);
-        }
-
-        [Fact]
-        public void FillFrom_overwrites_null_ConcurrencyMode()
-        {
-            var configurationA = CreateConfiguration();
-            var configurationB = CreateConfiguration();
-            configurationB.ConcurrencyMode = ConcurrencyMode.Fixed;
-
-            configurationA.FillFrom(configurationB, inCSpace: false);
-
-            Assert.Equal(ConcurrencyMode.Fixed, configurationA.ConcurrencyMode);
-        }
-
-        [Fact]
-        public void FillFrom_does_not_overwrite_non_null_ConcurrencyMode()
-        {
-            var configurationA = CreateConfiguration();
-            configurationA.ConcurrencyMode = ConcurrencyMode.None;
-            var configurationB = CreateConfiguration();
-            configurationB.ConcurrencyMode = ConcurrencyMode.Fixed;
-
-            configurationA.FillFrom(configurationB, inCSpace: false);
-
-            Assert.Equal(ConcurrencyMode.None, configurationA.ConcurrencyMode);
-        }
-
-        [Fact]
-        public void FillFrom_overwrites_null_ConcurrencyMode_in_CSpace()
-        {
-            var configurationA = CreateConfiguration();
-            var configurationB = CreateConfiguration();
-            configurationB.ConcurrencyMode = ConcurrencyMode.Fixed;
-
-            configurationA.FillFrom(configurationB, inCSpace: true);
-
-            Assert.Equal(ConcurrencyMode.Fixed, configurationA.ConcurrencyMode);
-        }
-
-        [Fact]
-        public void FillFrom_does_not_overwrite_non_null_ConcurrencyMode_in_CSpace()
-        {
-            var configurationA = CreateConfiguration();
-            configurationA.ConcurrencyMode = ConcurrencyMode.None;
-            var configurationB = CreateConfiguration();
-            configurationB.ConcurrencyMode = ConcurrencyMode.Fixed;
-
-            configurationA.FillFrom(configurationB, inCSpace: true);
-
-            Assert.Equal(ConcurrencyMode.None, configurationA.ConcurrencyMode);
-        }
-
-        [Fact]
-        public void FillFrom_overwrites_null_DatabaseGeneratedOption()
-        {
-            var configurationA = CreateConfiguration();
-            var configurationB = CreateConfiguration();
-            configurationB.DatabaseGeneratedOption = DatabaseGeneratedOption.Identity;
-
-            configurationA.FillFrom(configurationB, inCSpace: false);
-
-            Assert.Equal(DatabaseGeneratedOption.Identity, configurationA.DatabaseGeneratedOption);
-        }
-
-        [Fact]
-        public void FillFrom_does_not_overwrite_non_null_DatabaseGeneratedOption()
-        {
-            var configurationA = CreateConfiguration();
-            configurationA.DatabaseGeneratedOption = DatabaseGeneratedOption.Computed;
-            var configurationB = CreateConfiguration();
-            configurationB.DatabaseGeneratedOption = DatabaseGeneratedOption.Identity;
-
-            configurationA.FillFrom(configurationB, inCSpace: false);
-
-            Assert.Equal(DatabaseGeneratedOption.Computed, configurationA.DatabaseGeneratedOption);
-        }
-
-        [Fact]
-        public void FillFrom_overwrites_null_DatabaseGeneratedOption_in_CSpace()
-        {
-            var configurationA = CreateConfiguration();
-            var configurationB = CreateConfiguration();
-            configurationB.DatabaseGeneratedOption = DatabaseGeneratedOption.Identity;
-
-            configurationA.FillFrom(configurationB, inCSpace: true);
-
-            Assert.Equal(DatabaseGeneratedOption.Identity, configurationA.DatabaseGeneratedOption);
-        }
-
-        [Fact]
-        public void FillFrom_does_not_overwrite_non_null_DatabaseGeneratedOption_in_CSpace()
-        {
-            var configurationA = CreateConfiguration();
-            configurationA.DatabaseGeneratedOption = DatabaseGeneratedOption.Computed;
-            var configurationB = CreateConfiguration();
-            configurationB.DatabaseGeneratedOption = DatabaseGeneratedOption.Identity;
-
-            configurationA.FillFrom(configurationB, inCSpace: true);
-
-            Assert.Equal(DatabaseGeneratedOption.Computed, configurationA.DatabaseGeneratedOption);
-        }
-
-        [Fact]
-        public void FillFrom_overwrites_null_Nullable()
-        {
-            var configurationA = CreateConfiguration();
-            var configurationB = CreateConfiguration();
-            configurationB.IsNullable = false;
-
-            configurationA.FillFrom(configurationB, inCSpace: true);
-
-            Assert.Equal(false, configurationA.IsNullable);
-        }
-
-        [Fact]
-        public void FillFrom_does_not_overwrite_non_null_Nullable()
-        {
-            var configurationA = CreateConfiguration();
-            configurationA.IsNullable = true;
-            var configurationB = CreateConfiguration();
-            configurationB.IsNullable = false;
-
-            configurationA.FillFrom(configurationB, inCSpace: false);
-
-            Assert.Equal(true, configurationA.IsNullable);
-        }
-
-        [Fact]
-        public void FillFrom_does_not_overwrite_non_null_Nullable_in_CSpace()
-        {
-            var configurationA = CreateConfiguration();
-            configurationA.IsNullable = true;
-            var configurationB = CreateConfiguration();
-            configurationB.IsNullable = false;
-
-            configurationA.FillFrom(configurationB, inCSpace: true);
-
-            Assert.Equal(true, configurationA.IsNullable);
-        }
-
-        [Fact]
-        public void FillFrom_overwrites_OverridableConfigurationParts_set_to_both()
-        {
-            var configurationA = CreateConfiguration();
-            configurationA.OverridableConfigurationParts = OverridableConfigurationParts.OverridableInCSpace
-                                                           | OverridableConfigurationParts.OverridableInSSpace;
-            var configurationB = CreateConfiguration();
-            configurationB.OverridableConfigurationParts = OverridableConfigurationParts.None;
-
-            configurationA.FillFrom(configurationB, inCSpace: false);
-
-            Assert.Equal(OverridableConfigurationParts.None, configurationA.OverridableConfigurationParts);
-        }
-
-        [Fact]
-        public void FillFrom_does_not_overwrite_OverridableConfigurationParts_set_to_None()
-        {
-            var configurationA = CreateConfiguration();
-            configurationA.OverridableConfigurationParts = OverridableConfigurationParts.None;
-            var configurationB = CreateConfiguration();
-            configurationB.OverridableConfigurationParts = OverridableConfigurationParts.OverridableInCSpace
-                                                           | OverridableConfigurationParts.OverridableInSSpace;
-
-            configurationA.FillFrom(configurationB, inCSpace: false);
-
-            Assert.Equal(OverridableConfigurationParts.None, configurationA.OverridableConfigurationParts);
-        }
-
-        [Fact]
-        public void FillFrom_overwrites_OverridableConfigurationParts_set_to_both_in_CSpace()
-        {
-            var configurationA = CreateConfiguration();
-            configurationA.OverridableConfigurationParts = OverridableConfigurationParts.OverridableInCSpace
-                                                           | OverridableConfigurationParts.OverridableInSSpace;
-            var configurationB = CreateConfiguration();
-            configurationB.OverridableConfigurationParts = OverridableConfigurationParts.None;
-
-            configurationA.FillFrom(configurationB, inCSpace: true);
-
-            Assert.Equal(OverridableConfigurationParts.None, configurationA.OverridableConfigurationParts);
-        }
-
-        [Fact]
-        public void FillFrom_does_not_overwrite_OverridableConfigurationParts_set_to_None_in_CSpace()
-        {
-            var configurationA = CreateConfiguration();
-            configurationA.OverridableConfigurationParts = OverridableConfigurationParts.None;
-            var configurationB = CreateConfiguration();
-            configurationB.OverridableConfigurationParts = OverridableConfigurationParts.OverridableInCSpace
-                                                           | OverridableConfigurationParts.OverridableInSSpace;
-
-            configurationA.FillFrom(configurationB, inCSpace: true);
-
-            Assert.Equal(OverridableConfigurationParts.None, configurationA.OverridableConfigurationParts);
-        }
-
-        [Fact]
-        public void IsCompatible_returns_true_for_null()
-        {
-            var configurationA = CreateConfiguration();
-
-            string errorMessage;
-            Assert.True(configurationA.IsCompatible(null, true, out errorMessage));
-            Assert.True(string.IsNullOrEmpty(errorMessage));
-        }
-
-        [Fact]
-        public void IsCompatible_returns_errors_for_all_mismatched_properties()
-        {
-            var configurationA = CreateConfiguration();
-            configurationA.ColumnName = "bar";
-            configurationA.ColumnType = "bar";
-            configurationA.ColumnOrder = 1;
-            configurationA.IsNullable = true;
-            configurationA.ConcurrencyMode = ConcurrencyMode.None;
-            configurationA.DatabaseGeneratedOption = DatabaseGeneratedOption.Computed;
-
-            var configurationB = CreateConfiguration();
-            configurationB.ColumnName = "foo";
-            configurationB.ColumnType = "foo";
-            configurationB.ColumnOrder = 2;
-            configurationB.IsNullable = false;
-            configurationB.ConcurrencyMode = ConcurrencyMode.Fixed;
-            configurationB.DatabaseGeneratedOption = DatabaseGeneratedOption.Identity;
-
-            var expectedMessageCSpace = Environment.NewLine + "\t" +
-                                        Strings.ConflictingConfigurationValue(
-                                            "IsNullable", true, "IsNullable", false);
-
-            expectedMessageCSpace += Environment.NewLine + "\t" +
-                                     Strings.ConflictingConfigurationValue(
-                                         "ConcurrencyMode", ConcurrencyMode.None, "ConcurrencyMode", ConcurrencyMode.Fixed);
-
-            expectedMessageCSpace += Environment.NewLine + "\t" +
-                                     Strings.ConflictingConfigurationValue(
-                                         "DatabaseGeneratedOption", DatabaseGeneratedOption.Computed, "DatabaseGeneratedOption",
-                                         DatabaseGeneratedOption.Identity);
-
-            var expectedMessage = Environment.NewLine + "\t" +
-                                  Strings.ConflictingConfigurationValue(
-                                      "ColumnName", "bar", "ColumnName", "foo");
-
-            expectedMessage += Environment.NewLine + "\t" +
-                               Strings.ConflictingConfigurationValue(
-                                   "ColumnOrder", 1, "ColumnOrder", 2);
-
-            expectedMessage += Environment.NewLine + "\t" +
-                               Strings.ConflictingConfigurationValue(
-                                   "ColumnType", "bar", "ColumnType", "foo");
-
-            string errorMessage;
-            Assert.False(configurationA.IsCompatible(configurationB, false, out errorMessage));
-            Assert.Equal(expectedMessage, errorMessage);
-            Assert.False(configurationA.IsCompatible(configurationB, true, out errorMessage));
-            Assert.Equal(expectedMessageCSpace, errorMessage);
-        }
-
-        [Fact]
-        public void IsCompatible_returns_true_for_matching_ColumnName()
-        {
-            var configurationA = CreateConfiguration();
-            configurationA.ColumnName = "foo";
-            var configurationB = CreateConfiguration();
-            configurationB.ColumnName = "foo";
-
-            string errorMessage;
-            Assert.True(configurationA.IsCompatible(configurationB, false, out errorMessage));
-            Assert.True(string.IsNullOrEmpty(errorMessage));
-        }
-
-        [Fact]
-        public void IsCompatible_returns_false_for_mismatched_ColumnName()
-        {
-            var configurationA = CreateConfiguration();
-            configurationA.ColumnName = "bar";
-            var configurationB = CreateConfiguration();
-            configurationB.ColumnName = "foo";
-
-            var expectedMessage = Environment.NewLine + "\t" +
-                                  Strings.ConflictingConfigurationValue(
-                                      "ColumnName", "bar", "ColumnName", "foo");
-
-            string errorMessage;
-            Assert.False(configurationA.IsCompatible(configurationB, false, out errorMessage));
-            Assert.Equal(expectedMessage, errorMessage);
-
-            Assert.True(configurationA.IsCompatible(configurationB, true, out errorMessage));
-            Assert.True(string.IsNullOrEmpty(errorMessage));
-        }
-
-        [Fact]
-        public void IsCompatible_returns_true_for_null_ColumnName()
-        {
-            var configurationA = CreateConfiguration();
-            var configurationB = CreateConfiguration();
-            configurationB.ColumnName = "foo";
-
-            string errorMessage;
-            Assert.True(configurationA.IsCompatible(configurationB, false, out errorMessage));
-            Assert.True(string.IsNullOrEmpty(errorMessage));
-
-            Assert.True(configurationB.IsCompatible(configurationA, false, out errorMessage));
-            Assert.True(string.IsNullOrEmpty(errorMessage));
-        }
-
-        [Fact]
-        public void IsCompatible_returns_true_for_matching_ColumnType()
-        {
-            var configurationA = CreateConfiguration();
-            configurationA.ColumnType = "foo";
-            var configurationB = CreateConfiguration();
-            configurationB.ColumnType = "foo";
-
-            string errorMessage;
-            Assert.True(configurationA.IsCompatible(configurationB, false, out errorMessage));
-            Assert.True(string.IsNullOrEmpty(errorMessage));
-        }
-
-        [Fact]
-        public void IsCompatible_returns_false_for_mismatched_ColumnType()
-        {
-            var configurationA = CreateConfiguration();
-            configurationA.ColumnType = "bar";
-            var configurationB = CreateConfiguration();
-            configurationB.ColumnType = "foo";
-
-            var expectedMessage = Environment.NewLine + "\t" +
-                                  Strings.ConflictingConfigurationValue(
-                                      "ColumnType", "bar", "ColumnType", "foo");
-
-            string errorMessage;
-            Assert.False(configurationA.IsCompatible(configurationB, false, out errorMessage));
-            Assert.Equal(expectedMessage, errorMessage);
-
-            Assert.True(configurationA.IsCompatible(configurationB, true, out errorMessage));
-            Assert.True(string.IsNullOrEmpty(errorMessage));
-        }
-
-        [Fact]
-        public void IsCompatible_returns_true_for_null_ColumnType()
-        {
-            var configurationA = CreateConfiguration();
-            var configurationB = CreateConfiguration();
-            configurationB.ColumnType = "foo";
-
-            string errorMessage;
-            Assert.True(configurationA.IsCompatible(configurationB, false, out errorMessage));
-            Assert.True(string.IsNullOrEmpty(errorMessage));
-
-            Assert.True(configurationB.IsCompatible(configurationA, false, out errorMessage));
-            Assert.True(string.IsNullOrEmpty(errorMessage));
-        }
-
-        [Fact]
-        public void IsCompatible_returns_true_for_matching_ColumnOrder()
-        {
-            var configurationA = CreateConfiguration();
-            configurationA.ColumnOrder = 2;
-            var configurationB = CreateConfiguration();
-            configurationB.ColumnOrder = 2;
-
-            string errorMessage;
-            Assert.True(configurationA.IsCompatible(configurationB, false, out errorMessage));
-            Assert.True(string.IsNullOrEmpty(errorMessage));
-        }
-
-        [Fact]
-        public void IsCompatible_returns_false_for_mismatched_ColumnOrder()
-        {
-            var configurationA = CreateConfiguration();
-            configurationA.ColumnOrder = 1;
-            var configurationB = CreateConfiguration();
-            configurationB.ColumnOrder = 2;
-
-            var expectedMessage = Environment.NewLine + "\t" +
-                                  Strings.ConflictingConfigurationValue(
-                                      "ColumnOrder", 1, "ColumnOrder", 2);
-
-            string errorMessage;
-            Assert.False(configurationA.IsCompatible(configurationB, false, out errorMessage));
-            Assert.Equal(expectedMessage, errorMessage);
-
-            Assert.True(configurationA.IsCompatible(configurationB, true, out errorMessage));
-            Assert.True(string.IsNullOrEmpty(errorMessage));
-        }
-
-        [Fact]
-        public void IsCompatible_returns_true_for_null_ColumnOrder()
-        {
-            var configurationA = CreateConfiguration();
-            var configurationB = CreateConfiguration();
-            configurationB.ColumnOrder = 2;
-
-            string errorMessage;
-            Assert.True(configurationA.IsCompatible(configurationB, false, out errorMessage));
-            Assert.True(string.IsNullOrEmpty(errorMessage));
-
-            Assert.True(configurationB.IsCompatible(configurationA, false, out errorMessage));
-            Assert.True(string.IsNullOrEmpty(errorMessage));
-        }
-
-        [Fact]
-        public void IsCompatible_returns_true_for_matching_Nullable()
-        {
-            var configurationA = CreateConfiguration();
-            configurationA.IsNullable = false;
-            var configurationB = CreateConfiguration();
-            configurationB.IsNullable = false;
-
-            string errorMessage;
-            Assert.True(configurationA.IsCompatible(configurationB, false, out errorMessage));
-            Assert.True(string.IsNullOrEmpty(errorMessage));
-        }
-
-        [Fact]
-        public void IsCompatible_returns_false_for_mismatched_Nullable()
-        {
-            var configurationA = CreateConfiguration();
-            configurationA.IsNullable = true;
-            var configurationB = CreateConfiguration();
-            configurationB.IsNullable = false;
-
-            var expectedMessage = Environment.NewLine + "\t" +
-                                  Strings.ConflictingConfigurationValue(
-                                      "IsNullable", true, "IsNullable", false);
-
-            string errorMessage;
-            Assert.False(configurationA.IsCompatible(configurationB, true, out errorMessage));
-            Assert.Equal(expectedMessage, errorMessage);
-
-            Assert.True(configurationA.IsCompatible(configurationB, false, out errorMessage));
-            Assert.True(string.IsNullOrEmpty(errorMessage));
-        }
-
-        [Fact]
-        public void IsCompatible_returns_true_for_null_Nullable()
-        {
-            var configurationA = CreateConfiguration();
-            var configurationB = CreateConfiguration();
-            configurationB.IsNullable = false;
-
-            string errorMessage;
-            Assert.True(configurationA.IsCompatible(configurationB, false, out errorMessage));
-            Assert.True(string.IsNullOrEmpty(errorMessage));
-
-            Assert.True(configurationB.IsCompatible(configurationA, false, out errorMessage));
-            Assert.True(string.IsNullOrEmpty(errorMessage));
-        }
-
-        [Fact]
-        public void IsCompatible_returns_true_for_matching_ConcurrencyMode()
-        {
-            var configurationA = CreateConfiguration();
-            configurationA.ConcurrencyMode = ConcurrencyMode.Fixed;
-            var configurationB = CreateConfiguration();
-            configurationB.ConcurrencyMode = ConcurrencyMode.Fixed;
-
-            string errorMessage;
-            Assert.True(configurationA.IsCompatible(configurationB, false, out errorMessage));
-            Assert.True(string.IsNullOrEmpty(errorMessage));
-        }
-
-        [Fact]
-        public void IsCompatible_returns_false_for_mismatched_ConcurrencyMode()
-        {
-            var configurationA = CreateConfiguration();
-            configurationA.ConcurrencyMode = ConcurrencyMode.None;
-            var configurationB = CreateConfiguration();
-            configurationB.ConcurrencyMode = ConcurrencyMode.Fixed;
-
-            var expectedMessage = Environment.NewLine + "\t" +
-                                  Strings.ConflictingConfigurationValue(
-                                      "ConcurrencyMode", ConcurrencyMode.None, "ConcurrencyMode", ConcurrencyMode.Fixed);
-
-            string errorMessage;
-            Assert.False(configurationA.IsCompatible(configurationB, true, out errorMessage));
-            Assert.Equal(expectedMessage, errorMessage);
-
-            Assert.True(configurationA.IsCompatible(configurationB, false, out errorMessage));
-            Assert.True(string.IsNullOrEmpty(errorMessage));
-        }
-
-        [Fact]
-        public void IsCompatible_returns_true_for_null_ConcurrencyMode()
-        {
-            var configurationA = CreateConfiguration();
-            var configurationB = CreateConfiguration();
-            configurationB.ConcurrencyMode = ConcurrencyMode.Fixed;
-
-            string errorMessage;
-            Assert.True(configurationA.IsCompatible(configurationB, false, out errorMessage));
-            Assert.True(string.IsNullOrEmpty(errorMessage));
-
-            Assert.True(configurationB.IsCompatible(configurationA, false, out errorMessage));
-            Assert.True(string.IsNullOrEmpty(errorMessage));
-        }
-
-        [Fact]
-        public void IsCompatible_returns_true_for_matching_DatabaseGeneratedOption()
-        {
-            var configurationA = CreateConfiguration();
-            configurationA.DatabaseGeneratedOption = DatabaseGeneratedOption.Identity;
-            var configurationB = CreateConfiguration();
-            configurationB.DatabaseGeneratedOption = DatabaseGeneratedOption.Identity;
-
-            string errorMessage;
-            Assert.True(configurationA.IsCompatible(configurationB, false, out errorMessage));
-            Assert.True(string.IsNullOrEmpty(errorMessage));
-        }
-
-        [Fact]
-        public void IsCompatible_returns_false_for_mismatched_DatabaseGeneratedOption()
-        {
-            var configurationA = CreateConfiguration();
-            configurationA.DatabaseGeneratedOption = DatabaseGeneratedOption.Computed;
-            var configurationB = CreateConfiguration();
-            configurationB.DatabaseGeneratedOption = DatabaseGeneratedOption.Identity;
-
-            var expectedMessage = Environment.NewLine + "\t" +
-                                  Strings.ConflictingConfigurationValue(
-                                      "DatabaseGeneratedOption", DatabaseGeneratedOption.Computed, "DatabaseGeneratedOption",
-                                      DatabaseGeneratedOption.Identity);
-
-            string errorMessage;
-            Assert.False(configurationA.IsCompatible(configurationB, true, out errorMessage));
-            Assert.Equal(expectedMessage, errorMessage);
-
-            Assert.True(configurationA.IsCompatible(configurationB, false, out errorMessage));
-            Assert.True(string.IsNullOrEmpty(errorMessage));
-        }
-
-        [Fact]
-        public void IsCompatible_returns_true_for_null_DatabaseGeneratedOption()
-        {
-            var configurationA = CreateConfiguration();
-            var configurationB = CreateConfiguration();
-            configurationB.DatabaseGeneratedOption = DatabaseGeneratedOption.Identity;
-
-            string errorMessage;
-            Assert.True(configurationA.IsCompatible(configurationB, false, out errorMessage));
-            Assert.True(string.IsNullOrEmpty(errorMessage));
-
-            Assert.True(configurationB.IsCompatible(configurationA, false, out errorMessage));
-            Assert.True(string.IsNullOrEmpty(errorMessage));
-        }
-
-        internal Properties.Primitive.PrimitivePropertyConfiguration CreateConfiguration()
-        {
-            return (Properties.Primitive.PrimitivePropertyConfiguration)Activator.CreateInstance(GetConfigurationType());
-        }
-
-        internal virtual Type GetConfigurationType()
-        {
-            return typeof(Properties.Primitive.PrimitivePropertyConfiguration);
-        }
-    }
-}
->>>>>>> b1a13653
+}