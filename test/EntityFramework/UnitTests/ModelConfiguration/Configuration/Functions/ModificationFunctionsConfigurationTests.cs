<<<<<<< HEAD
﻿// Copyright (c) Microsoft Open Technologies, Inc. All rights reserved. See License.txt in the project root for license information.

namespace System.Data.Entity.ModelConfiguration.Configuration.Functions
{
    using System.Data.Entity.Core.Common;
    using System.Data.Entity.Core.Mapping;
    using System.Data.Entity.Core.Metadata.Edm;
    using Moq;
    using Xunit;

    public class ModificationFunctionsConfigurationTests
    {
        [Fact]
        public void Can_merge_configurations()
        {
            var modificationFunctionsConfigurationA = new ModificationStoredProceduresConfiguration();
            var modificationFunctionConfiguration = new ModificationStoredProcedureConfiguration();

            modificationFunctionsConfigurationA.Insert(modificationFunctionConfiguration);
            modificationFunctionsConfigurationA.Update(modificationFunctionConfiguration);
            modificationFunctionsConfigurationA.Delete(modificationFunctionConfiguration);

            var modificationFunctionsConfigurationB = new ModificationStoredProceduresConfiguration();

            modificationFunctionsConfigurationB.Merge(modificationFunctionsConfigurationA, true);

            Assert.Same(modificationFunctionConfiguration, modificationFunctionsConfigurationB.InsertModificationStoredProcedureConfiguration);
            Assert.Same(modificationFunctionConfiguration, modificationFunctionsConfigurationB.UpdateModificationStoredProcedureConfiguration);
            Assert.Same(modificationFunctionConfiguration, modificationFunctionsConfigurationB.DeleteModificationStoredProcedureConfiguration);
        }

        [Fact]
        public void Can_clone_configuration()
        {
            var modificationFunctionsConfiguration = new ModificationStoredProceduresConfiguration();

            var modificationFunctionConfiguration = new ModificationStoredProcedureConfiguration();

            modificationFunctionsConfiguration.Insert(modificationFunctionConfiguration);
            modificationFunctionsConfiguration.Update(modificationFunctionConfiguration);
            modificationFunctionsConfiguration.Delete(modificationFunctionConfiguration);

            var clone = modificationFunctionsConfiguration.Clone();

            Assert.NotSame(modificationFunctionsConfiguration, clone);
            Assert.NotSame(modificationFunctionConfiguration, clone.InsertModificationStoredProcedureConfiguration);
            Assert.NotSame(modificationFunctionConfiguration, clone.UpdateModificationStoredProcedureConfiguration);
            Assert.NotSame(modificationFunctionConfiguration, clone.DeleteModificationStoredProcedureConfiguration);
        }

        [Fact]
        public void Configure_should_call_configure_function_configurations()
        {
            var modificationFunctionsConfiguration = new ModificationStoredProceduresConfiguration();

            var mockModificationFunctionConfiguration = new Mock<ModificationStoredProcedureConfiguration>();

            modificationFunctionsConfiguration.Insert(mockModificationFunctionConfiguration.Object);
            modificationFunctionsConfiguration.Update(mockModificationFunctionConfiguration.Object);
            modificationFunctionsConfiguration.Delete(mockModificationFunctionConfiguration.Object);

            var entitySet = new EntitySet();
            entitySet.ChangeEntityContainerWithoutCollectionFixup(new EntityContainer("C", DataSpace.CSpace));

            var storageModificationFunctionMapping
                = new ModificationFunctionMapping(
                    entitySet,
                    new EntityType("E", "N", DataSpace.CSpace),
                    new EdmFunction("F", "N", DataSpace.SSpace),
                    new ModificationFunctionParameterBinding[0],
                    null,
                    null);

            modificationFunctionsConfiguration.Configure(
                new EntityTypeModificationFunctionMapping(
                    new EntityType("E", "N", DataSpace.CSpace),
                    storageModificationFunctionMapping,
                    storageModificationFunctionMapping,
                    storageModificationFunctionMapping),
                ProviderRegistry.Sql2008_ProviderManifest);

            mockModificationFunctionConfiguration
                .Verify(
                    m => m.Configure(storageModificationFunctionMapping, It.IsAny<DbProviderManifest>()),
                    Times.Exactly(3));
        }

        [Fact]
        public void Configure_association_set_should_call_configure_function_configurations()
        {
            var modificationFunctionsConfiguration = new ModificationStoredProceduresConfiguration();

            var mockModificationFunctionConfiguration = new Mock<ModificationStoredProcedureConfiguration>();

            modificationFunctionsConfiguration.Insert(mockModificationFunctionConfiguration.Object);
            modificationFunctionsConfiguration.Delete(mockModificationFunctionConfiguration.Object);

            var entitySet = new EntitySet();
            entitySet.ChangeEntityContainerWithoutCollectionFixup(new EntityContainer("C", DataSpace.CSpace));

            var storageModificationFunctionMapping
                = new ModificationFunctionMapping(
                    entitySet,
                    new EntityType("E", "N", DataSpace.CSpace),
                    new EdmFunction("F", "N", DataSpace.SSpace),
                    new ModificationFunctionParameterBinding[0],
                    null,
                    null);

            modificationFunctionsConfiguration.Configure(
                new AssociationSetModificationFunctionMapping(
                    new AssociationSet("AS", new AssociationType("A", XmlConstants.ModelNamespace_3, false, DataSpace.CSpace)),
                    storageModificationFunctionMapping,
                    storageModificationFunctionMapping),
                ProviderRegistry.Sql2008_ProviderManifest);

            mockModificationFunctionConfiguration
                .Verify(
                    m => m.Configure(storageModificationFunctionMapping, It.IsAny<DbProviderManifest>()),
                    Times.Exactly(2));
        }

        [Fact]
        public void IsCompatible_should_check_compatibility_of_insert_configuration()
        {
            var modificationFunctionsConfiguration1 = new ModificationStoredProceduresConfiguration();
            var modificationFunctionsConfiguration2 = new ModificationStoredProceduresConfiguration();

            Assert.True(modificationFunctionsConfiguration1.IsCompatibleWith(modificationFunctionsConfiguration2));

            var modificationFunctionConfiguration1 = new ModificationStoredProcedureConfiguration();
            var modificationFunctionConfiguration2 = new ModificationStoredProcedureConfiguration();

            modificationFunctionsConfiguration1.Insert(modificationFunctionConfiguration1);

            Assert.True(modificationFunctionsConfiguration1.IsCompatibleWith(modificationFunctionsConfiguration2));

            modificationFunctionsConfiguration2.Insert(modificationFunctionConfiguration2);

            Assert.True(modificationFunctionsConfiguration1.IsCompatibleWith(modificationFunctionsConfiguration2));

            modificationFunctionConfiguration1.HasName("Foo");

            Assert.True(modificationFunctionsConfiguration1.IsCompatibleWith(modificationFunctionsConfiguration2));

            modificationFunctionConfiguration2.HasName("Bar");

            Assert.False(modificationFunctionsConfiguration1.IsCompatibleWith(modificationFunctionsConfiguration2));
        }

        [Fact]
        public void IsCompatible_should_check_compatibility_of_delete_configuration()
        {
            var modificationFunctionsConfiguration1 = new ModificationStoredProceduresConfiguration();
            var modificationFunctionsConfiguration2 = new ModificationStoredProceduresConfiguration();

            Assert.True(modificationFunctionsConfiguration1.IsCompatibleWith(modificationFunctionsConfiguration2));

            var modificationFunctionConfiguration1 = new ModificationStoredProcedureConfiguration();
            var modificationFunctionConfiguration2 = new ModificationStoredProcedureConfiguration();

            modificationFunctionsConfiguration1.Delete(modificationFunctionConfiguration1);

            Assert.True(modificationFunctionsConfiguration1.IsCompatibleWith(modificationFunctionsConfiguration2));

            modificationFunctionsConfiguration2.Delete(modificationFunctionConfiguration2);

            Assert.True(modificationFunctionsConfiguration1.IsCompatibleWith(modificationFunctionsConfiguration2));

            modificationFunctionConfiguration1.HasName("Foo");

            Assert.True(modificationFunctionsConfiguration1.IsCompatibleWith(modificationFunctionsConfiguration2));

            modificationFunctionConfiguration2.HasName("Bar");

            Assert.False(modificationFunctionsConfiguration1.IsCompatibleWith(modificationFunctionsConfiguration2));
        }
    }
}
=======
﻿// Copyright (c) Microsoft Open Technologies, Inc. All rights reserved. See License.txt in the project root for license information.

namespace System.Data.Entity.ModelConfiguration.Configuration.Functions
{
    using System.Data.Entity.Core.Common;
    using System.Data.Entity.Core.Mapping;
    using System.Data.Entity.Core.Metadata.Edm;
    using Moq;
    using Xunit;

    public class ModificationFunctionsConfigurationTests
    {
        [Fact]
        public void Can_merge_configurations()
        {
            var modificationFunctionsConfigurationA = new ModificationStoredProceduresConfiguration();
            var modificationFunctionConfiguration = new ModificationStoredProcedureConfiguration();

            modificationFunctionsConfigurationA.Insert(modificationFunctionConfiguration);
            modificationFunctionsConfigurationA.Update(modificationFunctionConfiguration);
            modificationFunctionsConfigurationA.Delete(modificationFunctionConfiguration);

            var modificationFunctionsConfigurationB = new ModificationStoredProceduresConfiguration();

            modificationFunctionsConfigurationB.Merge(modificationFunctionsConfigurationA, true);

            Assert.Same(modificationFunctionConfiguration, modificationFunctionsConfigurationB.InsertModificationStoredProcedureConfiguration);
            Assert.Same(modificationFunctionConfiguration, modificationFunctionsConfigurationB.UpdateModificationStoredProcedureConfiguration);
            Assert.Same(modificationFunctionConfiguration, modificationFunctionsConfigurationB.DeleteModificationStoredProcedureConfiguration);
        }

        [Fact]
        public void Can_clone_configuration()
        {
            var modificationFunctionsConfiguration = new ModificationStoredProceduresConfiguration();

            var modificationFunctionConfiguration = new ModificationStoredProcedureConfiguration();

            modificationFunctionsConfiguration.Insert(modificationFunctionConfiguration);
            modificationFunctionsConfiguration.Update(modificationFunctionConfiguration);
            modificationFunctionsConfiguration.Delete(modificationFunctionConfiguration);

            var clone = modificationFunctionsConfiguration.Clone();

            Assert.NotSame(modificationFunctionsConfiguration, clone);
            Assert.NotSame(modificationFunctionConfiguration, clone.InsertModificationStoredProcedureConfiguration);
            Assert.NotSame(modificationFunctionConfiguration, clone.UpdateModificationStoredProcedureConfiguration);
            Assert.NotSame(modificationFunctionConfiguration, clone.DeleteModificationStoredProcedureConfiguration);
        }

        [Fact]
        public void Configure_should_call_configure_function_configurations()
        {
            var modificationFunctionsConfiguration = new ModificationStoredProceduresConfiguration();

            var mockModificationFunctionConfiguration = new Mock<ModificationStoredProcedureConfiguration>();

            modificationFunctionsConfiguration.Insert(mockModificationFunctionConfiguration.Object);
            modificationFunctionsConfiguration.Update(mockModificationFunctionConfiguration.Object);
            modificationFunctionsConfiguration.Delete(mockModificationFunctionConfiguration.Object);

            var entitySet = new EntitySet();
            entitySet.ChangeEntityContainerWithoutCollectionFixup(new EntityContainer("C", DataSpace.CSpace));

            var storageModificationFunctionMapping
                = new StorageModificationFunctionMapping(
                    entitySet,
                    new EntityType("E", "N", DataSpace.CSpace),
                    new EdmFunction("F", "N", DataSpace.SSpace),
                    new StorageModificationFunctionParameterBinding[0],
                    null,
                    null);

            modificationFunctionsConfiguration.Configure(
                new StorageEntityTypeModificationFunctionMapping(
                    new EntityType("E", "N", DataSpace.CSpace),
                    storageModificationFunctionMapping,
                    storageModificationFunctionMapping,
                    storageModificationFunctionMapping),
                ProviderRegistry.Sql2008_ProviderManifest);

            mockModificationFunctionConfiguration
                .Verify(
                    m => m.Configure(storageModificationFunctionMapping, It.IsAny<DbProviderManifest>()),
                    Times.Exactly(3));
        }

        [Fact]
        public void Configure_association_set_should_call_configure_function_configurations()
        {
            var modificationFunctionsConfiguration = new ModificationStoredProceduresConfiguration();

            var mockModificationFunctionConfiguration = new Mock<ModificationStoredProcedureConfiguration>();

            modificationFunctionsConfiguration.Insert(mockModificationFunctionConfiguration.Object);
            modificationFunctionsConfiguration.Delete(mockModificationFunctionConfiguration.Object);

            var entitySet = new EntitySet();
            entitySet.ChangeEntityContainerWithoutCollectionFixup(new EntityContainer("C", DataSpace.CSpace));

            var storageModificationFunctionMapping
                = new StorageModificationFunctionMapping(
                    entitySet,
                    new EntityType("E", "N", DataSpace.CSpace),
                    new EdmFunction("F", "N", DataSpace.SSpace),
                    new StorageModificationFunctionParameterBinding[0],
                    null,
                    null);

            modificationFunctionsConfiguration.Configure(
                new StorageAssociationSetModificationFunctionMapping(
                    new AssociationSet("AS", new AssociationType("A", XmlConstants.ModelNamespace_3, false, DataSpace.CSpace)),
                    storageModificationFunctionMapping,
                    storageModificationFunctionMapping),
                ProviderRegistry.Sql2008_ProviderManifest);

            mockModificationFunctionConfiguration
                .Verify(
                    m => m.Configure(storageModificationFunctionMapping, It.IsAny<DbProviderManifest>()),
                    Times.Exactly(2));
        }

        [Fact]
        public void IsCompatible_should_check_compatibility_of_insert_configuration()
        {
            var modificationFunctionsConfiguration1 = new ModificationStoredProceduresConfiguration();
            var modificationFunctionsConfiguration2 = new ModificationStoredProceduresConfiguration();

            Assert.True(modificationFunctionsConfiguration1.IsCompatibleWith(modificationFunctionsConfiguration2));

            var modificationFunctionConfiguration1 = new ModificationStoredProcedureConfiguration();
            var modificationFunctionConfiguration2 = new ModificationStoredProcedureConfiguration();

            modificationFunctionsConfiguration1.Insert(modificationFunctionConfiguration1);

            Assert.True(modificationFunctionsConfiguration1.IsCompatibleWith(modificationFunctionsConfiguration2));

            modificationFunctionsConfiguration2.Insert(modificationFunctionConfiguration2);

            Assert.True(modificationFunctionsConfiguration1.IsCompatibleWith(modificationFunctionsConfiguration2));

            modificationFunctionConfiguration1.HasName("Foo");

            Assert.True(modificationFunctionsConfiguration1.IsCompatibleWith(modificationFunctionsConfiguration2));

            modificationFunctionConfiguration2.HasName("Bar");

            Assert.False(modificationFunctionsConfiguration1.IsCompatibleWith(modificationFunctionsConfiguration2));
        }

        [Fact]
        public void IsCompatible_should_check_compatibility_of_delete_configuration()
        {
            var modificationFunctionsConfiguration1 = new ModificationStoredProceduresConfiguration();
            var modificationFunctionsConfiguration2 = new ModificationStoredProceduresConfiguration();

            Assert.True(modificationFunctionsConfiguration1.IsCompatibleWith(modificationFunctionsConfiguration2));

            var modificationFunctionConfiguration1 = new ModificationStoredProcedureConfiguration();
            var modificationFunctionConfiguration2 = new ModificationStoredProcedureConfiguration();

            modificationFunctionsConfiguration1.Delete(modificationFunctionConfiguration1);

            Assert.True(modificationFunctionsConfiguration1.IsCompatibleWith(modificationFunctionsConfiguration2));

            modificationFunctionsConfiguration2.Delete(modificationFunctionConfiguration2);

            Assert.True(modificationFunctionsConfiguration1.IsCompatibleWith(modificationFunctionsConfiguration2));

            modificationFunctionConfiguration1.HasName("Foo");

            Assert.True(modificationFunctionsConfiguration1.IsCompatibleWith(modificationFunctionsConfiguration2));

            modificationFunctionConfiguration2.HasName("Bar");

            Assert.False(modificationFunctionsConfiguration1.IsCompatibleWith(modificationFunctionsConfiguration2));
        }
    }
}
>>>>>>> b1a13653
<|MERGE_RESOLUTION|>--- conflicted
+++ resolved
@@ -1,4 +1,3 @@
-<<<<<<< HEAD
 ﻿// Copyright (c) Microsoft Open Technologies, Inc. All rights reserved. See License.txt in the project root for license information.
 
 namespace System.Data.Entity.ModelConfiguration.Configuration.Functions
@@ -177,185 +176,4 @@
             Assert.False(modificationFunctionsConfiguration1.IsCompatibleWith(modificationFunctionsConfiguration2));
         }
     }
-}
-=======
-﻿// Copyright (c) Microsoft Open Technologies, Inc. All rights reserved. See License.txt in the project root for license information.
-
-namespace System.Data.Entity.ModelConfiguration.Configuration.Functions
-{
-    using System.Data.Entity.Core.Common;
-    using System.Data.Entity.Core.Mapping;
-    using System.Data.Entity.Core.Metadata.Edm;
-    using Moq;
-    using Xunit;
-
-    public class ModificationFunctionsConfigurationTests
-    {
-        [Fact]
-        public void Can_merge_configurations()
-        {
-            var modificationFunctionsConfigurationA = new ModificationStoredProceduresConfiguration();
-            var modificationFunctionConfiguration = new ModificationStoredProcedureConfiguration();
-
-            modificationFunctionsConfigurationA.Insert(modificationFunctionConfiguration);
-            modificationFunctionsConfigurationA.Update(modificationFunctionConfiguration);
-            modificationFunctionsConfigurationA.Delete(modificationFunctionConfiguration);
-
-            var modificationFunctionsConfigurationB = new ModificationStoredProceduresConfiguration();
-
-            modificationFunctionsConfigurationB.Merge(modificationFunctionsConfigurationA, true);
-
-            Assert.Same(modificationFunctionConfiguration, modificationFunctionsConfigurationB.InsertModificationStoredProcedureConfiguration);
-            Assert.Same(modificationFunctionConfiguration, modificationFunctionsConfigurationB.UpdateModificationStoredProcedureConfiguration);
-            Assert.Same(modificationFunctionConfiguration, modificationFunctionsConfigurationB.DeleteModificationStoredProcedureConfiguration);
-        }
-
-        [Fact]
-        public void Can_clone_configuration()
-        {
-            var modificationFunctionsConfiguration = new ModificationStoredProceduresConfiguration();
-
-            var modificationFunctionConfiguration = new ModificationStoredProcedureConfiguration();
-
-            modificationFunctionsConfiguration.Insert(modificationFunctionConfiguration);
-            modificationFunctionsConfiguration.Update(modificationFunctionConfiguration);
-            modificationFunctionsConfiguration.Delete(modificationFunctionConfiguration);
-
-            var clone = modificationFunctionsConfiguration.Clone();
-
-            Assert.NotSame(modificationFunctionsConfiguration, clone);
-            Assert.NotSame(modificationFunctionConfiguration, clone.InsertModificationStoredProcedureConfiguration);
-            Assert.NotSame(modificationFunctionConfiguration, clone.UpdateModificationStoredProcedureConfiguration);
-            Assert.NotSame(modificationFunctionConfiguration, clone.DeleteModificationStoredProcedureConfiguration);
-        }
-
-        [Fact]
-        public void Configure_should_call_configure_function_configurations()
-        {
-            var modificationFunctionsConfiguration = new ModificationStoredProceduresConfiguration();
-
-            var mockModificationFunctionConfiguration = new Mock<ModificationStoredProcedureConfiguration>();
-
-            modificationFunctionsConfiguration.Insert(mockModificationFunctionConfiguration.Object);
-            modificationFunctionsConfiguration.Update(mockModificationFunctionConfiguration.Object);
-            modificationFunctionsConfiguration.Delete(mockModificationFunctionConfiguration.Object);
-
-            var entitySet = new EntitySet();
-            entitySet.ChangeEntityContainerWithoutCollectionFixup(new EntityContainer("C", DataSpace.CSpace));
-
-            var storageModificationFunctionMapping
-                = new StorageModificationFunctionMapping(
-                    entitySet,
-                    new EntityType("E", "N", DataSpace.CSpace),
-                    new EdmFunction("F", "N", DataSpace.SSpace),
-                    new StorageModificationFunctionParameterBinding[0],
-                    null,
-                    null);
-
-            modificationFunctionsConfiguration.Configure(
-                new StorageEntityTypeModificationFunctionMapping(
-                    new EntityType("E", "N", DataSpace.CSpace),
-                    storageModificationFunctionMapping,
-                    storageModificationFunctionMapping,
-                    storageModificationFunctionMapping),
-                ProviderRegistry.Sql2008_ProviderManifest);
-
-            mockModificationFunctionConfiguration
-                .Verify(
-                    m => m.Configure(storageModificationFunctionMapping, It.IsAny<DbProviderManifest>()),
-                    Times.Exactly(3));
-        }
-
-        [Fact]
-        public void Configure_association_set_should_call_configure_function_configurations()
-        {
-            var modificationFunctionsConfiguration = new ModificationStoredProceduresConfiguration();
-
-            var mockModificationFunctionConfiguration = new Mock<ModificationStoredProcedureConfiguration>();
-
-            modificationFunctionsConfiguration.Insert(mockModificationFunctionConfiguration.Object);
-            modificationFunctionsConfiguration.Delete(mockModificationFunctionConfiguration.Object);
-
-            var entitySet = new EntitySet();
-            entitySet.ChangeEntityContainerWithoutCollectionFixup(new EntityContainer("C", DataSpace.CSpace));
-
-            var storageModificationFunctionMapping
-                = new StorageModificationFunctionMapping(
-                    entitySet,
-                    new EntityType("E", "N", DataSpace.CSpace),
-                    new EdmFunction("F", "N", DataSpace.SSpace),
-                    new StorageModificationFunctionParameterBinding[0],
-                    null,
-                    null);
-
-            modificationFunctionsConfiguration.Configure(
-                new StorageAssociationSetModificationFunctionMapping(
-                    new AssociationSet("AS", new AssociationType("A", XmlConstants.ModelNamespace_3, false, DataSpace.CSpace)),
-                    storageModificationFunctionMapping,
-                    storageModificationFunctionMapping),
-                ProviderRegistry.Sql2008_ProviderManifest);
-
-            mockModificationFunctionConfiguration
-                .Verify(
-                    m => m.Configure(storageModificationFunctionMapping, It.IsAny<DbProviderManifest>()),
-                    Times.Exactly(2));
-        }
-
-        [Fact]
-        public void IsCompatible_should_check_compatibility_of_insert_configuration()
-        {
-            var modificationFunctionsConfiguration1 = new ModificationStoredProceduresConfiguration();
-            var modificationFunctionsConfiguration2 = new ModificationStoredProceduresConfiguration();
-
-            Assert.True(modificationFunctionsConfiguration1.IsCompatibleWith(modificationFunctionsConfiguration2));
-
-            var modificationFunctionConfiguration1 = new ModificationStoredProcedureConfiguration();
-            var modificationFunctionConfiguration2 = new ModificationStoredProcedureConfiguration();
-
-            modificationFunctionsConfiguration1.Insert(modificationFunctionConfiguration1);
-
-            Assert.True(modificationFunctionsConfiguration1.IsCompatibleWith(modificationFunctionsConfiguration2));
-
-            modificationFunctionsConfiguration2.Insert(modificationFunctionConfiguration2);
-
-            Assert.True(modificationFunctionsConfiguration1.IsCompatibleWith(modificationFunctionsConfiguration2));
-
-            modificationFunctionConfiguration1.HasName("Foo");
-
-            Assert.True(modificationFunctionsConfiguration1.IsCompatibleWith(modificationFunctionsConfiguration2));
-
-            modificationFunctionConfiguration2.HasName("Bar");
-
-            Assert.False(modificationFunctionsConfiguration1.IsCompatibleWith(modificationFunctionsConfiguration2));
-        }
-
-        [Fact]
-        public void IsCompatible_should_check_compatibility_of_delete_configuration()
-        {
-            var modificationFunctionsConfiguration1 = new ModificationStoredProceduresConfiguration();
-            var modificationFunctionsConfiguration2 = new ModificationStoredProceduresConfiguration();
-
-            Assert.True(modificationFunctionsConfiguration1.IsCompatibleWith(modificationFunctionsConfiguration2));
-
-            var modificationFunctionConfiguration1 = new ModificationStoredProcedureConfiguration();
-            var modificationFunctionConfiguration2 = new ModificationStoredProcedureConfiguration();
-
-            modificationFunctionsConfiguration1.Delete(modificationFunctionConfiguration1);
-
-            Assert.True(modificationFunctionsConfiguration1.IsCompatibleWith(modificationFunctionsConfiguration2));
-
-            modificationFunctionsConfiguration2.Delete(modificationFunctionConfiguration2);
-
-            Assert.True(modificationFunctionsConfiguration1.IsCompatibleWith(modificationFunctionsConfiguration2));
-
-            modificationFunctionConfiguration1.HasName("Foo");
-
-            Assert.True(modificationFunctionsConfiguration1.IsCompatibleWith(modificationFunctionsConfiguration2));
-
-            modificationFunctionConfiguration2.HasName("Bar");
-
-            Assert.False(modificationFunctionsConfiguration1.IsCompatibleWith(modificationFunctionsConfiguration2));
-        }
-    }
-}
->>>>>>> b1a13653
+}