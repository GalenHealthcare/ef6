<<<<<<< HEAD
// Copyright (c) Microsoft Open Technologies, Inc. All rights reserved. See License.txt in the project root for license information.

namespace System.Data.Entity.ModelConfiguration.Edm.Db.Mapping
{
    using System.Data.Entity.Core.Mapping;
    using System.Data.Entity.Core.Metadata.Edm;
    using Xunit;

    public sealed class StorageAssociationSetMappingExtensionsTests
    {
        [Fact]
        public void Initialize_should_initialize_ends()
        {
            var associationSetMapping 
                = new AssociationSetMapping(new AssociationSet("AS", new AssociationType("A", XmlConstants.ModelNamespace_3, false, DataSpace.CSpace)), new EntitySet()).Initialize();

            Assert.NotNull(associationSetMapping.SourceEndMapping);
            Assert.NotNull(associationSetMapping.TargetEndMapping);
        }

        [Fact]
        public void Can_get_and_set_configuration_annotation()
        {
            var associationSetMapping 
                = new AssociationSetMapping(new AssociationSet("AS", new AssociationType("A", XmlConstants.ModelNamespace_3, false, DataSpace.CSpace)), new EntitySet());

            associationSetMapping.SetConfiguration(42);

            Assert.Equal(42, associationSetMapping.GetConfiguration());
        }
    }
}
=======
// Copyright (c) Microsoft Open Technologies, Inc. All rights reserved. See License.txt in the project root for license information.

namespace System.Data.Entity.ModelConfiguration.Edm.Db.Mapping
{
    using System.Data.Entity.Core.Mapping;
    using System.Data.Entity.Core.Metadata.Edm;
    using Xunit;

    public sealed class StorageAssociationSetMappingExtensionsTests
    {
        [Fact]
        public void Initialize_should_initialize_ends()
        {
            var associationSetMapping 
                = new StorageAssociationSetMapping(new AssociationSet("AS", new AssociationType("A", XmlConstants.ModelNamespace_3, false, DataSpace.CSpace)), new EntitySet()).Initialize();

            Assert.NotNull(associationSetMapping.SourceEndMapping);
            Assert.NotNull(associationSetMapping.TargetEndMapping);
        }

        [Fact]
        public void Can_get_and_set_configuration_annotation()
        {
            var associationSetMapping 
                = new StorageAssociationSetMapping(new AssociationSet("AS", new AssociationType("A", XmlConstants.ModelNamespace_3, false, DataSpace.CSpace)), new EntitySet());

            associationSetMapping.SetConfiguration(42);

            Assert.Equal(42, associationSetMapping.GetConfiguration());
        }
    }
}
>>>>>>> b1a13653
<|MERGE_RESOLUTION|>--- conflicted
+++ resolved
@@ -1,4 +1,3 @@
-<<<<<<< HEAD
 // Copyright (c) Microsoft Open Technologies, Inc. All rights reserved. See License.txt in the project root for license information.
 
 namespace System.Data.Entity.ModelConfiguration.Edm.Db.Mapping
@@ -30,38 +29,4 @@
             Assert.Equal(42, associationSetMapping.GetConfiguration());
         }
     }
-}
-=======
-// Copyright (c) Microsoft Open Technologies, Inc. All rights reserved. See License.txt in the project root for license information.
-
-namespace System.Data.Entity.ModelConfiguration.Edm.Db.Mapping
-{
-    using System.Data.Entity.Core.Mapping;
-    using System.Data.Entity.Core.Metadata.Edm;
-    using Xunit;
-
-    public sealed class StorageAssociationSetMappingExtensionsTests
-    {
-        [Fact]
-        public void Initialize_should_initialize_ends()
-        {
-            var associationSetMapping 
-                = new StorageAssociationSetMapping(new AssociationSet("AS", new AssociationType("A", XmlConstants.ModelNamespace_3, false, DataSpace.CSpace)), new EntitySet()).Initialize();
-
-            Assert.NotNull(associationSetMapping.SourceEndMapping);
-            Assert.NotNull(associationSetMapping.TargetEndMapping);
-        }
-
-        [Fact]
-        public void Can_get_and_set_configuration_annotation()
-        {
-            var associationSetMapping 
-                = new StorageAssociationSetMapping(new AssociationSet("AS", new AssociationType("A", XmlConstants.ModelNamespace_3, false, DataSpace.CSpace)), new EntitySet());
-
-            associationSetMapping.SetConfiguration(42);
-
-            Assert.Equal(42, associationSetMapping.GetConfiguration());
-        }
-    }
-}
->>>>>>> b1a13653
+}