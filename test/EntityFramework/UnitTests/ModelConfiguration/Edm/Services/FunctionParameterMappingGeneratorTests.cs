<<<<<<< HEAD
﻿// Copyright (c) Microsoft Open Technologies, Inc. All rights reserved. See License.txt in the project root for license information.

namespace System.Data.Entity.ModelConfiguration.Edm.Services
{
    using System.Collections.Generic;
    using System.Data.Entity.Core.Mapping;
    using System.Data.Entity.Core.Mapping.Update.Internal;
    using System.Data.Entity.Core.Metadata.Edm;
    using System.Data.Entity.Resources;
    using System.Linq;
    using Xunit;

    public class FunctionParameterMappingGeneratorTests
    {
        [Fact]
        public void Can_generate_scalar_and_complex_properties_when_insert()
        {
            var functionParameterMappingGenerator
                = new FunctionParameterMappingGenerator(ProviderRegistry.Sql2008_ProviderManifest);

            var property0 = new EdmProperty("P0");
            var property1 = new EdmProperty("P1");
            var property2 = new EdmProperty("P2");

            property2.SetStoreGeneratedPattern(StoreGeneratedPattern.Computed);
            property2.ConcurrencyMode = ConcurrencyMode.Fixed;

            var complexType = new ComplexType("CT", "N", DataSpace.CSpace);

            complexType.AddMember(property1);

            var complexProperty = EdmProperty.CreateComplex("C", complexType);

            var parameterBindings
                = functionParameterMappingGenerator
                    .Generate(
                        ModificationOperator.Insert,
                        new[] { property0, complexProperty, property2 },
                        new[]
                            {
                                new ColumnMappingBuilder(new EdmProperty("C0"), new[] { property0 }),
                                new ColumnMappingBuilder(new EdmProperty("CT"), new[] { complexProperty, property1 }),
                                new ColumnMappingBuilder(new EdmProperty("C2"), new[] { property2 })
                            },
                        new List<EdmProperty>(),
                        useOriginalValues: true)
                    .ToList();

            Assert.Equal(2, parameterBindings.Count());

            var parameterBinding = parameterBindings.First();

            Assert.Equal("C0", parameterBinding.Parameter.Name);
            Assert.Same(property0, parameterBinding.MemberPath.Members.Single());
            Assert.Equal("String", parameterBinding.Parameter.TypeName);
            Assert.Equal(ParameterMode.In, parameterBinding.Parameter.Mode);
            Assert.False(parameterBinding.IsCurrent);

            parameterBinding = parameterBindings.Last();

            Assert.Equal("CT", parameterBinding.Parameter.Name);
            Assert.Same(complexProperty, parameterBinding.MemberPath.Members.First());
            Assert.Same(property1, parameterBinding.MemberPath.Members.Last());
            Assert.Equal("String", parameterBinding.Parameter.TypeName);
            Assert.Equal(ParameterMode.In, parameterBinding.Parameter.Mode);
            Assert.False(parameterBinding.IsCurrent);
        }

        [Fact]
        public void Can_generate_scalar_and_complex_properties_when_update()
        {
            var functionParameterMappingGenerator
                = new FunctionParameterMappingGenerator(ProviderRegistry.Sql2008_ProviderManifest);

            var property0 = new EdmProperty("P0");
            var property1 = new EdmProperty("P1");
            var property2 = new EdmProperty("P2");

            property2.SetStoreGeneratedPattern(StoreGeneratedPattern.Computed);
            property2.ConcurrencyMode = ConcurrencyMode.Fixed;

            var complexType = new ComplexType("CT", "N", DataSpace.CSpace);

            complexType.AddMember(property1);

            var complexProperty = EdmProperty.CreateComplex("C", complexType);

            var parameterBindings
                = functionParameterMappingGenerator
                    .Generate(
                        ModificationOperator.Update,
                        new[] { property0, complexProperty, property2 },
                        new[]
                            {
                                new ColumnMappingBuilder(new EdmProperty("C0"), new[] { property0 }),
                                new ColumnMappingBuilder(new EdmProperty("C_P1"), new[] { complexProperty, property1 }),
                                new ColumnMappingBuilder(new EdmProperty("C2"), new[] { property2 })
                            },
                        new List<EdmProperty>(),
                        useOriginalValues: true)
                    .ToList();

            Assert.Equal(3, parameterBindings.Count());

            var parameterBinding = parameterBindings.First();

            Assert.Equal("C0", parameterBinding.Parameter.Name);
            Assert.Same(property0, parameterBinding.MemberPath.Members.Single());
            Assert.Equal("String", parameterBinding.Parameter.TypeName);
            Assert.Equal(ParameterMode.In, parameterBinding.Parameter.Mode);
            Assert.False(parameterBinding.IsCurrent);

            parameterBinding = parameterBindings.ElementAt(1);

            Assert.Equal("C_P1", parameterBinding.Parameter.Name);
            Assert.Same(complexProperty, parameterBinding.MemberPath.Members.First());
            Assert.Same(property1, parameterBinding.MemberPath.Members.Last());
            Assert.Equal("String", parameterBinding.Parameter.TypeName);
            Assert.Equal(ParameterMode.In, parameterBinding.Parameter.Mode);
            Assert.False(parameterBinding.IsCurrent);

            parameterBinding = parameterBindings.Last();

            Assert.Equal("C2_Original", parameterBinding.Parameter.Name);
            Assert.Same(property2, parameterBinding.MemberPath.Members.Single());
            Assert.Equal("String", parameterBinding.Parameter.TypeName);
            Assert.Equal(ParameterMode.In, parameterBinding.Parameter.Mode);
            Assert.False(parameterBinding.IsCurrent);
        }

        [Fact]
        public void Can_generate_scalar_and_complex_properties_when_delete()
        {
            var functionParameterMappingGenerator
                = new FunctionParameterMappingGenerator(ProviderRegistry.Sql2008_ProviderManifest);

            var property0 = new EdmProperty("P0");
            var property1 = new EdmProperty("P1");
            var property2 = new EdmProperty("P2");

            property2.SetStoreGeneratedPattern(StoreGeneratedPattern.Computed);
            property2.ConcurrencyMode = ConcurrencyMode.Fixed;

            var complexType = new ComplexType("CT", "N", DataSpace.CSpace);

            complexType.AddMember(property1);

            var complexProperty = EdmProperty.CreateComplex("C", complexType);

            new EntityType("E", "N", DataSpace.CSpace).AddKeyMember(property0);

            var parameterBindings
                = functionParameterMappingGenerator
                    .Generate(
                        ModificationOperator.Delete,
                        new[] { property0, complexProperty, property2 },
                        new[]
                            {
                                new ColumnMappingBuilder(new EdmProperty("C0"), new[] { property0 }),
                                new ColumnMappingBuilder(new EdmProperty("CT_C1"), new[] { complexProperty, property1 }),
                                new ColumnMappingBuilder(new EdmProperty("C2"), new[] { property2 })
                            },
                        new List<EdmProperty>(),
                        useOriginalValues: true)
                    .ToList();

            Assert.Equal(2, parameterBindings.Count());

            var parameterBinding = parameterBindings.First();

            Assert.Equal("C0", parameterBinding.Parameter.Name);
            Assert.Same(property0, parameterBinding.MemberPath.Members.Single());
            Assert.Equal("String", parameterBinding.Parameter.TypeName);
            Assert.Equal(ParameterMode.In, parameterBinding.Parameter.Mode);
            Assert.False(parameterBinding.IsCurrent);

            parameterBinding = parameterBindings.Last();

            Assert.Equal("C2_Original", parameterBinding.Parameter.Name);
            Assert.Same(property2, parameterBinding.MemberPath.Members.Single());
            Assert.Equal("String", parameterBinding.Parameter.TypeName);
            Assert.Equal(ParameterMode.In, parameterBinding.Parameter.Mode);
            Assert.False(parameterBinding.IsCurrent);
        }

        [Fact]
        public void Can_generate_ia_fk_parameters()
        {
            var functionParameterMappingGenerator
                = new FunctionParameterMappingGenerator(ProviderRegistry.Sql2008_ProviderManifest);

            var associationType
                = new AssociationType("A", XmlConstants.ModelNamespace_3, false, DataSpace.CSpace)
                      {
                          SourceEnd = new AssociationEndMember("S", new EntityType("E", "N", DataSpace.CSpace)),
                          TargetEnd = new AssociationEndMember("T", new EntityType("E", "N", DataSpace.CSpace))
                      };

            var associationSet
                = new AssociationSet("AS", associationType)
                      {
                          SourceSet = new EntitySet(),
                          TargetSet = new EntitySet()
                      };

            var memberPath
                = new ModificationFunctionMemberPath(
                    new EdmMember[] { new EdmProperty("P"), associationType.TargetEnd },
                    associationSet);

            var parameterBindings
                = functionParameterMappingGenerator
                    .Generate(
                        new[] { Tuple.Create(memberPath, new EdmProperty("param")) },
                        useOriginalValues: true)
                    .ToList();

            var parameterBinding = parameterBindings.Single();

            Assert.Equal("param", parameterBinding.Parameter.Name);
            Assert.Same(memberPath, parameterBinding.MemberPath);
            Assert.Equal("String", parameterBinding.Parameter.TypeName);
            Assert.Equal(ParameterMode.In, parameterBinding.Parameter.Mode);
            Assert.False(parameterBinding.IsCurrent);
        }

        [Fact]
        public void Generate_should_throw_when_circular_complex_property()
        {
            var functionParameterMappingGenerator
                = new FunctionParameterMappingGenerator(ProviderRegistry.Sql2008_ProviderManifest);

            var complexType = new ComplexType("CT", "N", DataSpace.CSpace);
            complexType.AddMember(EdmProperty.CreateComplex("C1", complexType));

            Assert.Equal(
                Strings.CircularComplexTypeHierarchy,
                Assert.Throws<InvalidOperationException>(
                    () => functionParameterMappingGenerator
                              .Generate(
                                  ModificationOperator.Insert,
                                  new[] { EdmProperty.CreateComplex("C0", complexType) },
                                  new ColumnMappingBuilder[0],
                                  new List<EdmProperty>())
                              .ToList()).Message);
        }
    }
}
=======
﻿// Copyright (c) Microsoft Open Technologies, Inc. All rights reserved. See License.txt in the project root for license information.

namespace System.Data.Entity.ModelConfiguration.Edm.Services
{
    using System.Collections.Generic;
    using System.Data.Entity.Core.Mapping;
    using System.Data.Entity.Core.Mapping.Update.Internal;
    using System.Data.Entity.Core.Metadata.Edm;
    using System.Data.Entity.Resources;
    using System.Linq;
    using Xunit;

    public class FunctionParameterMappingGeneratorTests
    {
        [Fact]
        public void Can_generate_scalar_and_complex_properties_when_insert()
        {
            var functionParameterMappingGenerator
                = new FunctionParameterMappingGenerator(ProviderRegistry.Sql2008_ProviderManifest);

            var property0 = new EdmProperty("P0");
            var property1 = new EdmProperty("P1");
            var property2 = new EdmProperty("P2");

            property2.SetStoreGeneratedPattern(StoreGeneratedPattern.Computed);
            property2.ConcurrencyMode = ConcurrencyMode.Fixed;

            var complexType = new ComplexType("CT", "N", DataSpace.CSpace);

            complexType.AddMember(property1);

            var complexProperty = EdmProperty.CreateComplex("C", complexType);

            var parameterBindings
                = functionParameterMappingGenerator
                    .Generate(
                        ModificationOperator.Insert,
                        new[] { property0, complexProperty, property2 },
                        new[]
                            {
                                new ColumnMappingBuilder(new EdmProperty("C0"), new[] { property0 }),
                                new ColumnMappingBuilder(new EdmProperty("CT"), new[] { complexProperty, property1 }),
                                new ColumnMappingBuilder(new EdmProperty("C2"), new[] { property2 })
                            },
                        new List<EdmProperty>(),
                        useOriginalValues: true)
                    .ToList();

            Assert.Equal(2, parameterBindings.Count());

            var parameterBinding = parameterBindings.First();

            Assert.Equal("C0", parameterBinding.Parameter.Name);
            Assert.Same(property0, parameterBinding.MemberPath.Members.Single());
            Assert.Equal("String", parameterBinding.Parameter.TypeName);
            Assert.Equal(ParameterMode.In, parameterBinding.Parameter.Mode);
            Assert.False(parameterBinding.IsCurrent);

            parameterBinding = parameterBindings.Last();

            Assert.Equal("CT", parameterBinding.Parameter.Name);
            Assert.Same(complexProperty, parameterBinding.MemberPath.Members.First());
            Assert.Same(property1, parameterBinding.MemberPath.Members.Last());
            Assert.Equal("String", parameterBinding.Parameter.TypeName);
            Assert.Equal(ParameterMode.In, parameterBinding.Parameter.Mode);
            Assert.False(parameterBinding.IsCurrent);
        }

        [Fact]
        public void Can_generate_scalar_and_complex_properties_when_update()
        {
            var functionParameterMappingGenerator
                = new FunctionParameterMappingGenerator(ProviderRegistry.Sql2008_ProviderManifest);

            var property0 = new EdmProperty("P0");
            var property1 = new EdmProperty("P1");
            var property2 = new EdmProperty("P2");

            property2.SetStoreGeneratedPattern(StoreGeneratedPattern.Computed);
            property2.ConcurrencyMode = ConcurrencyMode.Fixed;

            var complexType = new ComplexType("CT", "N", DataSpace.CSpace);

            complexType.AddMember(property1);

            var complexProperty = EdmProperty.CreateComplex("C", complexType);

            var parameterBindings
                = functionParameterMappingGenerator
                    .Generate(
                        ModificationOperator.Update,
                        new[] { property0, complexProperty, property2 },
                        new[]
                            {
                                new ColumnMappingBuilder(new EdmProperty("C0"), new[] { property0 }),
                                new ColumnMappingBuilder(new EdmProperty("C_P1"), new[] { complexProperty, property1 }),
                                new ColumnMappingBuilder(new EdmProperty("C2"), new[] { property2 })
                            },
                        new List<EdmProperty>(),
                        useOriginalValues: true)
                    .ToList();

            Assert.Equal(3, parameterBindings.Count());

            var parameterBinding = parameterBindings.First();

            Assert.Equal("C0", parameterBinding.Parameter.Name);
            Assert.Same(property0, parameterBinding.MemberPath.Members.Single());
            Assert.Equal("String", parameterBinding.Parameter.TypeName);
            Assert.Equal(ParameterMode.In, parameterBinding.Parameter.Mode);
            Assert.False(parameterBinding.IsCurrent);

            parameterBinding = parameterBindings.ElementAt(1);

            Assert.Equal("C_P1", parameterBinding.Parameter.Name);
            Assert.Same(complexProperty, parameterBinding.MemberPath.Members.First());
            Assert.Same(property1, parameterBinding.MemberPath.Members.Last());
            Assert.Equal("String", parameterBinding.Parameter.TypeName);
            Assert.Equal(ParameterMode.In, parameterBinding.Parameter.Mode);
            Assert.False(parameterBinding.IsCurrent);

            parameterBinding = parameterBindings.Last();

            Assert.Equal("C2_Original", parameterBinding.Parameter.Name);
            Assert.Same(property2, parameterBinding.MemberPath.Members.Single());
            Assert.Equal("String", parameterBinding.Parameter.TypeName);
            Assert.Equal(ParameterMode.In, parameterBinding.Parameter.Mode);
            Assert.False(parameterBinding.IsCurrent);
        }

        [Fact]
        public void Can_generate_scalar_and_complex_properties_when_delete()
        {
            var functionParameterMappingGenerator
                = new FunctionParameterMappingGenerator(ProviderRegistry.Sql2008_ProviderManifest);

            var property0 = new EdmProperty("P0");
            var property1 = new EdmProperty("P1");
            var property2 = new EdmProperty("P2");

            property2.SetStoreGeneratedPattern(StoreGeneratedPattern.Computed);
            property2.ConcurrencyMode = ConcurrencyMode.Fixed;

            var complexType = new ComplexType("CT", "N", DataSpace.CSpace);

            complexType.AddMember(property1);

            var complexProperty = EdmProperty.CreateComplex("C", complexType);

            new EntityType("E", "N", DataSpace.CSpace).AddKeyMember(property0);

            var parameterBindings
                = functionParameterMappingGenerator
                    .Generate(
                        ModificationOperator.Delete,
                        new[] { property0, complexProperty, property2 },
                        new[]
                            {
                                new ColumnMappingBuilder(new EdmProperty("C0"), new[] { property0 }),
                                new ColumnMappingBuilder(new EdmProperty("CT_C1"), new[] { complexProperty, property1 }),
                                new ColumnMappingBuilder(new EdmProperty("C2"), new[] { property2 })
                            },
                        new List<EdmProperty>(),
                        useOriginalValues: true)
                    .ToList();

            Assert.Equal(2, parameterBindings.Count());

            var parameterBinding = parameterBindings.First();

            Assert.Equal("C0", parameterBinding.Parameter.Name);
            Assert.Same(property0, parameterBinding.MemberPath.Members.Single());
            Assert.Equal("String", parameterBinding.Parameter.TypeName);
            Assert.Equal(ParameterMode.In, parameterBinding.Parameter.Mode);
            Assert.False(parameterBinding.IsCurrent);

            parameterBinding = parameterBindings.Last();

            Assert.Equal("C2_Original", parameterBinding.Parameter.Name);
            Assert.Same(property2, parameterBinding.MemberPath.Members.Single());
            Assert.Equal("String", parameterBinding.Parameter.TypeName);
            Assert.Equal(ParameterMode.In, parameterBinding.Parameter.Mode);
            Assert.False(parameterBinding.IsCurrent);
        }

        [Fact]
        public void Can_generate_ia_fk_parameters()
        {
            var functionParameterMappingGenerator
                = new FunctionParameterMappingGenerator(ProviderRegistry.Sql2008_ProviderManifest);

            var associationType
                = new AssociationType("A", XmlConstants.ModelNamespace_3, false, DataSpace.CSpace)
                      {
                          SourceEnd = new AssociationEndMember("S", new EntityType("E", "N", DataSpace.CSpace)),
                          TargetEnd = new AssociationEndMember("T", new EntityType("E", "N", DataSpace.CSpace))
                      };

            var associationSet
                = new AssociationSet("AS", associationType)
                      {
                          SourceSet = new EntitySet(),
                          TargetSet = new EntitySet()
                      };

            var memberPath
                = new StorageModificationFunctionMemberPath(
                    new EdmMember[] { new EdmProperty("P"), associationType.TargetEnd },
                    associationSet);

            var parameterBindings
                = functionParameterMappingGenerator
                    .Generate(
                        new[] { Tuple.Create(memberPath, new EdmProperty("param")) },
                        useOriginalValues: true)
                    .ToList();

            var parameterBinding = parameterBindings.Single();

            Assert.Equal("param", parameterBinding.Parameter.Name);
            Assert.Same(memberPath, parameterBinding.MemberPath);
            Assert.Equal("String", parameterBinding.Parameter.TypeName);
            Assert.Equal(ParameterMode.In, parameterBinding.Parameter.Mode);
            Assert.False(parameterBinding.IsCurrent);
        }

        [Fact]
        public void Generate_should_throw_when_circular_complex_property()
        {
            var functionParameterMappingGenerator
                = new FunctionParameterMappingGenerator(ProviderRegistry.Sql2008_ProviderManifest);

            var complexType = new ComplexType("CT", "N", DataSpace.CSpace);
            complexType.AddMember(EdmProperty.CreateComplex("C1", complexType));

            Assert.Equal(
                Strings.CircularComplexTypeHierarchy,
                Assert.Throws<InvalidOperationException>(
                    () => functionParameterMappingGenerator
                              .Generate(
                                  ModificationOperator.Insert,
                                  new[] { EdmProperty.CreateComplex("C0", complexType) },
                                  new ColumnMappingBuilder[0],
                                  new List<EdmProperty>())
                              .ToList()).Message);
        }
    }
}
>>>>>>> b1a13653
<|MERGE_RESOLUTION|>--- conflicted
+++ resolved
@@ -1,4 +1,3 @@
-<<<<<<< HEAD
 ﻿// Copyright (c) Microsoft Open Technologies, Inc. All rights reserved. See License.txt in the project root for license information.
 
 namespace System.Data.Entity.ModelConfiguration.Edm.Services
@@ -246,254 +245,4 @@
                               .ToList()).Message);
         }
     }
-}
-=======
-﻿// Copyright (c) Microsoft Open Technologies, Inc. All rights reserved. See License.txt in the project root for license information.
-
-namespace System.Data.Entity.ModelConfiguration.Edm.Services
-{
-    using System.Collections.Generic;
-    using System.Data.Entity.Core.Mapping;
-    using System.Data.Entity.Core.Mapping.Update.Internal;
-    using System.Data.Entity.Core.Metadata.Edm;
-    using System.Data.Entity.Resources;
-    using System.Linq;
-    using Xunit;
-
-    public class FunctionParameterMappingGeneratorTests
-    {
-        [Fact]
-        public void Can_generate_scalar_and_complex_properties_when_insert()
-        {
-            var functionParameterMappingGenerator
-                = new FunctionParameterMappingGenerator(ProviderRegistry.Sql2008_ProviderManifest);
-
-            var property0 = new EdmProperty("P0");
-            var property1 = new EdmProperty("P1");
-            var property2 = new EdmProperty("P2");
-
-            property2.SetStoreGeneratedPattern(StoreGeneratedPattern.Computed);
-            property2.ConcurrencyMode = ConcurrencyMode.Fixed;
-
-            var complexType = new ComplexType("CT", "N", DataSpace.CSpace);
-
-            complexType.AddMember(property1);
-
-            var complexProperty = EdmProperty.CreateComplex("C", complexType);
-
-            var parameterBindings
-                = functionParameterMappingGenerator
-                    .Generate(
-                        ModificationOperator.Insert,
-                        new[] { property0, complexProperty, property2 },
-                        new[]
-                            {
-                                new ColumnMappingBuilder(new EdmProperty("C0"), new[] { property0 }),
-                                new ColumnMappingBuilder(new EdmProperty("CT"), new[] { complexProperty, property1 }),
-                                new ColumnMappingBuilder(new EdmProperty("C2"), new[] { property2 })
-                            },
-                        new List<EdmProperty>(),
-                        useOriginalValues: true)
-                    .ToList();
-
-            Assert.Equal(2, parameterBindings.Count());
-
-            var parameterBinding = parameterBindings.First();
-
-            Assert.Equal("C0", parameterBinding.Parameter.Name);
-            Assert.Same(property0, parameterBinding.MemberPath.Members.Single());
-            Assert.Equal("String", parameterBinding.Parameter.TypeName);
-            Assert.Equal(ParameterMode.In, parameterBinding.Parameter.Mode);
-            Assert.False(parameterBinding.IsCurrent);
-
-            parameterBinding = parameterBindings.Last();
-
-            Assert.Equal("CT", parameterBinding.Parameter.Name);
-            Assert.Same(complexProperty, parameterBinding.MemberPath.Members.First());
-            Assert.Same(property1, parameterBinding.MemberPath.Members.Last());
-            Assert.Equal("String", parameterBinding.Parameter.TypeName);
-            Assert.Equal(ParameterMode.In, parameterBinding.Parameter.Mode);
-            Assert.False(parameterBinding.IsCurrent);
-        }
-
-        [Fact]
-        public void Can_generate_scalar_and_complex_properties_when_update()
-        {
-            var functionParameterMappingGenerator
-                = new FunctionParameterMappingGenerator(ProviderRegistry.Sql2008_ProviderManifest);
-
-            var property0 = new EdmProperty("P0");
-            var property1 = new EdmProperty("P1");
-            var property2 = new EdmProperty("P2");
-
-            property2.SetStoreGeneratedPattern(StoreGeneratedPattern.Computed);
-            property2.ConcurrencyMode = ConcurrencyMode.Fixed;
-
-            var complexType = new ComplexType("CT", "N", DataSpace.CSpace);
-
-            complexType.AddMember(property1);
-
-            var complexProperty = EdmProperty.CreateComplex("C", complexType);
-
-            var parameterBindings
-                = functionParameterMappingGenerator
-                    .Generate(
-                        ModificationOperator.Update,
-                        new[] { property0, complexProperty, property2 },
-                        new[]
-                            {
-                                new ColumnMappingBuilder(new EdmProperty("C0"), new[] { property0 }),
-                                new ColumnMappingBuilder(new EdmProperty("C_P1"), new[] { complexProperty, property1 }),
-                                new ColumnMappingBuilder(new EdmProperty("C2"), new[] { property2 })
-                            },
-                        new List<EdmProperty>(),
-                        useOriginalValues: true)
-                    .ToList();
-
-            Assert.Equal(3, parameterBindings.Count());
-
-            var parameterBinding = parameterBindings.First();
-
-            Assert.Equal("C0", parameterBinding.Parameter.Name);
-            Assert.Same(property0, parameterBinding.MemberPath.Members.Single());
-            Assert.Equal("String", parameterBinding.Parameter.TypeName);
-            Assert.Equal(ParameterMode.In, parameterBinding.Parameter.Mode);
-            Assert.False(parameterBinding.IsCurrent);
-
-            parameterBinding = parameterBindings.ElementAt(1);
-
-            Assert.Equal("C_P1", parameterBinding.Parameter.Name);
-            Assert.Same(complexProperty, parameterBinding.MemberPath.Members.First());
-            Assert.Same(property1, parameterBinding.MemberPath.Members.Last());
-            Assert.Equal("String", parameterBinding.Parameter.TypeName);
-            Assert.Equal(ParameterMode.In, parameterBinding.Parameter.Mode);
-            Assert.False(parameterBinding.IsCurrent);
-
-            parameterBinding = parameterBindings.Last();
-
-            Assert.Equal("C2_Original", parameterBinding.Parameter.Name);
-            Assert.Same(property2, parameterBinding.MemberPath.Members.Single());
-            Assert.Equal("String", parameterBinding.Parameter.TypeName);
-            Assert.Equal(ParameterMode.In, parameterBinding.Parameter.Mode);
-            Assert.False(parameterBinding.IsCurrent);
-        }
-
-        [Fact]
-        public void Can_generate_scalar_and_complex_properties_when_delete()
-        {
-            var functionParameterMappingGenerator
-                = new FunctionParameterMappingGenerator(ProviderRegistry.Sql2008_ProviderManifest);
-
-            var property0 = new EdmProperty("P0");
-            var property1 = new EdmProperty("P1");
-            var property2 = new EdmProperty("P2");
-
-            property2.SetStoreGeneratedPattern(StoreGeneratedPattern.Computed);
-            property2.ConcurrencyMode = ConcurrencyMode.Fixed;
-
-            var complexType = new ComplexType("CT", "N", DataSpace.CSpace);
-
-            complexType.AddMember(property1);
-
-            var complexProperty = EdmProperty.CreateComplex("C", complexType);
-
-            new EntityType("E", "N", DataSpace.CSpace).AddKeyMember(property0);
-
-            var parameterBindings
-                = functionParameterMappingGenerator
-                    .Generate(
-                        ModificationOperator.Delete,
-                        new[] { property0, complexProperty, property2 },
-                        new[]
-                            {
-                                new ColumnMappingBuilder(new EdmProperty("C0"), new[] { property0 }),
-                                new ColumnMappingBuilder(new EdmProperty("CT_C1"), new[] { complexProperty, property1 }),
-                                new ColumnMappingBuilder(new EdmProperty("C2"), new[] { property2 })
-                            },
-                        new List<EdmProperty>(),
-                        useOriginalValues: true)
-                    .ToList();
-
-            Assert.Equal(2, parameterBindings.Count());
-
-            var parameterBinding = parameterBindings.First();
-
-            Assert.Equal("C0", parameterBinding.Parameter.Name);
-            Assert.Same(property0, parameterBinding.MemberPath.Members.Single());
-            Assert.Equal("String", parameterBinding.Parameter.TypeName);
-            Assert.Equal(ParameterMode.In, parameterBinding.Parameter.Mode);
-            Assert.False(parameterBinding.IsCurrent);
-
-            parameterBinding = parameterBindings.Last();
-
-            Assert.Equal("C2_Original", parameterBinding.Parameter.Name);
-            Assert.Same(property2, parameterBinding.MemberPath.Members.Single());
-            Assert.Equal("String", parameterBinding.Parameter.TypeName);
-            Assert.Equal(ParameterMode.In, parameterBinding.Parameter.Mode);
-            Assert.False(parameterBinding.IsCurrent);
-        }
-
-        [Fact]
-        public void Can_generate_ia_fk_parameters()
-        {
-            var functionParameterMappingGenerator
-                = new FunctionParameterMappingGenerator(ProviderRegistry.Sql2008_ProviderManifest);
-
-            var associationType
-                = new AssociationType("A", XmlConstants.ModelNamespace_3, false, DataSpace.CSpace)
-                      {
-                          SourceEnd = new AssociationEndMember("S", new EntityType("E", "N", DataSpace.CSpace)),
-                          TargetEnd = new AssociationEndMember("T", new EntityType("E", "N", DataSpace.CSpace))
-                      };
-
-            var associationSet
-                = new AssociationSet("AS", associationType)
-                      {
-                          SourceSet = new EntitySet(),
-                          TargetSet = new EntitySet()
-                      };
-
-            var memberPath
-                = new StorageModificationFunctionMemberPath(
-                    new EdmMember[] { new EdmProperty("P"), associationType.TargetEnd },
-                    associationSet);
-
-            var parameterBindings
-                = functionParameterMappingGenerator
-                    .Generate(
-                        new[] { Tuple.Create(memberPath, new EdmProperty("param")) },
-                        useOriginalValues: true)
-                    .ToList();
-
-            var parameterBinding = parameterBindings.Single();
-
-            Assert.Equal("param", parameterBinding.Parameter.Name);
-            Assert.Same(memberPath, parameterBinding.MemberPath);
-            Assert.Equal("String", parameterBinding.Parameter.TypeName);
-            Assert.Equal(ParameterMode.In, parameterBinding.Parameter.Mode);
-            Assert.False(parameterBinding.IsCurrent);
-        }
-
-        [Fact]
-        public void Generate_should_throw_when_circular_complex_property()
-        {
-            var functionParameterMappingGenerator
-                = new FunctionParameterMappingGenerator(ProviderRegistry.Sql2008_ProviderManifest);
-
-            var complexType = new ComplexType("CT", "N", DataSpace.CSpace);
-            complexType.AddMember(EdmProperty.CreateComplex("C1", complexType));
-
-            Assert.Equal(
-                Strings.CircularComplexTypeHierarchy,
-                Assert.Throws<InvalidOperationException>(
-                    () => functionParameterMappingGenerator
-                              .Generate(
-                                  ModificationOperator.Insert,
-                                  new[] { EdmProperty.CreateComplex("C0", complexType) },
-                                  new ColumnMappingBuilder[0],
-                                  new List<EdmProperty>())
-                              .ToList()).Message);
-        }
-    }
-}
->>>>>>> b1a13653
+}