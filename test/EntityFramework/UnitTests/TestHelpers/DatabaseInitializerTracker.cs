--- conflicted
+++ resolved
@@ -1,4 +1,3 @@
-<<<<<<< HEAD
 ﻿// Copyright (c) Microsoft Open Technologies, Inc. All rights reserved. See License.txt in the project root for license information.
 
 namespace System.Data.Entity
@@ -125,132 +124,4 @@
             get { return _mockInternalContext; }
         }
     }
-}
-=======
-﻿// Copyright (c) Microsoft Open Technologies, Inc. All rights reserved. See License.txt in the project root for license information.
-
-namespace System.Data.Entity
-{
-    using System.Data.Entity.Core.Objects;
-    using System.Data.Entity.Internal;
-    using System.Data.Entity.Resources;
-    using System.Text;
-    using Moq;
-    using Moq.Protected;
-
-    /// <summary>
-    /// Helper class that uses Moq to create mocks for the InternalContext and related classes such
-    /// that different database initialization strategies can be tested and the operations that these
-    /// strategies perform can be recorded and validated.
-    /// </summary>
-    public class DatabaseInitializerTracker<TContext, TInitializer>
-        where TInitializer : class, IDatabaseInitializer<TContext>
-        where TContext : DbContext, new()
-    {
-        private readonly StringBuilder _operations = new StringBuilder();
-
-        private readonly Mock<InternalContextForMock<TContext>> _mockInternalContext;
-        private readonly Mock<DatabaseOperations> _mockDatabaseOps;
-        private readonly Mock<TContext> _mockDbContext;
-        private readonly Mock<TInitializer> _mockStrategy;
-        private bool _databaseExists;
-
-        internal DatabaseInitializerTracker(
-            bool databaseExists, 
-            bool modelCompatible = true, 
-            bool hasMetadata = true,
-            MigrationsChecker checker = null)
-        {
-            _databaseExists = databaseExists;
-            _mockInternalContext = new Mock<InternalContextForMock<TContext>>
-                                       {
-                                           CallBase = true
-                                       };
-            _mockDatabaseOps = new Mock<DatabaseOperations>();
-            _mockDbContext = Mock.Get((TContext)_mockInternalContext.Object.Owner);
-
-            _mockInternalContext.Setup(c => c.DatabaseOperations).Returns(_mockDatabaseOps.Object);
-            _mockInternalContext.Setup(c => c.DefaultInitializer).Returns(new CreateDatabaseIfNotExists<DbContext>());
-            _mockInternalContext.Setup(c => c.CreateDatabase(It.IsAny<ObjectContext>())).Callback(
-                () =>
-                    {
-                        _databaseExists = true;
-                        _operations.Append("CreateDatabase ");
-                    });
-
-            _mockDatabaseOps.Setup(d => d.Create(It.IsAny<ObjectContext>())).Callback(
-                () =>
-                    {
-                        _databaseExists = true;
-                        _operations.Append("Create ");
-                    });
-
-            _mockDatabaseOps.Setup(d => d.Exists(It.IsAny<ObjectContext>())).Callback(() => _operations.Append("Exists ")).Returns(
-                DatabaseExists);
-            _mockDatabaseOps.Setup(d => d.DeleteIfExists(It.IsAny<ObjectContext>())).Callback(() => _operations.Append("DeleteIfExists ")).
-                Returns(DeleteIfExists);
-
-            _mockInternalContext.Setup(c => c.UseTempObjectContext()).Callback(() => _operations.Append("UseTempObjectContext "));
-            _mockInternalContext.Setup(c => c.DisposeTempObjectContext()).Callback(() => _operations.Append("DisposeTempObjectContext "));
-            _mockInternalContext.Setup(c => c.SaveMetadataToDatabase()).Callback(() => _operations.Append("SaveMetadataToDatabase "));
-
-            _mockInternalContext.Setup(c => c.CompatibleWithModel(It.IsAny<bool>())).Callback(
-                (bool throwIfNoMetadata) =>
-                    {
-                        if (!hasMetadata && throwIfNoMetadata)
-                        {
-                            throw Error.Database_NoDatabaseMetadata();
-                        }
-                    }).Returns(modelCompatible);
-
-            _mockInternalContext.Setup(c => c.CreateObjectContextForDdlOps()).Returns(new Mock<ClonedObjectContext>().Object);
-            _mockInternalContext.SetupGet(c => c.ProviderName).Returns("Dummy.Data.Provider");
-
-            _mockStrategy = new Mock<TInitializer>(checker)
-                                {
-                                    CallBase = true
-                                };
-            _mockStrategy.Protected().Setup("Seed", ItExpr.IsAny<TContext>()).Callback(() => _operations.Append("Seed "));
-        }
-
-        private bool DeleteIfExists()
-        {
-            var exists = _databaseExists;
-            _databaseExists = false;
-            return exists;
-        }
-
-        private bool DatabaseExists()
-        {
-            return _databaseExists;
-        }
-
-        public void ExecuteStrategy()
-        {
-            _mockStrategy.Object.InitializeDatabase(_mockDbContext.Object);
-        }
-
-        public void RegisterStrategy()
-        {
-            var mockContextType = _mockDbContext.Object.GetType();
-            var initMethod = typeof(Database).GetMethod("SetInitializer").MakeGenericMethod(mockContextType);
-            initMethod.Invoke(null, new object[] { _mockStrategy.Object });
-        }
-
-        public string Result
-        {
-            get { return _operations.ToString().Trim(); }
-        }
-
-        public TContext Context
-        {
-            get { return _mockDbContext.Object; }
-        }
-
-        internal Mock<InternalContextForMock<TContext>> MockInternalContext
-        {
-            get { return _mockInternalContext; }
-        }
-    }
-}
->>>>>>> b1a13653
+}