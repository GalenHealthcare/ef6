--- conflicted
+++ resolved
@@ -1,4 +1,3 @@
-<<<<<<< HEAD
 // Copyright (c) Microsoft Open Technologies, Inc. All rights reserved. See License.txt in the project root for license information.
 
 namespace System.Data.Entity
@@ -73,117 +72,4 @@
             return mockCollectionType;
         }
     }
-}
-=======
-// Copyright (c) Microsoft Open Technologies, Inc. All rights reserved. See License.txt in the project root for license information.
-
-namespace System.Data.Entity
-{
-    using System.Collections.Generic;
-    using System.Linq;
-    using System.Reflection;
-    using Moq;
-    using Moq.Protected;
-
-    public sealed class MockType : Mock<Type>
-    {
-        public static implicit operator Type(MockType mockType)
-        {
-            return mockType.Object;
-        }
-
-        private readonly List<PropertyInfo> _propertyInfos = new List<PropertyInfo>();
-
-        public MockType()
-            : this("T")
-        {
-        }
-
-        public MockType(string typeName, bool hasDefaultCtor = true, string @namespace = null)
-        {
-            SetupGet(t => t.Name).Returns(typeName);
-            SetupGet(t => t.FullName).Returns(typeName);
-            SetupGet(t => t.BaseType).Returns(typeof(Object));
-            SetupGet(t => t.Assembly).Returns(typeof(object).Assembly);
-            Setup(t => t.GetProperties(It.IsAny<BindingFlags>())).Returns(() => _propertyInfos.ToArray());
-            Setup(t => t.Equals(It.IsAny<object>())).Returns<Type>(t => ReferenceEquals(Object, t));
-            Setup(t => t.ToString()).Returns(typeName);
-            Setup(t => t.Namespace).Returns(@namespace);
-
-            this.Protected()
-                .Setup<PropertyInfo>(
-                    "GetPropertyImpl",
-                    ItExpr.IsAny<string>(),
-                    ItExpr.IsAny<BindingFlags>(),
-                    ItExpr.IsNull<Binder>(),
-                    ItExpr.IsNull<Type>(),
-                    ItExpr.IsNull<Type[]>(),
-                    ItExpr.IsNull<ParameterModifier[]>())
-                .Returns<string, BindingFlags, Binder, Type, Type[], ParameterModifier[]>(
-                    (name, bindingAttr, binder, returnType, types, modifiers) => GetProperty(name));
-
-            if (hasDefaultCtor)
-            {
-                this.Protected()
-                    .Setup<ConstructorInfo>(
-                        "GetConstructorImpl",
-                        BindingFlags.Instance | BindingFlags.Public,
-                        ItExpr.IsNull<Binder>(),
-                        CallingConventions.Standard | CallingConventions.VarArgs,
-                        Type.EmptyTypes,
-                        ItExpr.IsNull<ParameterModifier[]>())
-                    .Returns(new Mock<ConstructorInfo>().Object);
-            }
-        }
-
-        public MockType TypeAttributes(TypeAttributes typeAttributes)
-        {
-            this.Protected()
-                .Setup<TypeAttributes>("GetAttributeFlagsImpl")
-                .Returns(typeAttributes);
-
-            return this;
-        }
-
-        public MockType BaseType(MockType mockBaseType)
-        {
-            SetupGet(t => t.BaseType).Returns(mockBaseType);
-            Setup(t => t.IsSubclassOf(mockBaseType)).Returns(true);
-
-            return this;
-        }
-
-        public MockType Property<T>(string propertyName)
-        {
-            Property(typeof(T), propertyName);
-
-            return this;
-        }
-
-        public MockType Property(Type propertyType, string propertyName)
-        {
-            var mockPropertyInfo = new MockPropertyInfo(propertyType, propertyName);
-            mockPropertyInfo.SetupGet(p => p.DeclaringType).Returns(this);
-            mockPropertyInfo.SetupGet(p => p.ReflectedType).Returns(this);
-
-            _propertyInfos.Add(mockPropertyInfo);
-
-            return this;
-        }
-
-        public PropertyInfo GetProperty(string name)
-        {
-            return _propertyInfos.SingleOrDefault(p => p.Name == name);
-        }
-
-        public MockType AsCollection()
-        {
-            var mockCollectionType = new MockType("ICollection[" + Object.Name + "]");
-
-            mockCollectionType.Setup(t => t.GetInterfaces()).Returns(new[] { typeof(ICollection<>).MakeGenericType(this) });
-
-            return mockCollectionType;
-        }
-    }
-}
->>>>>>> b1a13653
+}