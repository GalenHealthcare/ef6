<<<<<<< HEAD
﻿// Copyright (c) Microsoft Open Technologies, Inc. All rights reserved. See License.txt in the project root for license information.

using System.Data.Entity.Infrastructure.MappingViews;

[assembly: DbMappingViewCacheType(
    typeof(ProductivityApiUnitTests.DbContextTests.ContextWithMultipleViewCaches),
    typeof(ProductivityApiUnitTests.DbContextTests.SampleViewCache1))]
[assembly: DbMappingViewCacheType(
    typeof(ProductivityApiUnitTests.DbContextTests.ContextWithMultipleViewCaches),
    typeof(ProductivityApiUnitTests.DbContextTests.SampleViewCache2))]

namespace ProductivityApiUnitTests
{
    using System;
    using System.Collections.Generic;
    using System.Data.Common;
    using System.Data.Entity;
    using System.Data.Entity.Core.EntityClient;
    using System.Data.Entity.Core.Objects;
    using System.Data.Entity.Infrastructure;
    using System.Data.Entity.Infrastructure.MappingViews;
    using System.Data.Entity.Internal;
    using System.Data.Entity.Migrations.Utilities;
    using System.Data.Entity.ModelConfiguration.Edm;
    using System.Data.Entity.ModelConfiguration.Internal.UnitTests;
    using System.Data.Entity.Resources;
    using System.Data.Entity.TestHelpers;
    using System.Data.SqlClient;
    using System.Data.SqlServerCe;
    using System.Linq;
    using Moq;
    using Moq.Protected;
    using Xunit;
    using System.Data.Entity.Core.Metadata.Edm;

    #region Context types for testing database name generation

    internal class SimpleContextClass : DbContext
    {
        internal class NestedContextClass : DbContext
        {
            internal class DouubleNestedContextClass : DbContext
            {
            }
        }

        internal class GenericContextClass<T> : DbContext
        {
        }

        internal class DoubleGenericContextClass<T1, T2> : DbContext
        {
        }
    }

    internal class GenericContextClass<T> : DbContext
    {
        internal class NestedContextClass : DbContext
        {
        }
    }

    internal class DoubleGenericContextClass<T1, T2> : DbContext
    {
        internal class NestedContextClass : DbContext
        {
        }

        internal class DoubleGenericNestedContextClass<T3, T4> : DbContext
        {
            internal class DoubleGenericDoubleNestedContextClass<T5, T6> : DbContext
            {
            }
        }
    }

    #endregion

    /// <summary>
    /// Unit tests for DbContext.
    /// </summary>
    public class DbContextTests : TestBase
    {
        #region Using EF connection string/EntityConnection in combination with DbCompiledModel

        private const string EntityConnectionString =
            @"metadata=.\Foo.csdl|.\Foo.ssdl|.\Foo.msl;provider=System.Data.SqlClient;provider connection string='Server=.\Foo;Database=Bar'";

        private static DbCompiledModel _emptyModel;

        private static DbCompiledModel EmptyModel
        {
            get { return _emptyModel ?? (_emptyModel = new DbModelBuilder().Build(ProviderRegistry.Sql2008_ProviderInfo).Compile()); }
        }

        [Fact]
        public void Entity_connection_string_and_DbCompiledModel_used_together_throw()
        {
            using (var context = new DbContext(EntityConnectionString, EmptyModel))
            {
                Assert.Equal(
                    Strings.DbContext_ConnectionHasModel,
                    Assert.Throws<InvalidOperationException>(() => context.Set<FakeEntity>().Load()).Message);
            }
        }

        [Fact]
        public void Named_entity_connection_string_and_DbCompiledModel_used_together_throw()
        {
            using (var context = new DbContext("EntityConnectionString", EmptyModel))
            {
                Assert.Equal(
                    Strings.DbContext_ConnectionHasModel,
                    Assert.Throws<InvalidOperationException>(() => context.Set<FakeEntity>().Load()).Message);
            }
        }

        [Fact]
        public void Named_entity_connection_string_using_name_keyword_and_DbCompiledModel_used_together_throw()
        {
            using (var context = new DbContext("name=EntityConnectionString", EmptyModel))
            {
                Assert.Equal(
                    Strings.DbContext_ConnectionHasModel,
                    Assert.Throws<InvalidOperationException>(() => context.Set<FakeEntity>().Load()).Message);
            }
        }

        [Fact]
        public void EntitConnection_object_and_DbCompiledModel_used_together_throw()
        {
            using (var context = new DbContext(new EntityConnection(EntityConnectionString), EmptyModel, contextOwnsConnection: true))
            {
                Assert.Equal(
                    Strings.DbContext_ConnectionHasModel,
                    Assert.Throws<InvalidOperationException>(() => context.Set<FakeEntity>().Load()).Message);
            }
        }

        #endregion

        #region Bad connection string tests

        [Fact]
        public void Using_name_keyword_throws_if_name_not_found_in_app_config()
        {
            using (var context = new FakeDerivedDbContext("name=MissingConnectionString"))
            {
                Assert.Equal(
                    Strings.DbContext_ConnectionStringNotFound("MissingConnectionString"),
                    Assert.Throws<InvalidOperationException>(() => context.Set<FakeEntity>().Load()).Message);
            }
        }

        [Fact]
        public void Using_name_keyword_throws_if_name_not_found_in_app_config_even_if_DbCompiledModel_passed()
        {
            using (var context = new DbContext("name=MissingConnectionString", EmptyModel))
            {
                Assert.Equal(
                    Strings.DbContext_ConnectionStringNotFound("MissingConnectionString"),
                    Assert.Throws<InvalidOperationException>(() => context.Set<FakeEntity>().Load()).Message);
            }
        }

        #endregion

        #region Negative constructor tests

        [Fact]
        public void Constructing_DbContext_with_null_nameOrConnectionString_throws()
        {
            Assert.Equal(
                Strings.ArgumentIsNullOrWhitespace("nameOrConnectionString"),
                Assert.Throws<ArgumentException>(() => new FakeDerivedDbContext((string)null)).Message);
        }

        [Fact]
        public void Constructing_DbContext_with_empty_nameOrConnectionString_throws()
        {
            Assert.Equal(
                Strings.ArgumentIsNullOrWhitespace("nameOrConnectionString"),
                Assert.Throws<ArgumentException>(() => new FakeDerivedDbContext("")).Message);
        }

        [Fact]
        public void Constructing_DbContext_with_whitespace_nameOrConnectionString_throws()
        {
            Assert.Equal(
                Strings.ArgumentIsNullOrWhitespace("nameOrConnectionString"),
                Assert.Throws<ArgumentException>(() => new FakeDerivedDbContext(" ")).Message);
        }

        [Fact]
        public void Constructing_DbContext_with_null_existingConnection_throws()
        {
            Assert.Equal(
                "existingConnection", Assert.Throws<ArgumentNullException>(() => new FakeDerivedDbContext((DbConnection)null)).ParamName);
        }

        [Fact]
        public void Constructing_DbContext_with_null_objectContext_throws()
        {
            Assert.Equal(
                "objectContext",
                Assert.Throws<ArgumentNullException>(() => new DbContext(null, dbContextOwnsObjectContext: false)).ParamName);
        }

        [Fact]
        public void Constructing_DbContext_with_null_model_using_model_only_constructor_throws()
        {
            Assert.Equal("model", Assert.Throws<ArgumentNullException>(() => new FakeDerivedDbContext((DbCompiledModel)null)).ParamName);
        }

        [Fact]
        public void Constructing_DbContext_with_null_model_using_nameOrConnectionString_constructor_throws()
        {
            Assert.Equal("model", Assert.Throws<ArgumentNullException>(() => new DbContext("Johnny Rotten", null)).ParamName);
        }

        [Fact]
        public void Constructing_DbContext_with_null_model_using_existingConnection_constructor_throws()
        {
            Assert.Equal(
                "model",
                Assert.Throws<ArgumentNullException>(() => new DbContext(new SqlConnection(), null, contextOwnsConnection: false)).ParamName);
        }

        #endregion

        #region Virtual Dispose tests

        [Fact]
        public void Dispose_can_be_overriden_in_a_derived_DbContext()
        {
            var mockContext = new Mock<DbContext>();
            mockContext.Protected().Setup("Dispose", true).Verifiable();

            mockContext.Object.Dispose();

            mockContext.Verify();
        }

        #endregion

        #region Tests for DbModelBuilderVersionAttribute

        [Fact]
        public void DbModelBuilderVersion_Latest_is_used_if_no_attribute_is_provided()
        {
            var internalContext = new LazyInternalContext(
                new Mock<DbContext>().Object,
                new Mock<IInternalConnection>().Object, null);

            var builder = internalContext.CreateModelBuilder();

            Assert.Equal(DbModelBuilderVersion.Latest, builder.Version);
        }

        [Fact]
        public void Can_read_version_from_DbModelBuilderVersionAttribute()
        {
            var attribute = new DbModelBuilderVersionAttribute(DbModelBuilderVersion.Latest);

            Assert.Equal(DbModelBuilderVersion.Latest, attribute.Version);
        }

        [DbModelBuilderVersion(DbModelBuilderVersion.V4_1)]
        public class FakeWithAttribute : DbContext
        {
        }

        [Fact]
        public void Version_in_DbModelBuilderVersionAttribute_is_used_if_provided()
        {
            var internalContext = new LazyInternalContext(new FakeWithAttribute(), new Mock<IInternalConnection>().Object, null);

            var builder = internalContext.CreateModelBuilder();

            Assert.Equal(DbModelBuilderVersion.V4_1, builder.Version);
        }

        [DbModelBuilderVersion(DbModelBuilderVersion.Latest)]
        public class FakeWithAttributeDerived : FakeWithAttribute
        {
        }

        [Fact]
        public void Version_from_DbModelBuilderVersionAttribute_on_derived_context_overrides_version_from_base()
        {
            var internalContext = new LazyInternalContext(new FakeWithAttributeDerived(), new Mock<IInternalConnection>().Object, null);

            var builder = internalContext.CreateModelBuilder();

            Assert.Equal(DbModelBuilderVersion.Latest, builder.Version);
        }

        public class FakeWithNoAttributeDerived : FakeWithAttribute
        {
        }

        [Fact]
        public void Version_from_DbModelBuilderVersionAttribute_on_base_context_is_used_if_no_attribute_is_found_on_derived_context()
        {
            var internalContext = new LazyInternalContext(new FakeWithNoAttributeDerived(), new Mock<IInternalConnection>().Object, null);

            var builder = internalContext.CreateModelBuilder();

            Assert.Equal(DbModelBuilderVersion.V4_1, builder.Version);
        }

        #endregion

        #region Tests for creating database names from context class names

        [Fact]
        public void Simple_context_class_can_be_used_to_create_database_name()
        {
            Assert.Equal(
                "ProductivityApiUnitTests.SimpleContextClass",
                typeof(SimpleContextClass).DatabaseName());
        }

        [Fact]
        public void Nested_context_class_can_be_used_to_create_database_name()
        {
            Assert.Equal(
                "ProductivityApiUnitTests.SimpleContextClass+NestedContextClass",
                typeof(SimpleContextClass.NestedContextClass).DatabaseName());
        }

        [Fact]
        public void Double_nested_context_class_can_be_used_to_create_database_name()
        {
            Assert.Equal(
                "ProductivityApiUnitTests.SimpleContextClass+NestedContextClass+DouubleNestedContextClass",
                typeof(SimpleContextClass.NestedContextClass.DouubleNestedContextClass).DatabaseName());
        }

        [Fact]
        public void Generic_context_class_can_be_used_to_create_database_name()
        {
            Assert.Equal(
                "ProductivityApiUnitTests.GenericContextClass`1[System.String]",
                typeof(GenericContextClass<string>).DatabaseName());
        }

        [Fact]
        public void Double_generic_context_class_can_be_used_to_create_database_name()
        {
            Assert.Equal(
                "ProductivityApiUnitTests.DoubleGenericContextClass`2[System.String,System.Int32]",
                typeof(DoubleGenericContextClass<string, int>).DatabaseName());
        }

        [Fact]
        public void Nested_in_generic_context_class_can_be_used_to_create_database_name()
        {
            Assert.Equal(
                "ProductivityApiUnitTests.GenericContextClass`1+NestedContextClass[System.String]",
                typeof(GenericContextClass<string>.NestedContextClass).DatabaseName());
        }

        [Fact]
        public void Nested_in_double_generic_context_class_can_be_used_to_create_database_name()
        {
            Assert.Equal(
                "ProductivityApiUnitTests.DoubleGenericContextClass`2+NestedContextClass[System.String,System.Int32]",
                typeof(DoubleGenericContextClass<string, int>.NestedContextClass).DatabaseName());
        }

        [Fact]
        public void Double_generic_double_nested_in_double_generic_context_class_can_be_used_to_create_database_name()
        {
            Assert.Equal(
                "ProductivityApiUnitTests.DoubleGenericContextClass`2+DoubleGenericNestedContextClass`2+DoubleGenericDoubleNestedContextClass`2[System.String,System.Int32,System.Collections.Generic.ICollection`1[System.String],System.Random,System.Collections.Generic.Dictionary`2[System.String,System.Int32],System.Nullable`1[System.Int32]]",
                typeof(
                    DoubleGenericContextClass<string, int>.DoubleGenericNestedContextClass<ICollection<string>, Random>.
                        DoubleGenericDoubleNestedContextClass<Dictionary<string, int>, int?>).DatabaseName());
        }

        #endregion

        #region PersistSecurityInfo tests

        private class PersistSecurityInfoContext : DbContext
        {
            static PersistSecurityInfoContext()
            {
                Database.SetInitializer(new DropCreateDatabaseIfModelChanges<PersistSecurityInfoContext>());
            }

            public PersistSecurityInfoContext(string nameOrConnectionString)
                : base(nameOrConnectionString)
            {
            }

            public PersistSecurityInfoContext(DbConnection existingConnection, bool contextOwnsConnection)
                : base(existingConnection, contextOwnsConnection)
            {
            }

            public PersistSecurityInfoContext(ObjectContext objectContext, bool dbContextOwnsObjectContext)
                : base(objectContext, dbContextOwnsObjectContext)
            {
            }

            public IDbSet<PersistEntity> Entities { get; set; }

            protected override void OnModelCreating(DbModelBuilder modelBuilder)
            {
                modelBuilder.Entity<PersistEntity>().ToTable(DateTime.Now.Ticks.ToString());
            }
        }

        public class PersistEntity
        {
            public int Id { get; set; }
        }

        [Fact]
        public void Can_initialize_database_when_using_secure_connection_string_with_sql_server_authentication_and_lazy_connection()
        {
            EnsureEfTestUserExists();
            var connectionString
                = SimpleConnectionStringWithCredentials<PersistSecurityInfoContext>(
                    "EFTestUser",
                    "Password1");

            var context = new PersistSecurityInfoContext(connectionString);

            try
            {
                context.Database.Initialize(true);
            }
            finally
            {
                context.Database.Delete();
            }

            Assert.Equal(
                new SqlConnectionStringBuilder(connectionString).Password,
                new SqlConnectionStringBuilder(context.Database.Connection.ConnectionString).Password);
        }

        [Fact]
        public void Can_initialize_database_when_using_secure_connection_string_with_sql_server_authentication_and_eager_connection()
        {
            EnsureEfTestUserExists();
            var connectionString
                = SimpleConnectionStringWithCredentials<PersistSecurityInfoContext>(
                    "EFTestUser",
                    "Password1");

            var context = new PersistSecurityInfoContext(new SqlConnection(connectionString), true);

            try
            {
                context.Database.Delete();

                context.Database.Initialize(true);
            }
            finally
            {
                context.Database.Delete();
            }

            Assert.Equal(
                new SqlConnectionStringBuilder(connectionString).Password,
                new SqlConnectionStringBuilder(context.Database.Connection.ConnectionString).Password);
        }

        [Fact]
        public void Can_use_ddl_ops_when_using_secure_connection_string_with_sql_server_authentication_and_eager_context()
        {
            EnsureEfTestUserExists();
            var connectionString
                = SimpleConnectionStringWithCredentials<PersistSecurityInfoContext>(
                    "EFTestUser",
                    "Password1");

            var modelBuilder = new DbModelBuilder();
            modelBuilder.Entity<PersistEntity>().ToTable(DateTime.Now.Ticks.ToString());
            var model = modelBuilder.Build(ProviderRegistry.Sql2008_ProviderInfo);
            var entityConnection
                = new EntityConnection(model.DatabaseMapping.ToMetadataWorkspace(), new SqlConnection(connectionString));

            var objectContext = new ObjectContext(entityConnection);

            var context = new PersistSecurityInfoContext(objectContext, true);

            try
            {
                context.Database.Delete();

                context.Database.Create();
                
                Assert.Equal(
                    new SqlConnectionStringBuilder(connectionString).Password,
                    new SqlConnectionStringBuilder(context.Database.Connection.ConnectionString).Password);

                context.Set<PersistEntity>().ToList();

                context.Database.Delete();
            }
            finally
            {
                context.Database.Delete();
            }
        }

        private void EnsureEfTestUserExists()
        {
            using (var connection = new SqlConnection(SimpleConnectionString("master")))
            {
                connection.Open();
                if (DatabaseTestHelpers.IsSqlAzure(connection.ConnectionString))
                {
                    var loginExists = ExecuteScalarReturnsOne(
                        connection,
                        "SELECT COUNT(*) FROM sys.sql_logins WHERE name = N'EFTestUser'");

                    if (!loginExists)
                    {
                        ExecuteNonQuery(connection, "CREATE LOGIN [EFTestUser] WITH PASSWORD=N'Password1'");
                    }

                    var userExists = ExecuteScalarReturnsOne(
                        connection,
                        "SELECT COUNT(*) FROM sys.sysusers WHERE name = N'EFTestUser'");

                    if (!userExists)
                    {
                        ExecuteNonQuery(connection, "CREATE USER [EFTestUser] FROM LOGIN [EFTestUser]");
                        ExecuteNonQuery(connection, "EXEC sp_addrolemember 'loginmanager', 'EFTestUser'");
                        ExecuteNonQuery(connection, "EXEC sp_addrolemember 'dbmanager', 'EFTestUser'");
                    }
                }
                else
                {
                    ExecuteNonQuery(
                        connection,
@"IF NOT EXISTS (SELECT * FROM sys.server_principals WHERE name = N'EFTestUser')
BEGIN
    CREATE LOGIN [EFTestUser] WITH PASSWORD=N'Password1', DEFAULT_DATABASE=[master], DEFAULT_LANGUAGE=[us_english], CHECK_EXPIRATION=OFF, CHECK_POLICY=OFF
    EXEC sys.sp_addsrvrolemember @loginame = N'EFTestUser', @rolename = N'sysadmin'
END");
                }
            }
        }

        private static void ExecuteNonQuery(SqlConnection connection, string commandText)
        {
            using (var command = connection.CreateCommand())
            {
                command.CommandText = commandText;
                command.ExecuteNonQuery();
            }
        }

        private static bool ExecuteScalarReturnsOne(SqlConnection connection, string commandText)
        {
            using (var command = connection.CreateCommand())
            {
                command.CommandText = commandText;
                return (int)command.ExecuteScalar() == 1;
            }
        }

        #endregion

        #region Replace connection tests

        [Fact]
        public void Can_replace_connection()
        {
            var intializer = new ReplaceConnectionInitializer();
            Database.SetInitializer(intializer);

            using (var context = new ReplaceConnectionContext())
            {
                using (var newConnection =
                    new LazyInternalConnection(
                        new DbConnectionInfo(
                            @"Server=.\SQLEXPRESS;Database=NewReplaceConnectionContextDatabase;Trusted_Connection=True;",
                            "System.Data.SqlClient")))
                {
                    context.InternalContext.OverrideConnection(newConnection);

                    Assert.IsType<SqlConnection>(context.Database.Connection);
                    Assert.Equal("NewReplaceConnectionContextDatabase", context.Database.Connection.Database);

                    context.Database.Initialize(force: true);
                    Assert.Equal(
                        "NewReplaceConnectionContextDatabase",
                        intializer.DatabaseNameUsedDuringInitialization);
                }
            }
        }

        [Fact]
        public void Can_replace_connection_with_different_provider()
        {
            var intializer = new ReplaceConnectionInitializer();
            Database.SetInitializer(intializer);

            using (var context = new ReplaceConnectionContext())
            {
                using (var newConnection =
                    new LazyInternalConnection(
                        new DbConnectionInfo(
                            "Data Source=NewReplaceConnectionContextDatabase.sdf",
                            "System.Data.SqlServerCe.4.0")))
                {
                    context.InternalContext.OverrideConnection(newConnection);

                    Assert.IsType<SqlCeConnection>(context.Database.Connection);
                    Assert.Equal(
                        "NewReplaceConnectionContextDatabase.sdf",
                        context.Database.Connection.Database);

                    context.Database.Initialize(force: true);
                    Assert.Equal(
                        "NewReplaceConnectionContextDatabase.sdf",
                        intializer.DatabaseNameUsedDuringInitialization);
                }
            }
        }

        [Fact]
        public void Exception_replacing_DbConnection_with_EntityConnection()
        {
            using (var context = new ReplaceConnectionContext())
            {
                using (var newConnection = new EagerInternalConnection(new EntityConnection(), connectionOwned: true))
                {
                    Assert.Equal(
                        Strings.LazyInternalContext_CannotReplaceDbConnectionWithEfConnection,
                        Assert.Throws<InvalidOperationException>(() => context.InternalContext.OverrideConnection(newConnection)).Message);
                }
            }
        }

        [Fact]
        public void Exception_replacing_EntityConnection_with_DbConnection()
        {
            using (var context = new ReplaceConnectionContext("name=EntityConnectionString"))
            {
                using (var newConnection = new LazyInternalConnection("ByConventionName"))
                {
                    Assert.Equal(
                        Strings.LazyInternalContext_CannotReplaceEfConnectionWithDbConnection,
                        Assert.Throws<InvalidOperationException>(() => context.InternalContext.OverrideConnection(newConnection)).Message);
                }
            }
        }

        [Fact]
        public void Exception_replacing_connection_on_eager_context()
        {
            using (var connection = new SqlConnection(@"Server=.\SQLEXPRESS;Database=MigrationInitFromConfig;Trusted_Connection=True;"))
            {
                var ctx = new DbModelBuilder()
                    .Build(connection)
                    .Compile()
                    .CreateObjectContext<ObjectContext>(connection);

                using (var context = new DbContext(ctx, dbContextOwnsObjectContext: true))
                {
                    using (var newConnection = new LazyInternalConnection("ByConventionName"))
                    {
                        Assert.Equal(
                            Strings.EagerInternalContext_CannotSetConnectionInfo,
                            Assert.Throws<InvalidOperationException>(() => context.InternalContext.OverrideConnection(newConnection)).
                                   Message);
                    }
                }
            }
        }

        [Fact]
        public void Replacing_connection_does_not_initialize_either_connection()
        {
            using (var origConnection = new LazyInternalConnection("OrigName"))
            {
                using (var newConnection = new LazyInternalConnection("NewName"))
                {
                    var context = new LazyInternalContext(new ReplaceConnectionContext(), origConnection, null);
                    context.OverrideConnection(newConnection);

                    Assert.False(origConnection.IsInitialized);
                    Assert.False(newConnection.IsInitialized);
                }
            }
        }

        public class ReplaceConnectionContext : DbContext
        {
            public ReplaceConnectionContext()
            {
            }

            public ReplaceConnectionContext(string nameOrConnectionString)
                : base(nameOrConnectionString)
            {
            }
        }

        public class ReplaceConnectionInitializer : IDatabaseInitializer<ReplaceConnectionContext>
        {
            public string DatabaseNameUsedDuringInitialization { get; set; }

            public void InitializeDatabase(ReplaceConnectionContext context)
            {
                if (DatabaseNameUsedDuringInitialization != null)
                {
                    throw new Exception("Initialization already performed!");
                }

                DatabaseNameUsedDuringInitialization = context.Database.Connection.Database;
            }
        }

        #endregion

        #region Provider tests

        [Fact]
        public void ProviderName_gets_name_from_DbConnection_when_eager_context_is_used()
        {
            var mockContext = new Mock<EagerInternalContext>(new Mock<DbContext>().Object)
                                  {
                                      CallBase = true
                                  };
            mockContext.Setup(m => m.Connection).Returns(new SqlConnection());

            Assert.Equal("System.Data.SqlClient", mockContext.Object.ProviderName);
            mockContext.Verify(m => m.Connection, Times.Once());
        }

        [Fact]
        public void ProviderName_gets_name_from_internal_connection_ProviderName_when_lazy_context_is_used()
        {
            var mockConnection = new Mock<IInternalConnection>();
            var mockContext = new Mock<LazyInternalContext>(new Mock<DbContext>().Object, mockConnection.Object, null, null, null, null)
                                  {
                                      CallBase = true
                                  };
            mockConnection.Setup(m => m.ProviderName).Returns("SomeLazyProvider");

            Assert.Equal("SomeLazyProvider", mockContext.Object.ProviderName);
            mockContext.Verify(m => m.Connection, Times.Never());
        }

        [Fact]
        public void Can_get_metadata_with_minimal_DbConnection_implementation()
        {
            // Required for use with MVC Scaffolding that uses Microsoft.VisualStudio.Web.Mvc.Scaffolding.BuiltIn.ScaffoldingDbConnection
            // which is a very minimal implementation of DbConnection.
            using (var connection = new FakeSqlConnection
                                        {
                                            ConnectionString = ""
                                        })
            {
                using (var context = new EmptyContext(connection))
                {
                    var metadata = ((IObjectContextAdapter)context).ObjectContext.MetadataWorkspace;
                    Assert.NotNull(metadata);
                }
            }
        }

        #endregion

        #region Set tests

        [Fact]
        public void Passing_null_type_to_Non_generic_Set_method_throws()
        {
            var context = new Mock<InternalContextForMock>
                              {
                                  CallBase = true
                              }.Object.Owner;
            Assert.Equal("entityType", Assert.Throws<ArgumentNullException>(() => context.Set(null)).ParamName);
        }

        #endregion

        #region Other tests
        public class UseDatabaseNullSemanticsDbContext : DbContext
        {
        }

        [Fact]
        public static void UseDatabaseNullSemantics_is_retrieved_and_set_correctly()
        {
            Database.SetInitializer<UseDatabaseNullSemanticsDbContext>(null);

            using (var dbContext = new UseDatabaseNullSemanticsDbContext())
            {
                var objectContext = ((IObjectContextAdapter)dbContext).ObjectContext;

                Assert.False(dbContext.Configuration.UseDatabaseNullSemantics);
                Assert.True(objectContext.ContextOptions.UseCSharpNullComparisonBehavior);

                dbContext.Configuration.UseDatabaseNullSemantics = true;

                Assert.True(dbContext.Configuration.UseDatabaseNullSemantics);
                Assert.False(objectContext.ContextOptions.UseCSharpNullComparisonBehavior);

                dbContext.Configuration.UseDatabaseNullSemantics = false;

                Assert.False(dbContext.Configuration.UseDatabaseNullSemantics);
                Assert.True(objectContext.ContextOptions.UseCSharpNullComparisonBehavior);

                objectContext.ContextOptions.UseCSharpNullComparisonBehavior = false;

                Assert.True(dbContext.Configuration.UseDatabaseNullSemantics);
                Assert.False(objectContext.ContextOptions.UseCSharpNullComparisonBehavior);
            }
        }

        [Fact]
        public void InitializeMappingViewCacheFactory_throws_if_multiple_DbMappingViewCacheTypeAttribute_with_same_context_type()
        {
            using (var context = new ContextWithMultipleViewCaches())
            {
                Assert.Equal(
                    Strings.DbMappingViewCacheTypeAttribute_MultipleInstancesWithSameContextType(
                        typeof(ContextWithMultipleViewCaches)),
                    Assert.Throws<InvalidOperationException>(() =>
                        ((IObjectContextAdapter)context).ObjectContext.InitializeMappingViewCacheFactory(context))
                        .Message);
            }
        }

        public class ContextWithMultipleViewCaches : DbContext
        {
            public ContextWithMultipleViewCaches()
            {
                Database.SetInitializer<ContextWithMultipleViewCaches>(null);
            }
        }

        public class SampleViewCache1 : DbMappingViewCache
        {
            public override string MappingHashValue
            {
        	    get { throw new NotImplementedException(); }
            }

            public override DbMappingView GetView(EntitySetBase extent)
            {
 	            throw new NotImplementedException();
            }
        }

        public class SampleViewCache2 : DbMappingViewCache
        {
            public override string MappingHashValue
            {
        	    get { throw new NotImplementedException(); }
            }

            public override DbMappingView GetView(EntitySetBase extent)
            {
 	            throw new NotImplementedException();
            }
        }
        #endregion
    }
}
=======
﻿// Copyright (c) Microsoft Open Technologies, Inc. All rights reserved. See License.txt in the project root for license information.

using System.Data.Entity.Infrastructure.MappingViews;

[assembly: DbMappingViewCacheType(
    typeof(ProductivityApiUnitTests.DbContextTests.ContextWithMultipleViewCaches),
    typeof(ProductivityApiUnitTests.DbContextTests.SampleViewCache1))]
[assembly: DbMappingViewCacheType(
    typeof(ProductivityApiUnitTests.DbContextTests.ContextWithMultipleViewCaches),
    typeof(ProductivityApiUnitTests.DbContextTests.SampleViewCache2))]

namespace ProductivityApiUnitTests
{
    using System;
    using System.Collections.Generic;
    using System.Data.Common;
    using System.Data.Entity;
    using System.Data.Entity.Core.EntityClient;
    using System.Data.Entity.Core.Objects;
    using System.Data.Entity.Infrastructure;
    using System.Data.Entity.Infrastructure.MappingViews;
    using System.Data.Entity.Internal;
    using System.Data.Entity.Migrations.Utilities;
    using System.Data.Entity.ModelConfiguration.Edm;
    using System.Data.Entity.ModelConfiguration.Internal.UnitTests;
    using System.Data.Entity.Resources;
    using System.Data.SqlClient;
    using System.Data.SqlServerCe;
    using System.Linq;
    using Moq;
    using Moq.Protected;
    using Xunit;
    using System.Data.Entity.Core.Metadata.Edm;

    #region Context types for testing database name generation

    internal class SimpleContextClass : DbContext
    {
        internal class NestedContextClass : DbContext
        {
            internal class DouubleNestedContextClass : DbContext
            {
            }
        }

        internal class GenericContextClass<T> : DbContext
        {
        }

        internal class DoubleGenericContextClass<T1, T2> : DbContext
        {
        }
    }

    internal class GenericContextClass<T> : DbContext
    {
        internal class NestedContextClass : DbContext
        {
        }
    }

    internal class DoubleGenericContextClass<T1, T2> : DbContext
    {
        internal class NestedContextClass : DbContext
        {
        }

        internal class DoubleGenericNestedContextClass<T3, T4> : DbContext
        {
            internal class DoubleGenericDoubleNestedContextClass<T5, T6> : DbContext
            {
            }
        }
    }

    #endregion

    /// <summary>
    /// Unit tests for DbContext.
    /// </summary>
    public class DbContextTests : TestBase
    {
        public DbContextTests()
        {
            // Ensure the basic-auth test user exists

            using (var connection = new SqlConnection(SimpleConnectionString("master")))
            {
                connection.Open();

                using (var command = connection.CreateCommand())
                {
                    command.CommandText
                        = @"IF NOT EXISTS (SELECT * FROM sys.server_principals WHERE name = N'EFTestUser')
BEGIN
  CREATE LOGIN [EFTestUser] WITH PASSWORD=N'Password1', DEFAULT_DATABASE=[master], DEFAULT_LANGUAGE=[us_english], CHECK_EXPIRATION=OFF, CHECK_POLICY=OFF
  EXEC sys.sp_addsrvrolemember @loginame = N'EFTestUser', @rolename = N'sysadmin'
END";
                    command.ExecuteNonQuery();
                }
            }
        }

        #region Using EF connection string/EntityConnection in combination with DbCompiledModel

        private const string EntityConnectionString =
            @"metadata=.\Foo.csdl|.\Foo.ssdl|.\Foo.msl;provider=System.Data.SqlClient;provider connection string='Server=.\Foo;Database=Bar'";

        private static DbCompiledModel _emptyModel;

        private static DbCompiledModel EmptyModel
        {
            get { return _emptyModel ?? (_emptyModel = new DbModelBuilder().Build(ProviderRegistry.Sql2008_ProviderInfo).Compile()); }
        }

        [Fact]
        public void Entity_connection_string_and_DbCompiledModel_used_together_throw()
        {
            using (var context = new DbContext(EntityConnectionString, EmptyModel))
            {
                Assert.Equal(
                    Strings.DbContext_ConnectionHasModel,
                    Assert.Throws<InvalidOperationException>(() => context.Set<FakeEntity>().Load()).Message);
            }
        }

        [Fact]
        public void Named_entity_connection_string_and_DbCompiledModel_used_together_throw()
        {
            using (var context = new DbContext("EntityConnectionString", EmptyModel))
            {
                Assert.Equal(
                    Strings.DbContext_ConnectionHasModel,
                    Assert.Throws<InvalidOperationException>(() => context.Set<FakeEntity>().Load()).Message);
            }
        }

        [Fact]
        public void Named_entity_connection_string_using_name_keyword_and_DbCompiledModel_used_together_throw()
        {
            using (var context = new DbContext("name=EntityConnectionString", EmptyModel))
            {
                Assert.Equal(
                    Strings.DbContext_ConnectionHasModel,
                    Assert.Throws<InvalidOperationException>(() => context.Set<FakeEntity>().Load()).Message);
            }
        }

        [Fact]
        public void EntitConnection_object_and_DbCompiledModel_used_together_throw()
        {
            using (var context = new DbContext(new EntityConnection(EntityConnectionString), EmptyModel, contextOwnsConnection: true))
            {
                Assert.Equal(
                    Strings.DbContext_ConnectionHasModel,
                    Assert.Throws<InvalidOperationException>(() => context.Set<FakeEntity>().Load()).Message);
            }
        }

        #endregion

        #region Bad connection string tests

        [Fact]
        public void Using_name_keyword_throws_if_name_not_found_in_app_config()
        {
            using (var context = new FakeDerivedDbContext("name=MissingConnectionString"))
            {
                Assert.Equal(
                    Strings.DbContext_ConnectionStringNotFound("MissingConnectionString"),
                    Assert.Throws<InvalidOperationException>(() => context.Set<FakeEntity>().Load()).Message);
            }
        }

        [Fact]
        public void Using_name_keyword_throws_if_name_not_found_in_app_config_even_if_DbCompiledModel_passed()
        {
            using (var context = new DbContext("name=MissingConnectionString", EmptyModel))
            {
                Assert.Equal(
                    Strings.DbContext_ConnectionStringNotFound("MissingConnectionString"),
                    Assert.Throws<InvalidOperationException>(() => context.Set<FakeEntity>().Load()).Message);
            }
        }

        #endregion

        #region Negative constructor tests

        [Fact]
        public void Constructing_DbContext_with_null_nameOrConnectionString_throws()
        {
            Assert.Equal(
                Strings.ArgumentIsNullOrWhitespace("nameOrConnectionString"),
                Assert.Throws<ArgumentException>(() => new FakeDerivedDbContext((string)null)).Message);
        }

        [Fact]
        public void Constructing_DbContext_with_empty_nameOrConnectionString_throws()
        {
            Assert.Equal(
                Strings.ArgumentIsNullOrWhitespace("nameOrConnectionString"),
                Assert.Throws<ArgumentException>(() => new FakeDerivedDbContext("")).Message);
        }

        [Fact]
        public void Constructing_DbContext_with_whitespace_nameOrConnectionString_throws()
        {
            Assert.Equal(
                Strings.ArgumentIsNullOrWhitespace("nameOrConnectionString"),
                Assert.Throws<ArgumentException>(() => new FakeDerivedDbContext(" ")).Message);
        }

        [Fact]
        public void Constructing_DbContext_with_null_existingConnection_throws()
        {
            Assert.Equal(
                "existingConnection", Assert.Throws<ArgumentNullException>(() => new FakeDerivedDbContext((DbConnection)null)).ParamName);
        }

        [Fact]
        public void Constructing_DbContext_with_null_objectContext_throws()
        {
            Assert.Equal(
                "objectContext",
                Assert.Throws<ArgumentNullException>(() => new DbContext(null, dbContextOwnsObjectContext: false)).ParamName);
        }

        [Fact]
        public void Constructing_DbContext_with_null_model_using_model_only_constructor_throws()
        {
            Assert.Equal("model", Assert.Throws<ArgumentNullException>(() => new FakeDerivedDbContext((DbCompiledModel)null)).ParamName);
        }

        [Fact]
        public void Constructing_DbContext_with_null_model_using_nameOrConnectionString_constructor_throws()
        {
            Assert.Equal("model", Assert.Throws<ArgumentNullException>(() => new DbContext("Johnny Rotten", null)).ParamName);
        }

        [Fact]
        public void Constructing_DbContext_with_null_model_using_existingConnection_constructor_throws()
        {
            Assert.Equal(
                "model",
                Assert.Throws<ArgumentNullException>(() => new DbContext(new SqlConnection(), null, contextOwnsConnection: false)).ParamName);
        }

        #endregion

        #region Virtual Dispose tests

        [Fact]
        public void Dispose_can_be_overriden_in_a_derived_DbContext()
        {
            var mockContext = new Mock<DbContext>();
            mockContext.Protected().Setup("Dispose", true).Verifiable();

            mockContext.Object.Dispose();

            mockContext.Verify();
        }

        #endregion

        #region Tests for DbModelBuilderVersionAttribute

        [Fact]
        public void DbModelBuilderVersion_Latest_is_used_if_no_attribute_is_provided()
        {
            var internalContext = new LazyInternalContext(
                new Mock<DbContext>().Object,
                new Mock<IInternalConnection>().Object, null);

            var builder = internalContext.CreateModelBuilder();

            Assert.Equal(DbModelBuilderVersion.Latest, builder.Version);
        }

        [Fact]
        public void Can_read_version_from_DbModelBuilderVersionAttribute()
        {
            var attribute = new DbModelBuilderVersionAttribute(DbModelBuilderVersion.Latest);

            Assert.Equal(DbModelBuilderVersion.Latest, attribute.Version);
        }

        [DbModelBuilderVersion(DbModelBuilderVersion.V4_1)]
        public class FakeWithAttribute : DbContext
        {
        }

        [Fact]
        public void Version_in_DbModelBuilderVersionAttribute_is_used_if_provided()
        {
            var internalContext = new LazyInternalContext(new FakeWithAttribute(), new Mock<IInternalConnection>().Object, null);

            var builder = internalContext.CreateModelBuilder();

            Assert.Equal(DbModelBuilderVersion.V4_1, builder.Version);
        }

        [DbModelBuilderVersion(DbModelBuilderVersion.Latest)]
        public class FakeWithAttributeDerived : FakeWithAttribute
        {
        }

        [Fact]
        public void Version_from_DbModelBuilderVersionAttribute_on_derived_context_overrides_version_from_base()
        {
            var internalContext = new LazyInternalContext(new FakeWithAttributeDerived(), new Mock<IInternalConnection>().Object, null);

            var builder = internalContext.CreateModelBuilder();

            Assert.Equal(DbModelBuilderVersion.Latest, builder.Version);
        }

        public class FakeWithNoAttributeDerived : FakeWithAttribute
        {
        }

        [Fact]
        public void Version_from_DbModelBuilderVersionAttribute_on_base_context_is_used_if_no_attribute_is_found_on_derived_context()
        {
            var internalContext = new LazyInternalContext(new FakeWithNoAttributeDerived(), new Mock<IInternalConnection>().Object, null);

            var builder = internalContext.CreateModelBuilder();

            Assert.Equal(DbModelBuilderVersion.V4_1, builder.Version);
        }

        #endregion

        #region Tests for creating database names from context class names

        [Fact]
        public void Simple_context_class_can_be_used_to_create_database_name()
        {
            Assert.Equal(
                "ProductivityApiUnitTests.SimpleContextClass",
                typeof(SimpleContextClass).DatabaseName());
        }

        [Fact]
        public void Nested_context_class_can_be_used_to_create_database_name()
        {
            Assert.Equal(
                "ProductivityApiUnitTests.SimpleContextClass+NestedContextClass",
                typeof(SimpleContextClass.NestedContextClass).DatabaseName());
        }

        [Fact]
        public void Double_nested_context_class_can_be_used_to_create_database_name()
        {
            Assert.Equal(
                "ProductivityApiUnitTests.SimpleContextClass+NestedContextClass+DouubleNestedContextClass",
                typeof(SimpleContextClass.NestedContextClass.DouubleNestedContextClass).DatabaseName());
        }

        [Fact]
        public void Generic_context_class_can_be_used_to_create_database_name()
        {
            Assert.Equal(
                "ProductivityApiUnitTests.GenericContextClass`1[System.String]",
                typeof(GenericContextClass<string>).DatabaseName());
        }

        [Fact]
        public void Double_generic_context_class_can_be_used_to_create_database_name()
        {
            Assert.Equal(
                "ProductivityApiUnitTests.DoubleGenericContextClass`2[System.String,System.Int32]",
                typeof(DoubleGenericContextClass<string, int>).DatabaseName());
        }

        [Fact]
        public void Nested_in_generic_context_class_can_be_used_to_create_database_name()
        {
            Assert.Equal(
                "ProductivityApiUnitTests.GenericContextClass`1+NestedContextClass[System.String]",
                typeof(GenericContextClass<string>.NestedContextClass).DatabaseName());
        }

        [Fact]
        public void Nested_in_double_generic_context_class_can_be_used_to_create_database_name()
        {
            Assert.Equal(
                "ProductivityApiUnitTests.DoubleGenericContextClass`2+NestedContextClass[System.String,System.Int32]",
                typeof(DoubleGenericContextClass<string, int>.NestedContextClass).DatabaseName());
        }

        [Fact]
        public void Double_generic_double_nested_in_double_generic_context_class_can_be_used_to_create_database_name()
        {
            Assert.Equal(
                "ProductivityApiUnitTests.DoubleGenericContextClass`2+DoubleGenericNestedContextClass`2+DoubleGenericDoubleNestedContextClass`2[System.String,System.Int32,System.Collections.Generic.ICollection`1[System.String],System.Random,System.Collections.Generic.Dictionary`2[System.String,System.Int32],System.Nullable`1[System.Int32]]",
                typeof(
                    DoubleGenericContextClass<string, int>.DoubleGenericNestedContextClass<ICollection<string>, Random>.
                        DoubleGenericDoubleNestedContextClass<Dictionary<string, int>, int?>).DatabaseName());
        }

        #endregion

        #region PersistSecurityInfo tests

        private class PersistSecurityInfoContext : DbContext
        {
            static PersistSecurityInfoContext()
            {
                Database.SetInitializer(new DropCreateDatabaseIfModelChanges<PersistSecurityInfoContext>());
            }

            public PersistSecurityInfoContext(string nameOrConnectionString)
                : base(nameOrConnectionString)
            {
            }

            public PersistSecurityInfoContext(DbConnection existingConnection, bool contextOwnsConnection)
                : base(existingConnection, contextOwnsConnection)
            {
            }

            public PersistSecurityInfoContext(ObjectContext objectContext, bool dbContextOwnsObjectContext)
                : base(objectContext, dbContextOwnsObjectContext)
            {
            }

            public IDbSet<PersistEntity> Entities { get; set; }

            protected override void OnModelCreating(DbModelBuilder modelBuilder)
            {
                modelBuilder.Entity<PersistEntity>().ToTable(DateTime.Now.Ticks.ToString());
            }
        }

        public class PersistEntity
        {
            public int Id { get; set; }
        }

        [Fact]
        public void Can_initialize_database_when_using_secure_connection_string_with_sql_server_authentication_and_lazy_connection()
        {
            var connectionString
                = SimpleConnectionStringWithCredentials<PersistSecurityInfoContext>(
                    "EFTestUser",
                    "Password1");

            var context = new PersistSecurityInfoContext(connectionString);

            try
            {
                context.Database.Initialize(true);
            }
            finally
            {
                context.Database.Delete();
            }

            Assert.Equal(
                new SqlConnectionStringBuilder(connectionString).Password,
                new SqlConnectionStringBuilder(context.Database.Connection.ConnectionString).Password);
        }

        [Fact]
        public void Can_initialize_database_when_using_secure_connection_string_with_sql_server_authentication_and_eager_connection()
        {
            var connectionString
                = SimpleConnectionStringWithCredentials<PersistSecurityInfoContext>(
                    "EFTestUser",
                    "Password1");

            var context = new PersistSecurityInfoContext(new SqlConnection(connectionString), true);

            try
            {
                context.Database.Delete();

                context.Database.Initialize(true);
            }
            finally
            {
                context.Database.Delete();
            }

            Assert.Equal(
                new SqlConnectionStringBuilder(connectionString).Password,
                new SqlConnectionStringBuilder(context.Database.Connection.ConnectionString).Password);
        }

        [Fact]
        public void Can_use_ddl_ops_when_using_secure_connection_string_with_sql_server_authentication_and_eager_context()
        {
            var connectionString
                = SimpleConnectionStringWithCredentials<PersistSecurityInfoContext>(
                    "EFTestUser",
                    "Password1");

            var modelBuilder = new DbModelBuilder();
            modelBuilder.Entity<PersistEntity>().ToTable(DateTime.Now.Ticks.ToString());
            var model = modelBuilder.Build(ProviderRegistry.Sql2008_ProviderInfo);
            var entityConnection
                = new EntityConnection(model.DatabaseMapping.ToMetadataWorkspace(), new SqlConnection(connectionString));

            var objectContext = new ObjectContext(entityConnection);

            var context = new PersistSecurityInfoContext(objectContext, true);

            try
            {
                context.Database.Delete();

                context.Database.Create();
                
                Assert.Equal(
                    new SqlConnectionStringBuilder(connectionString).Password,
                    new SqlConnectionStringBuilder(context.Database.Connection.ConnectionString).Password);

                context.Set<PersistEntity>().ToList();

                context.Database.Delete();
            }
            finally
            {
                context.Database.Delete();
            }
        }

        #endregion

        #region Replace connection tests

        [Fact]
        public void Can_replace_connection()
        {
            var intializer = new ReplaceConnectionInitializer();
            Database.SetInitializer(intializer);

            using (var context = new ReplaceConnectionContext())
            {
                using (var newConnection =
                    new LazyInternalConnection(
                        new DbConnectionInfo(
                            @"Server=.\SQLEXPRESS;Database=NewReplaceConnectionContextDatabase;Trusted_Connection=True;",
                            "System.Data.SqlClient")))
                {
                    context.InternalContext.OverrideConnection(newConnection);

                    Assert.IsType<SqlConnection>(context.Database.Connection);
                    Assert.Equal("NewReplaceConnectionContextDatabase", context.Database.Connection.Database);

                    context.Database.Initialize(force: true);
                    Assert.Equal(
                        "NewReplaceConnectionContextDatabase",
                        intializer.DatabaseNameUsedDuringInitialization);
                }
            }
        }

        [Fact]
        public void Can_replace_connection_with_different_provider()
        {
            var intializer = new ReplaceConnectionInitializer();
            Database.SetInitializer(intializer);

            using (var context = new ReplaceConnectionContext())
            {
                using (var newConnection =
                    new LazyInternalConnection(
                        new DbConnectionInfo(
                            "Data Source=NewReplaceConnectionContextDatabase.sdf",
                            "System.Data.SqlServerCe.4.0")))
                {
                    context.InternalContext.OverrideConnection(newConnection);

                    Assert.IsType<SqlCeConnection>(context.Database.Connection);
                    Assert.Equal(
                        "NewReplaceConnectionContextDatabase.sdf",
                        context.Database.Connection.Database);

                    context.Database.Initialize(force: true);
                    Assert.Equal(
                        "NewReplaceConnectionContextDatabase.sdf",
                        intializer.DatabaseNameUsedDuringInitialization);
                }
            }
        }

        [Fact]
        public void Exception_replacing_DbConnection_with_EntityConnection()
        {
            using (var context = new ReplaceConnectionContext())
            {
                using (var newConnection = new EagerInternalConnection(new EntityConnection(), connectionOwned: true))
                {
                    Assert.Equal(
                        Strings.LazyInternalContext_CannotReplaceDbConnectionWithEfConnection,
                        Assert.Throws<InvalidOperationException>(() => context.InternalContext.OverrideConnection(newConnection)).Message);
                }
            }
        }

        [Fact]
        public void Exception_replacing_EntityConnection_with_DbConnection()
        {
            using (var context = new ReplaceConnectionContext("name=EntityConnectionString"))
            {
                using (var newConnection = new LazyInternalConnection("ByConventionName"))
                {
                    Assert.Equal(
                        Strings.LazyInternalContext_CannotReplaceEfConnectionWithDbConnection,
                        Assert.Throws<InvalidOperationException>(() => context.InternalContext.OverrideConnection(newConnection)).Message);
                }
            }
        }

        [Fact]
        public void Exception_replacing_connection_on_eager_context()
        {
            using (var connection = new SqlConnection(@"Server=.\SQLEXPRESS;Database=MigrationInitFromConfig;Trusted_Connection=True;"))
            {
                var ctx = new DbModelBuilder()
                    .Build(connection)
                    .Compile()
                    .CreateObjectContext<ObjectContext>(connection);

                using (var context = new DbContext(ctx, dbContextOwnsObjectContext: true))
                {
                    using (var newConnection = new LazyInternalConnection("ByConventionName"))
                    {
                        Assert.Equal(
                            Strings.EagerInternalContext_CannotSetConnectionInfo,
                            Assert.Throws<InvalidOperationException>(() => context.InternalContext.OverrideConnection(newConnection)).
                                   Message);
                    }
                }
            }
        }

        [Fact]
        public void Replacing_connection_does_not_initialize_either_connection()
        {
            using (var origConnection = new LazyInternalConnection("OrigName"))
            {
                using (var newConnection = new LazyInternalConnection("NewName"))
                {
                    var context = new LazyInternalContext(new ReplaceConnectionContext(), origConnection, null);
                    context.OverrideConnection(newConnection);

                    Assert.False(origConnection.IsInitialized);
                    Assert.False(newConnection.IsInitialized);
                }
            }
        }

        public class ReplaceConnectionContext : DbContext
        {
            public ReplaceConnectionContext()
            {
            }

            public ReplaceConnectionContext(string nameOrConnectionString)
                : base(nameOrConnectionString)
            {
            }
        }

        public class ReplaceConnectionInitializer : IDatabaseInitializer<ReplaceConnectionContext>
        {
            public string DatabaseNameUsedDuringInitialization { get; set; }

            public void InitializeDatabase(ReplaceConnectionContext context)
            {
                if (DatabaseNameUsedDuringInitialization != null)
                {
                    throw new Exception("Initialization already performed!");
                }

                DatabaseNameUsedDuringInitialization = context.Database.Connection.Database;
            }
        }

        #endregion

        #region Provider tests

        [Fact]
        public void ProviderName_gets_name_from_DbConnection_when_eager_context_is_used()
        {
            var mockContext = new Mock<EagerInternalContext>(new Mock<DbContext>().Object)
                                  {
                                      CallBase = true
                                  };
            mockContext.Setup(m => m.Connection).Returns(new SqlConnection());

            Assert.Equal("System.Data.SqlClient", mockContext.Object.ProviderName);
            mockContext.Verify(m => m.Connection, Times.Once());
        }

        [Fact]
        public void ProviderName_gets_name_from_internal_connection_ProviderName_when_lazy_context_is_used()
        {
            var mockConnection = new Mock<IInternalConnection>();
            var mockContext = new Mock<LazyInternalContext>(new Mock<DbContext>().Object, mockConnection.Object, null, null, null, null)
                                  {
                                      CallBase = true
                                  };
            mockConnection.Setup(m => m.ProviderName).Returns("SomeLazyProvider");

            Assert.Equal("SomeLazyProvider", mockContext.Object.ProviderName);
            mockContext.Verify(m => m.Connection, Times.Never());
        }

        [Fact]
        public void Can_get_metadata_with_minimal_DbConnection_implementation()
        {
            // Required for use with MVC Scaffolding that uses Microsoft.VisualStudio.Web.Mvc.Scaffolding.BuiltIn.ScaffoldingDbConnection
            // which is a very minimal implementation of DbConnection.
            using (var connection = new FakeSqlConnection
                                        {
                                            ConnectionString = ""
                                        })
            {
                using (var context = new EmptyContext(connection))
                {
                    var metadata = ((IObjectContextAdapter)context).ObjectContext.MetadataWorkspace;
                    Assert.NotNull(metadata);
                }
            }
        }

        #endregion

        #region Set tests

        [Fact]
        public void Passing_null_type_to_Non_generic_Set_method_throws()
        {
            var context = new Mock<InternalContextForMock>
                              {
                                  CallBase = true
                              }.Object.Owner;
            Assert.Equal("entityType", Assert.Throws<ArgumentNullException>(() => context.Set(null)).ParamName);
        }

        #endregion

        #region Other tests
        public class UseDatabaseNullSemanticsDbContext : DbContext
        {
        }

        [Fact]
        public static void UseDatabaseNullSemantics_is_retrieved_and_set_correctly()
        {
            Database.SetInitializer<UseDatabaseNullSemanticsDbContext>(null);

            using (var dbContext = new UseDatabaseNullSemanticsDbContext())
            {
                var objectContext = ((IObjectContextAdapter)dbContext).ObjectContext;

                Assert.False(dbContext.Configuration.UseDatabaseNullSemantics);
                Assert.True(objectContext.ContextOptions.UseCSharpNullComparisonBehavior);

                dbContext.Configuration.UseDatabaseNullSemantics = true;

                Assert.True(dbContext.Configuration.UseDatabaseNullSemantics);
                Assert.False(objectContext.ContextOptions.UseCSharpNullComparisonBehavior);

                dbContext.Configuration.UseDatabaseNullSemantics = false;

                Assert.False(dbContext.Configuration.UseDatabaseNullSemantics);
                Assert.True(objectContext.ContextOptions.UseCSharpNullComparisonBehavior);

                objectContext.ContextOptions.UseCSharpNullComparisonBehavior = false;

                Assert.True(dbContext.Configuration.UseDatabaseNullSemantics);
                Assert.False(objectContext.ContextOptions.UseCSharpNullComparisonBehavior);
            }
        }

        [Fact]
        public void InitializeMappingViewCacheFactory_throws_if_multiple_DbMappingViewCacheTypeAttribute_with_same_context_type()
        {
            using (var context = new ContextWithMultipleViewCaches())
            {
                Assert.Equal(
                    Strings.DbMappingViewCacheTypeAttribute_MultipleInstancesWithSameContextType(
                        typeof(ContextWithMultipleViewCaches)),
                    Assert.Throws<InvalidOperationException>(() =>
                        ((IObjectContextAdapter)context).ObjectContext.InitializeMappingViewCacheFactory(context))
                        .Message);
            }
        }

        public class ContextWithMultipleViewCaches : DbContext
        {
            public ContextWithMultipleViewCaches()
            {
                Database.SetInitializer<ContextWithMultipleViewCaches>(null);
            }
        }

        public class SampleViewCache1 : DbMappingViewCache
        {
            public override string MappingHashValue
            {
        	    get { throw new NotImplementedException(); }
            }

            public override DbMappingView GetView(EntitySetBase extent)
            {
 	            throw new NotImplementedException();
            }
        }

        public class SampleViewCache2 : DbMappingViewCache
        {
            public override string MappingHashValue
            {
        	    get { throw new NotImplementedException(); }
            }

            public override DbMappingView GetView(EntitySetBase extent)
            {
 	            throw new NotImplementedException();
            }
        }
        #endregion
    }
}
>>>>>>> b1a13653
<|MERGE_RESOLUTION|>--- conflicted
+++ resolved
@@ -1,4 +1,3 @@
-<<<<<<< HEAD
 ﻿// Copyright (c) Microsoft Open Technologies, Inc. All rights reserved. See License.txt in the project root for license information.
 
 using System.Data.Entity.Infrastructure.MappingViews;
@@ -870,837 +869,4 @@
         }
         #endregion
     }
-}
-=======
-﻿// Copyright (c) Microsoft Open Technologies, Inc. All rights reserved. See License.txt in the project root for license information.
-
-using System.Data.Entity.Infrastructure.MappingViews;
-
-[assembly: DbMappingViewCacheType(
-    typeof(ProductivityApiUnitTests.DbContextTests.ContextWithMultipleViewCaches),
-    typeof(ProductivityApiUnitTests.DbContextTests.SampleViewCache1))]
-[assembly: DbMappingViewCacheType(
-    typeof(ProductivityApiUnitTests.DbContextTests.ContextWithMultipleViewCaches),
-    typeof(ProductivityApiUnitTests.DbContextTests.SampleViewCache2))]
-
-namespace ProductivityApiUnitTests
-{
-    using System;
-    using System.Collections.Generic;
-    using System.Data.Common;
-    using System.Data.Entity;
-    using System.Data.Entity.Core.EntityClient;
-    using System.Data.Entity.Core.Objects;
-    using System.Data.Entity.Infrastructure;
-    using System.Data.Entity.Infrastructure.MappingViews;
-    using System.Data.Entity.Internal;
-    using System.Data.Entity.Migrations.Utilities;
-    using System.Data.Entity.ModelConfiguration.Edm;
-    using System.Data.Entity.ModelConfiguration.Internal.UnitTests;
-    using System.Data.Entity.Resources;
-    using System.Data.SqlClient;
-    using System.Data.SqlServerCe;
-    using System.Linq;
-    using Moq;
-    using Moq.Protected;
-    using Xunit;
-    using System.Data.Entity.Core.Metadata.Edm;
-
-    #region Context types for testing database name generation
-
-    internal class SimpleContextClass : DbContext
-    {
-        internal class NestedContextClass : DbContext
-        {
-            internal class DouubleNestedContextClass : DbContext
-            {
-            }
-        }
-
-        internal class GenericContextClass<T> : DbContext
-        {
-        }
-
-        internal class DoubleGenericContextClass<T1, T2> : DbContext
-        {
-        }
-    }
-
-    internal class GenericContextClass<T> : DbContext
-    {
-        internal class NestedContextClass : DbContext
-        {
-        }
-    }
-
-    internal class DoubleGenericContextClass<T1, T2> : DbContext
-    {
-        internal class NestedContextClass : DbContext
-        {
-        }
-
-        internal class DoubleGenericNestedContextClass<T3, T4> : DbContext
-        {
-            internal class DoubleGenericDoubleNestedContextClass<T5, T6> : DbContext
-            {
-            }
-        }
-    }
-
-    #endregion
-
-    /// <summary>
-    /// Unit tests for DbContext.
-    /// </summary>
-    public class DbContextTests : TestBase
-    {
-        public DbContextTests()
-        {
-            // Ensure the basic-auth test user exists
-
-            using (var connection = new SqlConnection(SimpleConnectionString("master")))
-            {
-                connection.Open();
-
-                using (var command = connection.CreateCommand())
-                {
-                    command.CommandText
-                        = @"IF NOT EXISTS (SELECT * FROM sys.server_principals WHERE name = N'EFTestUser')
-BEGIN
-  CREATE LOGIN [EFTestUser] WITH PASSWORD=N'Password1', DEFAULT_DATABASE=[master], DEFAULT_LANGUAGE=[us_english], CHECK_EXPIRATION=OFF, CHECK_POLICY=OFF
-  EXEC sys.sp_addsrvrolemember @loginame = N'EFTestUser', @rolename = N'sysadmin'
-END";
-                    command.ExecuteNonQuery();
-                }
-            }
-        }
-
-        #region Using EF connection string/EntityConnection in combination with DbCompiledModel
-
-        private const string EntityConnectionString =
-            @"metadata=.\Foo.csdl|.\Foo.ssdl|.\Foo.msl;provider=System.Data.SqlClient;provider connection string='Server=.\Foo;Database=Bar'";
-
-        private static DbCompiledModel _emptyModel;
-
-        private static DbCompiledModel EmptyModel
-        {
-            get { return _emptyModel ?? (_emptyModel = new DbModelBuilder().Build(ProviderRegistry.Sql2008_ProviderInfo).Compile()); }
-        }
-
-        [Fact]
-        public void Entity_connection_string_and_DbCompiledModel_used_together_throw()
-        {
-            using (var context = new DbContext(EntityConnectionString, EmptyModel))
-            {
-                Assert.Equal(
-                    Strings.DbContext_ConnectionHasModel,
-                    Assert.Throws<InvalidOperationException>(() => context.Set<FakeEntity>().Load()).Message);
-            }
-        }
-
-        [Fact]
-        public void Named_entity_connection_string_and_DbCompiledModel_used_together_throw()
-        {
-            using (var context = new DbContext("EntityConnectionString", EmptyModel))
-            {
-                Assert.Equal(
-                    Strings.DbContext_ConnectionHasModel,
-                    Assert.Throws<InvalidOperationException>(() => context.Set<FakeEntity>().Load()).Message);
-            }
-        }
-
-        [Fact]
-        public void Named_entity_connection_string_using_name_keyword_and_DbCompiledModel_used_together_throw()
-        {
-            using (var context = new DbContext("name=EntityConnectionString", EmptyModel))
-            {
-                Assert.Equal(
-                    Strings.DbContext_ConnectionHasModel,
-                    Assert.Throws<InvalidOperationException>(() => context.Set<FakeEntity>().Load()).Message);
-            }
-        }
-
-        [Fact]
-        public void EntitConnection_object_and_DbCompiledModel_used_together_throw()
-        {
-            using (var context = new DbContext(new EntityConnection(EntityConnectionString), EmptyModel, contextOwnsConnection: true))
-            {
-                Assert.Equal(
-                    Strings.DbContext_ConnectionHasModel,
-                    Assert.Throws<InvalidOperationException>(() => context.Set<FakeEntity>().Load()).Message);
-            }
-        }
-
-        #endregion
-
-        #region Bad connection string tests
-
-        [Fact]
-        public void Using_name_keyword_throws_if_name_not_found_in_app_config()
-        {
-            using (var context = new FakeDerivedDbContext("name=MissingConnectionString"))
-            {
-                Assert.Equal(
-                    Strings.DbContext_ConnectionStringNotFound("MissingConnectionString"),
-                    Assert.Throws<InvalidOperationException>(() => context.Set<FakeEntity>().Load()).Message);
-            }
-        }
-
-        [Fact]
-        public void Using_name_keyword_throws_if_name_not_found_in_app_config_even_if_DbCompiledModel_passed()
-        {
-            using (var context = new DbContext("name=MissingConnectionString", EmptyModel))
-            {
-                Assert.Equal(
-                    Strings.DbContext_ConnectionStringNotFound("MissingConnectionString"),
-                    Assert.Throws<InvalidOperationException>(() => context.Set<FakeEntity>().Load()).Message);
-            }
-        }
-
-        #endregion
-
-        #region Negative constructor tests
-
-        [Fact]
-        public void Constructing_DbContext_with_null_nameOrConnectionString_throws()
-        {
-            Assert.Equal(
-                Strings.ArgumentIsNullOrWhitespace("nameOrConnectionString"),
-                Assert.Throws<ArgumentException>(() => new FakeDerivedDbContext((string)null)).Message);
-        }
-
-        [Fact]
-        public void Constructing_DbContext_with_empty_nameOrConnectionString_throws()
-        {
-            Assert.Equal(
-                Strings.ArgumentIsNullOrWhitespace("nameOrConnectionString"),
-                Assert.Throws<ArgumentException>(() => new FakeDerivedDbContext("")).Message);
-        }
-
-        [Fact]
-        public void Constructing_DbContext_with_whitespace_nameOrConnectionString_throws()
-        {
-            Assert.Equal(
-                Strings.ArgumentIsNullOrWhitespace("nameOrConnectionString"),
-                Assert.Throws<ArgumentException>(() => new FakeDerivedDbContext(" ")).Message);
-        }
-
-        [Fact]
-        public void Constructing_DbContext_with_null_existingConnection_throws()
-        {
-            Assert.Equal(
-                "existingConnection", Assert.Throws<ArgumentNullException>(() => new FakeDerivedDbContext((DbConnection)null)).ParamName);
-        }
-
-        [Fact]
-        public void Constructing_DbContext_with_null_objectContext_throws()
-        {
-            Assert.Equal(
-                "objectContext",
-                Assert.Throws<ArgumentNullException>(() => new DbContext(null, dbContextOwnsObjectContext: false)).ParamName);
-        }
-
-        [Fact]
-        public void Constructing_DbContext_with_null_model_using_model_only_constructor_throws()
-        {
-            Assert.Equal("model", Assert.Throws<ArgumentNullException>(() => new FakeDerivedDbContext((DbCompiledModel)null)).ParamName);
-        }
-
-        [Fact]
-        public void Constructing_DbContext_with_null_model_using_nameOrConnectionString_constructor_throws()
-        {
-            Assert.Equal("model", Assert.Throws<ArgumentNullException>(() => new DbContext("Johnny Rotten", null)).ParamName);
-        }
-
-        [Fact]
-        public void Constructing_DbContext_with_null_model_using_existingConnection_constructor_throws()
-        {
-            Assert.Equal(
-                "model",
-                Assert.Throws<ArgumentNullException>(() => new DbContext(new SqlConnection(), null, contextOwnsConnection: false)).ParamName);
-        }
-
-        #endregion
-
-        #region Virtual Dispose tests
-
-        [Fact]
-        public void Dispose_can_be_overriden_in_a_derived_DbContext()
-        {
-            var mockContext = new Mock<DbContext>();
-            mockContext.Protected().Setup("Dispose", true).Verifiable();
-
-            mockContext.Object.Dispose();
-
-            mockContext.Verify();
-        }
-
-        #endregion
-
-        #region Tests for DbModelBuilderVersionAttribute
-
-        [Fact]
-        public void DbModelBuilderVersion_Latest_is_used_if_no_attribute_is_provided()
-        {
-            var internalContext = new LazyInternalContext(
-                new Mock<DbContext>().Object,
-                new Mock<IInternalConnection>().Object, null);
-
-            var builder = internalContext.CreateModelBuilder();
-
-            Assert.Equal(DbModelBuilderVersion.Latest, builder.Version);
-        }
-
-        [Fact]
-        public void Can_read_version_from_DbModelBuilderVersionAttribute()
-        {
-            var attribute = new DbModelBuilderVersionAttribute(DbModelBuilderVersion.Latest);
-
-            Assert.Equal(DbModelBuilderVersion.Latest, attribute.Version);
-        }
-
-        [DbModelBuilderVersion(DbModelBuilderVersion.V4_1)]
-        public class FakeWithAttribute : DbContext
-        {
-        }
-
-        [Fact]
-        public void Version_in_DbModelBuilderVersionAttribute_is_used_if_provided()
-        {
-            var internalContext = new LazyInternalContext(new FakeWithAttribute(), new Mock<IInternalConnection>().Object, null);
-
-            var builder = internalContext.CreateModelBuilder();
-
-            Assert.Equal(DbModelBuilderVersion.V4_1, builder.Version);
-        }
-
-        [DbModelBuilderVersion(DbModelBuilderVersion.Latest)]
-        public class FakeWithAttributeDerived : FakeWithAttribute
-        {
-        }
-
-        [Fact]
-        public void Version_from_DbModelBuilderVersionAttribute_on_derived_context_overrides_version_from_base()
-        {
-            var internalContext = new LazyInternalContext(new FakeWithAttributeDerived(), new Mock<IInternalConnection>().Object, null);
-
-            var builder = internalContext.CreateModelBuilder();
-
-            Assert.Equal(DbModelBuilderVersion.Latest, builder.Version);
-        }
-
-        public class FakeWithNoAttributeDerived : FakeWithAttribute
-        {
-        }
-
-        [Fact]
-        public void Version_from_DbModelBuilderVersionAttribute_on_base_context_is_used_if_no_attribute_is_found_on_derived_context()
-        {
-            var internalContext = new LazyInternalContext(new FakeWithNoAttributeDerived(), new Mock<IInternalConnection>().Object, null);
-
-            var builder = internalContext.CreateModelBuilder();
-
-            Assert.Equal(DbModelBuilderVersion.V4_1, builder.Version);
-        }
-
-        #endregion
-
-        #region Tests for creating database names from context class names
-
-        [Fact]
-        public void Simple_context_class_can_be_used_to_create_database_name()
-        {
-            Assert.Equal(
-                "ProductivityApiUnitTests.SimpleContextClass",
-                typeof(SimpleContextClass).DatabaseName());
-        }
-
-        [Fact]
-        public void Nested_context_class_can_be_used_to_create_database_name()
-        {
-            Assert.Equal(
-                "ProductivityApiUnitTests.SimpleContextClass+NestedContextClass",
-                typeof(SimpleContextClass.NestedContextClass).DatabaseName());
-        }
-
-        [Fact]
-        public void Double_nested_context_class_can_be_used_to_create_database_name()
-        {
-            Assert.Equal(
-                "ProductivityApiUnitTests.SimpleContextClass+NestedContextClass+DouubleNestedContextClass",
-                typeof(SimpleContextClass.NestedContextClass.DouubleNestedContextClass).DatabaseName());
-        }
-
-        [Fact]
-        public void Generic_context_class_can_be_used_to_create_database_name()
-        {
-            Assert.Equal(
-                "ProductivityApiUnitTests.GenericContextClass`1[System.String]",
-                typeof(GenericContextClass<string>).DatabaseName());
-        }
-
-        [Fact]
-        public void Double_generic_context_class_can_be_used_to_create_database_name()
-        {
-            Assert.Equal(
-                "ProductivityApiUnitTests.DoubleGenericContextClass`2[System.String,System.Int32]",
-                typeof(DoubleGenericContextClass<string, int>).DatabaseName());
-        }
-
-        [Fact]
-        public void Nested_in_generic_context_class_can_be_used_to_create_database_name()
-        {
-            Assert.Equal(
-                "ProductivityApiUnitTests.GenericContextClass`1+NestedContextClass[System.String]",
-                typeof(GenericContextClass<string>.NestedContextClass).DatabaseName());
-        }
-
-        [Fact]
-        public void Nested_in_double_generic_context_class_can_be_used_to_create_database_name()
-        {
-            Assert.Equal(
-                "ProductivityApiUnitTests.DoubleGenericContextClass`2+NestedContextClass[System.String,System.Int32]",
-                typeof(DoubleGenericContextClass<string, int>.NestedContextClass).DatabaseName());
-        }
-
-        [Fact]
-        public void Double_generic_double_nested_in_double_generic_context_class_can_be_used_to_create_database_name()
-        {
-            Assert.Equal(
-                "ProductivityApiUnitTests.DoubleGenericContextClass`2+DoubleGenericNestedContextClass`2+DoubleGenericDoubleNestedContextClass`2[System.String,System.Int32,System.Collections.Generic.ICollection`1[System.String],System.Random,System.Collections.Generic.Dictionary`2[System.String,System.Int32],System.Nullable`1[System.Int32]]",
-                typeof(
-                    DoubleGenericContextClass<string, int>.DoubleGenericNestedContextClass<ICollection<string>, Random>.
-                        DoubleGenericDoubleNestedContextClass<Dictionary<string, int>, int?>).DatabaseName());
-        }
-
-        #endregion
-
-        #region PersistSecurityInfo tests
-
-        private class PersistSecurityInfoContext : DbContext
-        {
-            static PersistSecurityInfoContext()
-            {
-                Database.SetInitializer(new DropCreateDatabaseIfModelChanges<PersistSecurityInfoContext>());
-            }
-
-            public PersistSecurityInfoContext(string nameOrConnectionString)
-                : base(nameOrConnectionString)
-            {
-            }
-
-            public PersistSecurityInfoContext(DbConnection existingConnection, bool contextOwnsConnection)
-                : base(existingConnection, contextOwnsConnection)
-            {
-            }
-
-            public PersistSecurityInfoContext(ObjectContext objectContext, bool dbContextOwnsObjectContext)
-                : base(objectContext, dbContextOwnsObjectContext)
-            {
-            }
-
-            public IDbSet<PersistEntity> Entities { get; set; }
-
-            protected override void OnModelCreating(DbModelBuilder modelBuilder)
-            {
-                modelBuilder.Entity<PersistEntity>().ToTable(DateTime.Now.Ticks.ToString());
-            }
-        }
-
-        public class PersistEntity
-        {
-            public int Id { get; set; }
-        }
-
-        [Fact]
-        public void Can_initialize_database_when_using_secure_connection_string_with_sql_server_authentication_and_lazy_connection()
-        {
-            var connectionString
-                = SimpleConnectionStringWithCredentials<PersistSecurityInfoContext>(
-                    "EFTestUser",
-                    "Password1");
-
-            var context = new PersistSecurityInfoContext(connectionString);
-
-            try
-            {
-                context.Database.Initialize(true);
-            }
-            finally
-            {
-                context.Database.Delete();
-            }
-
-            Assert.Equal(
-                new SqlConnectionStringBuilder(connectionString).Password,
-                new SqlConnectionStringBuilder(context.Database.Connection.ConnectionString).Password);
-        }
-
-        [Fact]
-        public void Can_initialize_database_when_using_secure_connection_string_with_sql_server_authentication_and_eager_connection()
-        {
-            var connectionString
-                = SimpleConnectionStringWithCredentials<PersistSecurityInfoContext>(
-                    "EFTestUser",
-                    "Password1");
-
-            var context = new PersistSecurityInfoContext(new SqlConnection(connectionString), true);
-
-            try
-            {
-                context.Database.Delete();
-
-                context.Database.Initialize(true);
-            }
-            finally
-            {
-                context.Database.Delete();
-            }
-
-            Assert.Equal(
-                new SqlConnectionStringBuilder(connectionString).Password,
-                new SqlConnectionStringBuilder(context.Database.Connection.ConnectionString).Password);
-        }
-
-        [Fact]
-        public void Can_use_ddl_ops_when_using_secure_connection_string_with_sql_server_authentication_and_eager_context()
-        {
-            var connectionString
-                = SimpleConnectionStringWithCredentials<PersistSecurityInfoContext>(
-                    "EFTestUser",
-                    "Password1");
-
-            var modelBuilder = new DbModelBuilder();
-            modelBuilder.Entity<PersistEntity>().ToTable(DateTime.Now.Ticks.ToString());
-            var model = modelBuilder.Build(ProviderRegistry.Sql2008_ProviderInfo);
-            var entityConnection
-                = new EntityConnection(model.DatabaseMapping.ToMetadataWorkspace(), new SqlConnection(connectionString));
-
-            var objectContext = new ObjectContext(entityConnection);
-
-            var context = new PersistSecurityInfoContext(objectContext, true);
-
-            try
-            {
-                context.Database.Delete();
-
-                context.Database.Create();
-                
-                Assert.Equal(
-                    new SqlConnectionStringBuilder(connectionString).Password,
-                    new SqlConnectionStringBuilder(context.Database.Connection.ConnectionString).Password);
-
-                context.Set<PersistEntity>().ToList();
-
-                context.Database.Delete();
-            }
-            finally
-            {
-                context.Database.Delete();
-            }
-        }
-
-        #endregion
-
-        #region Replace connection tests
-
-        [Fact]
-        public void Can_replace_connection()
-        {
-            var intializer = new ReplaceConnectionInitializer();
-            Database.SetInitializer(intializer);
-
-            using (var context = new ReplaceConnectionContext())
-            {
-                using (var newConnection =
-                    new LazyInternalConnection(
-                        new DbConnectionInfo(
-                            @"Server=.\SQLEXPRESS;Database=NewReplaceConnectionContextDatabase;Trusted_Connection=True;",
-                            "System.Data.SqlClient")))
-                {
-                    context.InternalContext.OverrideConnection(newConnection);
-
-                    Assert.IsType<SqlConnection>(context.Database.Connection);
-                    Assert.Equal("NewReplaceConnectionContextDatabase", context.Database.Connection.Database);
-
-                    context.Database.Initialize(force: true);
-                    Assert.Equal(
-                        "NewReplaceConnectionContextDatabase",
-                        intializer.DatabaseNameUsedDuringInitialization);
-                }
-            }
-        }
-
-        [Fact]
-        public void Can_replace_connection_with_different_provider()
-        {
-            var intializer = new ReplaceConnectionInitializer();
-            Database.SetInitializer(intializer);
-
-            using (var context = new ReplaceConnectionContext())
-            {
-                using (var newConnection =
-                    new LazyInternalConnection(
-                        new DbConnectionInfo(
-                            "Data Source=NewReplaceConnectionContextDatabase.sdf",
-                            "System.Data.SqlServerCe.4.0")))
-                {
-                    context.InternalContext.OverrideConnection(newConnection);
-
-                    Assert.IsType<SqlCeConnection>(context.Database.Connection);
-                    Assert.Equal(
-                        "NewReplaceConnectionContextDatabase.sdf",
-                        context.Database.Connection.Database);
-
-                    context.Database.Initialize(force: true);
-                    Assert.Equal(
-                        "NewReplaceConnectionContextDatabase.sdf",
-                        intializer.DatabaseNameUsedDuringInitialization);
-                }
-            }
-        }
-
-        [Fact]
-        public void Exception_replacing_DbConnection_with_EntityConnection()
-        {
-            using (var context = new ReplaceConnectionContext())
-            {
-                using (var newConnection = new EagerInternalConnection(new EntityConnection(), connectionOwned: true))
-                {
-                    Assert.Equal(
-                        Strings.LazyInternalContext_CannotReplaceDbConnectionWithEfConnection,
-                        Assert.Throws<InvalidOperationException>(() => context.InternalContext.OverrideConnection(newConnection)).Message);
-                }
-            }
-        }
-
-        [Fact]
-        public void Exception_replacing_EntityConnection_with_DbConnection()
-        {
-            using (var context = new ReplaceConnectionContext("name=EntityConnectionString"))
-            {
-                using (var newConnection = new LazyInternalConnection("ByConventionName"))
-                {
-                    Assert.Equal(
-                        Strings.LazyInternalContext_CannotReplaceEfConnectionWithDbConnection,
-                        Assert.Throws<InvalidOperationException>(() => context.InternalContext.OverrideConnection(newConnection)).Message);
-                }
-            }
-        }
-
-        [Fact]
-        public void Exception_replacing_connection_on_eager_context()
-        {
-            using (var connection = new SqlConnection(@"Server=.\SQLEXPRESS;Database=MigrationInitFromConfig;Trusted_Connection=True;"))
-            {
-                var ctx = new DbModelBuilder()
-                    .Build(connection)
-                    .Compile()
-                    .CreateObjectContext<ObjectContext>(connection);
-
-                using (var context = new DbContext(ctx, dbContextOwnsObjectContext: true))
-                {
-                    using (var newConnection = new LazyInternalConnection("ByConventionName"))
-                    {
-                        Assert.Equal(
-                            Strings.EagerInternalContext_CannotSetConnectionInfo,
-                            Assert.Throws<InvalidOperationException>(() => context.InternalContext.OverrideConnection(newConnection)).
-                                   Message);
-                    }
-                }
-            }
-        }
-
-        [Fact]
-        public void Replacing_connection_does_not_initialize_either_connection()
-        {
-            using (var origConnection = new LazyInternalConnection("OrigName"))
-            {
-                using (var newConnection = new LazyInternalConnection("NewName"))
-                {
-                    var context = new LazyInternalContext(new ReplaceConnectionContext(), origConnection, null);
-                    context.OverrideConnection(newConnection);
-
-                    Assert.False(origConnection.IsInitialized);
-                    Assert.False(newConnection.IsInitialized);
-                }
-            }
-        }
-
-        public class ReplaceConnectionContext : DbContext
-        {
-            public ReplaceConnectionContext()
-            {
-            }
-
-            public ReplaceConnectionContext(string nameOrConnectionString)
-                : base(nameOrConnectionString)
-            {
-            }
-        }
-
-        public class ReplaceConnectionInitializer : IDatabaseInitializer<ReplaceConnectionContext>
-        {
-            public string DatabaseNameUsedDuringInitialization { get; set; }
-
-            public void InitializeDatabase(ReplaceConnectionContext context)
-            {
-                if (DatabaseNameUsedDuringInitialization != null)
-                {
-                    throw new Exception("Initialization already performed!");
-                }
-
-                DatabaseNameUsedDuringInitialization = context.Database.Connection.Database;
-            }
-        }
-
-        #endregion
-
-        #region Provider tests
-
-        [Fact]
-        public void ProviderName_gets_name_from_DbConnection_when_eager_context_is_used()
-        {
-            var mockContext = new Mock<EagerInternalContext>(new Mock<DbContext>().Object)
-                                  {
-                                      CallBase = true
-                                  };
-            mockContext.Setup(m => m.Connection).Returns(new SqlConnection());
-
-            Assert.Equal("System.Data.SqlClient", mockContext.Object.ProviderName);
-            mockContext.Verify(m => m.Connection, Times.Once());
-        }
-
-        [Fact]
-        public void ProviderName_gets_name_from_internal_connection_ProviderName_when_lazy_context_is_used()
-        {
-            var mockConnection = new Mock<IInternalConnection>();
-            var mockContext = new Mock<LazyInternalContext>(new Mock<DbContext>().Object, mockConnection.Object, null, null, null, null)
-                                  {
-                                      CallBase = true
-                                  };
-            mockConnection.Setup(m => m.ProviderName).Returns("SomeLazyProvider");
-
-            Assert.Equal("SomeLazyProvider", mockContext.Object.ProviderName);
-            mockContext.Verify(m => m.Connection, Times.Never());
-        }
-
-        [Fact]
-        public void Can_get_metadata_with_minimal_DbConnection_implementation()
-        {
-            // Required for use with MVC Scaffolding that uses Microsoft.VisualStudio.Web.Mvc.Scaffolding.BuiltIn.ScaffoldingDbConnection
-            // which is a very minimal implementation of DbConnection.
-            using (var connection = new FakeSqlConnection
-                                        {
-                                            ConnectionString = ""
-                                        })
-            {
-                using (var context = new EmptyContext(connection))
-                {
-                    var metadata = ((IObjectContextAdapter)context).ObjectContext.MetadataWorkspace;
-                    Assert.NotNull(metadata);
-                }
-            }
-        }
-
-        #endregion
-
-        #region Set tests
-
-        [Fact]
-        public void Passing_null_type_to_Non_generic_Set_method_throws()
-        {
-            var context = new Mock<InternalContextForMock>
-                              {
-                                  CallBase = true
-                              }.Object.Owner;
-            Assert.Equal("entityType", Assert.Throws<ArgumentNullException>(() => context.Set(null)).ParamName);
-        }
-
-        #endregion
-
-        #region Other tests
-        public class UseDatabaseNullSemanticsDbContext : DbContext
-        {
-        }
-
-        [Fact]
-        public static void UseDatabaseNullSemantics_is_retrieved_and_set_correctly()
-        {
-            Database.SetInitializer<UseDatabaseNullSemanticsDbContext>(null);
-
-            using (var dbContext = new UseDatabaseNullSemanticsDbContext())
-            {
-                var objectContext = ((IObjectContextAdapter)dbContext).ObjectContext;
-
-                Assert.False(dbContext.Configuration.UseDatabaseNullSemantics);
-                Assert.True(objectContext.ContextOptions.UseCSharpNullComparisonBehavior);
-
-                dbContext.Configuration.UseDatabaseNullSemantics = true;
-
-                Assert.True(dbContext.Configuration.UseDatabaseNullSemantics);
-                Assert.False(objectContext.ContextOptions.UseCSharpNullComparisonBehavior);
-
-                dbContext.Configuration.UseDatabaseNullSemantics = false;
-
-                Assert.False(dbContext.Configuration.UseDatabaseNullSemantics);
-                Assert.True(objectContext.ContextOptions.UseCSharpNullComparisonBehavior);
-
-                objectContext.ContextOptions.UseCSharpNullComparisonBehavior = false;
-
-                Assert.True(dbContext.Configuration.UseDatabaseNullSemantics);
-                Assert.False(objectContext.ContextOptions.UseCSharpNullComparisonBehavior);
-            }
-        }
-
-        [Fact]
-        public void InitializeMappingViewCacheFactory_throws_if_multiple_DbMappingViewCacheTypeAttribute_with_same_context_type()
-        {
-            using (var context = new ContextWithMultipleViewCaches())
-            {
-                Assert.Equal(
-                    Strings.DbMappingViewCacheTypeAttribute_MultipleInstancesWithSameContextType(
-                        typeof(ContextWithMultipleViewCaches)),
-                    Assert.Throws<InvalidOperationException>(() =>
-                        ((IObjectContextAdapter)context).ObjectContext.InitializeMappingViewCacheFactory(context))
-                        .Message);
-            }
-        }
-
-        public class ContextWithMultipleViewCaches : DbContext
-        {
-            public ContextWithMultipleViewCaches()
-            {
-                Database.SetInitializer<ContextWithMultipleViewCaches>(null);
-            }
-        }
-
-        public class SampleViewCache1 : DbMappingViewCache
-        {
-            public override string MappingHashValue
-            {
-        	    get { throw new NotImplementedException(); }
-            }
-
-            public override DbMappingView GetView(EntitySetBase extent)
-            {
- 	            throw new NotImplementedException();
-            }
-        }
-
-        public class SampleViewCache2 : DbMappingViewCache
-        {
-            public override string MappingHashValue
-            {
-        	    get { throw new NotImplementedException(); }
-            }
-
-            public override DbMappingView GetView(EntitySetBase extent)
-            {
- 	            throw new NotImplementedException();
-            }
-        }
-        #endregion
-    }
-}
->>>>>>> b1a13653
+}