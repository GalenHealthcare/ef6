<<<<<<< HEAD
// Copyright (c) Microsoft Open Technologies, Inc. All rights reserved. See License.txt in the project root for license information.

namespace System.ComponentModel.DataAnnotations.Schema
{
    using System.Data.Entity.Resources;
    using Xunit;

    public class TableAttributeTests
    {
        [Fact]
        public void Default_value_for_schema_is_null()
        {
            Assert.Null(new TableAttribute("Perspicacia Tick").Schema);
        }

        [Fact]
        public void Name_can_be_got_and_set()
        {
            Assert.Equal("Black Aliss", new TableAttribute("Black Aliss").Name);
        }

#if NET40
        [Fact]
        public void Name_cannot_be_set_to_null_or_whitespace()
        {
            Assert.Equal(
                Strings.ArgumentIsNullOrWhitespace("name"),
                Assert.Throws<ArgumentException>(() => new TableAttribute(null)).Message);
            Assert.Equal(
                Strings.ArgumentIsNullOrWhitespace("name"),
                Assert.Throws<ArgumentException>(() => new TableAttribute("")).Message);
            Assert.Equal(
                Strings.ArgumentIsNullOrWhitespace("name"),
                Assert.Throws<ArgumentException>(() => new TableAttribute(" ")).Message);
        }
#endif

        [Fact]
        public void Schema_can_be_got_and_set()
        {
            Assert.Equal(
                "Mrs Letice Earwig", new TableAttribute("Perspicacia Tick")
                {
                    Schema = "Mrs Letice Earwig"
                }.Schema);
        }

#if NET40
        [Fact]
        public void Schema_cannot_be_set_to_null_or_whitespace()
        {
            Assert.Equal(
                Strings.ArgumentIsNullOrWhitespace("value"),
                Assert.Throws<ArgumentException>(
                    () => new TableAttribute("Perspicacia Tick")
                              {
                                  Schema = null
                              }).Message);
            Assert.Equal(
                Strings.ArgumentIsNullOrWhitespace("value"),
                Assert.Throws<ArgumentException>(
                    () => new TableAttribute("Perspicacia Tick")
                              {
                                  Schema = ""
                              }).Message);
            Assert.Equal(
                Strings.ArgumentIsNullOrWhitespace("value"),
                Assert.Throws<ArgumentException>(
                    () => new TableAttribute("Perspicacia Tick")
                              {
                                  Schema = " "
                              }).Message);
        }
#endif
    }
}
=======
// Copyright (c) Microsoft Open Technologies, Inc. All rights reserved. See License.txt in the project root for license information.

namespace System.ComponentModel.DataAnnotations.Schema
{
    using System.Data.Entity.Resources;
    using Xunit;

    public class TableAttributeTests
    {
        [Fact]
        public void Default_value_for_schema_is_null()
        {
            Assert.Null(new TableAttribute("Perspicacia Tick").Schema);
        }

        [Fact]
        public void Name_can_be_got_and_set()
        {
            Assert.Equal("Black Aliss", new TableAttribute("Black Aliss").Name);
        }

        [Fact]
        public void Name_cannot_be_set_to_null_or_whitespace()
        {
            Assert.Equal(
                Strings.ArgumentIsNullOrWhitespace("name"),
                Assert.Throws<ArgumentException>(() => new TableAttribute(null)).Message);
            Assert.Equal(
                Strings.ArgumentIsNullOrWhitespace("name"),
                Assert.Throws<ArgumentException>(() => new TableAttribute("")).Message);
            Assert.Equal(
                Strings.ArgumentIsNullOrWhitespace("name"),
                Assert.Throws<ArgumentException>(() => new TableAttribute(" ")).Message);
        }

        [Fact]
        public void Schema_can_be_got_and_set()
        {
            Assert.Equal(
                "Mrs Letice Earwig", new TableAttribute("Perspicacia Tick")
                                         {
                                             Schema = "Mrs Letice Earwig"
                                         }.Schema);
        }

        [Fact]
        public void Schema_cannot_be_set_to_null_or_whitespace()
        {
            Assert.Equal(
                Strings.ArgumentIsNullOrWhitespace("value"),
                Assert.Throws<ArgumentException>(
                    () => new TableAttribute("Perspicacia Tick")
                              {
                                  Schema = null
                              }).Message);
            Assert.Equal(
                Strings.ArgumentIsNullOrWhitespace("value"),
                Assert.Throws<ArgumentException>(
                    () => new TableAttribute("Perspicacia Tick")
                              {
                                  Schema = ""
                              }).Message);
            Assert.Equal(
                Strings.ArgumentIsNullOrWhitespace("value"),
                Assert.Throws<ArgumentException>(
                    () => new TableAttribute("Perspicacia Tick")
                              {
                                  Schema = " "
                              }).Message);
        }
    }
}
>>>>>>> b1a13653
<|MERGE_RESOLUTION|>--- conflicted
+++ resolved
@@ -1,4 +1,3 @@
-<<<<<<< HEAD
 // Copyright (c) Microsoft Open Technologies, Inc. All rights reserved. See License.txt in the project root for license information.
 
 namespace System.ComponentModel.DataAnnotations.Schema
@@ -74,78 +73,4 @@
         }
 #endif
     }
-}
-=======
-// Copyright (c) Microsoft Open Technologies, Inc. All rights reserved. See License.txt in the project root for license information.
-
-namespace System.ComponentModel.DataAnnotations.Schema
-{
-    using System.Data.Entity.Resources;
-    using Xunit;
-
-    public class TableAttributeTests
-    {
-        [Fact]
-        public void Default_value_for_schema_is_null()
-        {
-            Assert.Null(new TableAttribute("Perspicacia Tick").Schema);
-        }
-
-        [Fact]
-        public void Name_can_be_got_and_set()
-        {
-            Assert.Equal("Black Aliss", new TableAttribute("Black Aliss").Name);
-        }
-
-        [Fact]
-        public void Name_cannot_be_set_to_null_or_whitespace()
-        {
-            Assert.Equal(
-                Strings.ArgumentIsNullOrWhitespace("name"),
-                Assert.Throws<ArgumentException>(() => new TableAttribute(null)).Message);
-            Assert.Equal(
-                Strings.ArgumentIsNullOrWhitespace("name"),
-                Assert.Throws<ArgumentException>(() => new TableAttribute("")).Message);
-            Assert.Equal(
-                Strings.ArgumentIsNullOrWhitespace("name"),
-                Assert.Throws<ArgumentException>(() => new TableAttribute(" ")).Message);
-        }
-
-        [Fact]
-        public void Schema_can_be_got_and_set()
-        {
-            Assert.Equal(
-                "Mrs Letice Earwig", new TableAttribute("Perspicacia Tick")
-                                         {
-                                             Schema = "Mrs Letice Earwig"
-                                         }.Schema);
-        }
-
-        [Fact]
-        public void Schema_cannot_be_set_to_null_or_whitespace()
-        {
-            Assert.Equal(
-                Strings.ArgumentIsNullOrWhitespace("value"),
-                Assert.Throws<ArgumentException>(
-                    () => new TableAttribute("Perspicacia Tick")
-                              {
-                                  Schema = null
-                              }).Message);
-            Assert.Equal(
-                Strings.ArgumentIsNullOrWhitespace("value"),
-                Assert.Throws<ArgumentException>(
-                    () => new TableAttribute("Perspicacia Tick")
-                              {
-                                  Schema = ""
-                              }).Message);
-            Assert.Equal(
-                Strings.ArgumentIsNullOrWhitespace("value"),
-                Assert.Throws<ArgumentException>(
-                    () => new TableAttribute("Perspicacia Tick")
-                              {
-                                  Schema = " "
-                              }).Message);
-        }
-    }
-}
->>>>>>> b1a13653
+}