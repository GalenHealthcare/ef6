<<<<<<< HEAD
﻿// Copyright (c) Microsoft Open Technologies, Inc. All rights reserved. See License.txt in the project root for license information.

namespace FunctionalTests
{
    using System;
    using System.Collections.Generic;
    using System.ComponentModel.DataAnnotations.Schema;
    using System.Data.Entity;
    using System.Data.Entity.Migrations;
    using System.Data.Entity.ModelConfiguration;
    using System.Data.Entity.Resources;
    using System.Data.Entity.Utilities;
    using System.Linq;
    using ConcurrencyModel;
    using Xunit;

    public class FunctionsScenarioTests
    {
        [ComplexType]
        public class Address
        {
            public string Line1 { get; set; }
            public string Line2 { get; set; }
        }

        public class CTEmployee
        {
            public int CTEmployeeId { get; set; }
            public Address HomeAddress { get; set; }
        }

        public class OffSiteEmployee : CTEmployee
        {
            public Address WorkAddress { get; set; }
        }

        public class Building : IBuilding
        {
            public int Id { get; set; }
            public Address Address { get; set; }
        }

        public interface IBuilding
        {
            int Id { get; set; }
            Address Address { get; set; }
        }

        public class ModificationFunctions
        {
            public class ProductA
            {
                public int Id { get; set; }
                public string Name { get; set; }
                public ICollection<Tag> Tags { get; set; }
            }

            public class Tag
            {
                public int Id { get; set; }
                public string Name { get; set; }
                public ICollection<ProductA> Products { get; set; }
            }

            public class MetadataGeneration : TestBase
            {
                [Fact]
                public void Map_to_functions_by_convention()
                {
                    var modelBuilder = new DbModelBuilder();

                    modelBuilder.Entity<OrderLine>().MapToStoredProcedures();

                    var databaseMapping = BuildMapping(modelBuilder);

                    databaseMapping.AssertValid();

                    Assert.Equal(3, databaseMapping.Database.Functions.Count());

                    var functionMapping
                        = databaseMapping
                            .EntityContainerMappings
                            .Single()
                            .EntitySetMappings
                            .Single()
                            .ModificationFunctionMappings
                            .Single();

                    Assert.NotNull(functionMapping.InsertFunctionMapping);
                    Assert.NotNull(functionMapping.UpdateFunctionMapping);
                    Assert.NotNull(functionMapping.DeleteFunctionMapping);
                }

                [Fact]
                public void Map_to_functions_by_convention_when_complex_type()
                {
                    var modelBuilder = new DbModelBuilder();

                    modelBuilder.Entity<Building>().MapToStoredProcedures();

                    var databaseMapping = BuildMapping(modelBuilder);

                    databaseMapping.AssertValid();

                    Assert.Equal(3, databaseMapping.Database.Functions.Count());

                    var functionMapping
                        = databaseMapping
                            .EntityContainerMappings
                            .Single()
                            .EntitySetMappings
                            .Single()
                            .ModificationFunctionMappings
                            .Single();

                    Assert.NotNull(functionMapping.InsertFunctionMapping);
                    Assert.NotNull(functionMapping.UpdateFunctionMapping);
                    Assert.NotNull(functionMapping.DeleteFunctionMapping);
                }

                [Fact]
                public void Map_to_functions_by_convention_when_inheritance()
                {
                    var modelBuilder = new DbModelBuilder();

                    modelBuilder.Entity<MigrationsCustomer>().MapToStoredProcedures();

                    var databaseMapping = BuildMapping(modelBuilder);

                    databaseMapping.AssertValid();

                    Assert.Equal(9, databaseMapping.Database.Functions.Count());

                    var functionMappings
                        = databaseMapping
                            .EntityContainerMappings
                            .Single()
                            .EntitySetMappings
                            .SelectMany(esm => esm.ModificationFunctionMappings);

                    foreach (var functionMapping in functionMappings)
                    {
                        Assert.NotNull(functionMapping.InsertFunctionMapping);
                        Assert.NotNull(functionMapping.UpdateFunctionMapping);
                        Assert.NotNull(functionMapping.DeleteFunctionMapping);
                    }
                }

                [Fact]
                public void Map_to_functions_by_convention_when_inheritance_base_type_not_mapped_to_functions()
                {
                    var modelBuilder = new DbModelBuilder();

                    modelBuilder.Entity<MigrationsCustomer>();
                    modelBuilder.Entity<GoldCustomer>().MapToStoredProcedures();

                    Assert.Equal(
                        Strings.BaseTypeNotMappedToFunctions(
                            typeof(MigrationsCustomer).Name,
                            typeof(GoldCustomer).Name),
                        Assert.Throws<InvalidOperationException>(
                            () => BuildMapping(modelBuilder)).Message);
                }

                [Fact]
                public void Map_to_functions_by_convention_when_ias()
                {
                    var modelBuilder = new DbModelBuilder();

                    modelBuilder.Entity<Order>().MapToStoredProcedures();
                    modelBuilder.Entity<OrderLine>()
                        .MapToStoredProcedures()
                        .Ignore(ol => ol.OrderId);

                    var databaseMapping = BuildMapping(modelBuilder);

                    databaseMapping.AssertValid();

                    Assert.Equal(6, databaseMapping.Database.Functions.Count());

                    var functionMappings
                        = databaseMapping
                            .EntityContainerMappings
                            .Single()
                            .EntitySetMappings
                            .SelectMany(esm => esm.ModificationFunctionMappings);

                    foreach (var functionMapping in functionMappings)
                    {
                        Assert.NotNull(functionMapping.InsertFunctionMapping);
                        Assert.NotNull(functionMapping.UpdateFunctionMapping);
                        Assert.NotNull(functionMapping.DeleteFunctionMapping);
                    }
                }

                [Fact]
                public void Map_to_functions_by_convention_when_many_to_many()
                {
                    var modelBuilder = new DbModelBuilder();

                    modelBuilder
                        .Entity<Tag>()
                        .HasMany(t => t.Products)
                        .WithMany(p => p.Tags)
                        .MapToStoredProcedures();

                    var databaseMapping = BuildMapping(modelBuilder);

                    databaseMapping.AssertValid();

                    Assert.Equal(2, databaseMapping.Database.Functions.Count());

                    var functionMapping
                        = databaseMapping
                            .EntityContainerMappings
                            .Single()
                            .AssociationSetMappings
                            .Select(asm => asm.ModificationFunctionMapping)
                            .Single();

                    Assert.NotNull(functionMapping.InsertFunctionMapping);
                    Assert.Equal("TagProductA_Insert", functionMapping.InsertFunctionMapping.Function.StoreFunctionNameAttribute);
                    Assert.NotNull(functionMapping.DeleteFunctionMapping);
                    Assert.Equal("TagProductA_Delete", functionMapping.DeleteFunctionMapping.Function.StoreFunctionNameAttribute);
                }

                [Fact]
                public void Map_to_functions_by_convention_when_concurrency()
                {
                    var modelBuilder = new DbModelBuilder();

                    modelBuilder.Entity<Engine>().MapToStoredProcedures();
                    modelBuilder.Ignore<Team>();

                    var databaseMapping = BuildMapping(modelBuilder);

                    databaseMapping.AssertValid();

                    Assert.Equal(3, databaseMapping.Database.Functions.Count());

                    var functionMappings
                        = databaseMapping
                            .EntityContainerMappings
                            .Single()
                            .EntitySetMappings
                            .SelectMany(esm => esm.ModificationFunctionMappings);

                    foreach (var functionMapping in functionMappings)
                    {
                        Assert.NotNull(functionMapping.InsertFunctionMapping);
                        Assert.NotNull(functionMapping.UpdateFunctionMapping);
                        Assert.NotNull(functionMapping.DeleteFunctionMapping);
                    }
                }

                [Fact]
                public void Parameter_names_are_uniquified_when_column_name_configured()
                {
                    var modelBuilder = new DbModelBuilder();

                    modelBuilder
                        .Entity<OrderLine>()
                        .MapToStoredProcedures()
                        .Property(o => o.IsShipped).HasColumnName("Price");

                    var databaseMapping = BuildMapping(modelBuilder);

                    databaseMapping.AssertValid();

                    var functionMapping
                        = databaseMapping
                            .EntityContainerMappings
                            .Single()
                            .EntitySetMappings
                            .Single()
                            .ModificationFunctionMappings
                            .Single();

                    Assert.NotNull(functionMapping.InsertFunctionMapping.Function.Parameters.Single(p => p.Name == "Price1"));
                    Assert.NotNull(functionMapping.UpdateFunctionMapping.Function.Parameters.Single(p => p.Name == "Price1"));
                }

                [Fact]
                public void Parameter_names_are_uniquified_when_parameter_name_configured()
                {
                    var modelBuilder = new DbModelBuilder();

                    modelBuilder
                        .Entity<OrderLine>()
                        .MapToStoredProcedures(map => map.Insert(f => f.Parameter(ol => ol.IsShipped, "Price")));

                    var databaseMapping = BuildMapping(modelBuilder);

                    databaseMapping.AssertValid();

                    var functionMapping
                        = databaseMapping
                            .EntityContainerMappings
                            .Single()
                            .EntitySetMappings
                            .Single()
                            .ModificationFunctionMappings
                            .Single();

                    Assert.NotNull(functionMapping.InsertFunctionMapping.Function.Parameters.Single(p => p.Name == "Price1"));
                    Assert.NotNull(functionMapping.UpdateFunctionMapping.Function.Parameters.Single(p => p.Name == "IsShipped"));
                }

                [Fact]
                public void Parameter_names_are_uniquified_when_parameter_name_configured_via_property_configuration()
                {
                    var modelBuilder = new DbModelBuilder();

                    modelBuilder
                        .Entity<OrderLine>()
                        .MapToStoredProcedures()
                        .Property(ol => ol.IsShipped)
                        .HasParameterName("Price");

                    var databaseMapping = BuildMapping(modelBuilder);

                    databaseMapping.AssertValid();

                    var functionMapping
                        = databaseMapping
                            .EntityContainerMappings
                            .Single()
                            .EntitySetMappings
                            .Single()
                            .ModificationFunctionMappings
                            .Single();

                    Assert.NotNull(functionMapping.InsertFunctionMapping.Function.Parameters.Single(p => p.Name == "Price1"));
                    Assert.NotNull(functionMapping.UpdateFunctionMapping.Function.Parameters.Single(p => p.Name == "Price1"));
                }

                [Fact]
                public void Parameter_names_are_uniquified_when_rows_affected_parameter_configured()
                {
                    var modelBuilder = new DbModelBuilder();

                    modelBuilder.Entity<Engine>()
                        .MapToStoredProcedures(map => map.Update(f => f.RowsAffectedParameter("Name")));

                    modelBuilder.Ignore<Team>();

                    var databaseMapping = BuildMapping(modelBuilder);

                    databaseMapping.AssertValid();

                    var functionMapping
                        = databaseMapping
                            .EntityContainerMappings
                            .Single()
                            .EntitySetMappings
                            .SelectMany(esm => esm.ModificationFunctionMappings)
                            .Single();

                    Assert.NotNull(functionMapping.UpdateFunctionMapping.Function.Parameters.Single(p => p.Name == "Name1"));
                    Assert.NotNull(functionMapping.UpdateFunctionMapping.Function.Parameters.Single(p => p.Name == "Name"));
                }

                [Fact]
                public void Entity_function_names_are_uniquified_when_name_configured()
                {
                    var modelBuilder = new DbModelBuilder();

                    modelBuilder
                        .Entity<OrderLine>()
                        .MapToStoredProcedures(map => map.Insert(f => f.HasName("OrderLine_Update")));

                    var databaseMapping = BuildMapping(modelBuilder);

                    databaseMapping.AssertValid();

                    var functionMapping
                        = databaseMapping
                            .EntityContainerMappings
                            .Single()
                            .EntitySetMappings
                            .Single()
                            .ModificationFunctionMappings
                            .Single();

                    Assert.Equal("OrderLine_Update", functionMapping.InsertFunctionMapping.Function.StoreFunctionNameAttribute);
                    Assert.Equal("OrderLine_Update1", functionMapping.UpdateFunctionMapping.Function.StoreFunctionNameAttribute);
                    Assert.Equal("OrderLine_Delete", functionMapping.DeleteFunctionMapping.Function.StoreFunctionNameAttribute);
                }

                [Fact]
                public void Association_function_names_are_uniquified_when_name_configured()
                {
                    var modelBuilder = new DbModelBuilder();

                    modelBuilder
                        .Entity<Tag>()
                        .HasMany(t => t.Products)
                        .WithMany(p => p.Tags)
                        .MapToStoredProcedures(map => map.Insert(f => f.HasName("TagProductA_Delete")));

                    var databaseMapping = BuildMapping(modelBuilder);

                    databaseMapping.AssertValid();

                    var functionMapping
                        = databaseMapping
                            .EntityContainerMappings
                            .Single()
                            .AssociationSetMappings
                            .Single()
                            .ModificationFunctionMapping;

                    Assert.Equal("TagProductA_Delete", functionMapping.InsertFunctionMapping.Function.StoreFunctionNameAttribute);
                    Assert.Equal("TagProductA_Delete1", functionMapping.DeleteFunctionMapping.Function.StoreFunctionNameAttribute);
                }
            }

            public class Item
            {
                public int Id { get; set; }
                public int Name { get; set; }
                public virtual Item ParentItem { get; set; }
                public virtual ICollection<Item> ChildrenItems { get; set; }
            }

            public class ConfigurationApis : TestBase
            {
                [Fact]
                public void Can_configure_function_names()
                {
                    var modelBuilder = new DbModelBuilder();

                    modelBuilder
                        .Entity<OrderLine>()
                        .MapToStoredProcedures(
                            map =>
                                {
                                    map.Insert(f => f.HasName("insert_order_line"));
                                    map.Update(f => f.HasName("update_order_line", "foo"));
                                    map.Delete(f => f.HasName("delete_order_line", "bar"));
                                });

                    var databaseMapping = BuildMapping(modelBuilder);

                    databaseMapping.AssertValid();

                    var functionMapping
                        = databaseMapping
                            .EntityContainerMappings
                            .Single()
                            .EntitySetMappings
                            .Single()
                            .ModificationFunctionMappings
                            .Single();

                    Assert.Equal("insert_order_line", functionMapping.InsertFunctionMapping.Function.StoreFunctionNameAttribute);
                    Assert.Equal("update_order_line", functionMapping.UpdateFunctionMapping.Function.StoreFunctionNameAttribute);
                    Assert.Equal("delete_order_line", functionMapping.DeleteFunctionMapping.Function.StoreFunctionNameAttribute);
                    Assert.Equal("foo", functionMapping.UpdateFunctionMapping.Function.Schema);
                    Assert.Equal("bar", functionMapping.DeleteFunctionMapping.Function.Schema);
                }

                [Fact]
                public void Can_configure_parameter_names()
                {
                    var modelBuilder = new DbModelBuilder();

                    modelBuilder
                        .Entity<Building>()
                        .MapToStoredProcedures(
                            map =>
                                {
                                    map.Insert(f => f.Parameter(b => b.Address.Line1, "ins_line1"));
                                    map.Update(f => f.Parameter(b => b.Id, "upd_id"));
                                    map.Delete(f => f.Parameter(b => b.Id, "del_id"));
                                });

                    var databaseMapping = BuildMapping(modelBuilder);

                    databaseMapping.AssertValid();

                    var functionMapping
                        = databaseMapping
                            .EntityContainerMappings
                            .Single()
                            .EntitySetMappings
                            .Single()
                            .ModificationFunctionMappings
                            .Single();

                    Assert.NotNull(functionMapping.InsertFunctionMapping.Function.Parameters.Single(p => p.Name == "ins_line1"));
                    Assert.NotNull(functionMapping.UpdateFunctionMapping.Function.Parameters.Single(p => p.Name == "upd_id"));
                    Assert.NotNull(functionMapping.DeleteFunctionMapping.Function.Parameters.Single(p => p.Name == "del_id"));
                }

                [Fact]
                public void Can_configure_original_value_column_names_when_update()
                {
                    var modelBuilder = new DbModelBuilder();

                    modelBuilder
                        .Entity<Engine>()
                        .MapToStoredProcedures(
                            map => map.Update(
                                f =>
                                    {
                                        f.Parameter(e => e.Name, "name_cur", "name_orig");
                                        f.Parameter(e => e.StorageLocation.Latitude, "lat_cur", "lat_orig");
                                    }));
                    modelBuilder.Ignore<Team>();

                    var databaseMapping = BuildMapping(modelBuilder);

                    databaseMapping.AssertValid();

                    var function
                        = databaseMapping
                            .EntityContainerMappings
                            .Single()
                            .EntitySetMappings
                            .SelectMany(esm => esm.ModificationFunctionMappings)
                            .Select(fm => fm.UpdateFunctionMapping.Function)
                            .Single();

                    Assert.NotNull(function.Parameters.Single(p => p.Name == "name_cur"));
                    Assert.NotNull(function.Parameters.Single(p => p.Name == "name_orig"));
                    Assert.NotNull(function.Parameters.Single(p => p.Name == "lat_cur"));
                    Assert.NotNull(function.Parameters.Single(p => p.Name == "lat_orig"));
                }

                [Fact]
                public void Configuring_original_value_for_non_concurrency_token_should_throw()
                {
                    var modelBuilder = new DbModelBuilder();

                    modelBuilder
                        .Entity<Engine>()
                        .MapToStoredProcedures(
                            map => map.Update(
                                f => f.Parameter(e => e.Id, "id", "boom")));
                    modelBuilder.Ignore<Team>();

                    Assert.Equal(
                        Strings.ModificationFunctionParameterNotFoundOriginal("Id", "Engine_Update"),
                        Assert.Throws<InvalidOperationException>(
                            () => BuildMapping(modelBuilder)).Message);
                }

                [Fact]
                public void Configuring_parameter_when_not_valid_for_operation_should_throw()
                {
                    var modelBuilder = new DbModelBuilder();

                    modelBuilder
                        .Entity<OrderLine>()
                        .MapToStoredProcedures(
                            map => map.Delete(
                                f =>
                                    {
                                        f.HasName("del_ol");
                                        f.Parameter(e => e.IsShipped, "boom");
                                    }));

                    Assert.Equal(
                        Strings.ModificationFunctionParameterNotFound("IsShipped", "del_ol"),
                        Assert.Throws<InvalidOperationException>(
                            () => BuildMapping(modelBuilder)).Message);
                }

                [Fact]
                public void Can_configure_result_binding_column_names()
                {
                    var modelBuilder = new DbModelBuilder();

                    modelBuilder
                        .Entity<Order>()
                        .MapToStoredProcedures(
                            map =>
                                {
                                    map.Insert(f => f.Result(o => o.OrderId, "order_id"));
                                    map.Update(f => f.Result(o => o.Version, "timestamp"));
                                });

                    var databaseMapping = BuildMapping(modelBuilder);

                    databaseMapping.AssertValid();

                    var functionMapping
                        = databaseMapping
                            .EntityContainerMappings
                            .Single()
                            .EntitySetMappings
                            .SelectMany(esm => esm.ModificationFunctionMappings)
                            .Single();

                    Assert.NotNull(functionMapping.InsertFunctionMapping.ResultBindings.Single(rb => rb.ColumnName == "order_id"));
                    Assert.NotNull(functionMapping.UpdateFunctionMapping.ResultBindings.Single(rb => rb.ColumnName == "timestamp"));
                }

                [Fact]
                public void Configuring_binding_for_complex_property_should_throw()
                {
                    var modelBuilder = new DbModelBuilder();

                    Assert.Equal(
                        Strings.InvalidPropertyExpression("e => e.StorageLocation.Latitude"),
                        Assert.Throws<InvalidOperationException>(
                            () => modelBuilder
                                      .Entity<Engine>()
                                      .MapToStoredProcedures(
                                          map => map.Update(
                                              f => f.Result(e => e.StorageLocation.Latitude, "boom")))).Message);
                }

                [Fact]
                public void Configuring_binding_for_missing_property_should_throw()
                {
                    var modelBuilder = new DbModelBuilder();

                    modelBuilder
                        .Entity<Order>()
                        .MapToStoredProcedures(
                            map => map.Insert(f => f.Result(o => o.Type, "boom")));

                    Assert.Equal(
                        Strings.ResultBindingNotFound("Type", "Order_Insert"),
                        Assert.Throws<InvalidOperationException>(
                            () => BuildMapping(modelBuilder)).Message);
                }

                [Fact]
                public void Can_configure_rows_affected_column_name()
                {
                    var modelBuilder = new DbModelBuilder();

                    modelBuilder
                        .Entity<Order>()
                        .MapToStoredProcedures(
                            map =>
                                {
                                    map.Update(f => f.RowsAffectedParameter("rows_affected1"));
                                    map.Delete(f => f.RowsAffectedParameter("rows_affected2"));
                                });

                    var databaseMapping = BuildMapping(modelBuilder);

                    databaseMapping.AssertValid();

                    var functionMapping
                        = databaseMapping
                            .EntityContainerMappings
                            .Single()
                            .EntitySetMappings
                            .SelectMany(esm => esm.ModificationFunctionMappings)
                            .Single();

                    Assert.Equal("rows_affected1", functionMapping.UpdateFunctionMapping.RowsAffectedParameter.Name);
                    Assert.Equal("rows_affected2", functionMapping.DeleteFunctionMapping.RowsAffectedParameter.Name);
                }

                [Fact]
                public void Configuring_rows_affected_parameter_should_introduce_parameter()
                {
                    var modelBuilder = new DbModelBuilder();

                    modelBuilder
                        .Entity<OrderLine>()
                        .MapToStoredProcedures(
                            map => map.Update(f => f.RowsAffectedParameter("rows_affected")));

                    var databaseMapping = BuildMapping(modelBuilder);

                    databaseMapping.AssertValid();

                    var functionMapping
                        = databaseMapping
                            .EntityContainerMappings
                            .Single()
                            .EntitySetMappings
                            .SelectMany(esm => esm.ModificationFunctionMappings)
                            .Single();

                    Assert.Equal("rows_affected", functionMapping.UpdateFunctionMapping.RowsAffectedParameterName);
                }

                [Fact]
                public void Can_configure_many_to_many_modification_functions()
                {
                    var modelBuilder = new DbModelBuilder();

                    modelBuilder
                        .Entity<Tag>()
                        .HasMany(t => t.Products)
                        .WithMany(p => p.Tags)
                        .MapToStoredProcedures(
                            map =>
                                {
                                    map.Insert(
                                        f =>
                                            {
                                                f.HasName("ins_product_tag");
                                                f.LeftKeyParameter(t => t.Id, "tag_id");
                                                f.RightKeyParameter(p => p.Id, "product_id");
                                            });
                                    map.Delete(
                                        f =>
                                            {
                                                f.HasName("del_product_tag", "bar");
                                                f.LeftKeyParameter(t => t.Id, "tag_id");
                                                f.RightKeyParameter(p => p.Id, "product_id");
                                            });
                                });

                    var databaseMapping = BuildMapping(modelBuilder);

                    databaseMapping.AssertValid();

                    Assert.Equal(2, databaseMapping.Database.Functions.Count());

                    var functionMapping
                        = databaseMapping
                            .EntityContainerMappings
                            .Single()
                            .AssociationSetMappings
                            .Select(asm => asm.ModificationFunctionMapping)
                            .Single();

                    Assert.Equal("ins_product_tag", functionMapping.InsertFunctionMapping.Function.StoreFunctionNameAttribute);
                    Assert.Equal("del_product_tag", functionMapping.DeleteFunctionMapping.Function.StoreFunctionNameAttribute);
                    Assert.NotNull(functionMapping.InsertFunctionMapping.Function.Parameters.Single(p => p.Name == "tag_id"));
                    Assert.NotNull(functionMapping.DeleteFunctionMapping.Function.Parameters.Single(p => p.Name == "tag_id"));
                    Assert.NotNull(functionMapping.InsertFunctionMapping.Function.Parameters.Single(p => p.Name == "product_id"));
                    Assert.NotNull(functionMapping.DeleteFunctionMapping.Function.Parameters.Single(p => p.Name == "product_id"));
                    Assert.Equal("bar", functionMapping.DeleteFunctionMapping.Function.Schema);
                }

                [Fact]
                public void Can_configure_many_to_many_modification_functions_from_both_ends()
                {
                    var modelBuilder = new DbModelBuilder();

                    modelBuilder
                        .Entity<Tag>()
                        .HasMany(t => t.Products)
                        .WithMany(p => p.Tags)
                        .MapToStoredProcedures(
                            map => map.Insert(
                                f =>
                                    {
                                        f.HasName("ins_product_tag");
                                        f.LeftKeyParameter(t => t.Id, "tag_id");
                                    }));

                    modelBuilder
                        .Entity<ProductA>()
                        .HasMany(p => p.Tags)
                        .WithMany(t => t.Products)
                        .MapToStoredProcedures(
                            map => map.Delete(
                                f =>
                                    {
                                        f.HasName("del_product_tag");
                                        f.LeftKeyParameter(p => p.Id, "product_id");
                                        f.RightKeyParameter(t => t.Id, "tag_id");
                                    }));

                    var databaseMapping = BuildMapping(modelBuilder);

                    databaseMapping.AssertValid();

                    Assert.Equal(2, databaseMapping.Database.Functions.Count());

                    var functionMapping
                        = databaseMapping
                            .EntityContainerMappings
                            .Single()
                            .AssociationSetMappings
                            .Select(asm => asm.ModificationFunctionMapping)
                            .Single();

                    Assert.Equal("ins_product_tag", functionMapping.InsertFunctionMapping.Function.StoreFunctionNameAttribute);
                    Assert.Equal("del_product_tag", functionMapping.DeleteFunctionMapping.Function.StoreFunctionNameAttribute);
                    Assert.NotNull(functionMapping.InsertFunctionMapping.Function.Parameters.Single(p => p.Name == "tag_id"));
                    Assert.NotNull(functionMapping.DeleteFunctionMapping.Function.Parameters.Single(p => p.Name == "tag_id"));
                    Assert.NotNull(functionMapping.DeleteFunctionMapping.Function.Parameters.Single(p => p.Name == "product_id"));
                }

                public class Person
                {
                    public int Id { get; set; }
                    public string Name { get; set; }
                    public ICollection<Person> Children { get; set; }
                    public ICollection<Person> Parents { get; set; }
                }

                [Fact]
                public void Can_configure_many_to_many_self_ref()
                {
                    var modelBuilder = new DbModelBuilder();

                    modelBuilder
                        .Entity<Person>()
                        .HasMany(p => p.Children)
                        .WithMany(p => p.Parents)
                        .MapToStoredProcedures(
                            m =>
                                {
                                    m.Insert(
                                        f => f.LeftKeyParameter(l => l.Id, "insert_left")
                                                 .RightKeyParameter(r => r.Id, "insert_right"));
                                    m.Delete(
                                        f => f.RightKeyParameter(r => r.Id, "delete_right"));
                                });

                    var databaseMapping = BuildMapping(modelBuilder);

                    databaseMapping.AssertValid();

                    Assert.Equal(2, databaseMapping.Database.Functions.Count());

                    var functionMapping
                        = databaseMapping
                            .EntityContainerMappings
                            .Single()
                            .AssociationSetMappings
                            .Select(asm => asm.ModificationFunctionMapping)
                            .Single();

                    Assert.Equal("PersonPerson_Insert", functionMapping.InsertFunctionMapping.Function.StoreFunctionNameAttribute);
                    Assert.Equal("PersonPerson_Delete", functionMapping.DeleteFunctionMapping.Function.StoreFunctionNameAttribute);
                    Assert.Equal("insert_left", functionMapping.InsertFunctionMapping.Function.Parameters.First().Name);
                    Assert.Equal("insert_right", functionMapping.InsertFunctionMapping.Function.Parameters.Last().Name);
                    Assert.Equal("Person_Id", functionMapping.DeleteFunctionMapping.Function.Parameters.First().Name);
                    Assert.Equal("delete_right", functionMapping.DeleteFunctionMapping.Function.Parameters.Last().Name);
                }

                [Fact]
                public void Configuring_parameter_when_not_valid_for_many_to_many_should_throw()
                {
                    var modelBuilder = new DbModelBuilder();

                    modelBuilder
                        .Entity<Tag>()
                        .HasMany(t => t.Products)
                        .WithMany(p => p.Tags)
                        .MapToStoredProcedures(
                            map => map.Insert(
                                f => f.LeftKeyParameter(t => t.Name, "tag_id")));

                    Assert.Equal(
                        Strings.ModificationFunctionParameterNotFound("Name", "TagProductA_Insert"),
                        Assert.Throws<InvalidOperationException>(
                            () => BuildMapping(modelBuilder)).Message);
                }

                [Fact]
                public void Configuring_parameter_when_conflicting_configuration_for_many_to_many_should_throw()
                {
                    var modelBuilder = new DbModelBuilder();

                    modelBuilder
                        .Entity<Tag>()
                        .HasMany(t => t.Products)
                        .WithMany(p => p.Tags)
                        .MapToStoredProcedures(
                            map => map.Insert(f => f.HasName("ins_product_tag")));

                    modelBuilder
                        .Entity<ProductA>()
                        .HasMany(p => p.Tags)
                        .WithMany(t => t.Products)
                        .MapToStoredProcedures(
                            map => map.Insert(f => f.HasName("boom")));

                    Assert.Equal(
                        Strings.ConflictingFunctionsMapping(
                            "Tags", "FunctionalTests.FunctionsScenarioTests+ModificationFunctions+ProductA"),
                        Assert.Throws<InvalidOperationException>(
                            () => BuildMapping(modelBuilder)).Message);
                }

                [Fact]
                public void Can_configure_composite_ia_fk_parameters_from_nav_prop_on_principal()
                {
                    var modelBuilder = new DbModelBuilder();

                    modelBuilder
                        .Entity<Order>()
                        .HasKey(
                            o => new
                                     {
                                         o.OrderId,
                                         o.Type
                                     });

                    modelBuilder
                        .Entity<OrderLine>()
                        .MapToStoredProcedures(
                            map =>
                                {
                                    map.Insert(
                                        f => f.Navigation<Order>(
                                            o => o.OrderLines,
                                            a =>
                                                {
                                                    a.Parameter(o => o.OrderId, "order_id1");
                                                    a.Parameter(o => o.Type, "the_type1");
                                                }));
                                    map.Update(
                                        f => f.Navigation<Order>(
                                            o => o.OrderLines,
                                            a =>
                                                {
                                                    a.Parameter(o => o.OrderId, "order_id2");
                                                    a.Parameter(o => o.Type, "the_type2");
                                                }));
                                    map.Delete(
                                        f => f.Navigation<Order>(
                                            o => o.OrderLines,
                                            a =>
                                                {
                                                    a.Parameter(o => o.OrderId, "order_id3");
                                                    a.Parameter(o => o.Type, "the_type3");
                                                }));
                                });

                    var databaseMapping = BuildMapping(modelBuilder);

                    databaseMapping.AssertValid();

                    var functionMapping
                        = databaseMapping
                            .EntityContainerMappings
                            .Single()
                            .EntitySetMappings
                            .SelectMany(esm => esm.ModificationFunctionMappings)
                            .Single();

                    Assert.NotNull(functionMapping.InsertFunctionMapping.Function.Parameters.Single(p => p.Name == "order_id1"));
                    Assert.NotNull(functionMapping.InsertFunctionMapping.Function.Parameters.Single(p => p.Name == "the_type1"));
                    Assert.NotNull(functionMapping.UpdateFunctionMapping.Function.Parameters.Single(p => p.Name == "order_id2"));
                    Assert.NotNull(functionMapping.UpdateFunctionMapping.Function.Parameters.Single(p => p.Name == "the_type2"));
                    Assert.NotNull(functionMapping.DeleteFunctionMapping.Function.Parameters.Single(p => p.Name == "order_id3"));
                    Assert.NotNull(functionMapping.DeleteFunctionMapping.Function.Parameters.Single(p => p.Name == "the_type3"));
                }

                [Fact]
                public void Can_configure_composite_ia_fk_parameters_from_nav_prop_on_dependent_and_last_wins()
                {
                    var modelBuilder = new DbModelBuilder();

                    modelBuilder
                        .Ignore<Chassis>()
                        .Ignore<Sponsor>()
                        .Ignore<TestDriver>()
                        .Ignore<Gearbox>()
                        .Ignore<Engine>();

                    modelBuilder
                        .Entity<Team>()
                        .HasKey(
                            o => new
                                     {
                                         o.Id,
                                         o.Name
                                     });

                    modelBuilder
                        .Entity<Driver>()
                        .MapToStoredProcedures(
                            map =>
                                {
                                    map.Insert(
                                        f =>
                                            {
                                                f.Navigation<Team>(
                                                    t => t.Drivers,
                                                    a =>
                                                        {
                                                            a.Parameter(t => t.Id, "team_id0");
                                                            a.Parameter(t => t.Name, "team_name0");
                                                        });
                                                f.Parameter(d => d.Team.Id, "team_id1");
                                                f.Parameter(d => d.Team.Name, "team_name1");
                                            });
                                    map.Update(
                                        f =>
                                            {
                                                f.Parameter(d => d.Team.Id, "team_id2");
                                                f.Parameter(d => d.Team.Name, "team_name2");
                                            });
                                    map.Delete(
                                        f =>
                                            {
                                                f.Parameter(d => d.Team.Id, "team_id3");
                                                f.Parameter(d => d.Team.Name, "team_name3");
                                            });
                                })
                        .Ignore(d => d.Name);

                    var databaseMapping = BuildMapping(modelBuilder);

                    databaseMapping.AssertValid();

                    var functionMapping
                        = databaseMapping
                            .EntityContainerMappings
                            .Single()
                            .EntitySetMappings
                            .SelectMany(esm => esm.ModificationFunctionMappings)
                            .Single();

                    Assert.NotNull(functionMapping.InsertFunctionMapping.Function.Parameters.Single(p => p.Name == "team_id1"));
                    Assert.NotNull(functionMapping.InsertFunctionMapping.Function.Parameters.Single(p => p.Name == "team_name1"));
                    Assert.NotNull(functionMapping.UpdateFunctionMapping.Function.Parameters.Single(p => p.Name == "team_id2"));
                    Assert.NotNull(functionMapping.UpdateFunctionMapping.Function.Parameters.Single(p => p.Name == "team_name2"));
                    Assert.NotNull(functionMapping.DeleteFunctionMapping.Function.Parameters.Single(p => p.Name == "team_id3"));
                    Assert.NotNull(functionMapping.DeleteFunctionMapping.Function.Parameters.Single(p => p.Name == "team_name3"));
                }

                [Fact]
                public void Can_configure_ia_fk_self_ref_parameters_from_nav_prop_on_dependent()
                {
                    var modelBuilder = new DbModelBuilder();

                    modelBuilder
                        .Entity<Item>()
                        .MapToStoredProcedures(
                            map =>
                                {
                                    map.Insert(f => f.Parameter(i => i.ParentItem.Id, "item_id1"));
                                    map.Update(f => f.Parameter(i => i.ParentItem.Id, "item_id2"));
                                    map.Delete(f => f.Parameter(i => i.ParentItem.Id, "item_id3"));
                                });

                    var databaseMapping = BuildMapping(modelBuilder);

                    databaseMapping.AssertValid();

                    var functionMapping
                        = databaseMapping
                            .EntityContainerMappings
                            .Single()
                            .EntitySetMappings
                            .SelectMany(esm => esm.ModificationFunctionMappings)
                            .Single();

                    Assert.NotNull(functionMapping.InsertFunctionMapping.Function.Parameters.Single(p => p.Name == "item_id1"));
                    Assert.NotNull(functionMapping.UpdateFunctionMapping.Function.Parameters.Single(p => p.Name == "item_id2"));
                    Assert.NotNull(functionMapping.DeleteFunctionMapping.Function.Parameters.Single(p => p.Name == "item_id3"));
                }

                [Fact]
                public void Can_configure_ia_fk_self_ref_parameters_from_nav_prop_on_principal()
                {
                    var modelBuilder = new DbModelBuilder();

                    modelBuilder
                        .Entity<Item>()
                        .MapToStoredProcedures(
                            map =>
                                {
                                    map.Insert(f => f.Navigation<Item>(o => o.ChildrenItems, a => a.Parameter(i => i.Id, "item_id1")));
                                    map.Update(
                                        f =>
                                            {
                                                f.Parameter(i => i.Id, "id2");
                                                f.Navigation<Item>(o => o.ChildrenItems, a => a.Parameter(i => i.Id, "item_id2"));
                                            });
                                    map.Delete(
                                        f =>
                                            {
                                                f.Navigation<Item>(o => o.ChildrenItems, a => a.Parameter(i => i.Id, "item_id3"));
                                                f.Parameter(i => i.Id, "id3");
                                            });
                                });

                    var databaseMapping = BuildMapping(modelBuilder);

                    databaseMapping.AssertValid();

                    var functionMapping
                        = databaseMapping
                            .EntityContainerMappings
                            .Single()
                            .EntitySetMappings
                            .SelectMany(esm => esm.ModificationFunctionMappings)
                            .Single();

                    Assert.NotNull(functionMapping.InsertFunctionMapping.Function.Parameters.Single(p => p.Name == "item_id1"));
                    Assert.NotNull(functionMapping.UpdateFunctionMapping.Function.Parameters.Single(p => p.Name == "id2"));
                    Assert.NotNull(functionMapping.UpdateFunctionMapping.Function.Parameters.Single(p => p.Name == "item_id2"));
                    Assert.NotNull(functionMapping.DeleteFunctionMapping.Function.Parameters.Single(p => p.Name == "id3"));
                    Assert.NotNull(functionMapping.DeleteFunctionMapping.Function.Parameters.Single(p => p.Name == "item_id3"));
                }

                public void Column_configuration_is_propagated_to_parameters()
                {
                    var modelBuilder = new DbModelBuilder();

                    modelBuilder
                        .Entity<Order>()
                        .HasMany(o => o.OrderLines)
                        .WithRequired()
                        .Map(m => m.MapKey("order_id"));

                    modelBuilder
                        .Entity<OrderLine>()
                        .MapToStoredProcedures()
                        .Property(ol => ol.IsShipped).HasColumnName("is_shipped");

                    modelBuilder
                        .Entity<OrderLine>()
                        .Ignore(ol => ol.OrderId);

                    modelBuilder
                        .Entity<OrderLine>()
                        .Property(ol => ol.Quantity).HasColumnType("int");

                    modelBuilder
                        .Entity<OrderLine>()
                        .Property(ol => ol.Id).HasColumnName("the_id");

                    modelBuilder
                        .Entity<Building>()
                        .MapToStoredProcedures()
                        .Property(b => b.Address.Line2).HasColumnName("bar");

                    modelBuilder
                        .ComplexType<Address>()
                        .Property(a => a.Line1).HasColumnName("foomatic");

                    var databaseMapping = BuildMapping(modelBuilder);

                    databaseMapping.AssertValid();

                    var orderLineFunctionMapping
                        = databaseMapping
                            .EntityContainerMappings
                            .Single()
                            .EntitySetMappings
                            .SelectMany(esm => esm.ModificationFunctionMappings)
                            .Single(mfm => mfm.EntityType.Name == "OrderLine");

                    Assert.NotNull(orderLineFunctionMapping.InsertFunctionMapping.Function.Parameters.Single(p => p.Name == "order_id"));
                    Assert.NotNull(orderLineFunctionMapping.InsertFunctionMapping.Function.Parameters.Single(p => p.Name == "is_shipped"));
                    Assert.NotNull(
                        orderLineFunctionMapping.InsertFunctionMapping.Function.Parameters
                            .Single(p => p.Name == "Quantity" && p.TypeName == "int"));

                    Assert.NotNull(orderLineFunctionMapping.UpdateFunctionMapping.Function.Parameters.Single(p => p.Name == "the_id"));
                    Assert.NotNull(orderLineFunctionMapping.UpdateFunctionMapping.Function.Parameters.Single(p => p.Name == "order_id"));
                    Assert.NotNull(orderLineFunctionMapping.UpdateFunctionMapping.Function.Parameters.Single(p => p.Name == "is_shipped"));
                    Assert.NotNull(
                        orderLineFunctionMapping.UpdateFunctionMapping.Function.Parameters
                            .Single(p => p.Name == "Quantity" && p.TypeName == "int"));

                    Assert.NotNull(orderLineFunctionMapping.DeleteFunctionMapping.Function.Parameters.Single(p => p.Name == "the_id"));
                    Assert.NotNull(orderLineFunctionMapping.DeleteFunctionMapping.Function.Parameters.Single(p => p.Name == "order_id"));

                    var buildingFunctionMapping
                        = databaseMapping
                            .EntityContainerMappings
                            .Single()
                            .EntitySetMappings
                            .SelectMany(esm => esm.ModificationFunctionMappings)
                            .Single(mfm => mfm.EntityType.Name == "Building");

                    Assert.NotNull(buildingFunctionMapping.InsertFunctionMapping.Function.Parameters.Single(p => p.Name == "bar"));
                    Assert.NotNull(buildingFunctionMapping.InsertFunctionMapping.Function.Parameters.Single(p => p.Name == "foomatic"));
                    Assert.NotNull(buildingFunctionMapping.UpdateFunctionMapping.Function.Parameters.Single(p => p.Name == "bar"));
                    Assert.NotNull(buildingFunctionMapping.UpdateFunctionMapping.Function.Parameters.Single(p => p.Name == "foomatic"));
                }

                [Fact]
                public void Should_throw_when_conflicting_parameter_names_configured()
                {
                    var modelBuilder = new DbModelBuilder();

                    modelBuilder
                        .Entity<OrderLine>()
                        .MapToStoredProcedures(
                            map => map.Insert(
                                f =>
                                    {
                                        f.Parameter(ol => ol.IsShipped, "Price");
                                        f.Parameter(ol => ol.Price, "Price");
                                    }));

                    Assert.Throws<ModelValidationException>(() => BuildMapping(modelBuilder));
                }

                [Fact]
                public void Can_configure_parameter_names_via_property_configuration()
                {
                    var modelBuilder = new DbModelBuilder();

                    modelBuilder
                        .Entity<OrderLine>()
                        .MapToStoredProcedures()
                        .Property(ol => ol.IsShipped).HasParameterName("is_shipped");

                    modelBuilder
                        .ComplexType<Address>()
                        .Property(a => a.Line1).HasParameterName("foomatic");

                    modelBuilder
                        .Entity<CTEmployee>()
                        .MapToStoredProcedures()
                        .Property(b => b.HomeAddress.Line2).HasParameterName("bar");

                    modelBuilder
                        .Entity<OffSiteEmployee>()
                        .Property(b => b.HomeAddress.Line1).HasParameterName("baz");

                    var databaseMapping = BuildMapping(modelBuilder);

                    databaseMapping.AssertValid();

                    var orderLineFunctionMapping
                        = databaseMapping
                            .EntityContainerMappings
                            .Single()
                            .EntitySetMappings
                            .SelectMany(esm => esm.ModificationFunctionMappings)
                            .Single(mfm => mfm.EntityType.Name == "OrderLine");

                    Assert.NotNull(orderLineFunctionMapping.InsertFunctionMapping.Function.Parameters.Single(p => p.Name == "is_shipped"));
                    Assert.NotNull(orderLineFunctionMapping.UpdateFunctionMapping.Function.Parameters.Single(p => p.Name == "is_shipped"));

                    var employeeFunctionMapping
                        = databaseMapping
                            .EntityContainerMappings
                            .Single()
                            .EntitySetMappings
                            .SelectMany(esm => esm.ModificationFunctionMappings)
                            .Single(mfm => mfm.EntityType.Name == "CTEmployee");

                    Assert.NotNull(employeeFunctionMapping.InsertFunctionMapping.Function.Parameters.Single(p => p.Name == "bar"));
                    Assert.NotNull(employeeFunctionMapping.InsertFunctionMapping.Function.Parameters.Single(p => p.Name == "foomatic"));
                    Assert.NotNull(employeeFunctionMapping.UpdateFunctionMapping.Function.Parameters.Single(p => p.Name == "bar"));
                    Assert.NotNull(employeeFunctionMapping.UpdateFunctionMapping.Function.Parameters.Single(p => p.Name == "foomatic"));

                    var offsiteEmployeeFunctionMapping
                        = databaseMapping
                            .EntityContainerMappings
                            .Single()
                            .EntitySetMappings
                            .SelectMany(esm => esm.ModificationFunctionMappings)
                            .Single(mfm => mfm.EntityType.Name == "OffSiteEmployee");

                    Assert.NotNull(offsiteEmployeeFunctionMapping.InsertFunctionMapping.Function.Parameters.Single(p => p.Name == "bar"));
                    Assert.NotNull(offsiteEmployeeFunctionMapping.InsertFunctionMapping.Function.Parameters.Single(p => p.Name == "baz"));
                    Assert.NotNull(offsiteEmployeeFunctionMapping.UpdateFunctionMapping.Function.Parameters.Single(p => p.Name == "bar"));
                    Assert.NotNull(offsiteEmployeeFunctionMapping.UpdateFunctionMapping.Function.Parameters.Single(p => p.Name == "baz"));
                }

                [Fact]
                public void Only_current_value_column_names_updated_via_property_configuration()
                {
                    var modelBuilder = new DbModelBuilder();

                    modelBuilder
                        .Entity<Engine>()
                        .MapToStoredProcedures()
                        .Property(e => e.Name)
                        .HasParameterName("my_name");

                    modelBuilder.Ignore<Team>();

                    var databaseMapping = BuildMapping(modelBuilder);

                    databaseMapping.AssertValid();

                    var function
                        = databaseMapping
                            .EntityContainerMappings
                            .Single()
                            .EntitySetMappings
                            .SelectMany(esm => esm.ModificationFunctionMappings)
                            .Select(fm => fm.UpdateFunctionMapping.Function)
                            .Single();

                    Assert.NotNull(function.Parameters.Single(p => p.Name == "my_name"));
                    Assert.NotNull(function.Parameters.Single(p => p.Name == "Name_Original"));
                }

                public class Blog
                {
                    public int Id { get; set; }
                }

                [Fact]
                public void Can_configure_in_multiple_statements_and_configs_are_merged()
                {
                    var modelBuilder = new DbModelBuilder();

                    modelBuilder
                        .Entity<Blog>()
                        .MapToStoredProcedures(s => s.Update(u => u.HasName("modify_blog")));

                    modelBuilder
                        .Entity<Blog>()
                        .MapToStoredProcedures(s => s.Delete(d => d.HasName("delete_blog")));

                    var databaseMapping = BuildMapping(modelBuilder);

                    databaseMapping.AssertValid();
                }
            }

            public class LightweightConventions : TestBase
            {
                [Fact]
                public void Can_configure_function_names()
                {
                    var modelBuilder = new DbModelBuilder();

                    modelBuilder.Entity<OrderLine>();

                    modelBuilder
                        .Types()
                        .Configure(
                            c => c.MapToStoredProcedures(
                                map =>
                                    {
                                        map.Insert(f => f.HasName("insert_order_line"));
                                        map.Update(f => f.HasName("update_order_line", "foo"));
                                        map.Delete(f => f.HasName("delete_order_line", "bar"));
                                    }));

                    var databaseMapping = BuildMapping(modelBuilder);

                    databaseMapping.AssertValid();

                    var functionMapping
                        = databaseMapping
                            .EntityContainerMappings
                            .Single()
                            .EntitySetMappings
                            .Single()
                            .ModificationFunctionMappings
                            .Single();

                    Assert.Equal("insert_order_line", functionMapping.InsertFunctionMapping.Function.StoreFunctionNameAttribute);
                    Assert.Equal("update_order_line", functionMapping.UpdateFunctionMapping.Function.StoreFunctionNameAttribute);
                    Assert.Equal("delete_order_line", functionMapping.DeleteFunctionMapping.Function.StoreFunctionNameAttribute);
                    Assert.Equal("foo", functionMapping.UpdateFunctionMapping.Function.Schema);
                    Assert.Equal("bar", functionMapping.DeleteFunctionMapping.Function.Schema);
                }

                [Fact]
                public void Can_configure_function_names_when_type_specified()
                {
                    var modelBuilder = new DbModelBuilder();

                    modelBuilder.Entity<Order>();
                    modelBuilder.Entity<OrderLine>();

                    modelBuilder
                        .Types<OrderLine>()
                        .Configure(
                            c => c.MapToStoredProcedures(
                                map =>
                                    {
                                        map.Insert(f => f.HasName("insert_order_line"));
                                        map.Update(f => f.HasName("update_order_line", "foo"));
                                        map.Delete(f => f.HasName("delete_order_line", "bar"));
                                    }));

                    var databaseMapping = BuildMapping(modelBuilder);

                    databaseMapping.AssertValid();

                    var functionMapping
                        = databaseMapping
                            .EntityContainerMappings
                            .Single()
                            .EntitySetMappings
                            .SelectMany(esm => esm.ModificationFunctionMappings)
                            .Single();

                    Assert.Equal("insert_order_line", functionMapping.InsertFunctionMapping.Function.StoreFunctionNameAttribute);
                    Assert.Equal("update_order_line", functionMapping.UpdateFunctionMapping.Function.StoreFunctionNameAttribute);
                    Assert.Equal("delete_order_line", functionMapping.DeleteFunctionMapping.Function.StoreFunctionNameAttribute);
                    Assert.Equal("foo", functionMapping.UpdateFunctionMapping.Function.Schema);
                    Assert.Equal("bar", functionMapping.DeleteFunctionMapping.Function.Schema);
                }

                [Fact]
                public void Can_configure_parameter_names()
                {
                    var modelBuilder = new DbModelBuilder();

                    modelBuilder.Entity<OrderLine>();

                    modelBuilder
                        .Types()
                        .Configure(
                            c => c.MapToStoredProcedures(
                                map =>
                                    {
                                        map.Insert(f => f.Parameter("OrderId", "ins_order_id"));
                                        map.Update(f => f.Parameter(typeof(OrderLine).GetDeclaredProperty("Id"), "upd_id"));
                                        map.Delete(f => f.Parameter("Id", "del_id"));
                                    }));

                    var databaseMapping = BuildMapping(modelBuilder);

                    databaseMapping.AssertValid();

                    var functionMapping
                        = databaseMapping
                            .EntityContainerMappings
                            .Single()
                            .EntitySetMappings
                            .Single()
                            .ModificationFunctionMappings
                            .Single();

                    Assert.NotNull(functionMapping.InsertFunctionMapping.Function.Parameters.Single(p => p.Name == "ins_order_id"));
                    Assert.NotNull(functionMapping.UpdateFunctionMapping.Function.Parameters.Single(p => p.Name == "upd_id"));
                    Assert.NotNull(functionMapping.DeleteFunctionMapping.Function.Parameters.Single(p => p.Name == "del_id"));
                }

                [Fact]
                public void Can_configure_parameter_names_when_type_specified()
                {
                    var modelBuilder = new DbModelBuilder();

                    modelBuilder.Entity<Building>();

                    modelBuilder
                        .Types<IBuilding>()
                        .Configure(
                            c => c.MapToStoredProcedures(
                                map =>
                                    {
                                        map.Insert(f => f.Parameter(b => b.Address.Line1, "ins_line1"));
                                        map.Update(f => f.Parameter(b => b.Id, "upd_id"));
                                        map.Delete(f => f.Parameter(b => b.Id, "del_id"));
                                    }));

                    var databaseMapping = BuildMapping(modelBuilder);

                    databaseMapping.AssertValid();

                    var functionMapping
                        = databaseMapping
                            .EntityContainerMappings
                            .Single()
                            .EntitySetMappings
                            .Single()
                            .ModificationFunctionMappings
                            .Single();

                    Assert.NotNull(functionMapping.InsertFunctionMapping.Function.Parameters.Single(p => p.Name == "ins_line1"));
                    Assert.NotNull(functionMapping.UpdateFunctionMapping.Function.Parameters.Single(p => p.Name == "upd_id"));
                    Assert.NotNull(functionMapping.DeleteFunctionMapping.Function.Parameters.Single(p => p.Name == "del_id"));
                }

                [Fact]
                public void Can_configure_original_value_column_names_when_update()
                {
                    var modelBuilder = new DbModelBuilder();

                    modelBuilder.Entity<Engine>();

                    modelBuilder
                        .Types()
                        .Where(t => t == typeof(Engine))
                        .Configure(
                            c => c.MapToStoredProcedures(
                                map => map.Update(
                                    f => f.Parameter("Name", "name_cur", "name_orig"))));
                    modelBuilder.Ignore<Team>();

                    var databaseMapping = BuildMapping(modelBuilder);

                    databaseMapping.AssertValid();

                    var function
                        = databaseMapping
                            .EntityContainerMappings
                            .Single()
                            .EntitySetMappings
                            .SelectMany(esm => esm.ModificationFunctionMappings)
                            .Select(fm => fm.UpdateFunctionMapping.Function)
                            .Single();

                    Assert.NotNull(function.Parameters.Single(p => p.Name == "name_cur"));
                    Assert.NotNull(function.Parameters.Single(p => p.Name == "name_orig"));
                }

                [Fact]
                public void Can_configure_original_value_column_names_when_update_and_type_specified()
                {
                    var modelBuilder = new DbModelBuilder();

                    modelBuilder.Entity<Engine>();

                    modelBuilder
                        .Types<Engine>()
                        .Configure(
                            c => c.MapToStoredProcedures(
                                map => map.Update(
                                    f =>
                                        {
                                            f.Parameter(e => e.Name, "name_cur", "name_orig");
                                            f.Parameter(e => e.StorageLocation.Latitude, "lat_cur", "lat_orig");
                                        })));
                    modelBuilder.Ignore<Team>();

                    var databaseMapping = BuildMapping(modelBuilder);

                    databaseMapping.AssertValid();

                    var function
                        = databaseMapping
                            .EntityContainerMappings
                            .Single()
                            .EntitySetMappings
                            .SelectMany(esm => esm.ModificationFunctionMappings)
                            .Select(fm => fm.UpdateFunctionMapping.Function)
                            .Single();

                    Assert.NotNull(function.Parameters.Single(p => p.Name == "name_cur"));
                    Assert.NotNull(function.Parameters.Single(p => p.Name == "name_orig"));
                    Assert.NotNull(function.Parameters.Single(p => p.Name == "lat_cur"));
                    Assert.NotNull(function.Parameters.Single(p => p.Name == "lat_orig"));
                }

                [Fact]
                public void Configuring_original_value_for_non_concurrency_token_should_throw()
                {
                    var modelBuilder = new DbModelBuilder();

                    modelBuilder.Entity<Engine>();

                    modelBuilder
                        .Types()
                        .Where(t => t == typeof(Engine))
                        .Configure(
                            c => c.MapToStoredProcedures(
                                map => map.Update(
                                    f => f.Parameter("Id", "id", "boom"))));
                    modelBuilder.Ignore<Team>();

                    Assert.Equal(
                        Strings.ModificationFunctionParameterNotFoundOriginal("Id", "Engine_Update"),
                        Assert.Throws<InvalidOperationException>(
                            () => BuildMapping(modelBuilder)).Message);
                }

                [Fact]
                public void Configuring_original_value_for_non_concurrency_token_should_throw_when_type_specified()
                {
                    var modelBuilder = new DbModelBuilder();

                    modelBuilder.Entity<Engine>();

                    modelBuilder
                        .Types<Engine>()
                        .Configure(
                            c => c.MapToStoredProcedures(
                                map => map.Update(
                                    f => f.Parameter(e => e.Id, "id", "boom"))));
                    modelBuilder.Ignore<Team>();

                    Assert.Equal(
                        Strings.ModificationFunctionParameterNotFoundOriginal("Id", "Engine_Update"),
                        Assert.Throws<InvalidOperationException>(
                            () => BuildMapping(modelBuilder)).Message);
                }

                [Fact]
                public void Configuring_parameter_when_not_valid_for_operation_should_throw()
                {
                    var modelBuilder = new DbModelBuilder();

                    modelBuilder.Entity<OrderLine>();

                    modelBuilder
                        .Types()
                        .Configure(
                            c => c.MapToStoredProcedures(
                                map => map.Delete(
                                    f =>
                                        {
                                            f.HasName("del_ol");
                                            f.Parameter("IsShipped", "boom");
                                        })));

                    Assert.Equal(
                        Strings.ModificationFunctionParameterNotFound("IsShipped", "del_ol"),
                        Assert.Throws<InvalidOperationException>(
                            () => BuildMapping(modelBuilder)).Message);
                }

                [Fact]
                public void Can_configure_result_binding_column_names()
                {
                    var modelBuilder = new DbModelBuilder();

                    modelBuilder.Entity<Order>();

                    modelBuilder
                        .Types()
                        .Where(t => t == typeof(Order))
                        .Configure(
                            c => c.MapToStoredProcedures(
                                map =>
                                    {
                                        map.Insert(f => f.Result("OrderId", "order_id"));
                                        map.Update(f => f.Result("Version", "timestamp"));
                                    }));

                    var databaseMapping = BuildMapping(modelBuilder);

                    databaseMapping.AssertValid();

                    var functionMapping
                        = databaseMapping
                            .EntityContainerMappings
                            .Single()
                            .EntitySetMappings
                            .SelectMany(esm => esm.ModificationFunctionMappings)
                            .Single();

                    Assert.NotNull(functionMapping.InsertFunctionMapping.ResultBindings.Single(rb => rb.ColumnName == "order_id"));
                    Assert.NotNull(functionMapping.UpdateFunctionMapping.ResultBindings.Single(rb => rb.ColumnName == "timestamp"));
                }

                [Fact]
                public void Can_configure_result_binding_column_names_when_type_specified()
                {
                    var modelBuilder = new DbModelBuilder();

                    modelBuilder.Entity<Order>();

                    modelBuilder
                        .Types<Order>()
                        .Configure(
                            c => c.MapToStoredProcedures(
                                map =>
                                    {
                                        map.Insert(f => f.Result(o => o.OrderId, "order_id"));
                                        map.Update(f => f.Result(o => o.Version, "timestamp"));
                                    }));

                    var databaseMapping = BuildMapping(modelBuilder);

                    databaseMapping.AssertValid();

                    var functionMapping
                        = databaseMapping
                            .EntityContainerMappings
                            .Single()
                            .EntitySetMappings
                            .SelectMany(esm => esm.ModificationFunctionMappings)
                            .Single();

                    Assert.NotNull(functionMapping.InsertFunctionMapping.ResultBindings.Single(rb => rb.ColumnName == "order_id"));
                    Assert.NotNull(functionMapping.UpdateFunctionMapping.ResultBindings.Single(rb => rb.ColumnName == "timestamp"));
                }

                [Fact]
                public void Configuring_binding_for_complex_property_should_throw_when_type_specified()
                {
                    var modelBuilder = new DbModelBuilder();

                    modelBuilder.Entity<Engine>();

                    modelBuilder
                        .Types<Engine>()
                        .Configure(
                            c => c.MapToStoredProcedures(
                                map => map.Update(
                                    f => f.Result(e => e.StorageLocation.Latitude, "boom"))));

                    Assert.Equal(
                        Strings.InvalidPropertyExpression("e => e.StorageLocation.Latitude"),
                        Assert.Throws<InvalidOperationException>(
                            () => BuildMapping(modelBuilder)).Message);
                }

                [Fact]
                public void Configuring_binding_for_missing_property_should_throw()
                {
                    var modelBuilder = new DbModelBuilder();

                    modelBuilder.Entity<Order>();

                    modelBuilder
                        .Types()
                        .Where(t => t == typeof(Order))
                        .Configure(
                            c => c.MapToStoredProcedures(
                                map => map.Insert(f => f.Result("Type", "boom"))));

                    Assert.Equal(
                        Strings.ResultBindingNotFound("Type", "Order_Insert"),
                        Assert.Throws<InvalidOperationException>(
                            () => BuildMapping(modelBuilder)).Message);
                }

                [Fact]
                public void Configuring_binding_for_missing_property_should_throw_when_type_specified()
                {
                    var modelBuilder = new DbModelBuilder();

                    modelBuilder.Entity<Order>();

                    modelBuilder
                        .Types<Order>()
                        .Configure(
                            c => c.MapToStoredProcedures(
                                map => map.Insert(f => f.Result(o => o.Type, "boom"))));

                    Assert.Equal(
                        Strings.ResultBindingNotFound("Type", "Order_Insert"),
                        Assert.Throws<InvalidOperationException>(
                            () => BuildMapping(modelBuilder)).Message);
                }

                [Fact]
                public void Can_configure_rows_affected_column_name()
                {
                    var modelBuilder = new DbModelBuilder();

                    modelBuilder.Entity<Order>();

                    modelBuilder
                        .Types()
                        .Where(t => t == typeof(Order))
                        .Configure(
                            c => c.MapToStoredProcedures(
                                map =>
                                    {
                                        map.Update(f => f.RowsAffectedParameter("rows_affected1"));
                                        map.Delete(f => f.RowsAffectedParameter("rows_affected2"));
                                    }));

                    var databaseMapping = BuildMapping(modelBuilder);

                    databaseMapping.AssertValid();

                    var functionMapping
                        = databaseMapping
                            .EntityContainerMappings
                            .Single()
                            .EntitySetMappings
                            .SelectMany(esm => esm.ModificationFunctionMappings)
                            .Single();

                    Assert.Equal("rows_affected1", functionMapping.UpdateFunctionMapping.RowsAffectedParameter.Name);
                    Assert.Equal("rows_affected2", functionMapping.DeleteFunctionMapping.RowsAffectedParameter.Name);
                }

                [Fact]
                public void Can_configure_rows_affected_column_name_when_type_specified()
                {
                    var modelBuilder = new DbModelBuilder();

                    modelBuilder.Entity<Order>();

                    modelBuilder
                        .Types<Order>()
                        .Configure(
                            c => c.MapToStoredProcedures(
                                map =>
                                    {
                                        map.Update(f => f.RowsAffectedParameter("rows_affected1"));
                                        map.Delete(f => f.RowsAffectedParameter("rows_affected2"));
                                    }));

                    var databaseMapping = BuildMapping(modelBuilder);

                    databaseMapping.AssertValid();

                    var functionMapping
                        = databaseMapping
                            .EntityContainerMappings
                            .Single()
                            .EntitySetMappings
                            .SelectMany(esm => esm.ModificationFunctionMappings)
                            .Single();

                    Assert.Equal("rows_affected1", functionMapping.UpdateFunctionMapping.RowsAffectedParameter.Name);
                    Assert.Equal("rows_affected2", functionMapping.DeleteFunctionMapping.RowsAffectedParameter.Name);
                }

                [Fact]
                public void Can_configure_composite_ia_fk_parameters_from_nav_prop_on_principal()
                {
                    var modelBuilder = new DbModelBuilder();

                    modelBuilder
                        .Entity<Order>()
                        .HasKey(
                            o => new
                                     {
                                         o.OrderId,
                                         o.Type
                                     });

                    modelBuilder
                        .Types<OrderLine>()
                        .Configure(
                            c => c.MapToStoredProcedures(
                                map =>
                                    {
                                        map.Insert(
                                            f => f.Navigation<Order>(
                                                o => o.OrderLines,
                                                a =>
                                                    {
                                                        a.Parameter(o => o.OrderId, "order_id1");
                                                        a.Parameter(o => o.Type, "the_type1");
                                                    }));
                                        map.Update(
                                            f => f.Navigation<Order>(
                                                o => o.OrderLines,
                                                a =>
                                                    {
                                                        a.Parameter(o => o.OrderId, "order_id2");
                                                        a.Parameter(o => o.Type, "the_type2");
                                                    }));
                                        map.Delete(
                                            f => f.Navigation<Order>(
                                                o => o.OrderLines,
                                                a =>
                                                    {
                                                        a.Parameter(o => o.OrderId, "order_id3");
                                                        a.Parameter(o => o.Type, "the_type3");
                                                    }));
                                    }));

                    var databaseMapping = BuildMapping(modelBuilder);

                    databaseMapping.AssertValid();

                    var functionMapping
                        = databaseMapping
                            .EntityContainerMappings
                            .Single()
                            .EntitySetMappings
                            .SelectMany(esm => esm.ModificationFunctionMappings)
                            .Single();

                    Assert.NotNull(functionMapping.InsertFunctionMapping.Function.Parameters.Single(p => p.Name == "order_id1"));
                    Assert.NotNull(functionMapping.InsertFunctionMapping.Function.Parameters.Single(p => p.Name == "the_type1"));
                    Assert.NotNull(functionMapping.UpdateFunctionMapping.Function.Parameters.Single(p => p.Name == "order_id2"));
                    Assert.NotNull(functionMapping.UpdateFunctionMapping.Function.Parameters.Single(p => p.Name == "the_type2"));
                    Assert.NotNull(functionMapping.DeleteFunctionMapping.Function.Parameters.Single(p => p.Name == "order_id3"));
                    Assert.NotNull(functionMapping.DeleteFunctionMapping.Function.Parameters.Single(p => p.Name == "the_type3"));
                }

                [Fact]
                public void Can_configure_composite_ia_fk_parameters_from_nav_prop_on_dependent_and_last_wins()
                {
                    var modelBuilder = new DbModelBuilder();

                    modelBuilder
                        .Ignore<Chassis>()
                        .Ignore<Sponsor>()
                        .Ignore<TestDriver>()
                        .Ignore<Gearbox>()
                        .Ignore<Engine>();

                    modelBuilder
                        .Entity<Team>()
                        .HasKey(
                            o => new
                                     {
                                         o.Id,
                                         o.Name
                                     });

                    modelBuilder.Entity<Driver>().Ignore(d => d.Name);

                    modelBuilder
                        .Types<Driver>()
                        .Configure(
                            c => c.MapToStoredProcedures(
                                map =>
                                    {
                                        map.Insert(
                                            f =>
                                                {
                                                    f.Navigation<Team>(
                                                        t => t.Drivers,
                                                        a =>
                                                            {
                                                                a.Parameter(t => t.Id, "team_id0");
                                                                a.Parameter(t => t.Name, "team_name0");
                                                            });
                                                    f.Parameter(d => d.Team.Id, "team_id1");
                                                    f.Parameter(d => d.Team.Name, "team_name1");
                                                });
                                        map.Update(
                                            f =>
                                                {
                                                    f.Parameter(d => d.Team.Id, "team_id2");
                                                    f.Parameter(d => d.Team.Name, "team_name2");
                                                });
                                        map.Delete(
                                            f =>
                                                {
                                                    f.Parameter(d => d.Team.Id, "team_id3");
                                                    f.Parameter(d => d.Team.Name, "team_name3");
                                                });
                                    }));

                    var databaseMapping = BuildMapping(modelBuilder);

                    databaseMapping.AssertValid();

                    var functionMapping
                        = databaseMapping
                            .EntityContainerMappings
                            .Single()
                            .EntitySetMappings
                            .SelectMany(esm => esm.ModificationFunctionMappings)
                            .Single();

                    Assert.NotNull(functionMapping.InsertFunctionMapping.Function.Parameters.Single(p => p.Name == "team_id1"));
                    Assert.NotNull(functionMapping.InsertFunctionMapping.Function.Parameters.Single(p => p.Name == "team_name1"));
                    Assert.NotNull(functionMapping.UpdateFunctionMapping.Function.Parameters.Single(p => p.Name == "team_id2"));
                    Assert.NotNull(functionMapping.UpdateFunctionMapping.Function.Parameters.Single(p => p.Name == "team_name2"));
                    Assert.NotNull(functionMapping.DeleteFunctionMapping.Function.Parameters.Single(p => p.Name == "team_id3"));
                    Assert.NotNull(functionMapping.DeleteFunctionMapping.Function.Parameters.Single(p => p.Name == "team_name3"));
                }

                [Fact]
                public void Can_configure_ia_fk_self_ref_parameters_from_nav_prop_on_dependent()
                {
                    var modelBuilder = new DbModelBuilder();

                    modelBuilder.Entity<Item>();

                    modelBuilder
                        .Types<Item>()
                        .Configure(
                            c => c.MapToStoredProcedures(
                                map =>
                                    {
                                        map.Insert(f => f.Parameter(i => i.ParentItem.Id, "item_id1"));
                                        map.Update(f => f.Parameter(i => i.ParentItem.Id, "item_id2"));
                                        map.Delete(f => f.Parameter(i => i.ParentItem.Id, "item_id3"));
                                    }));

                    var databaseMapping = BuildMapping(modelBuilder);

                    databaseMapping.AssertValid();

                    var functionMapping
                        = databaseMapping
                            .EntityContainerMappings
                            .Single()
                            .EntitySetMappings
                            .SelectMany(esm => esm.ModificationFunctionMappings)
                            .Single();

                    Assert.NotNull(functionMapping.InsertFunctionMapping.Function.Parameters.Single(p => p.Name == "item_id1"));
                    Assert.NotNull(functionMapping.UpdateFunctionMapping.Function.Parameters.Single(p => p.Name == "item_id2"));
                    Assert.NotNull(functionMapping.DeleteFunctionMapping.Function.Parameters.Single(p => p.Name == "item_id3"));
                }

                [Fact]
                public void Should_throw_when_conflicting_parameter_names_configured()
                {
                    var modelBuilder = new DbModelBuilder();

                    modelBuilder.Entity<OrderLine>();

                    modelBuilder
                        .Types()
                        .Configure(
                            c => c.MapToStoredProcedures(
                                map => map.Insert(
                                    f =>
                                        {
                                            f.Parameter("IsShipped", "Price");
                                            f.Parameter("Price", "Price");
                                        })));

                    Assert.Throws<ModelValidationException>(() => BuildMapping(modelBuilder));
                }

                [Fact]
                public void Should_throw_when_conflicting_parameter_names_configured_when_type_specified()
                {
                    var modelBuilder = new DbModelBuilder();

                    modelBuilder.Entity<OrderLine>();

                    modelBuilder
                        .Types<OrderLine>()
                        .Configure(
                            c => c.MapToStoredProcedures(
                                map => map.Insert(
                                    f =>
                                        {
                                            f.Parameter(ol => ol.IsShipped, "Price");
                                            f.Parameter(ol => ol.Price, "Price");
                                        })));

                    Assert.Throws<ModelValidationException>(() => BuildMapping(modelBuilder));
                }

                [Fact]
                public void Can_configure_parameter_name_via_properties()
                {
                    var modelBuilder = new DbModelBuilder();

                    modelBuilder
                        .Entity<OrderLine>()
                        .MapToStoredProcedures();

                    modelBuilder
                        .Properties()
                        .Configure(c => c.HasParameterName("i_" + c.ClrPropertyInfo.Name));

                    var databaseMapping = BuildMapping(modelBuilder);

                    databaseMapping.AssertValid();

                    var integerParameters
                        = databaseMapping
                            .Database
                            .Functions
                            .SelectMany(f => f.Parameters)
                            .Where(p => p.TypeName == "int")
                            .ToList();

                    Assert.Equal(6, integerParameters.Count());
                    Assert.True(integerParameters.All(p => p.Name.StartsWith("i_")));
                }

                [Fact]
                public void Can_configure_parameter_name_via_properties_of_type()
                {
                    var modelBuilder = new DbModelBuilder();

                    modelBuilder
                        .Entity<OrderLine>()
                        .MapToStoredProcedures();

                    modelBuilder
                        .Properties<int>()
                        .Configure(c => c.HasParameterName("i_" + c.ClrPropertyInfo.Name));

                    var databaseMapping = BuildMapping(modelBuilder);

                    databaseMapping.AssertValid();

                    var integerParameters
                        = databaseMapping
                            .Database
                            .Functions
                            .SelectMany(f => f.Parameters)
                            .Where(p => p.TypeName == "int")
                            .ToList();

                    Assert.Equal(6, integerParameters.Count());
                    Assert.True(integerParameters.All(p => p.Name.StartsWith("i_")));
                }
            }
        }

        public class AdvancedMapping : AdvancedMappingScenarioTests
        {
            protected override void OnModelCreating(DbModelBuilder modelBuilder)
            {
                modelBuilder.Types().Configure(c => c.MapToStoredProcedures());
            }
        }

        public class Associations : AssociationScenarioTests
        {
            protected override void OnModelCreating(DbModelBuilder modelBuilder)
            {
                modelBuilder.Types().Configure(c => c.MapToStoredProcedures());
            }
        }

        public class BasicMapping : BasicMappingScenarioTests
        {
            public override void Abstract_in_middle_of_hierarchy_with_TPC()
            {
                //TODO: Bug #842
            }

            protected override void OnModelCreating(DbModelBuilder modelBuilder)
            {
                modelBuilder.Types().Configure(c => c.MapToStoredProcedures());
            }
        }

        public class ComplexTypes : ComplexTypeScenarioTests
        {
            protected override void OnModelCreating(DbModelBuilder modelBuilder)
            {
                modelBuilder.Types().Configure(c => c.MapToStoredProcedures());
            }
        }

        public class Configuration : ConfigurationScenarioTests
        {
            protected override void OnModelCreating(DbModelBuilder modelBuilder)
            {
                modelBuilder.Types().Configure(c => c.MapToStoredProcedures());
            }
        }

        public class ConventionTests : ConventionsScenarioTests.ConventionTests
        {
            protected override void OnModelCreating(DbModelBuilder modelBuilder)
            {
                modelBuilder.Types().Configure(c => c.MapToStoredProcedures());
            }
        }

        public class LightweightTypeConventions : ConventionsScenarioTests.LightweightTypeConventions
        {
            protected override void OnModelCreating(DbModelBuilder modelBuilder)
            {
                modelBuilder.Types().Configure(c => c.MapToStoredProcedures());
            }
        }

        public class LightweightPropertyConventions : ConventionsScenarioTests.LightweightPropertyConventions
        {
            protected override void OnModelCreating(DbModelBuilder modelBuilder)
            {
                modelBuilder.Types().Configure(c => c.MapToStoredProcedures());
            }
        }

        public class DataAnnotations : DataAnnotationScenarioTests
        {
            protected override void OnModelCreating(DbModelBuilder modelBuilder)
            {
                modelBuilder.Types().Configure(c => c.MapToStoredProcedures());
            }
        }

        public class Enums : EnumsScenarioTests
        {
            protected override void OnModelCreating(DbModelBuilder modelBuilder)
            {
                modelBuilder.Types().Configure(c => c.MapToStoredProcedures());
            }
        }

        public class Inheritance : InheritanceScenarioTests
        {
            protected override void OnModelCreating(DbModelBuilder modelBuilder)
            {
                modelBuilder.Types().Configure(c => c.MapToStoredProcedures());
            }
        }

        public class PropertyConfiguration : PropertyConfigurationScenarioTests
        {
            protected override void OnModelCreating(DbModelBuilder modelBuilder)
            {
                modelBuilder.Types().Configure(c => c.MapToStoredProcedures());
            }
        }

        public class Spatial : SpatialScenarioTests
        {
            protected override void OnModelCreating(DbModelBuilder modelBuilder)
            {
                modelBuilder.Types().Configure(c => c.MapToStoredProcedures());
            }
        }
    }
}
=======
﻿// Copyright (c) Microsoft Open Technologies, Inc. All rights reserved. See License.txt in the project root for license information.

namespace FunctionalTests
{
    using System;
    using System.Collections.Generic;
    using System.ComponentModel.DataAnnotations.Schema;
    using System.Data.Entity;
    using System.Data.Entity.Migrations;
    using System.Data.Entity.ModelConfiguration;
    using System.Data.Entity.Resources;
    using System.Linq;
    using ConcurrencyModel;
    using Xunit;
    using Xunit.Extensions;

    public class FunctionsScenarioTests
    {
        [ComplexType]
        public class Address
        {
            public string Line1 { get; set; }
            public string Line2 { get; set; }
        }

        public class CTEmployee
        {
            public int CTEmployeeId { get; set; }
            public Address HomeAddress { get; set; }
        }

        public class OffSiteEmployee : CTEmployee
        {
            public Address WorkAddress { get; set; }
        }

        public class Building : IBuilding
        {
            public int Id { get; set; }
            public Address Address { get; set; }
        }

        public interface IBuilding
        {
            int Id { get; set; }
            Address Address { get; set; }
        }

        public class ModificationFunctions
        {
            public class ProductA
            {
                public int Id { get; set; }
                public string Name { get; set; }
                public ICollection<Tag> Tags { get; set; }
            }

            public class Tag
            {
                public int Id { get; set; }
                public string Name { get; set; }
                public ICollection<ProductA> Products { get; set; }
            }

            public class MetadataGeneration : TestBase
            {
                [Fact]
                public void Map_to_functions_by_convention()
                {
                    var modelBuilder = new DbModelBuilder();

                    modelBuilder.Entity<OrderLine>().MapToStoredProcedures();

                    var databaseMapping = BuildMapping(modelBuilder);

                    databaseMapping.AssertValid();

                    Assert.Equal(3, databaseMapping.Database.Functions.Count());

                    var functionMapping
                        = databaseMapping
                            .EntityContainerMappings
                            .Single()
                            .EntitySetMappings
                            .Single()
                            .ModificationFunctionMappings
                            .Single();

                    Assert.NotNull(functionMapping.InsertFunctionMapping);
                    Assert.NotNull(functionMapping.UpdateFunctionMapping);
                    Assert.NotNull(functionMapping.DeleteFunctionMapping);
                }

                [Fact]
                public void Map_to_functions_by_convention_when_complex_type()
                {
                    var modelBuilder = new DbModelBuilder();

                    modelBuilder.Entity<Building>().MapToStoredProcedures();

                    var databaseMapping = BuildMapping(modelBuilder);

                    databaseMapping.AssertValid();

                    Assert.Equal(3, databaseMapping.Database.Functions.Count());

                    var functionMapping
                        = databaseMapping
                            .EntityContainerMappings
                            .Single()
                            .EntitySetMappings
                            .Single()
                            .ModificationFunctionMappings
                            .Single();

                    Assert.NotNull(functionMapping.InsertFunctionMapping);
                    Assert.NotNull(functionMapping.UpdateFunctionMapping);
                    Assert.NotNull(functionMapping.DeleteFunctionMapping);
                }

                [Fact]
                public void Map_to_functions_by_convention_when_inheritance()
                {
                    var modelBuilder = new DbModelBuilder();

                    modelBuilder.Entity<MigrationsCustomer>().MapToStoredProcedures();

                    var databaseMapping = BuildMapping(modelBuilder);

                    databaseMapping.AssertValid();

                    Assert.Equal(9, databaseMapping.Database.Functions.Count());

                    var functionMappings
                        = databaseMapping
                            .EntityContainerMappings
                            .Single()
                            .EntitySetMappings
                            .SelectMany(esm => esm.ModificationFunctionMappings);

                    foreach (var functionMapping in functionMappings)
                    {
                        Assert.NotNull(functionMapping.InsertFunctionMapping);
                        Assert.NotNull(functionMapping.UpdateFunctionMapping);
                        Assert.NotNull(functionMapping.DeleteFunctionMapping);
                    }
                }

                [Fact]
                public void Map_to_functions_by_convention_when_inheritance_base_type_not_mapped_to_functions()
                {
                    var modelBuilder = new DbModelBuilder();

                    modelBuilder.Entity<MigrationsCustomer>();
                    modelBuilder.Entity<GoldCustomer>().MapToStoredProcedures();

                    Assert.Equal(
                        Strings.BaseTypeNotMappedToFunctions(
                            typeof(MigrationsCustomer).Name,
                            typeof(GoldCustomer).Name),
                        Assert.Throws<InvalidOperationException>(
                            () => BuildMapping(modelBuilder)).Message);
                }

                [Fact]
                public void Map_to_functions_by_convention_when_ias()
                {
                    var modelBuilder = new DbModelBuilder();

                    modelBuilder.Entity<Order>().MapToStoredProcedures();
                    modelBuilder.Entity<OrderLine>()
                        .MapToStoredProcedures()
                        .Ignore(ol => ol.OrderId);

                    var databaseMapping = BuildMapping(modelBuilder);

                    databaseMapping.AssertValid();

                    Assert.Equal(6, databaseMapping.Database.Functions.Count());

                    var functionMappings
                        = databaseMapping
                            .EntityContainerMappings
                            .Single()
                            .EntitySetMappings
                            .SelectMany(esm => esm.ModificationFunctionMappings);

                    foreach (var functionMapping in functionMappings)
                    {
                        Assert.NotNull(functionMapping.InsertFunctionMapping);
                        Assert.NotNull(functionMapping.UpdateFunctionMapping);
                        Assert.NotNull(functionMapping.DeleteFunctionMapping);
                    }
                }

                [Fact]
                public void Map_to_functions_by_convention_when_many_to_many()
                {
                    var modelBuilder = new DbModelBuilder();

                    modelBuilder
                        .Entity<Tag>()
                        .HasMany(t => t.Products)
                        .WithMany(p => p.Tags)
                        .MapToStoredProcedures();

                    var databaseMapping = BuildMapping(modelBuilder);

                    databaseMapping.AssertValid();

                    Assert.Equal(2, databaseMapping.Database.Functions.Count());

                    var functionMapping
                        = databaseMapping
                            .EntityContainerMappings
                            .Single()
                            .AssociationSetMappings
                            .Select(asm => asm.ModificationFunctionMapping)
                            .Single();

                    Assert.NotNull(functionMapping.InsertFunctionMapping);
                    Assert.Equal("TagProductA_Insert", functionMapping.InsertFunctionMapping.Function.StoreFunctionNameAttribute);
                    Assert.NotNull(functionMapping.DeleteFunctionMapping);
                    Assert.Equal("TagProductA_Delete", functionMapping.DeleteFunctionMapping.Function.StoreFunctionNameAttribute);
                }

                [Fact]
                public void Map_to_functions_by_convention_when_concurrency()
                {
                    var modelBuilder = new DbModelBuilder();

                    modelBuilder.Entity<Engine>().MapToStoredProcedures();
                    modelBuilder.Ignore<Team>();

                    var databaseMapping = BuildMapping(modelBuilder);

                    databaseMapping.AssertValid();

                    Assert.Equal(3, databaseMapping.Database.Functions.Count());

                    var functionMappings
                        = databaseMapping
                            .EntityContainerMappings
                            .Single()
                            .EntitySetMappings
                            .SelectMany(esm => esm.ModificationFunctionMappings);

                    foreach (var functionMapping in functionMappings)
                    {
                        Assert.NotNull(functionMapping.InsertFunctionMapping);
                        Assert.NotNull(functionMapping.UpdateFunctionMapping);
                        Assert.NotNull(functionMapping.DeleteFunctionMapping);
                    }
                }

                [Fact]
                public void Parameter_names_are_uniquified_when_column_name_configured()
                {
                    var modelBuilder = new DbModelBuilder();

                    modelBuilder
                        .Entity<OrderLine>()
                        .MapToStoredProcedures()
                        .Property(o => o.IsShipped).HasColumnName("Price");

                    var databaseMapping = BuildMapping(modelBuilder);

                    databaseMapping.AssertValid();

                    var functionMapping
                        = databaseMapping
                            .EntityContainerMappings
                            .Single()
                            .EntitySetMappings
                            .Single()
                            .ModificationFunctionMappings
                            .Single();

                    Assert.NotNull(functionMapping.InsertFunctionMapping.Function.Parameters.Single(p => p.Name == "Price1"));
                    Assert.NotNull(functionMapping.UpdateFunctionMapping.Function.Parameters.Single(p => p.Name == "Price1"));
                }

                [Fact]
                public void Parameter_names_are_uniquified_when_parameter_name_configured()
                {
                    var modelBuilder = new DbModelBuilder();

                    modelBuilder
                        .Entity<OrderLine>()
                        .MapToStoredProcedures(map => map.Insert(f => f.Parameter(ol => ol.IsShipped, "Price")));

                    var databaseMapping = BuildMapping(modelBuilder);

                    databaseMapping.AssertValid();

                    var functionMapping
                        = databaseMapping
                            .EntityContainerMappings
                            .Single()
                            .EntitySetMappings
                            .Single()
                            .ModificationFunctionMappings
                            .Single();

                    Assert.NotNull(functionMapping.InsertFunctionMapping.Function.Parameters.Single(p => p.Name == "Price1"));
                    Assert.NotNull(functionMapping.UpdateFunctionMapping.Function.Parameters.Single(p => p.Name == "IsShipped"));
                }

                [Fact]
                public void Parameter_names_are_uniquified_when_parameter_name_configured_via_property_configuration()
                {
                    var modelBuilder = new DbModelBuilder();

                    modelBuilder
                        .Entity<OrderLine>()
                        .MapToStoredProcedures()
                        .Property(ol => ol.IsShipped)
                        .HasParameterName("Price");

                    var databaseMapping = BuildMapping(modelBuilder);

                    databaseMapping.AssertValid();

                    var functionMapping
                        = databaseMapping
                            .EntityContainerMappings
                            .Single()
                            .EntitySetMappings
                            .Single()
                            .ModificationFunctionMappings
                            .Single();

                    Assert.NotNull(functionMapping.InsertFunctionMapping.Function.Parameters.Single(p => p.Name == "Price1"));
                    Assert.NotNull(functionMapping.UpdateFunctionMapping.Function.Parameters.Single(p => p.Name == "Price1"));
                }

                [Fact]
                public void Parameter_names_are_uniquified_when_rows_affected_parameter_configured()
                {
                    var modelBuilder = new DbModelBuilder();

                    modelBuilder.Entity<Engine>()
                        .MapToStoredProcedures(map => map.Update(f => f.RowsAffectedParameter("Name")));

                    modelBuilder.Ignore<Team>();

                    var databaseMapping = BuildMapping(modelBuilder);

                    databaseMapping.AssertValid();

                    var functionMapping
                        = databaseMapping
                            .EntityContainerMappings
                            .Single()
                            .EntitySetMappings
                            .SelectMany(esm => esm.ModificationFunctionMappings)
                            .Single();

                    Assert.NotNull(functionMapping.UpdateFunctionMapping.Function.Parameters.Single(p => p.Name == "Name1"));
                    Assert.NotNull(functionMapping.UpdateFunctionMapping.Function.Parameters.Single(p => p.Name == "Name"));
                }

                [Fact]
                public void Entity_function_names_are_uniquified_when_name_configured()
                {
                    var modelBuilder = new DbModelBuilder();

                    modelBuilder
                        .Entity<OrderLine>()
                        .MapToStoredProcedures(map => map.Insert(f => f.HasName("OrderLine_Update")));

                    var databaseMapping = BuildMapping(modelBuilder);

                    databaseMapping.AssertValid();

                    var functionMapping
                        = databaseMapping
                            .EntityContainerMappings
                            .Single()
                            .EntitySetMappings
                            .Single()
                            .ModificationFunctionMappings
                            .Single();

                    Assert.Equal("OrderLine_Update", functionMapping.InsertFunctionMapping.Function.StoreFunctionNameAttribute);
                    Assert.Equal("OrderLine_Update1", functionMapping.UpdateFunctionMapping.Function.StoreFunctionNameAttribute);
                    Assert.Equal("OrderLine_Delete", functionMapping.DeleteFunctionMapping.Function.StoreFunctionNameAttribute);
                }

                [Fact]
                public void Association_function_names_are_uniquified_when_name_configured()
                {
                    var modelBuilder = new DbModelBuilder();

                    modelBuilder
                        .Entity<Tag>()
                        .HasMany(t => t.Products)
                        .WithMany(p => p.Tags)
                        .MapToStoredProcedures(map => map.Insert(f => f.HasName("TagProductA_Delete")));

                    var databaseMapping = BuildMapping(modelBuilder);

                    databaseMapping.AssertValid();

                    var functionMapping
                        = databaseMapping
                            .EntityContainerMappings
                            .Single()
                            .AssociationSetMappings
                            .Single()
                            .ModificationFunctionMapping;

                    Assert.Equal("TagProductA_Delete", functionMapping.InsertFunctionMapping.Function.StoreFunctionNameAttribute);
                    Assert.Equal("TagProductA_Delete1", functionMapping.DeleteFunctionMapping.Function.StoreFunctionNameAttribute);
                }
            }

            public class Item
            {
                public int Id { get; set; }
                public int Name { get; set; }
                public virtual Item ParentItem { get; set; }
                public virtual ICollection<Item> ChildrenItems { get; set; }
            }

            public class ConfigurationApis : TestBase
            {
                [Fact]
                public void Can_configure_function_names()
                {
                    var modelBuilder = new DbModelBuilder();

                    modelBuilder
                        .Entity<OrderLine>()
                        .MapToStoredProcedures(
                            map =>
                                {
                                    map.Insert(f => f.HasName("insert_order_line"));
                                    map.Update(f => f.HasName("update_order_line", "foo"));
                                    map.Delete(f => f.HasName("delete_order_line", "bar"));
                                });

                    var databaseMapping = BuildMapping(modelBuilder);

                    databaseMapping.AssertValid();

                    var functionMapping
                        = databaseMapping
                            .EntityContainerMappings
                            .Single()
                            .EntitySetMappings
                            .Single()
                            .ModificationFunctionMappings
                            .Single();

                    Assert.Equal("insert_order_line", functionMapping.InsertFunctionMapping.Function.StoreFunctionNameAttribute);
                    Assert.Equal("update_order_line", functionMapping.UpdateFunctionMapping.Function.StoreFunctionNameAttribute);
                    Assert.Equal("delete_order_line", functionMapping.DeleteFunctionMapping.Function.StoreFunctionNameAttribute);
                    Assert.Equal("foo", functionMapping.UpdateFunctionMapping.Function.Schema);
                    Assert.Equal("bar", functionMapping.DeleteFunctionMapping.Function.Schema);
                }

                [Fact]
                public void Can_configure_parameter_names()
                {
                    var modelBuilder = new DbModelBuilder();

                    modelBuilder
                        .Entity<Building>()
                        .MapToStoredProcedures(
                            map =>
                                {
                                    map.Insert(f => f.Parameter(b => b.Address.Line1, "ins_line1"));
                                    map.Update(f => f.Parameter(b => b.Id, "upd_id"));
                                    map.Delete(f => f.Parameter(b => b.Id, "del_id"));
                                });

                    var databaseMapping = BuildMapping(modelBuilder);

                    databaseMapping.AssertValid();

                    var functionMapping
                        = databaseMapping
                            .EntityContainerMappings
                            .Single()
                            .EntitySetMappings
                            .Single()
                            .ModificationFunctionMappings
                            .Single();

                    Assert.NotNull(functionMapping.InsertFunctionMapping.Function.Parameters.Single(p => p.Name == "ins_line1"));
                    Assert.NotNull(functionMapping.UpdateFunctionMapping.Function.Parameters.Single(p => p.Name == "upd_id"));
                    Assert.NotNull(functionMapping.DeleteFunctionMapping.Function.Parameters.Single(p => p.Name == "del_id"));
                }

                [Fact]
                public void Can_configure_original_value_column_names_when_update()
                {
                    var modelBuilder = new DbModelBuilder();

                    modelBuilder
                        .Entity<Engine>()
                        .MapToStoredProcedures(
                            map => map.Update(
                                f =>
                                    {
                                        f.Parameter(e => e.Name, "name_cur", "name_orig");
                                        f.Parameter(e => e.StorageLocation.Latitude, "lat_cur", "lat_orig");
                                    }));
                    modelBuilder.Ignore<Team>();

                    var databaseMapping = BuildMapping(modelBuilder);

                    databaseMapping.AssertValid();

                    var function
                        = databaseMapping
                            .EntityContainerMappings
                            .Single()
                            .EntitySetMappings
                            .SelectMany(esm => esm.ModificationFunctionMappings)
                            .Select(fm => fm.UpdateFunctionMapping.Function)
                            .Single();

                    Assert.NotNull(function.Parameters.Single(p => p.Name == "name_cur"));
                    Assert.NotNull(function.Parameters.Single(p => p.Name == "name_orig"));
                    Assert.NotNull(function.Parameters.Single(p => p.Name == "lat_cur"));
                    Assert.NotNull(function.Parameters.Single(p => p.Name == "lat_orig"));
                }

                [Fact]
                public void Configuring_original_value_for_non_concurrency_token_should_throw()
                {
                    var modelBuilder = new DbModelBuilder();

                    modelBuilder
                        .Entity<Engine>()
                        .MapToStoredProcedures(
                            map => map.Update(
                                f => f.Parameter(e => e.Id, "id", "boom")));
                    modelBuilder.Ignore<Team>();

                    Assert.Equal(
                        Strings.ModificationFunctionParameterNotFoundOriginal("Id", "Engine_Update"),
                        Assert.Throws<InvalidOperationException>(
                            () => BuildMapping(modelBuilder)).Message);
                }

                [Fact]
                public void Configuring_parameter_when_not_valid_for_operation_should_throw()
                {
                    var modelBuilder = new DbModelBuilder();

                    modelBuilder
                        .Entity<OrderLine>()
                        .MapToStoredProcedures(
                            map => map.Delete(
                                f =>
                                    {
                                        f.HasName("del_ol");
                                        f.Parameter(e => e.IsShipped, "boom");
                                    }));

                    Assert.Equal(
                        Strings.ModificationFunctionParameterNotFound("IsShipped", "del_ol"),
                        Assert.Throws<InvalidOperationException>(
                            () => BuildMapping(modelBuilder)).Message);
                }

                [Fact]
                public void Can_configure_result_binding_column_names()
                {
                    var modelBuilder = new DbModelBuilder();

                    modelBuilder
                        .Entity<Order>()
                        .MapToStoredProcedures(
                            map =>
                                {
                                    map.Insert(f => f.Result(o => o.OrderId, "order_id"));
                                    map.Update(f => f.Result(o => o.Version, "timestamp"));
                                });

                    var databaseMapping = BuildMapping(modelBuilder);

                    databaseMapping.AssertValid();

                    var functionMapping
                        = databaseMapping
                            .EntityContainerMappings
                            .Single()
                            .EntitySetMappings
                            .SelectMany(esm => esm.ModificationFunctionMappings)
                            .Single();

                    Assert.NotNull(functionMapping.InsertFunctionMapping.ResultBindings.Single(rb => rb.ColumnName == "order_id"));
                    Assert.NotNull(functionMapping.UpdateFunctionMapping.ResultBindings.Single(rb => rb.ColumnName == "timestamp"));
                }

                [Fact]
                public void Configuring_binding_for_complex_property_should_throw()
                {
                    var modelBuilder = new DbModelBuilder();

                    Assert.Equal(
                        Strings.InvalidPropertyExpression("e => e.StorageLocation.Latitude"),
                        Assert.Throws<InvalidOperationException>(
                            () => modelBuilder
                                      .Entity<Engine>()
                                      .MapToStoredProcedures(
                                          map => map.Update(
                                              f => f.Result(e => e.StorageLocation.Latitude, "boom")))).Message);
                }

                [Fact]
                public void Configuring_binding_for_missing_property_should_throw()
                {
                    var modelBuilder = new DbModelBuilder();

                    modelBuilder
                        .Entity<Order>()
                        .MapToStoredProcedures(
                            map => map.Insert(f => f.Result(o => o.Type, "boom")));

                    Assert.Equal(
                        Strings.ResultBindingNotFound("Type", "Order_Insert"),
                        Assert.Throws<InvalidOperationException>(
                            () => BuildMapping(modelBuilder)).Message);
                }

                [Fact]
                public void Can_configure_rows_affected_column_name()
                {
                    var modelBuilder = new DbModelBuilder();

                    modelBuilder
                        .Entity<Order>()
                        .MapToStoredProcedures(
                            map =>
                                {
                                    map.Update(f => f.RowsAffectedParameter("rows_affected1"));
                                    map.Delete(f => f.RowsAffectedParameter("rows_affected2"));
                                });

                    var databaseMapping = BuildMapping(modelBuilder);

                    databaseMapping.AssertValid();

                    var functionMapping
                        = databaseMapping
                            .EntityContainerMappings
                            .Single()
                            .EntitySetMappings
                            .SelectMany(esm => esm.ModificationFunctionMappings)
                            .Single();

                    Assert.Equal("rows_affected1", functionMapping.UpdateFunctionMapping.RowsAffectedParameter.Name);
                    Assert.Equal("rows_affected2", functionMapping.DeleteFunctionMapping.RowsAffectedParameter.Name);
                }

                [Fact]
                public void Configuring_rows_affected_parameter_should_introduce_parameter()
                {
                    var modelBuilder = new DbModelBuilder();

                    modelBuilder
                        .Entity<OrderLine>()
                        .MapToStoredProcedures(
                            map => map.Update(f => f.RowsAffectedParameter("rows_affected")));

                    var databaseMapping = BuildMapping(modelBuilder);

                    databaseMapping.AssertValid();

                    var functionMapping
                        = databaseMapping
                            .EntityContainerMappings
                            .Single()
                            .EntitySetMappings
                            .SelectMany(esm => esm.ModificationFunctionMappings)
                            .Single();

                    Assert.Equal("rows_affected", functionMapping.UpdateFunctionMapping.RowsAffectedParameterName);
                }

                [Fact]
                public void Can_configure_many_to_many_modification_functions()
                {
                    var modelBuilder = new DbModelBuilder();

                    modelBuilder
                        .Entity<Tag>()
                        .HasMany(t => t.Products)
                        .WithMany(p => p.Tags)
                        .MapToStoredProcedures(
                            map =>
                                {
                                    map.Insert(
                                        f =>
                                            {
                                                f.HasName("ins_product_tag");
                                                f.LeftKeyParameter(t => t.Id, "tag_id");
                                                f.RightKeyParameter(p => p.Id, "product_id");
                                            });
                                    map.Delete(
                                        f =>
                                            {
                                                f.HasName("del_product_tag", "bar");
                                                f.LeftKeyParameter(t => t.Id, "tag_id");
                                                f.RightKeyParameter(p => p.Id, "product_id");
                                            });
                                });

                    var databaseMapping = BuildMapping(modelBuilder);

                    databaseMapping.AssertValid();

                    Assert.Equal(2, databaseMapping.Database.Functions.Count());

                    var functionMapping
                        = databaseMapping
                            .EntityContainerMappings
                            .Single()
                            .AssociationSetMappings
                            .Select(asm => asm.ModificationFunctionMapping)
                            .Single();

                    Assert.Equal("ins_product_tag", functionMapping.InsertFunctionMapping.Function.StoreFunctionNameAttribute);
                    Assert.Equal("del_product_tag", functionMapping.DeleteFunctionMapping.Function.StoreFunctionNameAttribute);
                    Assert.NotNull(functionMapping.InsertFunctionMapping.Function.Parameters.Single(p => p.Name == "tag_id"));
                    Assert.NotNull(functionMapping.DeleteFunctionMapping.Function.Parameters.Single(p => p.Name == "tag_id"));
                    Assert.NotNull(functionMapping.InsertFunctionMapping.Function.Parameters.Single(p => p.Name == "product_id"));
                    Assert.NotNull(functionMapping.DeleteFunctionMapping.Function.Parameters.Single(p => p.Name == "product_id"));
                    Assert.Equal("bar", functionMapping.DeleteFunctionMapping.Function.Schema);
                }

                [Fact]
                public void Can_configure_many_to_many_modification_functions_from_both_ends()
                {
                    var modelBuilder = new DbModelBuilder();

                    modelBuilder
                        .Entity<Tag>()
                        .HasMany(t => t.Products)
                        .WithMany(p => p.Tags)
                        .MapToStoredProcedures(
                            map => map.Insert(
                                f =>
                                    {
                                        f.HasName("ins_product_tag");
                                        f.LeftKeyParameter(t => t.Id, "tag_id");
                                    }));

                    modelBuilder
                        .Entity<ProductA>()
                        .HasMany(p => p.Tags)
                        .WithMany(t => t.Products)
                        .MapToStoredProcedures(
                            map => map.Delete(
                                f =>
                                    {
                                        f.HasName("del_product_tag");
                                        f.LeftKeyParameter(p => p.Id, "product_id");
                                        f.RightKeyParameter(t => t.Id, "tag_id");
                                    }));

                    var databaseMapping = BuildMapping(modelBuilder);

                    databaseMapping.AssertValid();

                    Assert.Equal(2, databaseMapping.Database.Functions.Count());

                    var functionMapping
                        = databaseMapping
                            .EntityContainerMappings
                            .Single()
                            .AssociationSetMappings
                            .Select(asm => asm.ModificationFunctionMapping)
                            .Single();

                    Assert.Equal("ins_product_tag", functionMapping.InsertFunctionMapping.Function.StoreFunctionNameAttribute);
                    Assert.Equal("del_product_tag", functionMapping.DeleteFunctionMapping.Function.StoreFunctionNameAttribute);
                    Assert.NotNull(functionMapping.InsertFunctionMapping.Function.Parameters.Single(p => p.Name == "tag_id"));
                    Assert.NotNull(functionMapping.DeleteFunctionMapping.Function.Parameters.Single(p => p.Name == "tag_id"));
                    Assert.NotNull(functionMapping.DeleteFunctionMapping.Function.Parameters.Single(p => p.Name == "product_id"));
                }

                public class Person
                {
                    public int Id { get; set; }
                    public string Name { get; set; }
                    public ICollection<Person> Children { get; set; }
                    public ICollection<Person> Parents { get; set; }
                }

                [Fact]
                public void Can_configure_many_to_many_self_ref()
                {
                    var modelBuilder = new DbModelBuilder();

                    modelBuilder
                        .Entity<Person>()
                        .HasMany(p => p.Children)
                        .WithMany(p => p.Parents)
                        .MapToStoredProcedures(
                            m =>
                                {
                                    m.Insert(
                                        f => f.LeftKeyParameter(l => l.Id, "insert_left")
                                                 .RightKeyParameter(r => r.Id, "insert_right"));
                                    m.Delete(
                                        f => f.RightKeyParameter(r => r.Id, "delete_right"));
                                });

                    var databaseMapping = BuildMapping(modelBuilder);

                    databaseMapping.AssertValid();

                    Assert.Equal(2, databaseMapping.Database.Functions.Count());

                    var functionMapping
                        = databaseMapping
                            .EntityContainerMappings
                            .Single()
                            .AssociationSetMappings
                            .Select(asm => asm.ModificationFunctionMapping)
                            .Single();

                    Assert.Equal("PersonPerson_Insert", functionMapping.InsertFunctionMapping.Function.StoreFunctionNameAttribute);
                    Assert.Equal("PersonPerson_Delete", functionMapping.DeleteFunctionMapping.Function.StoreFunctionNameAttribute);
                    Assert.Equal("insert_left", functionMapping.InsertFunctionMapping.Function.Parameters.First().Name);
                    Assert.Equal("insert_right", functionMapping.InsertFunctionMapping.Function.Parameters.Last().Name);
                    Assert.Equal("Person_Id", functionMapping.DeleteFunctionMapping.Function.Parameters.First().Name);
                    Assert.Equal("delete_right", functionMapping.DeleteFunctionMapping.Function.Parameters.Last().Name);
                }

                [Fact]
                public void Configuring_parameter_when_not_valid_for_many_to_many_should_throw()
                {
                    var modelBuilder = new DbModelBuilder();

                    modelBuilder
                        .Entity<Tag>()
                        .HasMany(t => t.Products)
                        .WithMany(p => p.Tags)
                        .MapToStoredProcedures(
                            map => map.Insert(
                                f => f.LeftKeyParameter(t => t.Name, "tag_id")));

                    Assert.Equal(
                        Strings.ModificationFunctionParameterNotFound("Name", "TagProductA_Insert"),
                        Assert.Throws<InvalidOperationException>(
                            () => BuildMapping(modelBuilder)).Message);
                }

                [Fact]
                public void Configuring_parameter_when_conflicting_configuration_for_many_to_many_should_throw()
                {
                    var modelBuilder = new DbModelBuilder();

                    modelBuilder
                        .Entity<Tag>()
                        .HasMany(t => t.Products)
                        .WithMany(p => p.Tags)
                        .MapToStoredProcedures(
                            map => map.Insert(f => f.HasName("ins_product_tag")));

                    modelBuilder
                        .Entity<ProductA>()
                        .HasMany(p => p.Tags)
                        .WithMany(t => t.Products)
                        .MapToStoredProcedures(
                            map => map.Insert(f => f.HasName("boom")));

                    Assert.Equal(
                        Strings.ConflictingFunctionsMapping(
                            "Tags", "FunctionalTests.FunctionsScenarioTests+ModificationFunctions+ProductA"),
                        Assert.Throws<InvalidOperationException>(
                            () => BuildMapping(modelBuilder)).Message);
                }

                [Fact]
                public void Can_configure_composite_ia_fk_parameters_from_nav_prop_on_principal()
                {
                    var modelBuilder = new DbModelBuilder();

                    modelBuilder
                        .Entity<Order>()
                        .HasKey(
                            o => new
                                     {
                                         o.OrderId,
                                         o.Type
                                     });

                    modelBuilder
                        .Entity<OrderLine>()
                        .MapToStoredProcedures(
                            map =>
                                {
                                    map.Insert(
                                        f => f.Navigation<Order>(
                                            o => o.OrderLines,
                                            a =>
                                                {
                                                    a.Parameter(o => o.OrderId, "order_id1");
                                                    a.Parameter(o => o.Type, "the_type1");
                                                }));
                                    map.Update(
                                        f => f.Navigation<Order>(
                                            o => o.OrderLines,
                                            a =>
                                                {
                                                    a.Parameter(o => o.OrderId, "order_id2");
                                                    a.Parameter(o => o.Type, "the_type2");
                                                }));
                                    map.Delete(
                                        f => f.Navigation<Order>(
                                            o => o.OrderLines,
                                            a =>
                                                {
                                                    a.Parameter(o => o.OrderId, "order_id3");
                                                    a.Parameter(o => o.Type, "the_type3");
                                                }));
                                });

                    var databaseMapping = BuildMapping(modelBuilder);

                    databaseMapping.AssertValid();

                    var functionMapping
                        = databaseMapping
                            .EntityContainerMappings
                            .Single()
                            .EntitySetMappings
                            .SelectMany(esm => esm.ModificationFunctionMappings)
                            .Single();

                    Assert.NotNull(functionMapping.InsertFunctionMapping.Function.Parameters.Single(p => p.Name == "order_id1"));
                    Assert.NotNull(functionMapping.InsertFunctionMapping.Function.Parameters.Single(p => p.Name == "the_type1"));
                    Assert.NotNull(functionMapping.UpdateFunctionMapping.Function.Parameters.Single(p => p.Name == "order_id2"));
                    Assert.NotNull(functionMapping.UpdateFunctionMapping.Function.Parameters.Single(p => p.Name == "the_type2"));
                    Assert.NotNull(functionMapping.DeleteFunctionMapping.Function.Parameters.Single(p => p.Name == "order_id3"));
                    Assert.NotNull(functionMapping.DeleteFunctionMapping.Function.Parameters.Single(p => p.Name == "the_type3"));
                }

                [Fact]
                public void Can_configure_composite_ia_fk_parameters_from_nav_prop_on_dependent_and_last_wins()
                {
                    var modelBuilder = new DbModelBuilder();

                    modelBuilder
                        .Ignore<Chassis>()
                        .Ignore<Sponsor>()
                        .Ignore<TestDriver>()
                        .Ignore<Gearbox>()
                        .Ignore<Engine>();

                    modelBuilder
                        .Entity<Team>()
                        .HasKey(
                            o => new
                                     {
                                         o.Id,
                                         o.Name
                                     });

                    modelBuilder
                        .Entity<Driver>()
                        .MapToStoredProcedures(
                            map =>
                                {
                                    map.Insert(
                                        f =>
                                            {
                                                f.Navigation<Team>(
                                                    t => t.Drivers,
                                                    a =>
                                                        {
                                                            a.Parameter(t => t.Id, "team_id0");
                                                            a.Parameter(t => t.Name, "team_name0");
                                                        });
                                                f.Parameter(d => d.Team.Id, "team_id1");
                                                f.Parameter(d => d.Team.Name, "team_name1");
                                            });
                                    map.Update(
                                        f =>
                                            {
                                                f.Parameter(d => d.Team.Id, "team_id2");
                                                f.Parameter(d => d.Team.Name, "team_name2");
                                            });
                                    map.Delete(
                                        f =>
                                            {
                                                f.Parameter(d => d.Team.Id, "team_id3");
                                                f.Parameter(d => d.Team.Name, "team_name3");
                                            });
                                })
                        .Ignore(d => d.Name);

                    var databaseMapping = BuildMapping(modelBuilder);

                    databaseMapping.AssertValid();

                    var functionMapping
                        = databaseMapping
                            .EntityContainerMappings
                            .Single()
                            .EntitySetMappings
                            .SelectMany(esm => esm.ModificationFunctionMappings)
                            .Single();

                    Assert.NotNull(functionMapping.InsertFunctionMapping.Function.Parameters.Single(p => p.Name == "team_id1"));
                    Assert.NotNull(functionMapping.InsertFunctionMapping.Function.Parameters.Single(p => p.Name == "team_name1"));
                    Assert.NotNull(functionMapping.UpdateFunctionMapping.Function.Parameters.Single(p => p.Name == "team_id2"));
                    Assert.NotNull(functionMapping.UpdateFunctionMapping.Function.Parameters.Single(p => p.Name == "team_name2"));
                    Assert.NotNull(functionMapping.DeleteFunctionMapping.Function.Parameters.Single(p => p.Name == "team_id3"));
                    Assert.NotNull(functionMapping.DeleteFunctionMapping.Function.Parameters.Single(p => p.Name == "team_name3"));
                }

                [Fact]
                public void Can_configure_ia_fk_self_ref_parameters_from_nav_prop_on_dependent()
                {
                    var modelBuilder = new DbModelBuilder();

                    modelBuilder
                        .Entity<Item>()
                        .MapToStoredProcedures(
                            map =>
                                {
                                    map.Insert(f => f.Parameter(i => i.ParentItem.Id, "item_id1"));
                                    map.Update(f => f.Parameter(i => i.ParentItem.Id, "item_id2"));
                                    map.Delete(f => f.Parameter(i => i.ParentItem.Id, "item_id3"));
                                });

                    var databaseMapping = BuildMapping(modelBuilder);

                    databaseMapping.AssertValid();

                    var functionMapping
                        = databaseMapping
                            .EntityContainerMappings
                            .Single()
                            .EntitySetMappings
                            .SelectMany(esm => esm.ModificationFunctionMappings)
                            .Single();

                    Assert.NotNull(functionMapping.InsertFunctionMapping.Function.Parameters.Single(p => p.Name == "item_id1"));
                    Assert.NotNull(functionMapping.UpdateFunctionMapping.Function.Parameters.Single(p => p.Name == "item_id2"));
                    Assert.NotNull(functionMapping.DeleteFunctionMapping.Function.Parameters.Single(p => p.Name == "item_id3"));
                }

                [Fact]
                public void Can_configure_ia_fk_self_ref_parameters_from_nav_prop_on_principal()
                {
                    var modelBuilder = new DbModelBuilder();

                    modelBuilder
                        .Entity<Item>()
                        .MapToStoredProcedures(
                            map =>
                                {
                                    map.Insert(f => f.Navigation<Item>(o => o.ChildrenItems, a => a.Parameter(i => i.Id, "item_id1")));
                                    map.Update(
                                        f =>
                                            {
                                                f.Parameter(i => i.Id, "id2");
                                                f.Navigation<Item>(o => o.ChildrenItems, a => a.Parameter(i => i.Id, "item_id2"));
                                            });
                                    map.Delete(
                                        f =>
                                            {
                                                f.Navigation<Item>(o => o.ChildrenItems, a => a.Parameter(i => i.Id, "item_id3"));
                                                f.Parameter(i => i.Id, "id3");
                                            });
                                });

                    var databaseMapping = BuildMapping(modelBuilder);

                    databaseMapping.AssertValid();

                    var functionMapping
                        = databaseMapping
                            .EntityContainerMappings
                            .Single()
                            .EntitySetMappings
                            .SelectMany(esm => esm.ModificationFunctionMappings)
                            .Single();

                    Assert.NotNull(functionMapping.InsertFunctionMapping.Function.Parameters.Single(p => p.Name == "item_id1"));
                    Assert.NotNull(functionMapping.UpdateFunctionMapping.Function.Parameters.Single(p => p.Name == "id2"));
                    Assert.NotNull(functionMapping.UpdateFunctionMapping.Function.Parameters.Single(p => p.Name == "item_id2"));
                    Assert.NotNull(functionMapping.DeleteFunctionMapping.Function.Parameters.Single(p => p.Name == "id3"));
                    Assert.NotNull(functionMapping.DeleteFunctionMapping.Function.Parameters.Single(p => p.Name == "item_id3"));
                }

                public void Column_configuration_is_propagated_to_parameters()
                {
                    var modelBuilder = new DbModelBuilder();

                    modelBuilder
                        .Entity<Order>()
                        .HasMany(o => o.OrderLines)
                        .WithRequired()
                        .Map(m => m.MapKey("order_id"));

                    modelBuilder
                        .Entity<OrderLine>()
                        .MapToStoredProcedures()
                        .Property(ol => ol.IsShipped).HasColumnName("is_shipped");

                    modelBuilder
                        .Entity<OrderLine>()
                        .Ignore(ol => ol.OrderId);

                    modelBuilder
                        .Entity<OrderLine>()
                        .Property(ol => ol.Quantity).HasColumnType("int");

                    modelBuilder
                        .Entity<OrderLine>()
                        .Property(ol => ol.Id).HasColumnName("the_id");

                    modelBuilder
                        .Entity<Building>()
                        .MapToStoredProcedures()
                        .Property(b => b.Address.Line2).HasColumnName("bar");

                    modelBuilder
                        .ComplexType<Address>()
                        .Property(a => a.Line1).HasColumnName("foomatic");

                    var databaseMapping = BuildMapping(modelBuilder);

                    databaseMapping.AssertValid();

                    var orderLineFunctionMapping
                        = databaseMapping
                            .EntityContainerMappings
                            .Single()
                            .EntitySetMappings
                            .SelectMany(esm => esm.ModificationFunctionMappings)
                            .Single(mfm => mfm.EntityType.Name == "OrderLine");

                    Assert.NotNull(orderLineFunctionMapping.InsertFunctionMapping.Function.Parameters.Single(p => p.Name == "order_id"));
                    Assert.NotNull(orderLineFunctionMapping.InsertFunctionMapping.Function.Parameters.Single(p => p.Name == "is_shipped"));
                    Assert.NotNull(
                        orderLineFunctionMapping.InsertFunctionMapping.Function.Parameters
                            .Single(p => p.Name == "Quantity" && p.TypeName == "int"));

                    Assert.NotNull(orderLineFunctionMapping.UpdateFunctionMapping.Function.Parameters.Single(p => p.Name == "the_id"));
                    Assert.NotNull(orderLineFunctionMapping.UpdateFunctionMapping.Function.Parameters.Single(p => p.Name == "order_id"));
                    Assert.NotNull(orderLineFunctionMapping.UpdateFunctionMapping.Function.Parameters.Single(p => p.Name == "is_shipped"));
                    Assert.NotNull(
                        orderLineFunctionMapping.UpdateFunctionMapping.Function.Parameters
                            .Single(p => p.Name == "Quantity" && p.TypeName == "int"));

                    Assert.NotNull(orderLineFunctionMapping.DeleteFunctionMapping.Function.Parameters.Single(p => p.Name == "the_id"));
                    Assert.NotNull(orderLineFunctionMapping.DeleteFunctionMapping.Function.Parameters.Single(p => p.Name == "order_id"));

                    var buildingFunctionMapping
                        = databaseMapping
                            .EntityContainerMappings
                            .Single()
                            .EntitySetMappings
                            .SelectMany(esm => esm.ModificationFunctionMappings)
                            .Single(mfm => mfm.EntityType.Name == "Building");

                    Assert.NotNull(buildingFunctionMapping.InsertFunctionMapping.Function.Parameters.Single(p => p.Name == "bar"));
                    Assert.NotNull(buildingFunctionMapping.InsertFunctionMapping.Function.Parameters.Single(p => p.Name == "foomatic"));
                    Assert.NotNull(buildingFunctionMapping.UpdateFunctionMapping.Function.Parameters.Single(p => p.Name == "bar"));
                    Assert.NotNull(buildingFunctionMapping.UpdateFunctionMapping.Function.Parameters.Single(p => p.Name == "foomatic"));
                }

                [Fact]
                public void Should_throw_when_conflicting_parameter_names_configured()
                {
                    var modelBuilder = new DbModelBuilder();

                    modelBuilder
                        .Entity<OrderLine>()
                        .MapToStoredProcedures(
                            map => map.Insert(
                                f =>
                                    {
                                        f.Parameter(ol => ol.IsShipped, "Price");
                                        f.Parameter(ol => ol.Price, "Price");
                                    }));

                    Assert.Throws<ModelValidationException>(() => BuildMapping(modelBuilder));
                }

                [Fact]
                public void Can_configure_parameter_names_via_property_configuration()
                {
                    var modelBuilder = new DbModelBuilder();

                    modelBuilder
                        .Entity<OrderLine>()
                        .MapToStoredProcedures()
                        .Property(ol => ol.IsShipped).HasParameterName("is_shipped");

                    modelBuilder
                        .ComplexType<Address>()
                        .Property(a => a.Line1).HasParameterName("foomatic");

                    modelBuilder
                        .Entity<CTEmployee>()
                        .MapToStoredProcedures()
                        .Property(b => b.HomeAddress.Line2).HasParameterName("bar");

                    modelBuilder
                        .Entity<OffSiteEmployee>()
                        .Property(b => b.HomeAddress.Line1).HasParameterName("baz");

                    var databaseMapping = BuildMapping(modelBuilder);

                    databaseMapping.AssertValid();

                    var orderLineFunctionMapping
                        = databaseMapping
                            .EntityContainerMappings
                            .Single()
                            .EntitySetMappings
                            .SelectMany(esm => esm.ModificationFunctionMappings)
                            .Single(mfm => mfm.EntityType.Name == "OrderLine");

                    Assert.NotNull(orderLineFunctionMapping.InsertFunctionMapping.Function.Parameters.Single(p => p.Name == "is_shipped"));
                    Assert.NotNull(orderLineFunctionMapping.UpdateFunctionMapping.Function.Parameters.Single(p => p.Name == "is_shipped"));

                    var employeeFunctionMapping
                        = databaseMapping
                            .EntityContainerMappings
                            .Single()
                            .EntitySetMappings
                            .SelectMany(esm => esm.ModificationFunctionMappings)
                            .Single(mfm => mfm.EntityType.Name == "CTEmployee");

                    Assert.NotNull(employeeFunctionMapping.InsertFunctionMapping.Function.Parameters.Single(p => p.Name == "bar"));
                    Assert.NotNull(employeeFunctionMapping.InsertFunctionMapping.Function.Parameters.Single(p => p.Name == "foomatic"));
                    Assert.NotNull(employeeFunctionMapping.UpdateFunctionMapping.Function.Parameters.Single(p => p.Name == "bar"));
                    Assert.NotNull(employeeFunctionMapping.UpdateFunctionMapping.Function.Parameters.Single(p => p.Name == "foomatic"));

                    var offsiteEmployeeFunctionMapping
                        = databaseMapping
                            .EntityContainerMappings
                            .Single()
                            .EntitySetMappings
                            .SelectMany(esm => esm.ModificationFunctionMappings)
                            .Single(mfm => mfm.EntityType.Name == "OffSiteEmployee");

                    Assert.NotNull(offsiteEmployeeFunctionMapping.InsertFunctionMapping.Function.Parameters.Single(p => p.Name == "bar"));
                    Assert.NotNull(offsiteEmployeeFunctionMapping.InsertFunctionMapping.Function.Parameters.Single(p => p.Name == "baz"));
                    Assert.NotNull(offsiteEmployeeFunctionMapping.UpdateFunctionMapping.Function.Parameters.Single(p => p.Name == "bar"));
                    Assert.NotNull(offsiteEmployeeFunctionMapping.UpdateFunctionMapping.Function.Parameters.Single(p => p.Name == "baz"));
                }

                [Fact]
                public void Only_current_value_column_names_updated_via_property_configuration()
                {
                    var modelBuilder = new DbModelBuilder();

                    modelBuilder
                        .Entity<Engine>()
                        .MapToStoredProcedures()
                        .Property(e => e.Name)
                        .HasParameterName("my_name");

                    modelBuilder.Ignore<Team>();

                    var databaseMapping = BuildMapping(modelBuilder);

                    databaseMapping.AssertValid();

                    var function
                        = databaseMapping
                            .EntityContainerMappings
                            .Single()
                            .EntitySetMappings
                            .SelectMany(esm => esm.ModificationFunctionMappings)
                            .Select(fm => fm.UpdateFunctionMapping.Function)
                            .Single();

                    Assert.NotNull(function.Parameters.Single(p => p.Name == "my_name"));
                    Assert.NotNull(function.Parameters.Single(p => p.Name == "Name_Original"));
                }

                public class Blog
                {
                    public int Id { get; set; }
                }

                [Fact]
                public void Can_configure_in_multiple_statements_and_configs_are_merged()
                {
                    var modelBuilder = new DbModelBuilder();

                    modelBuilder
                        .Entity<Blog>()
                        .MapToStoredProcedures(s => s.Update(u => u.HasName("modify_blog")));

                    modelBuilder
                        .Entity<Blog>()
                        .MapToStoredProcedures(s => s.Delete(d => d.HasName("delete_blog")));

                    var databaseMapping = BuildMapping(modelBuilder);

                    databaseMapping.AssertValid();
                }
            }

            public class LightweightConventions : TestBase
            {
                [Fact]
                public void Can_configure_function_names()
                {
                    var modelBuilder = new DbModelBuilder();

                    modelBuilder.Entity<OrderLine>();

                    modelBuilder
                        .Types()
                        .Configure(
                            c => c.MapToStoredProcedures(
                                map =>
                                    {
                                        map.Insert(f => f.HasName("insert_order_line"));
                                        map.Update(f => f.HasName("update_order_line", "foo"));
                                        map.Delete(f => f.HasName("delete_order_line", "bar"));
                                    }));

                    var databaseMapping = BuildMapping(modelBuilder);

                    databaseMapping.AssertValid();

                    var functionMapping
                        = databaseMapping
                            .EntityContainerMappings
                            .Single()
                            .EntitySetMappings
                            .Single()
                            .ModificationFunctionMappings
                            .Single();

                    Assert.Equal("insert_order_line", functionMapping.InsertFunctionMapping.Function.StoreFunctionNameAttribute);
                    Assert.Equal("update_order_line", functionMapping.UpdateFunctionMapping.Function.StoreFunctionNameAttribute);
                    Assert.Equal("delete_order_line", functionMapping.DeleteFunctionMapping.Function.StoreFunctionNameAttribute);
                    Assert.Equal("foo", functionMapping.UpdateFunctionMapping.Function.Schema);
                    Assert.Equal("bar", functionMapping.DeleteFunctionMapping.Function.Schema);
                }

                [Fact]
                public void Can_configure_function_names_when_type_specified()
                {
                    var modelBuilder = new DbModelBuilder();

                    modelBuilder.Entity<Order>();
                    modelBuilder.Entity<OrderLine>();

                    modelBuilder
                        .Types<OrderLine>()
                        .Configure(
                            c => c.MapToStoredProcedures(
                                map =>
                                    {
                                        map.Insert(f => f.HasName("insert_order_line"));
                                        map.Update(f => f.HasName("update_order_line", "foo"));
                                        map.Delete(f => f.HasName("delete_order_line", "bar"));
                                    }));

                    var databaseMapping = BuildMapping(modelBuilder);

                    databaseMapping.AssertValid();

                    var functionMapping
                        = databaseMapping
                            .EntityContainerMappings
                            .Single()
                            .EntitySetMappings
                            .SelectMany(esm => esm.ModificationFunctionMappings)
                            .Single();

                    Assert.Equal("insert_order_line", functionMapping.InsertFunctionMapping.Function.StoreFunctionNameAttribute);
                    Assert.Equal("update_order_line", functionMapping.UpdateFunctionMapping.Function.StoreFunctionNameAttribute);
                    Assert.Equal("delete_order_line", functionMapping.DeleteFunctionMapping.Function.StoreFunctionNameAttribute);
                    Assert.Equal("foo", functionMapping.UpdateFunctionMapping.Function.Schema);
                    Assert.Equal("bar", functionMapping.DeleteFunctionMapping.Function.Schema);
                }

                [Fact]
                public void Can_configure_parameter_names()
                {
                    var modelBuilder = new DbModelBuilder();

                    modelBuilder.Entity<OrderLine>();

                    modelBuilder
                        .Types()
                        .Configure(
                            c => c.MapToStoredProcedures(
                                map =>
                                    {
                                        map.Insert(f => f.Parameter("OrderId", "ins_order_id"));
                                        map.Update(f => f.Parameter(typeof(OrderLine).GetProperty("Id"), "upd_id"));
                                        map.Delete(f => f.Parameter("Id", "del_id"));
                                    }));

                    var databaseMapping = BuildMapping(modelBuilder);

                    databaseMapping.AssertValid();

                    var functionMapping
                        = databaseMapping
                            .EntityContainerMappings
                            .Single()
                            .EntitySetMappings
                            .Single()
                            .ModificationFunctionMappings
                            .Single();

                    Assert.NotNull(functionMapping.InsertFunctionMapping.Function.Parameters.Single(p => p.Name == "ins_order_id"));
                    Assert.NotNull(functionMapping.UpdateFunctionMapping.Function.Parameters.Single(p => p.Name == "upd_id"));
                    Assert.NotNull(functionMapping.DeleteFunctionMapping.Function.Parameters.Single(p => p.Name == "del_id"));
                }

                [Fact]
                public void Can_configure_parameter_names_when_type_specified()
                {
                    var modelBuilder = new DbModelBuilder();

                    modelBuilder.Entity<Building>();

                    modelBuilder
                        .Types<IBuilding>()
                        .Configure(
                            c => c.MapToStoredProcedures(
                                map =>
                                    {
                                        map.Insert(f => f.Parameter(b => b.Address.Line1, "ins_line1"));
                                        map.Update(f => f.Parameter(b => b.Id, "upd_id"));
                                        map.Delete(f => f.Parameter(b => b.Id, "del_id"));
                                    }));

                    var databaseMapping = BuildMapping(modelBuilder);

                    databaseMapping.AssertValid();

                    var functionMapping
                        = databaseMapping
                            .EntityContainerMappings
                            .Single()
                            .EntitySetMappings
                            .Single()
                            .ModificationFunctionMappings
                            .Single();

                    Assert.NotNull(functionMapping.InsertFunctionMapping.Function.Parameters.Single(p => p.Name == "ins_line1"));
                    Assert.NotNull(functionMapping.UpdateFunctionMapping.Function.Parameters.Single(p => p.Name == "upd_id"));
                    Assert.NotNull(functionMapping.DeleteFunctionMapping.Function.Parameters.Single(p => p.Name == "del_id"));
                }

                [Fact]
                public void Can_configure_original_value_column_names_when_update()
                {
                    var modelBuilder = new DbModelBuilder();

                    modelBuilder.Entity<Engine>();

                    modelBuilder
                        .Types()
                        .Where(t => t == typeof(Engine))
                        .Configure(
                            c => c.MapToStoredProcedures(
                                map => map.Update(
                                    f => f.Parameter("Name", "name_cur", "name_orig"))));
                    modelBuilder.Ignore<Team>();

                    var databaseMapping = BuildMapping(modelBuilder);

                    databaseMapping.AssertValid();

                    var function
                        = databaseMapping
                            .EntityContainerMappings
                            .Single()
                            .EntitySetMappings
                            .SelectMany(esm => esm.ModificationFunctionMappings)
                            .Select(fm => fm.UpdateFunctionMapping.Function)
                            .Single();

                    Assert.NotNull(function.Parameters.Single(p => p.Name == "name_cur"));
                    Assert.NotNull(function.Parameters.Single(p => p.Name == "name_orig"));
                }

                [Fact]
                public void Can_configure_original_value_column_names_when_update_and_type_specified()
                {
                    var modelBuilder = new DbModelBuilder();

                    modelBuilder.Entity<Engine>();

                    modelBuilder
                        .Types<Engine>()
                        .Configure(
                            c => c.MapToStoredProcedures(
                                map => map.Update(
                                    f =>
                                        {
                                            f.Parameter(e => e.Name, "name_cur", "name_orig");
                                            f.Parameter(e => e.StorageLocation.Latitude, "lat_cur", "lat_orig");
                                        })));
                    modelBuilder.Ignore<Team>();

                    var databaseMapping = BuildMapping(modelBuilder);

                    databaseMapping.AssertValid();

                    var function
                        = databaseMapping
                            .EntityContainerMappings
                            .Single()
                            .EntitySetMappings
                            .SelectMany(esm => esm.ModificationFunctionMappings)
                            .Select(fm => fm.UpdateFunctionMapping.Function)
                            .Single();

                    Assert.NotNull(function.Parameters.Single(p => p.Name == "name_cur"));
                    Assert.NotNull(function.Parameters.Single(p => p.Name == "name_orig"));
                    Assert.NotNull(function.Parameters.Single(p => p.Name == "lat_cur"));
                    Assert.NotNull(function.Parameters.Single(p => p.Name == "lat_orig"));
                }

                [Fact]
                public void Configuring_original_value_for_non_concurrency_token_should_throw()
                {
                    var modelBuilder = new DbModelBuilder();

                    modelBuilder.Entity<Engine>();

                    modelBuilder
                        .Types()
                        .Where(t => t == typeof(Engine))
                        .Configure(
                            c => c.MapToStoredProcedures(
                                map => map.Update(
                                    f => f.Parameter("Id", "id", "boom"))));
                    modelBuilder.Ignore<Team>();

                    Assert.Equal(
                        Strings.ModificationFunctionParameterNotFoundOriginal("Id", "Engine_Update"),
                        Assert.Throws<InvalidOperationException>(
                            () => BuildMapping(modelBuilder)).Message);
                }

                [Fact]
                public void Configuring_original_value_for_non_concurrency_token_should_throw_when_type_specified()
                {
                    var modelBuilder = new DbModelBuilder();

                    modelBuilder.Entity<Engine>();

                    modelBuilder
                        .Types<Engine>()
                        .Configure(
                            c => c.MapToStoredProcedures(
                                map => map.Update(
                                    f => f.Parameter(e => e.Id, "id", "boom"))));
                    modelBuilder.Ignore<Team>();

                    Assert.Equal(
                        Strings.ModificationFunctionParameterNotFoundOriginal("Id", "Engine_Update"),
                        Assert.Throws<InvalidOperationException>(
                            () => BuildMapping(modelBuilder)).Message);
                }

                [Fact]
                public void Configuring_parameter_when_not_valid_for_operation_should_throw()
                {
                    var modelBuilder = new DbModelBuilder();

                    modelBuilder.Entity<OrderLine>();

                    modelBuilder
                        .Types()
                        .Configure(
                            c => c.MapToStoredProcedures(
                                map => map.Delete(
                                    f =>
                                        {
                                            f.HasName("del_ol");
                                            f.Parameter("IsShipped", "boom");
                                        })));

                    Assert.Equal(
                        Strings.ModificationFunctionParameterNotFound("IsShipped", "del_ol"),
                        Assert.Throws<InvalidOperationException>(
                            () => BuildMapping(modelBuilder)).Message);
                }

                [Fact]
                public void Can_configure_result_binding_column_names()
                {
                    var modelBuilder = new DbModelBuilder();

                    modelBuilder.Entity<Order>();

                    modelBuilder
                        .Types()
                        .Where(t => t == typeof(Order))
                        .Configure(
                            c => c.MapToStoredProcedures(
                                map =>
                                    {
                                        map.Insert(f => f.Result("OrderId", "order_id"));
                                        map.Update(f => f.Result("Version", "timestamp"));
                                    }));

                    var databaseMapping = BuildMapping(modelBuilder);

                    databaseMapping.AssertValid();

                    var functionMapping
                        = databaseMapping
                            .EntityContainerMappings
                            .Single()
                            .EntitySetMappings
                            .SelectMany(esm => esm.ModificationFunctionMappings)
                            .Single();

                    Assert.NotNull(functionMapping.InsertFunctionMapping.ResultBindings.Single(rb => rb.ColumnName == "order_id"));
                    Assert.NotNull(functionMapping.UpdateFunctionMapping.ResultBindings.Single(rb => rb.ColumnName == "timestamp"));
                }

                [Fact]
                public void Can_configure_result_binding_column_names_when_type_specified()
                {
                    var modelBuilder = new DbModelBuilder();

                    modelBuilder.Entity<Order>();

                    modelBuilder
                        .Types<Order>()
                        .Configure(
                            c => c.MapToStoredProcedures(
                                map =>
                                    {
                                        map.Insert(f => f.Result(o => o.OrderId, "order_id"));
                                        map.Update(f => f.Result(o => o.Version, "timestamp"));
                                    }));

                    var databaseMapping = BuildMapping(modelBuilder);

                    databaseMapping.AssertValid();

                    var functionMapping
                        = databaseMapping
                            .EntityContainerMappings
                            .Single()
                            .EntitySetMappings
                            .SelectMany(esm => esm.ModificationFunctionMappings)
                            .Single();

                    Assert.NotNull(functionMapping.InsertFunctionMapping.ResultBindings.Single(rb => rb.ColumnName == "order_id"));
                    Assert.NotNull(functionMapping.UpdateFunctionMapping.ResultBindings.Single(rb => rb.ColumnName == "timestamp"));
                }

                [Fact]
                public void Configuring_binding_for_complex_property_should_throw_when_type_specified()
                {
                    var modelBuilder = new DbModelBuilder();

                    modelBuilder.Entity<Engine>();

                    modelBuilder
                        .Types<Engine>()
                        .Configure(
                            c => c.MapToStoredProcedures(
                                map => map.Update(
                                    f => f.Result(e => e.StorageLocation.Latitude, "boom"))));

                    Assert.Equal(
                        Strings.InvalidPropertyExpression("e => e.StorageLocation.Latitude"),
                        Assert.Throws<InvalidOperationException>(
                            () => BuildMapping(modelBuilder)).Message);
                }

                [Fact]
                public void Configuring_binding_for_missing_property_should_throw()
                {
                    var modelBuilder = new DbModelBuilder();

                    modelBuilder.Entity<Order>();

                    modelBuilder
                        .Types()
                        .Where(t => t == typeof(Order))
                        .Configure(
                            c => c.MapToStoredProcedures(
                                map => map.Insert(f => f.Result("Type", "boom"))));

                    Assert.Equal(
                        Strings.ResultBindingNotFound("Type", "Order_Insert"),
                        Assert.Throws<InvalidOperationException>(
                            () => BuildMapping(modelBuilder)).Message);
                }

                [Fact]
                public void Configuring_binding_for_missing_property_should_throw_when_type_specified()
                {
                    var modelBuilder = new DbModelBuilder();

                    modelBuilder.Entity<Order>();

                    modelBuilder
                        .Types<Order>()
                        .Configure(
                            c => c.MapToStoredProcedures(
                                map => map.Insert(f => f.Result(o => o.Type, "boom"))));

                    Assert.Equal(
                        Strings.ResultBindingNotFound("Type", "Order_Insert"),
                        Assert.Throws<InvalidOperationException>(
                            () => BuildMapping(modelBuilder)).Message);
                }

                [Fact]
                public void Can_configure_rows_affected_column_name()
                {
                    var modelBuilder = new DbModelBuilder();

                    modelBuilder.Entity<Order>();

                    modelBuilder
                        .Types()
                        .Where(t => t == typeof(Order))
                        .Configure(
                            c => c.MapToStoredProcedures(
                                map =>
                                    {
                                        map.Update(f => f.RowsAffectedParameter("rows_affected1"));
                                        map.Delete(f => f.RowsAffectedParameter("rows_affected2"));
                                    }));

                    var databaseMapping = BuildMapping(modelBuilder);

                    databaseMapping.AssertValid();

                    var functionMapping
                        = databaseMapping
                            .EntityContainerMappings
                            .Single()
                            .EntitySetMappings
                            .SelectMany(esm => esm.ModificationFunctionMappings)
                            .Single();

                    Assert.Equal("rows_affected1", functionMapping.UpdateFunctionMapping.RowsAffectedParameter.Name);
                    Assert.Equal("rows_affected2", functionMapping.DeleteFunctionMapping.RowsAffectedParameter.Name);
                }

                [Fact]
                public void Can_configure_rows_affected_column_name_when_type_specified()
                {
                    var modelBuilder = new DbModelBuilder();

                    modelBuilder.Entity<Order>();

                    modelBuilder
                        .Types<Order>()
                        .Configure(
                            c => c.MapToStoredProcedures(
                                map =>
                                    {
                                        map.Update(f => f.RowsAffectedParameter("rows_affected1"));
                                        map.Delete(f => f.RowsAffectedParameter("rows_affected2"));
                                    }));

                    var databaseMapping = BuildMapping(modelBuilder);

                    databaseMapping.AssertValid();

                    var functionMapping
                        = databaseMapping
                            .EntityContainerMappings
                            .Single()
                            .EntitySetMappings
                            .SelectMany(esm => esm.ModificationFunctionMappings)
                            .Single();

                    Assert.Equal("rows_affected1", functionMapping.UpdateFunctionMapping.RowsAffectedParameter.Name);
                    Assert.Equal("rows_affected2", functionMapping.DeleteFunctionMapping.RowsAffectedParameter.Name);
                }

                [Fact]
                public void Can_configure_composite_ia_fk_parameters_from_nav_prop_on_principal()
                {
                    var modelBuilder = new DbModelBuilder();

                    modelBuilder
                        .Entity<Order>()
                        .HasKey(
                            o => new
                                     {
                                         o.OrderId,
                                         o.Type
                                     });

                    modelBuilder
                        .Types<OrderLine>()
                        .Configure(
                            c => c.MapToStoredProcedures(
                                map =>
                                    {
                                        map.Insert(
                                            f => f.Navigation<Order>(
                                                o => o.OrderLines,
                                                a =>
                                                    {
                                                        a.Parameter(o => o.OrderId, "order_id1");
                                                        a.Parameter(o => o.Type, "the_type1");
                                                    }));
                                        map.Update(
                                            f => f.Navigation<Order>(
                                                o => o.OrderLines,
                                                a =>
                                                    {
                                                        a.Parameter(o => o.OrderId, "order_id2");
                                                        a.Parameter(o => o.Type, "the_type2");
                                                    }));
                                        map.Delete(
                                            f => f.Navigation<Order>(
                                                o => o.OrderLines,
                                                a =>
                                                    {
                                                        a.Parameter(o => o.OrderId, "order_id3");
                                                        a.Parameter(o => o.Type, "the_type3");
                                                    }));
                                    }));

                    var databaseMapping = BuildMapping(modelBuilder);

                    databaseMapping.AssertValid();

                    var functionMapping
                        = databaseMapping
                            .EntityContainerMappings
                            .Single()
                            .EntitySetMappings
                            .SelectMany(esm => esm.ModificationFunctionMappings)
                            .Single();

                    Assert.NotNull(functionMapping.InsertFunctionMapping.Function.Parameters.Single(p => p.Name == "order_id1"));
                    Assert.NotNull(functionMapping.InsertFunctionMapping.Function.Parameters.Single(p => p.Name == "the_type1"));
                    Assert.NotNull(functionMapping.UpdateFunctionMapping.Function.Parameters.Single(p => p.Name == "order_id2"));
                    Assert.NotNull(functionMapping.UpdateFunctionMapping.Function.Parameters.Single(p => p.Name == "the_type2"));
                    Assert.NotNull(functionMapping.DeleteFunctionMapping.Function.Parameters.Single(p => p.Name == "order_id3"));
                    Assert.NotNull(functionMapping.DeleteFunctionMapping.Function.Parameters.Single(p => p.Name == "the_type3"));
                }

                [Fact]
                public void Can_configure_composite_ia_fk_parameters_from_nav_prop_on_dependent_and_last_wins()
                {
                    var modelBuilder = new DbModelBuilder();

                    modelBuilder
                        .Ignore<Chassis>()
                        .Ignore<Sponsor>()
                        .Ignore<TestDriver>()
                        .Ignore<Gearbox>()
                        .Ignore<Engine>();

                    modelBuilder
                        .Entity<Team>()
                        .HasKey(
                            o => new
                                     {
                                         o.Id,
                                         o.Name
                                     });

                    modelBuilder.Entity<Driver>().Ignore(d => d.Name);

                    modelBuilder
                        .Types<Driver>()
                        .Configure(
                            c => c.MapToStoredProcedures(
                                map =>
                                    {
                                        map.Insert(
                                            f =>
                                                {
                                                    f.Navigation<Team>(
                                                        t => t.Drivers,
                                                        a =>
                                                            {
                                                                a.Parameter(t => t.Id, "team_id0");
                                                                a.Parameter(t => t.Name, "team_name0");
                                                            });
                                                    f.Parameter(d => d.Team.Id, "team_id1");
                                                    f.Parameter(d => d.Team.Name, "team_name1");
                                                });
                                        map.Update(
                                            f =>
                                                {
                                                    f.Parameter(d => d.Team.Id, "team_id2");
                                                    f.Parameter(d => d.Team.Name, "team_name2");
                                                });
                                        map.Delete(
                                            f =>
                                                {
                                                    f.Parameter(d => d.Team.Id, "team_id3");
                                                    f.Parameter(d => d.Team.Name, "team_name3");
                                                });
                                    }));

                    var databaseMapping = BuildMapping(modelBuilder);

                    databaseMapping.AssertValid();

                    var functionMapping
                        = databaseMapping
                            .EntityContainerMappings
                            .Single()
                            .EntitySetMappings
                            .SelectMany(esm => esm.ModificationFunctionMappings)
                            .Single();

                    Assert.NotNull(functionMapping.InsertFunctionMapping.Function.Parameters.Single(p => p.Name == "team_id1"));
                    Assert.NotNull(functionMapping.InsertFunctionMapping.Function.Parameters.Single(p => p.Name == "team_name1"));
                    Assert.NotNull(functionMapping.UpdateFunctionMapping.Function.Parameters.Single(p => p.Name == "team_id2"));
                    Assert.NotNull(functionMapping.UpdateFunctionMapping.Function.Parameters.Single(p => p.Name == "team_name2"));
                    Assert.NotNull(functionMapping.DeleteFunctionMapping.Function.Parameters.Single(p => p.Name == "team_id3"));
                    Assert.NotNull(functionMapping.DeleteFunctionMapping.Function.Parameters.Single(p => p.Name == "team_name3"));
                }

                [Fact]
                public void Can_configure_ia_fk_self_ref_parameters_from_nav_prop_on_dependent()
                {
                    var modelBuilder = new DbModelBuilder();

                    modelBuilder.Entity<Item>();

                    modelBuilder
                        .Types<Item>()
                        .Configure(
                            c => c.MapToStoredProcedures(
                                map =>
                                    {
                                        map.Insert(f => f.Parameter(i => i.ParentItem.Id, "item_id1"));
                                        map.Update(f => f.Parameter(i => i.ParentItem.Id, "item_id2"));
                                        map.Delete(f => f.Parameter(i => i.ParentItem.Id, "item_id3"));
                                    }));

                    var databaseMapping = BuildMapping(modelBuilder);

                    databaseMapping.AssertValid();

                    var functionMapping
                        = databaseMapping
                            .EntityContainerMappings
                            .Single()
                            .EntitySetMappings
                            .SelectMany(esm => esm.ModificationFunctionMappings)
                            .Single();

                    Assert.NotNull(functionMapping.InsertFunctionMapping.Function.Parameters.Single(p => p.Name == "item_id1"));
                    Assert.NotNull(functionMapping.UpdateFunctionMapping.Function.Parameters.Single(p => p.Name == "item_id2"));
                    Assert.NotNull(functionMapping.DeleteFunctionMapping.Function.Parameters.Single(p => p.Name == "item_id3"));
                }

                [Fact]
                public void Should_throw_when_conflicting_parameter_names_configured()
                {
                    var modelBuilder = new DbModelBuilder();

                    modelBuilder.Entity<OrderLine>();

                    modelBuilder
                        .Types()
                        .Configure(
                            c => c.MapToStoredProcedures(
                                map => map.Insert(
                                    f =>
                                        {
                                            f.Parameter("IsShipped", "Price");
                                            f.Parameter("Price", "Price");
                                        })));

                    Assert.Throws<ModelValidationException>(() => BuildMapping(modelBuilder));
                }

                [Fact]
                public void Should_throw_when_conflicting_parameter_names_configured_when_type_specified()
                {
                    var modelBuilder = new DbModelBuilder();

                    modelBuilder.Entity<OrderLine>();

                    modelBuilder
                        .Types<OrderLine>()
                        .Configure(
                            c => c.MapToStoredProcedures(
                                map => map.Insert(
                                    f =>
                                        {
                                            f.Parameter(ol => ol.IsShipped, "Price");
                                            f.Parameter(ol => ol.Price, "Price");
                                        })));

                    Assert.Throws<ModelValidationException>(() => BuildMapping(modelBuilder));
                }

                [Fact]
                public void Can_configure_parameter_name_via_properties()
                {
                    var modelBuilder = new DbModelBuilder();

                    modelBuilder
                        .Entity<OrderLine>()
                        .MapToStoredProcedures();

                    modelBuilder
                        .Properties()
                        .Configure(c => c.HasParameterName("i_" + c.ClrPropertyInfo.Name));

                    var databaseMapping = BuildMapping(modelBuilder);

                    databaseMapping.AssertValid();

                    var integerParameters
                        = databaseMapping
                            .Database
                            .Functions
                            .SelectMany(f => f.Parameters)
                            .Where(p => p.TypeName == "int")
                            .ToList();

                    Assert.Equal(6, integerParameters.Count());
                    Assert.True(integerParameters.All(p => p.Name.StartsWith("i_")));
                }

                [Fact]
                public void Can_configure_parameter_name_via_properties_of_type()
                {
                    var modelBuilder = new DbModelBuilder();

                    modelBuilder
                        .Entity<OrderLine>()
                        .MapToStoredProcedures();

                    modelBuilder
                        .Properties<int>()
                        .Configure(c => c.HasParameterName("i_" + c.ClrPropertyInfo.Name));

                    var databaseMapping = BuildMapping(modelBuilder);

                    databaseMapping.AssertValid();

                    var integerParameters
                        = databaseMapping
                            .Database
                            .Functions
                            .SelectMany(f => f.Parameters)
                            .Where(p => p.TypeName == "int")
                            .ToList();

                    Assert.Equal(6, integerParameters.Count());
                    Assert.True(integerParameters.All(p => p.Name.StartsWith("i_")));
                }
            }

            public class EndToEnd : EndToEndFunctionsTest
            {
                [Fact]
                [AutoRollback]
                public void Can_insert_update_and_delete_when_generated_property()
                {
                    using (var context = CreateContext())
                    {
                        var order
                            = new Order
                                  {
                                      Type = "Foo"
                                  };

                        Assert.Equal(0, context.Set<Order>().Count());

                        // Insert
                        context.Set<Order>().Add(order);
                        context.SaveChanges();

                        Assert.Equal(1, context.Set<Order>().Count());
                        Assert.NotNull(context.Set<Order>().Select(ol => ol.Version).First());

                        // Update
                        order.Type = "Bar";
                        context.SaveChanges();

                        // Delete
                        context.Set<Order>().Remove(order);
                        context.SaveChanges();

                        Assert.Equal(0, context.Set<OrderLine>().Count());
                    }
                }

                [Fact]
                [AutoRollback]
                public void Can_insert_update_and_delete_when_tph_inheritance()
                {
                    using (var context = CreateContext())
                    {
                        var customer = new SpecialCustomer();

                        Assert.Equal(0, context.Set<SpecialCustomer>().Count());

                        // Insert
                        context.Set<SpecialCustomer>().Add(customer);
                        context.SaveChanges();

                        Assert.Equal(1, context.Set<SpecialCustomer>().Count());

                        // Update
                        customer.Points = 1;
                        context.SaveChanges();

                        Assert.Equal(1, context.Set<SpecialCustomer>().Select(c => c.Points).First());

                        // Delete
                        context.Set<SpecialCustomer>().Remove(customer);
                        context.SaveChanges();

                        Assert.Equal(0, context.Set<SpecialCustomer>().Count());
                    }
                }

                [Fact]
                [AutoRollback]
                public void Can_insert_and_delete_when_many_to_many()
                {
                    using (var context = CreateContext())
                    {
                        var tag = new Tag
                                      {
                                          Products = new List<ProductA>
                                                         {
                                                             new ProductA()
                                                         }
                                      };

                        Assert.Equal(0, context.Set<Tag>().SelectMany(t => t.Products).Count());

                        // Insert
                        context.Set<Tag>().Add(tag);
                        context.SaveChanges();

                        Assert.Equal(1, context.Set<Tag>().SelectMany(t => t.Products).Count());

                        // Delete
                        tag.Products.Clear();
                        context.SaveChanges();

                        Assert.Equal(0, context.Set<Tag>().SelectMany(t => t.Products).Count());
                    }
                }

                protected override void OnModelCreating(DbModelBuilder modelBuilder)
                {
                    base.OnModelCreating(modelBuilder);

                    modelBuilder.Entity<Order>();
                    modelBuilder.Entity<MigrationsCustomer>();
                    modelBuilder.Entity<Tag>()
                        .HasMany(t => t.Products)
                        .WithMany(p => p.Tags)
                        .Map(m => m.ToTable("TagProductAs"))
                        .MapToStoredProcedures();
                }
            }

            public class EndToEntWithTPT : EndToEndFunctionsTest
            {
                [Fact]
                [AutoRollback]
                public void Can_insert_update_and_delete_when_tpt_inheritance()
                {
                    using (var context = CreateContext())
                    {
                        var customer = new SpecialCustomer();

                        Assert.Equal(0, context.Set<SpecialCustomer>().Count());

                        // Insert
                        context.Set<SpecialCustomer>().Add(customer);
                        context.SaveChanges();

                        Assert.Equal(1, context.Set<SpecialCustomer>().Count());

                        // Update
                        customer.Points = 1;
                        context.SaveChanges();

                        Assert.Equal(1, context.Set<SpecialCustomer>().Select(c => c.Points).First());

                        // Delete
                        context.Set<SpecialCustomer>().Remove(customer);
                        context.SaveChanges();

                        Assert.Equal(0, context.Set<SpecialCustomer>().Count());
                    }
                }

                protected override void OnModelCreating(DbModelBuilder modelBuilder)
                {
                    base.OnModelCreating(modelBuilder);

                    modelBuilder.Ignore<Order>();
                    modelBuilder.Entity<MigrationsCustomer>()
                        .Map(m => m.ToTable("MigrationsCustomers"))
                        .Map<SpecialCustomer>(m => m.ToTable("SpecialCustomers"))
                        .Map<GoldCustomer>(m => m.ToTable("GoldCustomers"));
                }
            }

            public class EndToEntWithTPC : EndToEndFunctionsTest
            {
                [Fact]
                [AutoRollback]
                public void Can_insert_update_and_delete_when_tpt_inheritance()
                {
                    using (var context = CreateContext())
                    {
                        var customer = new SpecialCustomer();

                        Assert.Equal(0, context.Set<SpecialCustomer>().Count());

                        // Insert
                        context.Set<SpecialCustomer>().Add(customer);
                        context.SaveChanges();

                        Assert.Equal(1, context.Set<SpecialCustomer>().Count());

                        // Update
                        customer.Points = 1;
                        context.SaveChanges();

                        Assert.Equal(1, context.Set<SpecialCustomer>().Select(c => c.Points).First());

                        // Delete
                        context.Set<SpecialCustomer>().Remove(customer);
                        context.SaveChanges();

                        Assert.Equal(0, context.Set<SpecialCustomer>().Count());
                    }
                }

                protected override void OnModelCreating(DbModelBuilder modelBuilder)
                {
                    base.OnModelCreating(modelBuilder);

                    modelBuilder.Ignore<Order>();
                    modelBuilder.Entity<MigrationsCustomer>()
                        .Map(
                            m =>
                                {
                                    m.MapInheritedProperties();
                                    m.ToTable("MigrationsCustomers");
                                })
                        .Map<SpecialCustomer>(
                            m =>
                                {
                                    m.MapInheritedProperties();
                                    m.ToTable("SpecialCustomers");
                                })
                        .Map<GoldCustomer>(
                            m =>
                                {
                                    m.MapInheritedProperties();
                                    m.ToTable("GoldCustomers");
                                });
                }
            }
        }

        public class AdvancedMapping : AdvancedMappingScenarioTests
        {
            protected override void OnModelCreating(DbModelBuilder modelBuilder)
            {
                modelBuilder.Types().Configure(c => c.MapToStoredProcedures());
            }
        }

        public class Associations : AssociationScenarioTests
        {
            protected override void OnModelCreating(DbModelBuilder modelBuilder)
            {
                modelBuilder.Types().Configure(c => c.MapToStoredProcedures());
            }
        }

        public class BasicMapping : BasicMappingScenarioTests
        {
            public override void Abstract_in_middle_of_hierarchy_with_TPC()
            {
                //TODO: Bug #842
            }

            protected override void OnModelCreating(DbModelBuilder modelBuilder)
            {
                modelBuilder.Types().Configure(c => c.MapToStoredProcedures());
            }
        }

        public class ComplexTypes : ComplexTypeScenarioTests
        {
            protected override void OnModelCreating(DbModelBuilder modelBuilder)
            {
                modelBuilder.Types().Configure(c => c.MapToStoredProcedures());
            }
        }

        public class Configuration : ConfigurationScenarioTests
        {
            protected override void OnModelCreating(DbModelBuilder modelBuilder)
            {
                modelBuilder.Types().Configure(c => c.MapToStoredProcedures());
            }
        }

        public class ConventionTests : ConventionsScenarioTests.ConventionTests
        {
            protected override void OnModelCreating(DbModelBuilder modelBuilder)
            {
                modelBuilder.Types().Configure(c => c.MapToStoredProcedures());
            }
        }

        public class LightweightTypeConventions : ConventionsScenarioTests.LightweightTypeConventions
        {
            protected override void OnModelCreating(DbModelBuilder modelBuilder)
            {
                modelBuilder.Types().Configure(c => c.MapToStoredProcedures());
            }
        }

        public class LightweightPropertyConventions : ConventionsScenarioTests.LightweightPropertyConventions
        {
            protected override void OnModelCreating(DbModelBuilder modelBuilder)
            {
                modelBuilder.Types().Configure(c => c.MapToStoredProcedures());
            }
        }

        public class DataAnnotations : DataAnnotationScenarioTests
        {
            protected override void OnModelCreating(DbModelBuilder modelBuilder)
            {
                modelBuilder.Types().Configure(c => c.MapToStoredProcedures());
            }
        }

        public class Enums : EnumsScenarioTests
        {
            protected override void OnModelCreating(DbModelBuilder modelBuilder)
            {
                modelBuilder.Types().Configure(c => c.MapToStoredProcedures());
            }
        }

        public class Inheritance : InheritanceScenarioTests
        {
            protected override void OnModelCreating(DbModelBuilder modelBuilder)
            {
                modelBuilder.Types().Configure(c => c.MapToStoredProcedures());
            }
        }

        public class PropertyConfiguration : PropertyConfigurationScenarioTests
        {
            protected override void OnModelCreating(DbModelBuilder modelBuilder)
            {
                modelBuilder.Types().Configure(c => c.MapToStoredProcedures());
            }
        }

        public class Spatial : SpatialScenarioTests
        {
            protected override void OnModelCreating(DbModelBuilder modelBuilder)
            {
                modelBuilder.Types().Configure(c => c.MapToStoredProcedures());
            }
        }
    }
}
>>>>>>> b1a13653
<|MERGE_RESOLUTION|>--- conflicted
+++ resolved
@@ -1,4 +1,3 @@
-<<<<<<< HEAD
 ﻿// Copyright (c) Microsoft Open Technologies, Inc. All rights reserved. See License.txt in the project root for license information.
 
 namespace FunctionalTests
@@ -2179,2399 +2178,4 @@
             }
         }
     }
-}
-=======
-﻿// Copyright (c) Microsoft Open Technologies, Inc. All rights reserved. See License.txt in the project root for license information.
-
-namespace FunctionalTests
-{
-    using System;
-    using System.Collections.Generic;
-    using System.ComponentModel.DataAnnotations.Schema;
-    using System.Data.Entity;
-    using System.Data.Entity.Migrations;
-    using System.Data.Entity.ModelConfiguration;
-    using System.Data.Entity.Resources;
-    using System.Linq;
-    using ConcurrencyModel;
-    using Xunit;
-    using Xunit.Extensions;
-
-    public class FunctionsScenarioTests
-    {
-        [ComplexType]
-        public class Address
-        {
-            public string Line1 { get; set; }
-            public string Line2 { get; set; }
-        }
-
-        public class CTEmployee
-        {
-            public int CTEmployeeId { get; set; }
-            public Address HomeAddress { get; set; }
-        }
-
-        public class OffSiteEmployee : CTEmployee
-        {
-            public Address WorkAddress { get; set; }
-        }
-
-        public class Building : IBuilding
-        {
-            public int Id { get; set; }
-            public Address Address { get; set; }
-        }
-
-        public interface IBuilding
-        {
-            int Id { get; set; }
-            Address Address { get; set; }
-        }
-
-        public class ModificationFunctions
-        {
-            public class ProductA
-            {
-                public int Id { get; set; }
-                public string Name { get; set; }
-                public ICollection<Tag> Tags { get; set; }
-            }
-
-            public class Tag
-            {
-                public int Id { get; set; }
-                public string Name { get; set; }
-                public ICollection<ProductA> Products { get; set; }
-            }
-
-            public class MetadataGeneration : TestBase
-            {
-                [Fact]
-                public void Map_to_functions_by_convention()
-                {
-                    var modelBuilder = new DbModelBuilder();
-
-                    modelBuilder.Entity<OrderLine>().MapToStoredProcedures();
-
-                    var databaseMapping = BuildMapping(modelBuilder);
-
-                    databaseMapping.AssertValid();
-
-                    Assert.Equal(3, databaseMapping.Database.Functions.Count());
-
-                    var functionMapping
-                        = databaseMapping
-                            .EntityContainerMappings
-                            .Single()
-                            .EntitySetMappings
-                            .Single()
-                            .ModificationFunctionMappings
-                            .Single();
-
-                    Assert.NotNull(functionMapping.InsertFunctionMapping);
-                    Assert.NotNull(functionMapping.UpdateFunctionMapping);
-                    Assert.NotNull(functionMapping.DeleteFunctionMapping);
-                }
-
-                [Fact]
-                public void Map_to_functions_by_convention_when_complex_type()
-                {
-                    var modelBuilder = new DbModelBuilder();
-
-                    modelBuilder.Entity<Building>().MapToStoredProcedures();
-
-                    var databaseMapping = BuildMapping(modelBuilder);
-
-                    databaseMapping.AssertValid();
-
-                    Assert.Equal(3, databaseMapping.Database.Functions.Count());
-
-                    var functionMapping
-                        = databaseMapping
-                            .EntityContainerMappings
-                            .Single()
-                            .EntitySetMappings
-                            .Single()
-                            .ModificationFunctionMappings
-                            .Single();
-
-                    Assert.NotNull(functionMapping.InsertFunctionMapping);
-                    Assert.NotNull(functionMapping.UpdateFunctionMapping);
-                    Assert.NotNull(functionMapping.DeleteFunctionMapping);
-                }
-
-                [Fact]
-                public void Map_to_functions_by_convention_when_inheritance()
-                {
-                    var modelBuilder = new DbModelBuilder();
-
-                    modelBuilder.Entity<MigrationsCustomer>().MapToStoredProcedures();
-
-                    var databaseMapping = BuildMapping(modelBuilder);
-
-                    databaseMapping.AssertValid();
-
-                    Assert.Equal(9, databaseMapping.Database.Functions.Count());
-
-                    var functionMappings
-                        = databaseMapping
-                            .EntityContainerMappings
-                            .Single()
-                            .EntitySetMappings
-                            .SelectMany(esm => esm.ModificationFunctionMappings);
-
-                    foreach (var functionMapping in functionMappings)
-                    {
-                        Assert.NotNull(functionMapping.InsertFunctionMapping);
-                        Assert.NotNull(functionMapping.UpdateFunctionMapping);
-                        Assert.NotNull(functionMapping.DeleteFunctionMapping);
-                    }
-                }
-
-                [Fact]
-                public void Map_to_functions_by_convention_when_inheritance_base_type_not_mapped_to_functions()
-                {
-                    var modelBuilder = new DbModelBuilder();
-
-                    modelBuilder.Entity<MigrationsCustomer>();
-                    modelBuilder.Entity<GoldCustomer>().MapToStoredProcedures();
-
-                    Assert.Equal(
-                        Strings.BaseTypeNotMappedToFunctions(
-                            typeof(MigrationsCustomer).Name,
-                            typeof(GoldCustomer).Name),
-                        Assert.Throws<InvalidOperationException>(
-                            () => BuildMapping(modelBuilder)).Message);
-                }
-
-                [Fact]
-                public void Map_to_functions_by_convention_when_ias()
-                {
-                    var modelBuilder = new DbModelBuilder();
-
-                    modelBuilder.Entity<Order>().MapToStoredProcedures();
-                    modelBuilder.Entity<OrderLine>()
-                        .MapToStoredProcedures()
-                        .Ignore(ol => ol.OrderId);
-
-                    var databaseMapping = BuildMapping(modelBuilder);
-
-                    databaseMapping.AssertValid();
-
-                    Assert.Equal(6, databaseMapping.Database.Functions.Count());
-
-                    var functionMappings
-                        = databaseMapping
-                            .EntityContainerMappings
-                            .Single()
-                            .EntitySetMappings
-                            .SelectMany(esm => esm.ModificationFunctionMappings);
-
-                    foreach (var functionMapping in functionMappings)
-                    {
-                        Assert.NotNull(functionMapping.InsertFunctionMapping);
-                        Assert.NotNull(functionMapping.UpdateFunctionMapping);
-                        Assert.NotNull(functionMapping.DeleteFunctionMapping);
-                    }
-                }
-
-                [Fact]
-                public void Map_to_functions_by_convention_when_many_to_many()
-                {
-                    var modelBuilder = new DbModelBuilder();
-
-                    modelBuilder
-                        .Entity<Tag>()
-                        .HasMany(t => t.Products)
-                        .WithMany(p => p.Tags)
-                        .MapToStoredProcedures();
-
-                    var databaseMapping = BuildMapping(modelBuilder);
-
-                    databaseMapping.AssertValid();
-
-                    Assert.Equal(2, databaseMapping.Database.Functions.Count());
-
-                    var functionMapping
-                        = databaseMapping
-                            .EntityContainerMappings
-                            .Single()
-                            .AssociationSetMappings
-                            .Select(asm => asm.ModificationFunctionMapping)
-                            .Single();
-
-                    Assert.NotNull(functionMapping.InsertFunctionMapping);
-                    Assert.Equal("TagProductA_Insert", functionMapping.InsertFunctionMapping.Function.StoreFunctionNameAttribute);
-                    Assert.NotNull(functionMapping.DeleteFunctionMapping);
-                    Assert.Equal("TagProductA_Delete", functionMapping.DeleteFunctionMapping.Function.StoreFunctionNameAttribute);
-                }
-
-                [Fact]
-                public void Map_to_functions_by_convention_when_concurrency()
-                {
-                    var modelBuilder = new DbModelBuilder();
-
-                    modelBuilder.Entity<Engine>().MapToStoredProcedures();
-                    modelBuilder.Ignore<Team>();
-
-                    var databaseMapping = BuildMapping(modelBuilder);
-
-                    databaseMapping.AssertValid();
-
-                    Assert.Equal(3, databaseMapping.Database.Functions.Count());
-
-                    var functionMappings
-                        = databaseMapping
-                            .EntityContainerMappings
-                            .Single()
-                            .EntitySetMappings
-                            .SelectMany(esm => esm.ModificationFunctionMappings);
-
-                    foreach (var functionMapping in functionMappings)
-                    {
-                        Assert.NotNull(functionMapping.InsertFunctionMapping);
-                        Assert.NotNull(functionMapping.UpdateFunctionMapping);
-                        Assert.NotNull(functionMapping.DeleteFunctionMapping);
-                    }
-                }
-
-                [Fact]
-                public void Parameter_names_are_uniquified_when_column_name_configured()
-                {
-                    var modelBuilder = new DbModelBuilder();
-
-                    modelBuilder
-                        .Entity<OrderLine>()
-                        .MapToStoredProcedures()
-                        .Property(o => o.IsShipped).HasColumnName("Price");
-
-                    var databaseMapping = BuildMapping(modelBuilder);
-
-                    databaseMapping.AssertValid();
-
-                    var functionMapping
-                        = databaseMapping
-                            .EntityContainerMappings
-                            .Single()
-                            .EntitySetMappings
-                            .Single()
-                            .ModificationFunctionMappings
-                            .Single();
-
-                    Assert.NotNull(functionMapping.InsertFunctionMapping.Function.Parameters.Single(p => p.Name == "Price1"));
-                    Assert.NotNull(functionMapping.UpdateFunctionMapping.Function.Parameters.Single(p => p.Name == "Price1"));
-                }
-
-                [Fact]
-                public void Parameter_names_are_uniquified_when_parameter_name_configured()
-                {
-                    var modelBuilder = new DbModelBuilder();
-
-                    modelBuilder
-                        .Entity<OrderLine>()
-                        .MapToStoredProcedures(map => map.Insert(f => f.Parameter(ol => ol.IsShipped, "Price")));
-
-                    var databaseMapping = BuildMapping(modelBuilder);
-
-                    databaseMapping.AssertValid();
-
-                    var functionMapping
-                        = databaseMapping
-                            .EntityContainerMappings
-                            .Single()
-                            .EntitySetMappings
-                            .Single()
-                            .ModificationFunctionMappings
-                            .Single();
-
-                    Assert.NotNull(functionMapping.InsertFunctionMapping.Function.Parameters.Single(p => p.Name == "Price1"));
-                    Assert.NotNull(functionMapping.UpdateFunctionMapping.Function.Parameters.Single(p => p.Name == "IsShipped"));
-                }
-
-                [Fact]
-                public void Parameter_names_are_uniquified_when_parameter_name_configured_via_property_configuration()
-                {
-                    var modelBuilder = new DbModelBuilder();
-
-                    modelBuilder
-                        .Entity<OrderLine>()
-                        .MapToStoredProcedures()
-                        .Property(ol => ol.IsShipped)
-                        .HasParameterName("Price");
-
-                    var databaseMapping = BuildMapping(modelBuilder);
-
-                    databaseMapping.AssertValid();
-
-                    var functionMapping
-                        = databaseMapping
-                            .EntityContainerMappings
-                            .Single()
-                            .EntitySetMappings
-                            .Single()
-                            .ModificationFunctionMappings
-                            .Single();
-
-                    Assert.NotNull(functionMapping.InsertFunctionMapping.Function.Parameters.Single(p => p.Name == "Price1"));
-                    Assert.NotNull(functionMapping.UpdateFunctionMapping.Function.Parameters.Single(p => p.Name == "Price1"));
-                }
-
-                [Fact]
-                public void Parameter_names_are_uniquified_when_rows_affected_parameter_configured()
-                {
-                    var modelBuilder = new DbModelBuilder();
-
-                    modelBuilder.Entity<Engine>()
-                        .MapToStoredProcedures(map => map.Update(f => f.RowsAffectedParameter("Name")));
-
-                    modelBuilder.Ignore<Team>();
-
-                    var databaseMapping = BuildMapping(modelBuilder);
-
-                    databaseMapping.AssertValid();
-
-                    var functionMapping
-                        = databaseMapping
-                            .EntityContainerMappings
-                            .Single()
-                            .EntitySetMappings
-                            .SelectMany(esm => esm.ModificationFunctionMappings)
-                            .Single();
-
-                    Assert.NotNull(functionMapping.UpdateFunctionMapping.Function.Parameters.Single(p => p.Name == "Name1"));
-                    Assert.NotNull(functionMapping.UpdateFunctionMapping.Function.Parameters.Single(p => p.Name == "Name"));
-                }
-
-                [Fact]
-                public void Entity_function_names_are_uniquified_when_name_configured()
-                {
-                    var modelBuilder = new DbModelBuilder();
-
-                    modelBuilder
-                        .Entity<OrderLine>()
-                        .MapToStoredProcedures(map => map.Insert(f => f.HasName("OrderLine_Update")));
-
-                    var databaseMapping = BuildMapping(modelBuilder);
-
-                    databaseMapping.AssertValid();
-
-                    var functionMapping
-                        = databaseMapping
-                            .EntityContainerMappings
-                            .Single()
-                            .EntitySetMappings
-                            .Single()
-                            .ModificationFunctionMappings
-                            .Single();
-
-                    Assert.Equal("OrderLine_Update", functionMapping.InsertFunctionMapping.Function.StoreFunctionNameAttribute);
-                    Assert.Equal("OrderLine_Update1", functionMapping.UpdateFunctionMapping.Function.StoreFunctionNameAttribute);
-                    Assert.Equal("OrderLine_Delete", functionMapping.DeleteFunctionMapping.Function.StoreFunctionNameAttribute);
-                }
-
-                [Fact]
-                public void Association_function_names_are_uniquified_when_name_configured()
-                {
-                    var modelBuilder = new DbModelBuilder();
-
-                    modelBuilder
-                        .Entity<Tag>()
-                        .HasMany(t => t.Products)
-                        .WithMany(p => p.Tags)
-                        .MapToStoredProcedures(map => map.Insert(f => f.HasName("TagProductA_Delete")));
-
-                    var databaseMapping = BuildMapping(modelBuilder);
-
-                    databaseMapping.AssertValid();
-
-                    var functionMapping
-                        = databaseMapping
-                            .EntityContainerMappings
-                            .Single()
-                            .AssociationSetMappings
-                            .Single()
-                            .ModificationFunctionMapping;
-
-                    Assert.Equal("TagProductA_Delete", functionMapping.InsertFunctionMapping.Function.StoreFunctionNameAttribute);
-                    Assert.Equal("TagProductA_Delete1", functionMapping.DeleteFunctionMapping.Function.StoreFunctionNameAttribute);
-                }
-            }
-
-            public class Item
-            {
-                public int Id { get; set; }
-                public int Name { get; set; }
-                public virtual Item ParentItem { get; set; }
-                public virtual ICollection<Item> ChildrenItems { get; set; }
-            }
-
-            public class ConfigurationApis : TestBase
-            {
-                [Fact]
-                public void Can_configure_function_names()
-                {
-                    var modelBuilder = new DbModelBuilder();
-
-                    modelBuilder
-                        .Entity<OrderLine>()
-                        .MapToStoredProcedures(
-                            map =>
-                                {
-                                    map.Insert(f => f.HasName("insert_order_line"));
-                                    map.Update(f => f.HasName("update_order_line", "foo"));
-                                    map.Delete(f => f.HasName("delete_order_line", "bar"));
-                                });
-
-                    var databaseMapping = BuildMapping(modelBuilder);
-
-                    databaseMapping.AssertValid();
-
-                    var functionMapping
-                        = databaseMapping
-                            .EntityContainerMappings
-                            .Single()
-                            .EntitySetMappings
-                            .Single()
-                            .ModificationFunctionMappings
-                            .Single();
-
-                    Assert.Equal("insert_order_line", functionMapping.InsertFunctionMapping.Function.StoreFunctionNameAttribute);
-                    Assert.Equal("update_order_line", functionMapping.UpdateFunctionMapping.Function.StoreFunctionNameAttribute);
-                    Assert.Equal("delete_order_line", functionMapping.DeleteFunctionMapping.Function.StoreFunctionNameAttribute);
-                    Assert.Equal("foo", functionMapping.UpdateFunctionMapping.Function.Schema);
-                    Assert.Equal("bar", functionMapping.DeleteFunctionMapping.Function.Schema);
-                }
-
-                [Fact]
-                public void Can_configure_parameter_names()
-                {
-                    var modelBuilder = new DbModelBuilder();
-
-                    modelBuilder
-                        .Entity<Building>()
-                        .MapToStoredProcedures(
-                            map =>
-                                {
-                                    map.Insert(f => f.Parameter(b => b.Address.Line1, "ins_line1"));
-                                    map.Update(f => f.Parameter(b => b.Id, "upd_id"));
-                                    map.Delete(f => f.Parameter(b => b.Id, "del_id"));
-                                });
-
-                    var databaseMapping = BuildMapping(modelBuilder);
-
-                    databaseMapping.AssertValid();
-
-                    var functionMapping
-                        = databaseMapping
-                            .EntityContainerMappings
-                            .Single()
-                            .EntitySetMappings
-                            .Single()
-                            .ModificationFunctionMappings
-                            .Single();
-
-                    Assert.NotNull(functionMapping.InsertFunctionMapping.Function.Parameters.Single(p => p.Name == "ins_line1"));
-                    Assert.NotNull(functionMapping.UpdateFunctionMapping.Function.Parameters.Single(p => p.Name == "upd_id"));
-                    Assert.NotNull(functionMapping.DeleteFunctionMapping.Function.Parameters.Single(p => p.Name == "del_id"));
-                }
-
-                [Fact]
-                public void Can_configure_original_value_column_names_when_update()
-                {
-                    var modelBuilder = new DbModelBuilder();
-
-                    modelBuilder
-                        .Entity<Engine>()
-                        .MapToStoredProcedures(
-                            map => map.Update(
-                                f =>
-                                    {
-                                        f.Parameter(e => e.Name, "name_cur", "name_orig");
-                                        f.Parameter(e => e.StorageLocation.Latitude, "lat_cur", "lat_orig");
-                                    }));
-                    modelBuilder.Ignore<Team>();
-
-                    var databaseMapping = BuildMapping(modelBuilder);
-
-                    databaseMapping.AssertValid();
-
-                    var function
-                        = databaseMapping
-                            .EntityContainerMappings
-                            .Single()
-                            .EntitySetMappings
-                            .SelectMany(esm => esm.ModificationFunctionMappings)
-                            .Select(fm => fm.UpdateFunctionMapping.Function)
-                            .Single();
-
-                    Assert.NotNull(function.Parameters.Single(p => p.Name == "name_cur"));
-                    Assert.NotNull(function.Parameters.Single(p => p.Name == "name_orig"));
-                    Assert.NotNull(function.Parameters.Single(p => p.Name == "lat_cur"));
-                    Assert.NotNull(function.Parameters.Single(p => p.Name == "lat_orig"));
-                }
-
-                [Fact]
-                public void Configuring_original_value_for_non_concurrency_token_should_throw()
-                {
-                    var modelBuilder = new DbModelBuilder();
-
-                    modelBuilder
-                        .Entity<Engine>()
-                        .MapToStoredProcedures(
-                            map => map.Update(
-                                f => f.Parameter(e => e.Id, "id", "boom")));
-                    modelBuilder.Ignore<Team>();
-
-                    Assert.Equal(
-                        Strings.ModificationFunctionParameterNotFoundOriginal("Id", "Engine_Update"),
-                        Assert.Throws<InvalidOperationException>(
-                            () => BuildMapping(modelBuilder)).Message);
-                }
-
-                [Fact]
-                public void Configuring_parameter_when_not_valid_for_operation_should_throw()
-                {
-                    var modelBuilder = new DbModelBuilder();
-
-                    modelBuilder
-                        .Entity<OrderLine>()
-                        .MapToStoredProcedures(
-                            map => map.Delete(
-                                f =>
-                                    {
-                                        f.HasName("del_ol");
-                                        f.Parameter(e => e.IsShipped, "boom");
-                                    }));
-
-                    Assert.Equal(
-                        Strings.ModificationFunctionParameterNotFound("IsShipped", "del_ol"),
-                        Assert.Throws<InvalidOperationException>(
-                            () => BuildMapping(modelBuilder)).Message);
-                }
-
-                [Fact]
-                public void Can_configure_result_binding_column_names()
-                {
-                    var modelBuilder = new DbModelBuilder();
-
-                    modelBuilder
-                        .Entity<Order>()
-                        .MapToStoredProcedures(
-                            map =>
-                                {
-                                    map.Insert(f => f.Result(o => o.OrderId, "order_id"));
-                                    map.Update(f => f.Result(o => o.Version, "timestamp"));
-                                });
-
-                    var databaseMapping = BuildMapping(modelBuilder);
-
-                    databaseMapping.AssertValid();
-
-                    var functionMapping
-                        = databaseMapping
-                            .EntityContainerMappings
-                            .Single()
-                            .EntitySetMappings
-                            .SelectMany(esm => esm.ModificationFunctionMappings)
-                            .Single();
-
-                    Assert.NotNull(functionMapping.InsertFunctionMapping.ResultBindings.Single(rb => rb.ColumnName == "order_id"));
-                    Assert.NotNull(functionMapping.UpdateFunctionMapping.ResultBindings.Single(rb => rb.ColumnName == "timestamp"));
-                }
-
-                [Fact]
-                public void Configuring_binding_for_complex_property_should_throw()
-                {
-                    var modelBuilder = new DbModelBuilder();
-
-                    Assert.Equal(
-                        Strings.InvalidPropertyExpression("e => e.StorageLocation.Latitude"),
-                        Assert.Throws<InvalidOperationException>(
-                            () => modelBuilder
-                                      .Entity<Engine>()
-                                      .MapToStoredProcedures(
-                                          map => map.Update(
-                                              f => f.Result(e => e.StorageLocation.Latitude, "boom")))).Message);
-                }
-
-                [Fact]
-                public void Configuring_binding_for_missing_property_should_throw()
-                {
-                    var modelBuilder = new DbModelBuilder();
-
-                    modelBuilder
-                        .Entity<Order>()
-                        .MapToStoredProcedures(
-                            map => map.Insert(f => f.Result(o => o.Type, "boom")));
-
-                    Assert.Equal(
-                        Strings.ResultBindingNotFound("Type", "Order_Insert"),
-                        Assert.Throws<InvalidOperationException>(
-                            () => BuildMapping(modelBuilder)).Message);
-                }
-
-                [Fact]
-                public void Can_configure_rows_affected_column_name()
-                {
-                    var modelBuilder = new DbModelBuilder();
-
-                    modelBuilder
-                        .Entity<Order>()
-                        .MapToStoredProcedures(
-                            map =>
-                                {
-                                    map.Update(f => f.RowsAffectedParameter("rows_affected1"));
-                                    map.Delete(f => f.RowsAffectedParameter("rows_affected2"));
-                                });
-
-                    var databaseMapping = BuildMapping(modelBuilder);
-
-                    databaseMapping.AssertValid();
-
-                    var functionMapping
-                        = databaseMapping
-                            .EntityContainerMappings
-                            .Single()
-                            .EntitySetMappings
-                            .SelectMany(esm => esm.ModificationFunctionMappings)
-                            .Single();
-
-                    Assert.Equal("rows_affected1", functionMapping.UpdateFunctionMapping.RowsAffectedParameter.Name);
-                    Assert.Equal("rows_affected2", functionMapping.DeleteFunctionMapping.RowsAffectedParameter.Name);
-                }
-
-                [Fact]
-                public void Configuring_rows_affected_parameter_should_introduce_parameter()
-                {
-                    var modelBuilder = new DbModelBuilder();
-
-                    modelBuilder
-                        .Entity<OrderLine>()
-                        .MapToStoredProcedures(
-                            map => map.Update(f => f.RowsAffectedParameter("rows_affected")));
-
-                    var databaseMapping = BuildMapping(modelBuilder);
-
-                    databaseMapping.AssertValid();
-
-                    var functionMapping
-                        = databaseMapping
-                            .EntityContainerMappings
-                            .Single()
-                            .EntitySetMappings
-                            .SelectMany(esm => esm.ModificationFunctionMappings)
-                            .Single();
-
-                    Assert.Equal("rows_affected", functionMapping.UpdateFunctionMapping.RowsAffectedParameterName);
-                }
-
-                [Fact]
-                public void Can_configure_many_to_many_modification_functions()
-                {
-                    var modelBuilder = new DbModelBuilder();
-
-                    modelBuilder
-                        .Entity<Tag>()
-                        .HasMany(t => t.Products)
-                        .WithMany(p => p.Tags)
-                        .MapToStoredProcedures(
-                            map =>
-                                {
-                                    map.Insert(
-                                        f =>
-                                            {
-                                                f.HasName("ins_product_tag");
-                                                f.LeftKeyParameter(t => t.Id, "tag_id");
-                                                f.RightKeyParameter(p => p.Id, "product_id");
-                                            });
-                                    map.Delete(
-                                        f =>
-                                            {
-                                                f.HasName("del_product_tag", "bar");
-                                                f.LeftKeyParameter(t => t.Id, "tag_id");
-                                                f.RightKeyParameter(p => p.Id, "product_id");
-                                            });
-                                });
-
-                    var databaseMapping = BuildMapping(modelBuilder);
-
-                    databaseMapping.AssertValid();
-
-                    Assert.Equal(2, databaseMapping.Database.Functions.Count());
-
-                    var functionMapping
-                        = databaseMapping
-                            .EntityContainerMappings
-                            .Single()
-                            .AssociationSetMappings
-                            .Select(asm => asm.ModificationFunctionMapping)
-                            .Single();
-
-                    Assert.Equal("ins_product_tag", functionMapping.InsertFunctionMapping.Function.StoreFunctionNameAttribute);
-                    Assert.Equal("del_product_tag", functionMapping.DeleteFunctionMapping.Function.StoreFunctionNameAttribute);
-                    Assert.NotNull(functionMapping.InsertFunctionMapping.Function.Parameters.Single(p => p.Name == "tag_id"));
-                    Assert.NotNull(functionMapping.DeleteFunctionMapping.Function.Parameters.Single(p => p.Name == "tag_id"));
-                    Assert.NotNull(functionMapping.InsertFunctionMapping.Function.Parameters.Single(p => p.Name == "product_id"));
-                    Assert.NotNull(functionMapping.DeleteFunctionMapping.Function.Parameters.Single(p => p.Name == "product_id"));
-                    Assert.Equal("bar", functionMapping.DeleteFunctionMapping.Function.Schema);
-                }
-
-                [Fact]
-                public void Can_configure_many_to_many_modification_functions_from_both_ends()
-                {
-                    var modelBuilder = new DbModelBuilder();
-
-                    modelBuilder
-                        .Entity<Tag>()
-                        .HasMany(t => t.Products)
-                        .WithMany(p => p.Tags)
-                        .MapToStoredProcedures(
-                            map => map.Insert(
-                                f =>
-                                    {
-                                        f.HasName("ins_product_tag");
-                                        f.LeftKeyParameter(t => t.Id, "tag_id");
-                                    }));
-
-                    modelBuilder
-                        .Entity<ProductA>()
-                        .HasMany(p => p.Tags)
-                        .WithMany(t => t.Products)
-                        .MapToStoredProcedures(
-                            map => map.Delete(
-                                f =>
-                                    {
-                                        f.HasName("del_product_tag");
-                                        f.LeftKeyParameter(p => p.Id, "product_id");
-                                        f.RightKeyParameter(t => t.Id, "tag_id");
-                                    }));
-
-                    var databaseMapping = BuildMapping(modelBuilder);
-
-                    databaseMapping.AssertValid();
-
-                    Assert.Equal(2, databaseMapping.Database.Functions.Count());
-
-                    var functionMapping
-                        = databaseMapping
-                            .EntityContainerMappings
-                            .Single()
-                            .AssociationSetMappings
-                            .Select(asm => asm.ModificationFunctionMapping)
-                            .Single();
-
-                    Assert.Equal("ins_product_tag", functionMapping.InsertFunctionMapping.Function.StoreFunctionNameAttribute);
-                    Assert.Equal("del_product_tag", functionMapping.DeleteFunctionMapping.Function.StoreFunctionNameAttribute);
-                    Assert.NotNull(functionMapping.InsertFunctionMapping.Function.Parameters.Single(p => p.Name == "tag_id"));
-                    Assert.NotNull(functionMapping.DeleteFunctionMapping.Function.Parameters.Single(p => p.Name == "tag_id"));
-                    Assert.NotNull(functionMapping.DeleteFunctionMapping.Function.Parameters.Single(p => p.Name == "product_id"));
-                }
-
-                public class Person
-                {
-                    public int Id { get; set; }
-                    public string Name { get; set; }
-                    public ICollection<Person> Children { get; set; }
-                    public ICollection<Person> Parents { get; set; }
-                }
-
-                [Fact]
-                public void Can_configure_many_to_many_self_ref()
-                {
-                    var modelBuilder = new DbModelBuilder();
-
-                    modelBuilder
-                        .Entity<Person>()
-                        .HasMany(p => p.Children)
-                        .WithMany(p => p.Parents)
-                        .MapToStoredProcedures(
-                            m =>
-                                {
-                                    m.Insert(
-                                        f => f.LeftKeyParameter(l => l.Id, "insert_left")
-                                                 .RightKeyParameter(r => r.Id, "insert_right"));
-                                    m.Delete(
-                                        f => f.RightKeyParameter(r => r.Id, "delete_right"));
-                                });
-
-                    var databaseMapping = BuildMapping(modelBuilder);
-
-                    databaseMapping.AssertValid();
-
-                    Assert.Equal(2, databaseMapping.Database.Functions.Count());
-
-                    var functionMapping
-                        = databaseMapping
-                            .EntityContainerMappings
-                            .Single()
-                            .AssociationSetMappings
-                            .Select(asm => asm.ModificationFunctionMapping)
-                            .Single();
-
-                    Assert.Equal("PersonPerson_Insert", functionMapping.InsertFunctionMapping.Function.StoreFunctionNameAttribute);
-                    Assert.Equal("PersonPerson_Delete", functionMapping.DeleteFunctionMapping.Function.StoreFunctionNameAttribute);
-                    Assert.Equal("insert_left", functionMapping.InsertFunctionMapping.Function.Parameters.First().Name);
-                    Assert.Equal("insert_right", functionMapping.InsertFunctionMapping.Function.Parameters.Last().Name);
-                    Assert.Equal("Person_Id", functionMapping.DeleteFunctionMapping.Function.Parameters.First().Name);
-                    Assert.Equal("delete_right", functionMapping.DeleteFunctionMapping.Function.Parameters.Last().Name);
-                }
-
-                [Fact]
-                public void Configuring_parameter_when_not_valid_for_many_to_many_should_throw()
-                {
-                    var modelBuilder = new DbModelBuilder();
-
-                    modelBuilder
-                        .Entity<Tag>()
-                        .HasMany(t => t.Products)
-                        .WithMany(p => p.Tags)
-                        .MapToStoredProcedures(
-                            map => map.Insert(
-                                f => f.LeftKeyParameter(t => t.Name, "tag_id")));
-
-                    Assert.Equal(
-                        Strings.ModificationFunctionParameterNotFound("Name", "TagProductA_Insert"),
-                        Assert.Throws<InvalidOperationException>(
-                            () => BuildMapping(modelBuilder)).Message);
-                }
-
-                [Fact]
-                public void Configuring_parameter_when_conflicting_configuration_for_many_to_many_should_throw()
-                {
-                    var modelBuilder = new DbModelBuilder();
-
-                    modelBuilder
-                        .Entity<Tag>()
-                        .HasMany(t => t.Products)
-                        .WithMany(p => p.Tags)
-                        .MapToStoredProcedures(
-                            map => map.Insert(f => f.HasName("ins_product_tag")));
-
-                    modelBuilder
-                        .Entity<ProductA>()
-                        .HasMany(p => p.Tags)
-                        .WithMany(t => t.Products)
-                        .MapToStoredProcedures(
-                            map => map.Insert(f => f.HasName("boom")));
-
-                    Assert.Equal(
-                        Strings.ConflictingFunctionsMapping(
-                            "Tags", "FunctionalTests.FunctionsScenarioTests+ModificationFunctions+ProductA"),
-                        Assert.Throws<InvalidOperationException>(
-                            () => BuildMapping(modelBuilder)).Message);
-                }
-
-                [Fact]
-                public void Can_configure_composite_ia_fk_parameters_from_nav_prop_on_principal()
-                {
-                    var modelBuilder = new DbModelBuilder();
-
-                    modelBuilder
-                        .Entity<Order>()
-                        .HasKey(
-                            o => new
-                                     {
-                                         o.OrderId,
-                                         o.Type
-                                     });
-
-                    modelBuilder
-                        .Entity<OrderLine>()
-                        .MapToStoredProcedures(
-                            map =>
-                                {
-                                    map.Insert(
-                                        f => f.Navigation<Order>(
-                                            o => o.OrderLines,
-                                            a =>
-                                                {
-                                                    a.Parameter(o => o.OrderId, "order_id1");
-                                                    a.Parameter(o => o.Type, "the_type1");
-                                                }));
-                                    map.Update(
-                                        f => f.Navigation<Order>(
-                                            o => o.OrderLines,
-                                            a =>
-                                                {
-                                                    a.Parameter(o => o.OrderId, "order_id2");
-                                                    a.Parameter(o => o.Type, "the_type2");
-                                                }));
-                                    map.Delete(
-                                        f => f.Navigation<Order>(
-                                            o => o.OrderLines,
-                                            a =>
-                                                {
-                                                    a.Parameter(o => o.OrderId, "order_id3");
-                                                    a.Parameter(o => o.Type, "the_type3");
-                                                }));
-                                });
-
-                    var databaseMapping = BuildMapping(modelBuilder);
-
-                    databaseMapping.AssertValid();
-
-                    var functionMapping
-                        = databaseMapping
-                            .EntityContainerMappings
-                            .Single()
-                            .EntitySetMappings
-                            .SelectMany(esm => esm.ModificationFunctionMappings)
-                            .Single();
-
-                    Assert.NotNull(functionMapping.InsertFunctionMapping.Function.Parameters.Single(p => p.Name == "order_id1"));
-                    Assert.NotNull(functionMapping.InsertFunctionMapping.Function.Parameters.Single(p => p.Name == "the_type1"));
-                    Assert.NotNull(functionMapping.UpdateFunctionMapping.Function.Parameters.Single(p => p.Name == "order_id2"));
-                    Assert.NotNull(functionMapping.UpdateFunctionMapping.Function.Parameters.Single(p => p.Name == "the_type2"));
-                    Assert.NotNull(functionMapping.DeleteFunctionMapping.Function.Parameters.Single(p => p.Name == "order_id3"));
-                    Assert.NotNull(functionMapping.DeleteFunctionMapping.Function.Parameters.Single(p => p.Name == "the_type3"));
-                }
-
-                [Fact]
-                public void Can_configure_composite_ia_fk_parameters_from_nav_prop_on_dependent_and_last_wins()
-                {
-                    var modelBuilder = new DbModelBuilder();
-
-                    modelBuilder
-                        .Ignore<Chassis>()
-                        .Ignore<Sponsor>()
-                        .Ignore<TestDriver>()
-                        .Ignore<Gearbox>()
-                        .Ignore<Engine>();
-
-                    modelBuilder
-                        .Entity<Team>()
-                        .HasKey(
-                            o => new
-                                     {
-                                         o.Id,
-                                         o.Name
-                                     });
-
-                    modelBuilder
-                        .Entity<Driver>()
-                        .MapToStoredProcedures(
-                            map =>
-                                {
-                                    map.Insert(
-                                        f =>
-                                            {
-                                                f.Navigation<Team>(
-                                                    t => t.Drivers,
-                                                    a =>
-                                                        {
-                                                            a.Parameter(t => t.Id, "team_id0");
-                                                            a.Parameter(t => t.Name, "team_name0");
-                                                        });
-                                                f.Parameter(d => d.Team.Id, "team_id1");
-                                                f.Parameter(d => d.Team.Name, "team_name1");
-                                            });
-                                    map.Update(
-                                        f =>
-                                            {
-                                                f.Parameter(d => d.Team.Id, "team_id2");
-                                                f.Parameter(d => d.Team.Name, "team_name2");
-                                            });
-                                    map.Delete(
-                                        f =>
-                                            {
-                                                f.Parameter(d => d.Team.Id, "team_id3");
-                                                f.Parameter(d => d.Team.Name, "team_name3");
-                                            });
-                                })
-                        .Ignore(d => d.Name);
-
-                    var databaseMapping = BuildMapping(modelBuilder);
-
-                    databaseMapping.AssertValid();
-
-                    var functionMapping
-                        = databaseMapping
-                            .EntityContainerMappings
-                            .Single()
-                            .EntitySetMappings
-                            .SelectMany(esm => esm.ModificationFunctionMappings)
-                            .Single();
-
-                    Assert.NotNull(functionMapping.InsertFunctionMapping.Function.Parameters.Single(p => p.Name == "team_id1"));
-                    Assert.NotNull(functionMapping.InsertFunctionMapping.Function.Parameters.Single(p => p.Name == "team_name1"));
-                    Assert.NotNull(functionMapping.UpdateFunctionMapping.Function.Parameters.Single(p => p.Name == "team_id2"));
-                    Assert.NotNull(functionMapping.UpdateFunctionMapping.Function.Parameters.Single(p => p.Name == "team_name2"));
-                    Assert.NotNull(functionMapping.DeleteFunctionMapping.Function.Parameters.Single(p => p.Name == "team_id3"));
-                    Assert.NotNull(functionMapping.DeleteFunctionMapping.Function.Parameters.Single(p => p.Name == "team_name3"));
-                }
-
-                [Fact]
-                public void Can_configure_ia_fk_self_ref_parameters_from_nav_prop_on_dependent()
-                {
-                    var modelBuilder = new DbModelBuilder();
-
-                    modelBuilder
-                        .Entity<Item>()
-                        .MapToStoredProcedures(
-                            map =>
-                                {
-                                    map.Insert(f => f.Parameter(i => i.ParentItem.Id, "item_id1"));
-                                    map.Update(f => f.Parameter(i => i.ParentItem.Id, "item_id2"));
-                                    map.Delete(f => f.Parameter(i => i.ParentItem.Id, "item_id3"));
-                                });
-
-                    var databaseMapping = BuildMapping(modelBuilder);
-
-                    databaseMapping.AssertValid();
-
-                    var functionMapping
-                        = databaseMapping
-                            .EntityContainerMappings
-                            .Single()
-                            .EntitySetMappings
-                            .SelectMany(esm => esm.ModificationFunctionMappings)
-                            .Single();
-
-                    Assert.NotNull(functionMapping.InsertFunctionMapping.Function.Parameters.Single(p => p.Name == "item_id1"));
-                    Assert.NotNull(functionMapping.UpdateFunctionMapping.Function.Parameters.Single(p => p.Name == "item_id2"));
-                    Assert.NotNull(functionMapping.DeleteFunctionMapping.Function.Parameters.Single(p => p.Name == "item_id3"));
-                }
-
-                [Fact]
-                public void Can_configure_ia_fk_self_ref_parameters_from_nav_prop_on_principal()
-                {
-                    var modelBuilder = new DbModelBuilder();
-
-                    modelBuilder
-                        .Entity<Item>()
-                        .MapToStoredProcedures(
-                            map =>
-                                {
-                                    map.Insert(f => f.Navigation<Item>(o => o.ChildrenItems, a => a.Parameter(i => i.Id, "item_id1")));
-                                    map.Update(
-                                        f =>
-                                            {
-                                                f.Parameter(i => i.Id, "id2");
-                                                f.Navigation<Item>(o => o.ChildrenItems, a => a.Parameter(i => i.Id, "item_id2"));
-                                            });
-                                    map.Delete(
-                                        f =>
-                                            {
-                                                f.Navigation<Item>(o => o.ChildrenItems, a => a.Parameter(i => i.Id, "item_id3"));
-                                                f.Parameter(i => i.Id, "id3");
-                                            });
-                                });
-
-                    var databaseMapping = BuildMapping(modelBuilder);
-
-                    databaseMapping.AssertValid();
-
-                    var functionMapping
-                        = databaseMapping
-                            .EntityContainerMappings
-                            .Single()
-                            .EntitySetMappings
-                            .SelectMany(esm => esm.ModificationFunctionMappings)
-                            .Single();
-
-                    Assert.NotNull(functionMapping.InsertFunctionMapping.Function.Parameters.Single(p => p.Name == "item_id1"));
-                    Assert.NotNull(functionMapping.UpdateFunctionMapping.Function.Parameters.Single(p => p.Name == "id2"));
-                    Assert.NotNull(functionMapping.UpdateFunctionMapping.Function.Parameters.Single(p => p.Name == "item_id2"));
-                    Assert.NotNull(functionMapping.DeleteFunctionMapping.Function.Parameters.Single(p => p.Name == "id3"));
-                    Assert.NotNull(functionMapping.DeleteFunctionMapping.Function.Parameters.Single(p => p.Name == "item_id3"));
-                }
-
-                public void Column_configuration_is_propagated_to_parameters()
-                {
-                    var modelBuilder = new DbModelBuilder();
-
-                    modelBuilder
-                        .Entity<Order>()
-                        .HasMany(o => o.OrderLines)
-                        .WithRequired()
-                        .Map(m => m.MapKey("order_id"));
-
-                    modelBuilder
-                        .Entity<OrderLine>()
-                        .MapToStoredProcedures()
-                        .Property(ol => ol.IsShipped).HasColumnName("is_shipped");
-
-                    modelBuilder
-                        .Entity<OrderLine>()
-                        .Ignore(ol => ol.OrderId);
-
-                    modelBuilder
-                        .Entity<OrderLine>()
-                        .Property(ol => ol.Quantity).HasColumnType("int");
-
-                    modelBuilder
-                        .Entity<OrderLine>()
-                        .Property(ol => ol.Id).HasColumnName("the_id");
-
-                    modelBuilder
-                        .Entity<Building>()
-                        .MapToStoredProcedures()
-                        .Property(b => b.Address.Line2).HasColumnName("bar");
-
-                    modelBuilder
-                        .ComplexType<Address>()
-                        .Property(a => a.Line1).HasColumnName("foomatic");
-
-                    var databaseMapping = BuildMapping(modelBuilder);
-
-                    databaseMapping.AssertValid();
-
-                    var orderLineFunctionMapping
-                        = databaseMapping
-                            .EntityContainerMappings
-                            .Single()
-                            .EntitySetMappings
-                            .SelectMany(esm => esm.ModificationFunctionMappings)
-                            .Single(mfm => mfm.EntityType.Name == "OrderLine");
-
-                    Assert.NotNull(orderLineFunctionMapping.InsertFunctionMapping.Function.Parameters.Single(p => p.Name == "order_id"));
-                    Assert.NotNull(orderLineFunctionMapping.InsertFunctionMapping.Function.Parameters.Single(p => p.Name == "is_shipped"));
-                    Assert.NotNull(
-                        orderLineFunctionMapping.InsertFunctionMapping.Function.Parameters
-                            .Single(p => p.Name == "Quantity" && p.TypeName == "int"));
-
-                    Assert.NotNull(orderLineFunctionMapping.UpdateFunctionMapping.Function.Parameters.Single(p => p.Name == "the_id"));
-                    Assert.NotNull(orderLineFunctionMapping.UpdateFunctionMapping.Function.Parameters.Single(p => p.Name == "order_id"));
-                    Assert.NotNull(orderLineFunctionMapping.UpdateFunctionMapping.Function.Parameters.Single(p => p.Name == "is_shipped"));
-                    Assert.NotNull(
-                        orderLineFunctionMapping.UpdateFunctionMapping.Function.Parameters
-                            .Single(p => p.Name == "Quantity" && p.TypeName == "int"));
-
-                    Assert.NotNull(orderLineFunctionMapping.DeleteFunctionMapping.Function.Parameters.Single(p => p.Name == "the_id"));
-                    Assert.NotNull(orderLineFunctionMapping.DeleteFunctionMapping.Function.Parameters.Single(p => p.Name == "order_id"));
-
-                    var buildingFunctionMapping
-                        = databaseMapping
-                            .EntityContainerMappings
-                            .Single()
-                            .EntitySetMappings
-                            .SelectMany(esm => esm.ModificationFunctionMappings)
-                            .Single(mfm => mfm.EntityType.Name == "Building");
-
-                    Assert.NotNull(buildingFunctionMapping.InsertFunctionMapping.Function.Parameters.Single(p => p.Name == "bar"));
-                    Assert.NotNull(buildingFunctionMapping.InsertFunctionMapping.Function.Parameters.Single(p => p.Name == "foomatic"));
-                    Assert.NotNull(buildingFunctionMapping.UpdateFunctionMapping.Function.Parameters.Single(p => p.Name == "bar"));
-                    Assert.NotNull(buildingFunctionMapping.UpdateFunctionMapping.Function.Parameters.Single(p => p.Name == "foomatic"));
-                }
-
-                [Fact]
-                public void Should_throw_when_conflicting_parameter_names_configured()
-                {
-                    var modelBuilder = new DbModelBuilder();
-
-                    modelBuilder
-                        .Entity<OrderLine>()
-                        .MapToStoredProcedures(
-                            map => map.Insert(
-                                f =>
-                                    {
-                                        f.Parameter(ol => ol.IsShipped, "Price");
-                                        f.Parameter(ol => ol.Price, "Price");
-                                    }));
-
-                    Assert.Throws<ModelValidationException>(() => BuildMapping(modelBuilder));
-                }
-
-                [Fact]
-                public void Can_configure_parameter_names_via_property_configuration()
-                {
-                    var modelBuilder = new DbModelBuilder();
-
-                    modelBuilder
-                        .Entity<OrderLine>()
-                        .MapToStoredProcedures()
-                        .Property(ol => ol.IsShipped).HasParameterName("is_shipped");
-
-                    modelBuilder
-                        .ComplexType<Address>()
-                        .Property(a => a.Line1).HasParameterName("foomatic");
-
-                    modelBuilder
-                        .Entity<CTEmployee>()
-                        .MapToStoredProcedures()
-                        .Property(b => b.HomeAddress.Line2).HasParameterName("bar");
-
-                    modelBuilder
-                        .Entity<OffSiteEmployee>()
-                        .Property(b => b.HomeAddress.Line1).HasParameterName("baz");
-
-                    var databaseMapping = BuildMapping(modelBuilder);
-
-                    databaseMapping.AssertValid();
-
-                    var orderLineFunctionMapping
-                        = databaseMapping
-                            .EntityContainerMappings
-                            .Single()
-                            .EntitySetMappings
-                            .SelectMany(esm => esm.ModificationFunctionMappings)
-                            .Single(mfm => mfm.EntityType.Name == "OrderLine");
-
-                    Assert.NotNull(orderLineFunctionMapping.InsertFunctionMapping.Function.Parameters.Single(p => p.Name == "is_shipped"));
-                    Assert.NotNull(orderLineFunctionMapping.UpdateFunctionMapping.Function.Parameters.Single(p => p.Name == "is_shipped"));
-
-                    var employeeFunctionMapping
-                        = databaseMapping
-                            .EntityContainerMappings
-                            .Single()
-                            .EntitySetMappings
-                            .SelectMany(esm => esm.ModificationFunctionMappings)
-                            .Single(mfm => mfm.EntityType.Name == "CTEmployee");
-
-                    Assert.NotNull(employeeFunctionMapping.InsertFunctionMapping.Function.Parameters.Single(p => p.Name == "bar"));
-                    Assert.NotNull(employeeFunctionMapping.InsertFunctionMapping.Function.Parameters.Single(p => p.Name == "foomatic"));
-                    Assert.NotNull(employeeFunctionMapping.UpdateFunctionMapping.Function.Parameters.Single(p => p.Name == "bar"));
-                    Assert.NotNull(employeeFunctionMapping.UpdateFunctionMapping.Function.Parameters.Single(p => p.Name == "foomatic"));
-
-                    var offsiteEmployeeFunctionMapping
-                        = databaseMapping
-                            .EntityContainerMappings
-                            .Single()
-                            .EntitySetMappings
-                            .SelectMany(esm => esm.ModificationFunctionMappings)
-                            .Single(mfm => mfm.EntityType.Name == "OffSiteEmployee");
-
-                    Assert.NotNull(offsiteEmployeeFunctionMapping.InsertFunctionMapping.Function.Parameters.Single(p => p.Name == "bar"));
-                    Assert.NotNull(offsiteEmployeeFunctionMapping.InsertFunctionMapping.Function.Parameters.Single(p => p.Name == "baz"));
-                    Assert.NotNull(offsiteEmployeeFunctionMapping.UpdateFunctionMapping.Function.Parameters.Single(p => p.Name == "bar"));
-                    Assert.NotNull(offsiteEmployeeFunctionMapping.UpdateFunctionMapping.Function.Parameters.Single(p => p.Name == "baz"));
-                }
-
-                [Fact]
-                public void Only_current_value_column_names_updated_via_property_configuration()
-                {
-                    var modelBuilder = new DbModelBuilder();
-
-                    modelBuilder
-                        .Entity<Engine>()
-                        .MapToStoredProcedures()
-                        .Property(e => e.Name)
-                        .HasParameterName("my_name");
-
-                    modelBuilder.Ignore<Team>();
-
-                    var databaseMapping = BuildMapping(modelBuilder);
-
-                    databaseMapping.AssertValid();
-
-                    var function
-                        = databaseMapping
-                            .EntityContainerMappings
-                            .Single()
-                            .EntitySetMappings
-                            .SelectMany(esm => esm.ModificationFunctionMappings)
-                            .Select(fm => fm.UpdateFunctionMapping.Function)
-                            .Single();
-
-                    Assert.NotNull(function.Parameters.Single(p => p.Name == "my_name"));
-                    Assert.NotNull(function.Parameters.Single(p => p.Name == "Name_Original"));
-                }
-
-                public class Blog
-                {
-                    public int Id { get; set; }
-                }
-
-                [Fact]
-                public void Can_configure_in_multiple_statements_and_configs_are_merged()
-                {
-                    var modelBuilder = new DbModelBuilder();
-
-                    modelBuilder
-                        .Entity<Blog>()
-                        .MapToStoredProcedures(s => s.Update(u => u.HasName("modify_blog")));
-
-                    modelBuilder
-                        .Entity<Blog>()
-                        .MapToStoredProcedures(s => s.Delete(d => d.HasName("delete_blog")));
-
-                    var databaseMapping = BuildMapping(modelBuilder);
-
-                    databaseMapping.AssertValid();
-                }
-            }
-
-            public class LightweightConventions : TestBase
-            {
-                [Fact]
-                public void Can_configure_function_names()
-                {
-                    var modelBuilder = new DbModelBuilder();
-
-                    modelBuilder.Entity<OrderLine>();
-
-                    modelBuilder
-                        .Types()
-                        .Configure(
-                            c => c.MapToStoredProcedures(
-                                map =>
-                                    {
-                                        map.Insert(f => f.HasName("insert_order_line"));
-                                        map.Update(f => f.HasName("update_order_line", "foo"));
-                                        map.Delete(f => f.HasName("delete_order_line", "bar"));
-                                    }));
-
-                    var databaseMapping = BuildMapping(modelBuilder);
-
-                    databaseMapping.AssertValid();
-
-                    var functionMapping
-                        = databaseMapping
-                            .EntityContainerMappings
-                            .Single()
-                            .EntitySetMappings
-                            .Single()
-                            .ModificationFunctionMappings
-                            .Single();
-
-                    Assert.Equal("insert_order_line", functionMapping.InsertFunctionMapping.Function.StoreFunctionNameAttribute);
-                    Assert.Equal("update_order_line", functionMapping.UpdateFunctionMapping.Function.StoreFunctionNameAttribute);
-                    Assert.Equal("delete_order_line", functionMapping.DeleteFunctionMapping.Function.StoreFunctionNameAttribute);
-                    Assert.Equal("foo", functionMapping.UpdateFunctionMapping.Function.Schema);
-                    Assert.Equal("bar", functionMapping.DeleteFunctionMapping.Function.Schema);
-                }
-
-                [Fact]
-                public void Can_configure_function_names_when_type_specified()
-                {
-                    var modelBuilder = new DbModelBuilder();
-
-                    modelBuilder.Entity<Order>();
-                    modelBuilder.Entity<OrderLine>();
-
-                    modelBuilder
-                        .Types<OrderLine>()
-                        .Configure(
-                            c => c.MapToStoredProcedures(
-                                map =>
-                                    {
-                                        map.Insert(f => f.HasName("insert_order_line"));
-                                        map.Update(f => f.HasName("update_order_line", "foo"));
-                                        map.Delete(f => f.HasName("delete_order_line", "bar"));
-                                    }));
-
-                    var databaseMapping = BuildMapping(modelBuilder);
-
-                    databaseMapping.AssertValid();
-
-                    var functionMapping
-                        = databaseMapping
-                            .EntityContainerMappings
-                            .Single()
-                            .EntitySetMappings
-                            .SelectMany(esm => esm.ModificationFunctionMappings)
-                            .Single();
-
-                    Assert.Equal("insert_order_line", functionMapping.InsertFunctionMapping.Function.StoreFunctionNameAttribute);
-                    Assert.Equal("update_order_line", functionMapping.UpdateFunctionMapping.Function.StoreFunctionNameAttribute);
-                    Assert.Equal("delete_order_line", functionMapping.DeleteFunctionMapping.Function.StoreFunctionNameAttribute);
-                    Assert.Equal("foo", functionMapping.UpdateFunctionMapping.Function.Schema);
-                    Assert.Equal("bar", functionMapping.DeleteFunctionMapping.Function.Schema);
-                }
-
-                [Fact]
-                public void Can_configure_parameter_names()
-                {
-                    var modelBuilder = new DbModelBuilder();
-
-                    modelBuilder.Entity<OrderLine>();
-
-                    modelBuilder
-                        .Types()
-                        .Configure(
-                            c => c.MapToStoredProcedures(
-                                map =>
-                                    {
-                                        map.Insert(f => f.Parameter("OrderId", "ins_order_id"));
-                                        map.Update(f => f.Parameter(typeof(OrderLine).GetProperty("Id"), "upd_id"));
-                                        map.Delete(f => f.Parameter("Id", "del_id"));
-                                    }));
-
-                    var databaseMapping = BuildMapping(modelBuilder);
-
-                    databaseMapping.AssertValid();
-
-                    var functionMapping
-                        = databaseMapping
-                            .EntityContainerMappings
-                            .Single()
-                            .EntitySetMappings
-                            .Single()
-                            .ModificationFunctionMappings
-                            .Single();
-
-                    Assert.NotNull(functionMapping.InsertFunctionMapping.Function.Parameters.Single(p => p.Name == "ins_order_id"));
-                    Assert.NotNull(functionMapping.UpdateFunctionMapping.Function.Parameters.Single(p => p.Name == "upd_id"));
-                    Assert.NotNull(functionMapping.DeleteFunctionMapping.Function.Parameters.Single(p => p.Name == "del_id"));
-                }
-
-                [Fact]
-                public void Can_configure_parameter_names_when_type_specified()
-                {
-                    var modelBuilder = new DbModelBuilder();
-
-                    modelBuilder.Entity<Building>();
-
-                    modelBuilder
-                        .Types<IBuilding>()
-                        .Configure(
-                            c => c.MapToStoredProcedures(
-                                map =>
-                                    {
-                                        map.Insert(f => f.Parameter(b => b.Address.Line1, "ins_line1"));
-                                        map.Update(f => f.Parameter(b => b.Id, "upd_id"));
-                                        map.Delete(f => f.Parameter(b => b.Id, "del_id"));
-                                    }));
-
-                    var databaseMapping = BuildMapping(modelBuilder);
-
-                    databaseMapping.AssertValid();
-
-                    var functionMapping
-                        = databaseMapping
-                            .EntityContainerMappings
-                            .Single()
-                            .EntitySetMappings
-                            .Single()
-                            .ModificationFunctionMappings
-                            .Single();
-
-                    Assert.NotNull(functionMapping.InsertFunctionMapping.Function.Parameters.Single(p => p.Name == "ins_line1"));
-                    Assert.NotNull(functionMapping.UpdateFunctionMapping.Function.Parameters.Single(p => p.Name == "upd_id"));
-                    Assert.NotNull(functionMapping.DeleteFunctionMapping.Function.Parameters.Single(p => p.Name == "del_id"));
-                }
-
-                [Fact]
-                public void Can_configure_original_value_column_names_when_update()
-                {
-                    var modelBuilder = new DbModelBuilder();
-
-                    modelBuilder.Entity<Engine>();
-
-                    modelBuilder
-                        .Types()
-                        .Where(t => t == typeof(Engine))
-                        .Configure(
-                            c => c.MapToStoredProcedures(
-                                map => map.Update(
-                                    f => f.Parameter("Name", "name_cur", "name_orig"))));
-                    modelBuilder.Ignore<Team>();
-
-                    var databaseMapping = BuildMapping(modelBuilder);
-
-                    databaseMapping.AssertValid();
-
-                    var function
-                        = databaseMapping
-                            .EntityContainerMappings
-                            .Single()
-                            .EntitySetMappings
-                            .SelectMany(esm => esm.ModificationFunctionMappings)
-                            .Select(fm => fm.UpdateFunctionMapping.Function)
-                            .Single();
-
-                    Assert.NotNull(function.Parameters.Single(p => p.Name == "name_cur"));
-                    Assert.NotNull(function.Parameters.Single(p => p.Name == "name_orig"));
-                }
-
-                [Fact]
-                public void Can_configure_original_value_column_names_when_update_and_type_specified()
-                {
-                    var modelBuilder = new DbModelBuilder();
-
-                    modelBuilder.Entity<Engine>();
-
-                    modelBuilder
-                        .Types<Engine>()
-                        .Configure(
-                            c => c.MapToStoredProcedures(
-                                map => map.Update(
-                                    f =>
-                                        {
-                                            f.Parameter(e => e.Name, "name_cur", "name_orig");
-                                            f.Parameter(e => e.StorageLocation.Latitude, "lat_cur", "lat_orig");
-                                        })));
-                    modelBuilder.Ignore<Team>();
-
-                    var databaseMapping = BuildMapping(modelBuilder);
-
-                    databaseMapping.AssertValid();
-
-                    var function
-                        = databaseMapping
-                            .EntityContainerMappings
-                            .Single()
-                            .EntitySetMappings
-                            .SelectMany(esm => esm.ModificationFunctionMappings)
-                            .Select(fm => fm.UpdateFunctionMapping.Function)
-                            .Single();
-
-                    Assert.NotNull(function.Parameters.Single(p => p.Name == "name_cur"));
-                    Assert.NotNull(function.Parameters.Single(p => p.Name == "name_orig"));
-                    Assert.NotNull(function.Parameters.Single(p => p.Name == "lat_cur"));
-                    Assert.NotNull(function.Parameters.Single(p => p.Name == "lat_orig"));
-                }
-
-                [Fact]
-                public void Configuring_original_value_for_non_concurrency_token_should_throw()
-                {
-                    var modelBuilder = new DbModelBuilder();
-
-                    modelBuilder.Entity<Engine>();
-
-                    modelBuilder
-                        .Types()
-                        .Where(t => t == typeof(Engine))
-                        .Configure(
-                            c => c.MapToStoredProcedures(
-                                map => map.Update(
-                                    f => f.Parameter("Id", "id", "boom"))));
-                    modelBuilder.Ignore<Team>();
-
-                    Assert.Equal(
-                        Strings.ModificationFunctionParameterNotFoundOriginal("Id", "Engine_Update"),
-                        Assert.Throws<InvalidOperationException>(
-                            () => BuildMapping(modelBuilder)).Message);
-                }
-
-                [Fact]
-                public void Configuring_original_value_for_non_concurrency_token_should_throw_when_type_specified()
-                {
-                    var modelBuilder = new DbModelBuilder();
-
-                    modelBuilder.Entity<Engine>();
-
-                    modelBuilder
-                        .Types<Engine>()
-                        .Configure(
-                            c => c.MapToStoredProcedures(
-                                map => map.Update(
-                                    f => f.Parameter(e => e.Id, "id", "boom"))));
-                    modelBuilder.Ignore<Team>();
-
-                    Assert.Equal(
-                        Strings.ModificationFunctionParameterNotFoundOriginal("Id", "Engine_Update"),
-                        Assert.Throws<InvalidOperationException>(
-                            () => BuildMapping(modelBuilder)).Message);
-                }
-
-                [Fact]
-                public void Configuring_parameter_when_not_valid_for_operation_should_throw()
-                {
-                    var modelBuilder = new DbModelBuilder();
-
-                    modelBuilder.Entity<OrderLine>();
-
-                    modelBuilder
-                        .Types()
-                        .Configure(
-                            c => c.MapToStoredProcedures(
-                                map => map.Delete(
-                                    f =>
-                                        {
-                                            f.HasName("del_ol");
-                                            f.Parameter("IsShipped", "boom");
-                                        })));
-
-                    Assert.Equal(
-                        Strings.ModificationFunctionParameterNotFound("IsShipped", "del_ol"),
-                        Assert.Throws<InvalidOperationException>(
-                            () => BuildMapping(modelBuilder)).Message);
-                }
-
-                [Fact]
-                public void Can_configure_result_binding_column_names()
-                {
-                    var modelBuilder = new DbModelBuilder();
-
-                    modelBuilder.Entity<Order>();
-
-                    modelBuilder
-                        .Types()
-                        .Where(t => t == typeof(Order))
-                        .Configure(
-                            c => c.MapToStoredProcedures(
-                                map =>
-                                    {
-                                        map.Insert(f => f.Result("OrderId", "order_id"));
-                                        map.Update(f => f.Result("Version", "timestamp"));
-                                    }));
-
-                    var databaseMapping = BuildMapping(modelBuilder);
-
-                    databaseMapping.AssertValid();
-
-                    var functionMapping
-                        = databaseMapping
-                            .EntityContainerMappings
-                            .Single()
-                            .EntitySetMappings
-                            .SelectMany(esm => esm.ModificationFunctionMappings)
-                            .Single();
-
-                    Assert.NotNull(functionMapping.InsertFunctionMapping.ResultBindings.Single(rb => rb.ColumnName == "order_id"));
-                    Assert.NotNull(functionMapping.UpdateFunctionMapping.ResultBindings.Single(rb => rb.ColumnName == "timestamp"));
-                }
-
-                [Fact]
-                public void Can_configure_result_binding_column_names_when_type_specified()
-                {
-                    var modelBuilder = new DbModelBuilder();
-
-                    modelBuilder.Entity<Order>();
-
-                    modelBuilder
-                        .Types<Order>()
-                        .Configure(
-                            c => c.MapToStoredProcedures(
-                                map =>
-                                    {
-                                        map.Insert(f => f.Result(o => o.OrderId, "order_id"));
-                                        map.Update(f => f.Result(o => o.Version, "timestamp"));
-                                    }));
-
-                    var databaseMapping = BuildMapping(modelBuilder);
-
-                    databaseMapping.AssertValid();
-
-                    var functionMapping
-                        = databaseMapping
-                            .EntityContainerMappings
-                            .Single()
-                            .EntitySetMappings
-                            .SelectMany(esm => esm.ModificationFunctionMappings)
-                            .Single();
-
-                    Assert.NotNull(functionMapping.InsertFunctionMapping.ResultBindings.Single(rb => rb.ColumnName == "order_id"));
-                    Assert.NotNull(functionMapping.UpdateFunctionMapping.ResultBindings.Single(rb => rb.ColumnName == "timestamp"));
-                }
-
-                [Fact]
-                public void Configuring_binding_for_complex_property_should_throw_when_type_specified()
-                {
-                    var modelBuilder = new DbModelBuilder();
-
-                    modelBuilder.Entity<Engine>();
-
-                    modelBuilder
-                        .Types<Engine>()
-                        .Configure(
-                            c => c.MapToStoredProcedures(
-                                map => map.Update(
-                                    f => f.Result(e => e.StorageLocation.Latitude, "boom"))));
-
-                    Assert.Equal(
-                        Strings.InvalidPropertyExpression("e => e.StorageLocation.Latitude"),
-                        Assert.Throws<InvalidOperationException>(
-                            () => BuildMapping(modelBuilder)).Message);
-                }
-
-                [Fact]
-                public void Configuring_binding_for_missing_property_should_throw()
-                {
-                    var modelBuilder = new DbModelBuilder();
-
-                    modelBuilder.Entity<Order>();
-
-                    modelBuilder
-                        .Types()
-                        .Where(t => t == typeof(Order))
-                        .Configure(
-                            c => c.MapToStoredProcedures(
-                                map => map.Insert(f => f.Result("Type", "boom"))));
-
-                    Assert.Equal(
-                        Strings.ResultBindingNotFound("Type", "Order_Insert"),
-                        Assert.Throws<InvalidOperationException>(
-                            () => BuildMapping(modelBuilder)).Message);
-                }
-
-                [Fact]
-                public void Configuring_binding_for_missing_property_should_throw_when_type_specified()
-                {
-                    var modelBuilder = new DbModelBuilder();
-
-                    modelBuilder.Entity<Order>();
-
-                    modelBuilder
-                        .Types<Order>()
-                        .Configure(
-                            c => c.MapToStoredProcedures(
-                                map => map.Insert(f => f.Result(o => o.Type, "boom"))));
-
-                    Assert.Equal(
-                        Strings.ResultBindingNotFound("Type", "Order_Insert"),
-                        Assert.Throws<InvalidOperationException>(
-                            () => BuildMapping(modelBuilder)).Message);
-                }
-
-                [Fact]
-                public void Can_configure_rows_affected_column_name()
-                {
-                    var modelBuilder = new DbModelBuilder();
-
-                    modelBuilder.Entity<Order>();
-
-                    modelBuilder
-                        .Types()
-                        .Where(t => t == typeof(Order))
-                        .Configure(
-                            c => c.MapToStoredProcedures(
-                                map =>
-                                    {
-                                        map.Update(f => f.RowsAffectedParameter("rows_affected1"));
-                                        map.Delete(f => f.RowsAffectedParameter("rows_affected2"));
-                                    }));
-
-                    var databaseMapping = BuildMapping(modelBuilder);
-
-                    databaseMapping.AssertValid();
-
-                    var functionMapping
-                        = databaseMapping
-                            .EntityContainerMappings
-                            .Single()
-                            .EntitySetMappings
-                            .SelectMany(esm => esm.ModificationFunctionMappings)
-                            .Single();
-
-                    Assert.Equal("rows_affected1", functionMapping.UpdateFunctionMapping.RowsAffectedParameter.Name);
-                    Assert.Equal("rows_affected2", functionMapping.DeleteFunctionMapping.RowsAffectedParameter.Name);
-                }
-
-                [Fact]
-                public void Can_configure_rows_affected_column_name_when_type_specified()
-                {
-                    var modelBuilder = new DbModelBuilder();
-
-                    modelBuilder.Entity<Order>();
-
-                    modelBuilder
-                        .Types<Order>()
-                        .Configure(
-                            c => c.MapToStoredProcedures(
-                                map =>
-                                    {
-                                        map.Update(f => f.RowsAffectedParameter("rows_affected1"));
-                                        map.Delete(f => f.RowsAffectedParameter("rows_affected2"));
-                                    }));
-
-                    var databaseMapping = BuildMapping(modelBuilder);
-
-                    databaseMapping.AssertValid();
-
-                    var functionMapping
-                        = databaseMapping
-                            .EntityContainerMappings
-                            .Single()
-                            .EntitySetMappings
-                            .SelectMany(esm => esm.ModificationFunctionMappings)
-                            .Single();
-
-                    Assert.Equal("rows_affected1", functionMapping.UpdateFunctionMapping.RowsAffectedParameter.Name);
-                    Assert.Equal("rows_affected2", functionMapping.DeleteFunctionMapping.RowsAffectedParameter.Name);
-                }
-
-                [Fact]
-                public void Can_configure_composite_ia_fk_parameters_from_nav_prop_on_principal()
-                {
-                    var modelBuilder = new DbModelBuilder();
-
-                    modelBuilder
-                        .Entity<Order>()
-                        .HasKey(
-                            o => new
-                                     {
-                                         o.OrderId,
-                                         o.Type
-                                     });
-
-                    modelBuilder
-                        .Types<OrderLine>()
-                        .Configure(
-                            c => c.MapToStoredProcedures(
-                                map =>
-                                    {
-                                        map.Insert(
-                                            f => f.Navigation<Order>(
-                                                o => o.OrderLines,
-                                                a =>
-                                                    {
-                                                        a.Parameter(o => o.OrderId, "order_id1");
-                                                        a.Parameter(o => o.Type, "the_type1");
-                                                    }));
-                                        map.Update(
-                                            f => f.Navigation<Order>(
-                                                o => o.OrderLines,
-                                                a =>
-                                                    {
-                                                        a.Parameter(o => o.OrderId, "order_id2");
-                                                        a.Parameter(o => o.Type, "the_type2");
-                                                    }));
-                                        map.Delete(
-                                            f => f.Navigation<Order>(
-                                                o => o.OrderLines,
-                                                a =>
-                                                    {
-                                                        a.Parameter(o => o.OrderId, "order_id3");
-                                                        a.Parameter(o => o.Type, "the_type3");
-                                                    }));
-                                    }));
-
-                    var databaseMapping = BuildMapping(modelBuilder);
-
-                    databaseMapping.AssertValid();
-
-                    var functionMapping
-                        = databaseMapping
-                            .EntityContainerMappings
-                            .Single()
-                            .EntitySetMappings
-                            .SelectMany(esm => esm.ModificationFunctionMappings)
-                            .Single();
-
-                    Assert.NotNull(functionMapping.InsertFunctionMapping.Function.Parameters.Single(p => p.Name == "order_id1"));
-                    Assert.NotNull(functionMapping.InsertFunctionMapping.Function.Parameters.Single(p => p.Name == "the_type1"));
-                    Assert.NotNull(functionMapping.UpdateFunctionMapping.Function.Parameters.Single(p => p.Name == "order_id2"));
-                    Assert.NotNull(functionMapping.UpdateFunctionMapping.Function.Parameters.Single(p => p.Name == "the_type2"));
-                    Assert.NotNull(functionMapping.DeleteFunctionMapping.Function.Parameters.Single(p => p.Name == "order_id3"));
-                    Assert.NotNull(functionMapping.DeleteFunctionMapping.Function.Parameters.Single(p => p.Name == "the_type3"));
-                }
-
-                [Fact]
-                public void Can_configure_composite_ia_fk_parameters_from_nav_prop_on_dependent_and_last_wins()
-                {
-                    var modelBuilder = new DbModelBuilder();
-
-                    modelBuilder
-                        .Ignore<Chassis>()
-                        .Ignore<Sponsor>()
-                        .Ignore<TestDriver>()
-                        .Ignore<Gearbox>()
-                        .Ignore<Engine>();
-
-                    modelBuilder
-                        .Entity<Team>()
-                        .HasKey(
-                            o => new
-                                     {
-                                         o.Id,
-                                         o.Name
-                                     });
-
-                    modelBuilder.Entity<Driver>().Ignore(d => d.Name);
-
-                    modelBuilder
-                        .Types<Driver>()
-                        .Configure(
-                            c => c.MapToStoredProcedures(
-                                map =>
-                                    {
-                                        map.Insert(
-                                            f =>
-                                                {
-                                                    f.Navigation<Team>(
-                                                        t => t.Drivers,
-                                                        a =>
-                                                            {
-                                                                a.Parameter(t => t.Id, "team_id0");
-                                                                a.Parameter(t => t.Name, "team_name0");
-                                                            });
-                                                    f.Parameter(d => d.Team.Id, "team_id1");
-                                                    f.Parameter(d => d.Team.Name, "team_name1");
-                                                });
-                                        map.Update(
-                                            f =>
-                                                {
-                                                    f.Parameter(d => d.Team.Id, "team_id2");
-                                                    f.Parameter(d => d.Team.Name, "team_name2");
-                                                });
-                                        map.Delete(
-                                            f =>
-                                                {
-                                                    f.Parameter(d => d.Team.Id, "team_id3");
-                                                    f.Parameter(d => d.Team.Name, "team_name3");
-                                                });
-                                    }));
-
-                    var databaseMapping = BuildMapping(modelBuilder);
-
-                    databaseMapping.AssertValid();
-
-                    var functionMapping
-                        = databaseMapping
-                            .EntityContainerMappings
-                            .Single()
-                            .EntitySetMappings
-                            .SelectMany(esm => esm.ModificationFunctionMappings)
-                            .Single();
-
-                    Assert.NotNull(functionMapping.InsertFunctionMapping.Function.Parameters.Single(p => p.Name == "team_id1"));
-                    Assert.NotNull(functionMapping.InsertFunctionMapping.Function.Parameters.Single(p => p.Name == "team_name1"));
-                    Assert.NotNull(functionMapping.UpdateFunctionMapping.Function.Parameters.Single(p => p.Name == "team_id2"));
-                    Assert.NotNull(functionMapping.UpdateFunctionMapping.Function.Parameters.Single(p => p.Name == "team_name2"));
-                    Assert.NotNull(functionMapping.DeleteFunctionMapping.Function.Parameters.Single(p => p.Name == "team_id3"));
-                    Assert.NotNull(functionMapping.DeleteFunctionMapping.Function.Parameters.Single(p => p.Name == "team_name3"));
-                }
-
-                [Fact]
-                public void Can_configure_ia_fk_self_ref_parameters_from_nav_prop_on_dependent()
-                {
-                    var modelBuilder = new DbModelBuilder();
-
-                    modelBuilder.Entity<Item>();
-
-                    modelBuilder
-                        .Types<Item>()
-                        .Configure(
-                            c => c.MapToStoredProcedures(
-                                map =>
-                                    {
-                                        map.Insert(f => f.Parameter(i => i.ParentItem.Id, "item_id1"));
-                                        map.Update(f => f.Parameter(i => i.ParentItem.Id, "item_id2"));
-                                        map.Delete(f => f.Parameter(i => i.ParentItem.Id, "item_id3"));
-                                    }));
-
-                    var databaseMapping = BuildMapping(modelBuilder);
-
-                    databaseMapping.AssertValid();
-
-                    var functionMapping
-                        = databaseMapping
-                            .EntityContainerMappings
-                            .Single()
-                            .EntitySetMappings
-                            .SelectMany(esm => esm.ModificationFunctionMappings)
-                            .Single();
-
-                    Assert.NotNull(functionMapping.InsertFunctionMapping.Function.Parameters.Single(p => p.Name == "item_id1"));
-                    Assert.NotNull(functionMapping.UpdateFunctionMapping.Function.Parameters.Single(p => p.Name == "item_id2"));
-                    Assert.NotNull(functionMapping.DeleteFunctionMapping.Function.Parameters.Single(p => p.Name == "item_id3"));
-                }
-
-                [Fact]
-                public void Should_throw_when_conflicting_parameter_names_configured()
-                {
-                    var modelBuilder = new DbModelBuilder();
-
-                    modelBuilder.Entity<OrderLine>();
-
-                    modelBuilder
-                        .Types()
-                        .Configure(
-                            c => c.MapToStoredProcedures(
-                                map => map.Insert(
-                                    f =>
-                                        {
-                                            f.Parameter("IsShipped", "Price");
-                                            f.Parameter("Price", "Price");
-                                        })));
-
-                    Assert.Throws<ModelValidationException>(() => BuildMapping(modelBuilder));
-                }
-
-                [Fact]
-                public void Should_throw_when_conflicting_parameter_names_configured_when_type_specified()
-                {
-                    var modelBuilder = new DbModelBuilder();
-
-                    modelBuilder.Entity<OrderLine>();
-
-                    modelBuilder
-                        .Types<OrderLine>()
-                        .Configure(
-                            c => c.MapToStoredProcedures(
-                                map => map.Insert(
-                                    f =>
-                                        {
-                                            f.Parameter(ol => ol.IsShipped, "Price");
-                                            f.Parameter(ol => ol.Price, "Price");
-                                        })));
-
-                    Assert.Throws<ModelValidationException>(() => BuildMapping(modelBuilder));
-                }
-
-                [Fact]
-                public void Can_configure_parameter_name_via_properties()
-                {
-                    var modelBuilder = new DbModelBuilder();
-
-                    modelBuilder
-                        .Entity<OrderLine>()
-                        .MapToStoredProcedures();
-
-                    modelBuilder
-                        .Properties()
-                        .Configure(c => c.HasParameterName("i_" + c.ClrPropertyInfo.Name));
-
-                    var databaseMapping = BuildMapping(modelBuilder);
-
-                    databaseMapping.AssertValid();
-
-                    var integerParameters
-                        = databaseMapping
-                            .Database
-                            .Functions
-                            .SelectMany(f => f.Parameters)
-                            .Where(p => p.TypeName == "int")
-                            .ToList();
-
-                    Assert.Equal(6, integerParameters.Count());
-                    Assert.True(integerParameters.All(p => p.Name.StartsWith("i_")));
-                }
-
-                [Fact]
-                public void Can_configure_parameter_name_via_properties_of_type()
-                {
-                    var modelBuilder = new DbModelBuilder();
-
-                    modelBuilder
-                        .Entity<OrderLine>()
-                        .MapToStoredProcedures();
-
-                    modelBuilder
-                        .Properties<int>()
-                        .Configure(c => c.HasParameterName("i_" + c.ClrPropertyInfo.Name));
-
-                    var databaseMapping = BuildMapping(modelBuilder);
-
-                    databaseMapping.AssertValid();
-
-                    var integerParameters
-                        = databaseMapping
-                            .Database
-                            .Functions
-                            .SelectMany(f => f.Parameters)
-                            .Where(p => p.TypeName == "int")
-                            .ToList();
-
-                    Assert.Equal(6, integerParameters.Count());
-                    Assert.True(integerParameters.All(p => p.Name.StartsWith("i_")));
-                }
-            }
-
-            public class EndToEnd : EndToEndFunctionsTest
-            {
-                [Fact]
-                [AutoRollback]
-                public void Can_insert_update_and_delete_when_generated_property()
-                {
-                    using (var context = CreateContext())
-                    {
-                        var order
-                            = new Order
-                                  {
-                                      Type = "Foo"
-                                  };
-
-                        Assert.Equal(0, context.Set<Order>().Count());
-
-                        // Insert
-                        context.Set<Order>().Add(order);
-                        context.SaveChanges();
-
-                        Assert.Equal(1, context.Set<Order>().Count());
-                        Assert.NotNull(context.Set<Order>().Select(ol => ol.Version).First());
-
-                        // Update
-                        order.Type = "Bar";
-                        context.SaveChanges();
-
-                        // Delete
-                        context.Set<Order>().Remove(order);
-                        context.SaveChanges();
-
-                        Assert.Equal(0, context.Set<OrderLine>().Count());
-                    }
-                }
-
-                [Fact]
-                [AutoRollback]
-                public void Can_insert_update_and_delete_when_tph_inheritance()
-                {
-                    using (var context = CreateContext())
-                    {
-                        var customer = new SpecialCustomer();
-
-                        Assert.Equal(0, context.Set<SpecialCustomer>().Count());
-
-                        // Insert
-                        context.Set<SpecialCustomer>().Add(customer);
-                        context.SaveChanges();
-
-                        Assert.Equal(1, context.Set<SpecialCustomer>().Count());
-
-                        // Update
-                        customer.Points = 1;
-                        context.SaveChanges();
-
-                        Assert.Equal(1, context.Set<SpecialCustomer>().Select(c => c.Points).First());
-
-                        // Delete
-                        context.Set<SpecialCustomer>().Remove(customer);
-                        context.SaveChanges();
-
-                        Assert.Equal(0, context.Set<SpecialCustomer>().Count());
-                    }
-                }
-
-                [Fact]
-                [AutoRollback]
-                public void Can_insert_and_delete_when_many_to_many()
-                {
-                    using (var context = CreateContext())
-                    {
-                        var tag = new Tag
-                                      {
-                                          Products = new List<ProductA>
-                                                         {
-                                                             new ProductA()
-                                                         }
-                                      };
-
-                        Assert.Equal(0, context.Set<Tag>().SelectMany(t => t.Products).Count());
-
-                        // Insert
-                        context.Set<Tag>().Add(tag);
-                        context.SaveChanges();
-
-                        Assert.Equal(1, context.Set<Tag>().SelectMany(t => t.Products).Count());
-
-                        // Delete
-                        tag.Products.Clear();
-                        context.SaveChanges();
-
-                        Assert.Equal(0, context.Set<Tag>().SelectMany(t => t.Products).Count());
-                    }
-                }
-
-                protected override void OnModelCreating(DbModelBuilder modelBuilder)
-                {
-                    base.OnModelCreating(modelBuilder);
-
-                    modelBuilder.Entity<Order>();
-                    modelBuilder.Entity<MigrationsCustomer>();
-                    modelBuilder.Entity<Tag>()
-                        .HasMany(t => t.Products)
-                        .WithMany(p => p.Tags)
-                        .Map(m => m.ToTable("TagProductAs"))
-                        .MapToStoredProcedures();
-                }
-            }
-
-            public class EndToEntWithTPT : EndToEndFunctionsTest
-            {
-                [Fact]
-                [AutoRollback]
-                public void Can_insert_update_and_delete_when_tpt_inheritance()
-                {
-                    using (var context = CreateContext())
-                    {
-                        var customer = new SpecialCustomer();
-
-                        Assert.Equal(0, context.Set<SpecialCustomer>().Count());
-
-                        // Insert
-                        context.Set<SpecialCustomer>().Add(customer);
-                        context.SaveChanges();
-
-                        Assert.Equal(1, context.Set<SpecialCustomer>().Count());
-
-                        // Update
-                        customer.Points = 1;
-                        context.SaveChanges();
-
-                        Assert.Equal(1, context.Set<SpecialCustomer>().Select(c => c.Points).First());
-
-                        // Delete
-                        context.Set<SpecialCustomer>().Remove(customer);
-                        context.SaveChanges();
-
-                        Assert.Equal(0, context.Set<SpecialCustomer>().Count());
-                    }
-                }
-
-                protected override void OnModelCreating(DbModelBuilder modelBuilder)
-                {
-                    base.OnModelCreating(modelBuilder);
-
-                    modelBuilder.Ignore<Order>();
-                    modelBuilder.Entity<MigrationsCustomer>()
-                        .Map(m => m.ToTable("MigrationsCustomers"))
-                        .Map<SpecialCustomer>(m => m.ToTable("SpecialCustomers"))
-                        .Map<GoldCustomer>(m => m.ToTable("GoldCustomers"));
-                }
-            }
-
-            public class EndToEntWithTPC : EndToEndFunctionsTest
-            {
-                [Fact]
-                [AutoRollback]
-                public void Can_insert_update_and_delete_when_tpt_inheritance()
-                {
-                    using (var context = CreateContext())
-                    {
-                        var customer = new SpecialCustomer();
-
-                        Assert.Equal(0, context.Set<SpecialCustomer>().Count());
-
-                        // Insert
-                        context.Set<SpecialCustomer>().Add(customer);
-                        context.SaveChanges();
-
-                        Assert.Equal(1, context.Set<SpecialCustomer>().Count());
-
-                        // Update
-                        customer.Points = 1;
-                        context.SaveChanges();
-
-                        Assert.Equal(1, context.Set<SpecialCustomer>().Select(c => c.Points).First());
-
-                        // Delete
-                        context.Set<SpecialCustomer>().Remove(customer);
-                        context.SaveChanges();
-
-                        Assert.Equal(0, context.Set<SpecialCustomer>().Count());
-                    }
-                }
-
-                protected override void OnModelCreating(DbModelBuilder modelBuilder)
-                {
-                    base.OnModelCreating(modelBuilder);
-
-                    modelBuilder.Ignore<Order>();
-                    modelBuilder.Entity<MigrationsCustomer>()
-                        .Map(
-                            m =>
-                                {
-                                    m.MapInheritedProperties();
-                                    m.ToTable("MigrationsCustomers");
-                                })
-                        .Map<SpecialCustomer>(
-                            m =>
-                                {
-                                    m.MapInheritedProperties();
-                                    m.ToTable("SpecialCustomers");
-                                })
-                        .Map<GoldCustomer>(
-                            m =>
-                                {
-                                    m.MapInheritedProperties();
-                                    m.ToTable("GoldCustomers");
-                                });
-                }
-            }
-        }
-
-        public class AdvancedMapping : AdvancedMappingScenarioTests
-        {
-            protected override void OnModelCreating(DbModelBuilder modelBuilder)
-            {
-                modelBuilder.Types().Configure(c => c.MapToStoredProcedures());
-            }
-        }
-
-        public class Associations : AssociationScenarioTests
-        {
-            protected override void OnModelCreating(DbModelBuilder modelBuilder)
-            {
-                modelBuilder.Types().Configure(c => c.MapToStoredProcedures());
-            }
-        }
-
-        public class BasicMapping : BasicMappingScenarioTests
-        {
-            public override void Abstract_in_middle_of_hierarchy_with_TPC()
-            {
-                //TODO: Bug #842
-            }
-
-            protected override void OnModelCreating(DbModelBuilder modelBuilder)
-            {
-                modelBuilder.Types().Configure(c => c.MapToStoredProcedures());
-            }
-        }
-
-        public class ComplexTypes : ComplexTypeScenarioTests
-        {
-            protected override void OnModelCreating(DbModelBuilder modelBuilder)
-            {
-                modelBuilder.Types().Configure(c => c.MapToStoredProcedures());
-            }
-        }
-
-        public class Configuration : ConfigurationScenarioTests
-        {
-            protected override void OnModelCreating(DbModelBuilder modelBuilder)
-            {
-                modelBuilder.Types().Configure(c => c.MapToStoredProcedures());
-            }
-        }
-
-        public class ConventionTests : ConventionsScenarioTests.ConventionTests
-        {
-            protected override void OnModelCreating(DbModelBuilder modelBuilder)
-            {
-                modelBuilder.Types().Configure(c => c.MapToStoredProcedures());
-            }
-        }
-
-        public class LightweightTypeConventions : ConventionsScenarioTests.LightweightTypeConventions
-        {
-            protected override void OnModelCreating(DbModelBuilder modelBuilder)
-            {
-                modelBuilder.Types().Configure(c => c.MapToStoredProcedures());
-            }
-        }
-
-        public class LightweightPropertyConventions : ConventionsScenarioTests.LightweightPropertyConventions
-        {
-            protected override void OnModelCreating(DbModelBuilder modelBuilder)
-            {
-                modelBuilder.Types().Configure(c => c.MapToStoredProcedures());
-            }
-        }
-
-        public class DataAnnotations : DataAnnotationScenarioTests
-        {
-            protected override void OnModelCreating(DbModelBuilder modelBuilder)
-            {
-                modelBuilder.Types().Configure(c => c.MapToStoredProcedures());
-            }
-        }
-
-        public class Enums : EnumsScenarioTests
-        {
-            protected override void OnModelCreating(DbModelBuilder modelBuilder)
-            {
-                modelBuilder.Types().Configure(c => c.MapToStoredProcedures());
-            }
-        }
-
-        public class Inheritance : InheritanceScenarioTests
-        {
-            protected override void OnModelCreating(DbModelBuilder modelBuilder)
-            {
-                modelBuilder.Types().Configure(c => c.MapToStoredProcedures());
-            }
-        }
-
-        public class PropertyConfiguration : PropertyConfigurationScenarioTests
-        {
-            protected override void OnModelCreating(DbModelBuilder modelBuilder)
-            {
-                modelBuilder.Types().Configure(c => c.MapToStoredProcedures());
-            }
-        }
-
-        public class Spatial : SpatialScenarioTests
-        {
-            protected override void OnModelCreating(DbModelBuilder modelBuilder)
-            {
-                modelBuilder.Types().Configure(c => c.MapToStoredProcedures());
-            }
-        }
-    }
-}
->>>>>>> b1a13653
+}