<<<<<<< HEAD
// Copyright (c) Microsoft Open Technologies, Inc. All rights reserved. See License.txt in the project root for license information.

namespace FunctionalTests
{
    using System;
    using System.Collections.Generic;
    using System.ComponentModel.DataAnnotations;
    using System.ComponentModel.DataAnnotations.Schema;
    using System.Data.Entity;
    using System.Data.Entity.Core.Metadata.Edm;
    using System.Data.Entity.ModelConfiguration;
    using System.Data.Entity.ModelConfiguration.Edm;
    using System.Linq;
    using System.Linq.Expressions;
    using FunctionalTests.Model;
    using Xunit;

    public class AdvancedMappingScenarioTests : TestBase
    {
        [Fact]
        public void Sql_ce_should_get_explicit_max_lengths_for_string_and_binary_properties_by_convention()
        {
            var modelBuilder = new DbModelBuilder();

            modelBuilder.Entity<MaxLengthProperties>();

            var databaseMapping = BuildCeMapping(modelBuilder);

            databaseMapping.AssertValid();

            databaseMapping.Assert<MaxLengthProperties>(e => e.Id).DbEqual(4000, f => f.MaxLength);
            databaseMapping.Assert<MaxLengthProperties>(e => e.Id).DbEqual(false, f => f.IsMaxLength);
            databaseMapping.Assert<MaxLengthProperties>(e => e.Id).DbEqual("nvarchar", c => c.TypeName);

            databaseMapping.Assert<MaxLengthProperties>(e => e.Prop1).DbEqual(4000, f => f.MaxLength);
            databaseMapping.Assert<MaxLengthProperties>(e => e.Prop1).DbEqual(false, f => f.IsMaxLengthConstant);
            databaseMapping.Assert<MaxLengthProperties>(e => e.Prop1).DbEqual(false, f => f.IsMaxLength);
            databaseMapping.Assert<MaxLengthProperties>(e => e.Prop1).DbEqual("nvarchar", c => c.TypeName);

            databaseMapping.Assert<MaxLengthProperties>(e => e.Prop2).DbEqual(4000, f => f.MaxLength);
            databaseMapping.Assert<MaxLengthProperties>(e => e.Prop2).DbEqual(false, f => f.IsMaxLengthConstant);
            databaseMapping.Assert<MaxLengthProperties>(e => e.Prop2).DbEqual(false, f => f.IsMaxLength);
            databaseMapping.Assert<MaxLengthProperties>(e => e.Prop2).DbEqual("varbinary", c => c.TypeName);
        }

        [Fact]
        public void Sql_ce_should_get_explicit_max_lengths_for_fixed_length_string_and_fixed_length_binary_properties_by_convention()
        {
            var modelBuilder = new DbModelBuilder();

            modelBuilder.Entity<MaxLengthProperties>().Property(e => e.Id).IsFixedLength();
            modelBuilder.Entity<MaxLengthProperties>().Property(e => e.Prop1).IsFixedLength();
            modelBuilder.Entity<MaxLengthProperties>().Property(e => e.Prop2).IsFixedLength();

            var databaseMapping = BuildCeMapping(modelBuilder);

            databaseMapping.AssertValid();

            databaseMapping.Assert<MaxLengthProperties>(e => e.Id).DbEqual(4000, f => f.MaxLength);
            databaseMapping.Assert<MaxLengthProperties>(e => e.Id).DbEqual(false, f => f.IsMaxLength);
            databaseMapping.Assert<MaxLengthProperties>(e => e.Id).DbEqual("nchar", c => c.TypeName);

            databaseMapping.Assert<MaxLengthProperties>(e => e.Prop1).DbEqual(4000, f => f.MaxLength);
            databaseMapping.Assert<MaxLengthProperties>(e => e.Prop1).DbEqual(false, f => f.IsMaxLength);
            databaseMapping.Assert<MaxLengthProperties>(e => e.Prop1).DbEqual("nchar", c => c.TypeName);

            databaseMapping.Assert<MaxLengthProperties>(e => e.Prop2).DbEqual(4000, f => f.MaxLength);
            databaseMapping.Assert<MaxLengthProperties>(e => e.Prop2).DbEqual(false, f => f.IsMaxLength);
            databaseMapping.Assert<MaxLengthProperties>(e => e.Prop2).DbEqual("binary", c => c.TypeName);
        }

        [Fact]
        public void Sql_should_get_implicit_max_lengths_for_string_and_binary_properties_by_convention()
        {
            var modelBuilder = new DbModelBuilder();

            modelBuilder.Entity<MaxLengthProperties>();

            var databaseMapping = BuildMapping(modelBuilder);

            databaseMapping.AssertValid();

            databaseMapping.Assert<MaxLengthProperties>(e => e.Id).DbEqual(128, f => f.MaxLength);
            databaseMapping.Assert<MaxLengthProperties>(e => e.Id).DbEqual(false, f => f.IsMaxLength);
            databaseMapping.Assert<MaxLengthProperties>(e => e.Id).DbEqual("nvarchar", c => c.TypeName);

            databaseMapping.Assert<MaxLengthProperties>(e => e.Prop1).DbEqual(true, f => f.IsMaxLengthConstant);
            databaseMapping.Assert<MaxLengthProperties>(e => e.Prop1).DbEqual(false, f => f.IsMaxLength);
            databaseMapping.Assert<MaxLengthProperties>(e => e.Prop1).DbEqual("nvarchar(max)", c => c.TypeName);

            databaseMapping.Assert<MaxLengthProperties>(e => e.Prop2).DbEqual(true, f => f.IsMaxLengthConstant);
            databaseMapping.Assert<MaxLengthProperties>(e => e.Prop2).DbEqual(false, f => f.IsMaxLength);
            databaseMapping.Assert<MaxLengthProperties>(e => e.Prop2).DbEqual("varbinary(max)", c => c.TypeName);
        }

        [Fact]
        public void Sql_should_get_explicit_max_lengths_for_fixed_length_string_and_fixed_length_binary_properties_by_convention()
        {
            var modelBuilder = new DbModelBuilder();

            modelBuilder.Entity<MaxLengthProperties>().Property(e => e.Id).IsFixedLength();
            modelBuilder.Entity<MaxLengthProperties>().Property(e => e.Prop1).IsFixedLength();
            modelBuilder.Entity<MaxLengthProperties>().Property(e => e.Prop2).IsFixedLength();

            var databaseMapping = BuildMapping(modelBuilder);

            databaseMapping.AssertValid();

            databaseMapping.Assert<MaxLengthProperties>(e => e.Id).DbEqual(128, f => f.MaxLength);
            databaseMapping.Assert<MaxLengthProperties>(e => e.Id).DbEqual(false, f => f.IsMaxLength);
            databaseMapping.Assert<MaxLengthProperties>(e => e.Id).DbEqual("nchar", c => c.TypeName);

            databaseMapping.Assert<MaxLengthProperties>(e => e.Prop1).DbEqual(128, f => f.MaxLength);
            databaseMapping.Assert<MaxLengthProperties>(e => e.Prop1).DbEqual(false, f => f.IsMaxLength);
            databaseMapping.Assert<MaxLengthProperties>(e => e.Prop1).DbEqual("nchar", c => c.TypeName);

            databaseMapping.Assert<MaxLengthProperties>(e => e.Prop2).DbEqual(128, f => f.MaxLength);
            databaseMapping.Assert<MaxLengthProperties>(e => e.Prop2).DbEqual(false, f => f.IsMaxLength);
            databaseMapping.Assert<MaxLengthProperties>(e => e.Prop2).DbEqual("binary", c => c.TypeName);
        }

        public class MaxLengthProperties
        {
            public string Id { get; set; }
            public string Prop1 { get; set; }
            public byte[] Prop2 { get; set; }
        }

        [Fact]
        public void Can_have_configured_duplicate_column_and_by_convention_column_is_uniquified()
        {
            var modelBuilder = new DbModelBuilder();

            modelBuilder.Entity<EntityWithConfiguredDuplicateColumn>();

            var databaseMapping = BuildMapping(modelBuilder);

            databaseMapping.AssertValid();
            databaseMapping.Assert<EntityWithConfiguredDuplicateColumn>(e => e.Description).DbEqual(
                "Description1",
                c => c.Name);
            databaseMapping.Assert<EntityWithConfiguredDuplicateColumn>(e => e.Details).DbEqual(
                "Description",
                c => c.Name);
        }

        public class EntityWithConfiguredDuplicateColumn
        {
            public int Id { get; set; }
            public string Description { get; set; }

            [Column("Description")]
            public string Details { get; set; }
        }

        [Fact]
        public void Can_have_configured_duplicate_column_and_by_convention_columns_are_uniquified_first()
        {
            var modelBuilder = new DbModelBuilder();

            modelBuilder.Entity<EntityWithDescBase>();
            modelBuilder.Entity<EntityWithDescA>().Property(e => e.Description).HasColumnName("Description");

            var databaseMapping = BuildMapping(modelBuilder);

            databaseMapping.AssertValid();
            databaseMapping.Assert<EntityWithDescA>(e => e.Description).DbEqual("Description", c => c.Name);
            databaseMapping.Assert<EntityWithDescB>(e => e.Description).DbEqual("Description1", c => c.Name);
            databaseMapping.Assert<EntityWithDescC>(e => e.Description).DbEqual("Description2", c => c.Name);
        }

        [Fact]
        public void Can_have_configured_duplicate_column_and_by_convention_columns_are_uniquified_second()
        {
            var modelBuilder = new DbModelBuilder();

            modelBuilder.Entity<EntityWithDescBase>();
            modelBuilder.Entity<EntityWithDescB>().Property(e => e.Description).HasColumnName("Description");

            var databaseMapping = BuildMapping(modelBuilder);

            databaseMapping.AssertValid();
            databaseMapping.Assert<EntityWithDescA>(e => e.Description).DbEqual("Description1", c => c.Name);
            databaseMapping.Assert<EntityWithDescB>(e => e.Description).DbEqual("Description", c => c.Name);
            databaseMapping.Assert<EntityWithDescC>(e => e.Description).DbEqual("Description2", c => c.Name);
        }

        [Fact]
        public void Can_have_configured_duplicate_column_and_by_convention_columns_are_uniquified_third()
        {
            var modelBuilder = new DbModelBuilder();

            modelBuilder.Entity<EntityWithDescBase>();
            modelBuilder.Entity<EntityWithDescC>().Property(e => e.Description).HasColumnName("Description");

            var databaseMapping = BuildMapping(modelBuilder);

            databaseMapping.AssertValid();
            databaseMapping.Assert<EntityWithDescA>(e => e.Description).DbEqual("Description1", c => c.Name);
            databaseMapping.Assert<EntityWithDescB>(e => e.Description).DbEqual("Description2", c => c.Name);
            databaseMapping.Assert<EntityWithDescC>(e => e.Description).DbEqual("Description", c => c.Name);
        }

        [Fact]
        public void Can_have_configured_duplicate_column_and_by_convention_columns_are_uniquified_complex()
        {
            var modelBuilder = new DbModelBuilder();

            modelBuilder.Entity<EntityWithDescA>().Property(e => e.Complex.Description).HasColumnName("Description");

            var databaseMapping = BuildMapping(modelBuilder);

            databaseMapping.AssertValid();
            databaseMapping.Assert<ComplexWithDesc>(c => c.Description).DbEqual("Description", c => c.Name);
            databaseMapping.Assert<ComplexWithDesc>(c => c.Description).DbEqual(false, c => c.Nullable);
            databaseMapping.Assert<EntityWithDescA>(e => e.Description).DbEqual("Description1", c => c.Name);
        }

        [Fact]
        public void Can_have_configured_complex_column_override_column_name_clash()
        {
            var modelBuilder = new DbModelBuilder();

            modelBuilder.Entity<EntityWithDescA>().Property(e => e.Complex.Description).HasColumnName("Description");

            var databaseMapping = BuildMapping(modelBuilder);

            databaseMapping.AssertValid();
            databaseMapping.Assert<ComplexWithDesc>(c => c.Description).DbEqual(false, c => c.Nullable);
            databaseMapping.Assert<ComplexWithDesc>(c => c.Description).DbEqual("Description", c => c.Name);
            databaseMapping.Assert<EntityWithDescA>(e => e.Description).DbEqual("Description1", c => c.Name);
        }

        [Fact]
        public void Can_have_configured_duplicate_column_and_by_convention_columns_are_uniquified_conflict()
        {
            var modelBuilder = new DbModelBuilder();

            modelBuilder.Entity<EntityWithDescBase>();
            modelBuilder.Entity<EntityWithDescB>().Property(e => e.Description).HasColumnName("Description");
            modelBuilder.Entity<EntityWithDescB>().Property(e => e.NotDescription).HasColumnName("Description");

            Assert.Throws<ModelValidationException>(() => BuildMapping(modelBuilder));
        }

        public class EntityWithDescBase
        {
            public int Id { get; set; }
        }

        public class EntityWithDescA : EntityWithDescBase
        {
            public string Description { get; set; }
            public ComplexWithDesc Complex { get; set; }
        }

        public class EntityWithDescB : EntityWithDescBase
        {
            public string Description { get; set; }
            public string NotDescription { get; set; }
            public ComplexWithDesc Complex { get; set; }
        }

        public class EntityWithDescC : EntityWithDescBase
        {
            public string Description { get; set; }
            public ComplexWithDesc Complex { get; set; }
        }

        public class ComplexWithDesc
        {
            [Required]
            public string Description { get; set; }
        }

        [Fact]
        public void Can_table_split_and_conflicting_columns_are_uniquified()
        {
            var modelBuilder = new DbModelBuilder();

            modelBuilder.Entity<SplitProduct>().ToTable("Product");
            modelBuilder.Entity<SplitProductDetail>().ToTable("Product");

            var databaseMapping = BuildMapping(modelBuilder);

            databaseMapping.AssertValid();
        }

        [Fact]
        public void Can_table_split_and_conflicting_columns_can_be_configured()
        {
            var modelBuilder = new DbModelBuilder();

            modelBuilder.Entity<SplitProduct>().ToTable("Product");
            modelBuilder.Entity<SplitProductDetail>().ToTable("Product");
            modelBuilder.Entity<SplitProductDetail>().Property(s => s.Name).HasColumnName("Unique");

            var databaseMapping = BuildMapping(modelBuilder);

            databaseMapping.AssertValid();
            databaseMapping.Assert<SplitProduct>(s => s.Name).DbEqual("Name", c => c.Name);
            databaseMapping.Assert<SplitProductDetail>(s => s.Name).DbEqual("Unique", c => c.Name);
        }

        public class SplitProduct
        {
            public int Id { get; set; }
            public string Name { get; set; }

            [Required]
            public SplitProductDetail Detail { get; set; }
        }

        public class SplitProductDetail
        {
            [ForeignKey("Product")]
            public int Id { get; set; }

            public string Name { get; set; }

            [Required]
            public SplitProduct Product { get; set; }
        }

        [Fact]
        public void Single_abstract_type_with_associations_throws_not_mappable_exception()
        {
            var modelBuilder = new DbModelBuilder();
            modelBuilder.Entity<SingleAbstract>();

            var exception = Assert.Throws<InvalidOperationException>(() => BuildMapping(modelBuilder));
            exception.ValidateMessage("UnmappedAbstractType", typeof(SingleAbstract));
        }

        [Fact]
        public void Configured_decimal_key_gets_correct_facet_defaults()
        {
            var modelBuilder = new DbModelBuilder();

            modelBuilder.Entity<DecimalKey>().HasKey(d => d.Id);

            var databaseMapping = BuildMapping(modelBuilder);

            databaseMapping.AssertValid();
            databaseMapping.Assert<DecimalKey>(d => d.Id).FacetEqual((byte)18, f => f.Precision);
            databaseMapping.Assert<DecimalKey>(d => d.Id).FacetEqual((byte)2, f => f.Scale);
        }

        [Fact]
        public void Decimal_key_with_custom_store_type_should_propagate_facets()
        {
            var modelBuilder = new DbModelBuilder();

            modelBuilder.Entity<DecimalKey>().Property(p => p.Id).HasColumnType("money");

            var databaseMapping = BuildMapping(modelBuilder);

            databaseMapping.AssertValid();
        }

        public class DecimalKey
        {
            public decimal Id { get; set; }
            public ICollection<DecimalDependent> DecimalDependents { get; set; }
        }

        public class DecimalDependent
        {
            public int Id { get; set; }
            public decimal DecimalKeyId { get; set; }
        }

        public abstract class SingleAbstract
        {
            public int Id { get; set; }
            public DecimalDependent Nav { get; set; }
        }

        [Fact]
        public void Throw_when_mapping_properties_expression_contains_assignments()
        {
            var modelBuilder = new DbModelBuilder();
            Expression<Func<StockOrder, object>> propertiesExpression = so => new { Foo = so.LocationId };

            var exception = Assert.Throws<InvalidOperationException>(
                () => modelBuilder.Entity<StockOrder>().Map(emc => emc.Properties(propertiesExpression)));

            exception.ValidateMessage("InvalidComplexPropertiesExpression", propertiesExpression);
        }

        [Fact]
        public void Circular_delete_cascade_path_can_be_generated()
        {
            var modelBuilder = new DbModelBuilder();
            modelBuilder.Entity<StockOrder>();
            var databaseMapping = BuildMapping(modelBuilder);

            Assert.Equal(
                3,
                databaseMapping.Model
                    .AssociationTypes
                    .SelectMany(a => a.Members)
                    .Cast<AssociationEndMember>()
                    .Count(e => e.DeleteBehavior == OperationAction.Cascade));
        }

        public class StockOrder
        {
            public int Id { get; set; }
            public int LocationId { get; set; }
            public Location Location { get; set; }
            public ICollection<Organization> Organizations { get; set; }
        }

        public class Organization
        {
            public int Id { get; set; }
            public int StockOrderId { get; set; }
            public StockOrder StockOrder { get; set; }
            public ICollection<Location> Locations { get; set; }
        }

        public class Location
        {
            public int Id { get; set; }
            public ICollection<StockOrder> StockOrders { get; set; }
            public int OrganizationId { get; set; }
            public Organization Organization { get; set; }
        }

        [Fact]
        public void Build_model_for_entity_splitting_difference_schemas()
        {
            var modelBuilder = new AdventureWorksModelBuilder();

            modelBuilder.Entity<Vendor>()
                .Map(
                    m =>
                    {
                        m.Properties(
                            v1 => new
                                      {
                                          v1.VendorID,
                                          v1.Name,
                                          v1.PreferredVendorStatus,
                                          v1.AccountNumber,
                                          v1.ActiveFlag,
                                          v1.CreditRating
                                      });
                        m.ToTable("Vendor", "vendors");
                    })
                .Map(
                    m =>
                    {
                        m.Properties(
                            v2 => new
                                      {
                                          v2.VendorID,
                                          v2.ModifiedDate,
                                          v2.PurchasingWebServiceURL
                                      });
                        m.ToTable("VendorDetails", "details");
                    });

            var databaseMapping = BuildMapping(modelBuilder);

            Assert.True(databaseMapping.Database.GetEntitySets().Any(s => s.Schema == "vendors"));
            Assert.True(databaseMapping.Database.GetEntitySets().Any(s => s.Schema == "details"));
        }

        [Fact]
        public void Build_model_for_mapping_to_duplicate_tables_different_schemas()
        {
            var modelBuilder = new AdventureWorksModelBuilder();

            modelBuilder.Entity<Customer>().ToTable("tbl");
            modelBuilder.Entity<Product>().ToTable("tbl", "other");

            var databaseMapping = BuildMapping(modelBuilder);

            Assert.True(databaseMapping.Database.GetEntitySets().Any(s => s.Schema == "dbo"));
            Assert.True(databaseMapping.Database.GetEntitySets().Any(s => s.Schema == "other"));

            databaseMapping.Assert<Customer>().DbEqual("tbl", t => t.Table);
            databaseMapping.Assert<Product>().DbEqual("tbl", t => t.Table);
        }

        [Fact]
        public void Build_model_after_configuring_entity_set_name()
        {
            var modelBuilder = new AdventureWorksModelBuilder();

            modelBuilder.Entity<TransactionHistoryArchive>().HasEntitySetName("Foos");

            var databaseMapping = BuildMapping(modelBuilder);

            Assert.True(databaseMapping.Model.Containers.Single().EntitySets.Any(es => es.Name == "Foos"));
        }
    }
}
=======
// Copyright (c) Microsoft Open Technologies, Inc. All rights reserved. See License.txt in the project root for license information.

namespace FunctionalTests
{
    using System;
    using System.Collections.Generic;
    using System.ComponentModel.DataAnnotations;
    using System.ComponentModel.DataAnnotations.Schema;
    using System.Data.Entity;
    using System.Data.Entity.Core.Metadata.Edm;
    using System.Data.Entity.ModelConfiguration;
    using System.Data.Entity.ModelConfiguration.Edm;
    using System.Data.Entity.Resources;
    using System.Linq;
    using System.Linq.Expressions;
    using FunctionalTests.Model;
    using Xunit;

    public class AdvancedMappingScenarioTests : TestBase
    {
        [Fact]
        public void Sql_ce_should_get_explicit_max_lengths_for_string_and_binary_properties_by_convention()
        {
            var modelBuilder = new DbModelBuilder();

            modelBuilder.Entity<MaxLengthProperties>();

            var databaseMapping = BuildCeMapping(modelBuilder);

            databaseMapping.AssertValid();

            databaseMapping.Assert<MaxLengthProperties>(e => e.Id).DbEqual(4000, f => f.MaxLength);
            databaseMapping.Assert<MaxLengthProperties>(e => e.Id).DbEqual(false, f => f.IsMaxLength);
            databaseMapping.Assert<MaxLengthProperties>(e => e.Id).DbEqual("nvarchar", c => c.TypeName);

            databaseMapping.Assert<MaxLengthProperties>(e => e.Prop1).DbEqual(4000, f => f.MaxLength);
            databaseMapping.Assert<MaxLengthProperties>(e => e.Prop1).DbEqual(false, f => f.IsMaxLengthConstant);
            databaseMapping.Assert<MaxLengthProperties>(e => e.Prop1).DbEqual(false, f => f.IsMaxLength);
            databaseMapping.Assert<MaxLengthProperties>(e => e.Prop1).DbEqual("nvarchar", c => c.TypeName);

            databaseMapping.Assert<MaxLengthProperties>(e => e.Prop2).DbEqual(4000, f => f.MaxLength);
            databaseMapping.Assert<MaxLengthProperties>(e => e.Prop2).DbEqual(false, f => f.IsMaxLengthConstant);
            databaseMapping.Assert<MaxLengthProperties>(e => e.Prop2).DbEqual(false, f => f.IsMaxLength);
            databaseMapping.Assert<MaxLengthProperties>(e => e.Prop2).DbEqual("varbinary", c => c.TypeName);
        }

        [Fact]
        public void Sql_ce_should_get_explicit_max_lengths_for_fixed_length_string_and_fixed_length_binary_properties_by_convention()
        {
            var modelBuilder = new DbModelBuilder();

            modelBuilder.Entity<MaxLengthProperties>().Property(e => e.Id).IsFixedLength();
            modelBuilder.Entity<MaxLengthProperties>().Property(e => e.Prop1).IsFixedLength();
            modelBuilder.Entity<MaxLengthProperties>().Property(e => e.Prop2).IsFixedLength();

            var databaseMapping = BuildCeMapping(modelBuilder);

            databaseMapping.AssertValid();

            databaseMapping.Assert<MaxLengthProperties>(e => e.Id).DbEqual(4000, f => f.MaxLength);
            databaseMapping.Assert<MaxLengthProperties>(e => e.Id).DbEqual(false, f => f.IsMaxLength);
            databaseMapping.Assert<MaxLengthProperties>(e => e.Id).DbEqual("nchar", c => c.TypeName);

            databaseMapping.Assert<MaxLengthProperties>(e => e.Prop1).DbEqual(4000, f => f.MaxLength);
            databaseMapping.Assert<MaxLengthProperties>(e => e.Prop1).DbEqual(false, f => f.IsMaxLength);
            databaseMapping.Assert<MaxLengthProperties>(e => e.Prop1).DbEqual("nchar", c => c.TypeName);

            databaseMapping.Assert<MaxLengthProperties>(e => e.Prop2).DbEqual(4000, f => f.MaxLength);
            databaseMapping.Assert<MaxLengthProperties>(e => e.Prop2).DbEqual(false, f => f.IsMaxLength);
            databaseMapping.Assert<MaxLengthProperties>(e => e.Prop2).DbEqual("binary", c => c.TypeName);
        }

        [Fact]
        public void Sql_should_get_implicit_max_lengths_for_string_and_binary_properties_by_convention()
        {
            var modelBuilder = new DbModelBuilder();

            modelBuilder.Entity<MaxLengthProperties>();

            var databaseMapping = BuildMapping(modelBuilder);

            databaseMapping.AssertValid();

            databaseMapping.Assert<MaxLengthProperties>(e => e.Id).DbEqual(128, f => f.MaxLength);
            databaseMapping.Assert<MaxLengthProperties>(e => e.Id).DbEqual(false, f => f.IsMaxLength);
            databaseMapping.Assert<MaxLengthProperties>(e => e.Id).DbEqual("nvarchar", c => c.TypeName);

            databaseMapping.Assert<MaxLengthProperties>(e => e.Prop1).DbEqual(true, f => f.IsMaxLengthConstant);
            databaseMapping.Assert<MaxLengthProperties>(e => e.Prop1).DbEqual(false, f => f.IsMaxLength);
            databaseMapping.Assert<MaxLengthProperties>(e => e.Prop1).DbEqual("nvarchar(max)", c => c.TypeName);

            databaseMapping.Assert<MaxLengthProperties>(e => e.Prop2).DbEqual(true, f => f.IsMaxLengthConstant);
            databaseMapping.Assert<MaxLengthProperties>(e => e.Prop2).DbEqual(false, f => f.IsMaxLength);
            databaseMapping.Assert<MaxLengthProperties>(e => e.Prop2).DbEqual("varbinary(max)", c => c.TypeName);
        }

        [Fact]
        public void Sql_should_get_explicit_max_lengths_for_fixed_length_string_and_fixed_length_binary_properties_by_convention()
        {
            var modelBuilder = new DbModelBuilder();

            modelBuilder.Entity<MaxLengthProperties>().Property(e => e.Id).IsFixedLength();
            modelBuilder.Entity<MaxLengthProperties>().Property(e => e.Prop1).IsFixedLength();
            modelBuilder.Entity<MaxLengthProperties>().Property(e => e.Prop2).IsFixedLength();

            var databaseMapping = BuildMapping(modelBuilder);

            databaseMapping.AssertValid();

            databaseMapping.Assert<MaxLengthProperties>(e => e.Id).DbEqual(128, f => f.MaxLength);
            databaseMapping.Assert<MaxLengthProperties>(e => e.Id).DbEqual(false, f => f.IsMaxLength);
            databaseMapping.Assert<MaxLengthProperties>(e => e.Id).DbEqual("nchar", c => c.TypeName);

            databaseMapping.Assert<MaxLengthProperties>(e => e.Prop1).DbEqual(128, f => f.MaxLength);
            databaseMapping.Assert<MaxLengthProperties>(e => e.Prop1).DbEqual(false, f => f.IsMaxLength);
            databaseMapping.Assert<MaxLengthProperties>(e => e.Prop1).DbEqual("nchar", c => c.TypeName);

            databaseMapping.Assert<MaxLengthProperties>(e => e.Prop2).DbEqual(128, f => f.MaxLength);
            databaseMapping.Assert<MaxLengthProperties>(e => e.Prop2).DbEqual(false, f => f.IsMaxLength);
            databaseMapping.Assert<MaxLengthProperties>(e => e.Prop2).DbEqual("binary", c => c.TypeName);
        }

        public class MaxLengthProperties
        {
            public string Id { get; set; }
            public string Prop1 { get; set; }
            public byte[] Prop2 { get; set; }
        }

        [Fact]
        public void Can_have_configured_duplicate_column_and_by_convention_column_is_uniquified()
        {
            var modelBuilder = new DbModelBuilder();

            modelBuilder.Entity<EntityWithConfiguredDuplicateColumn>();

            var databaseMapping = BuildMapping(modelBuilder);

            databaseMapping.AssertValid();
            databaseMapping.Assert<EntityWithConfiguredDuplicateColumn>(e => e.Description).DbEqual(
                "Description1",
                c => c.Name);
            databaseMapping.Assert<EntityWithConfiguredDuplicateColumn>(e => e.Details).DbEqual(
                "Description",
                c => c.Name);
        }

        public class EntityWithConfiguredDuplicateColumn
        {
            public int Id { get; set; }
            public string Description { get; set; }

            [Column("Description")]
            public string Details { get; set; }
        }

        [Fact]
        public void Can_have_configured_duplicate_column_and_by_convention_columns_are_uniquified_first()
        {
            var modelBuilder = new DbModelBuilder();

            modelBuilder.Entity<EntityWithDescBase>();
            modelBuilder.Entity<EntityWithDescA>().Property(e => e.Description).HasColumnName("Description");

            var databaseMapping = BuildMapping(modelBuilder);

            databaseMapping.AssertValid();
            databaseMapping.Assert<EntityWithDescA>(e => e.Description).DbEqual("Description", c => c.Name);
            databaseMapping.Assert<EntityWithDescB>(e => e.Description).DbEqual("Description1", c => c.Name);
            databaseMapping.Assert<EntityWithDescC>(e => e.Description).DbEqual("Description2", c => c.Name);
        }

        [Fact]
        public void Can_have_configured_duplicate_column_and_by_convention_columns_are_uniquified_second()
        {
            var modelBuilder = new DbModelBuilder();

            modelBuilder.Entity<EntityWithDescBase>();
            modelBuilder.Entity<EntityWithDescB>().Property(e => e.Description).HasColumnName("Description");

            var databaseMapping = BuildMapping(modelBuilder);

            databaseMapping.AssertValid();
            databaseMapping.Assert<EntityWithDescA>(e => e.Description).DbEqual("Description1", c => c.Name);
            databaseMapping.Assert<EntityWithDescB>(e => e.Description).DbEqual("Description", c => c.Name);
            databaseMapping.Assert<EntityWithDescC>(e => e.Description).DbEqual("Description2", c => c.Name);
        }

        [Fact]
        public void Can_have_configured_duplicate_column_and_by_convention_columns_are_uniquified_third()
        {
            var modelBuilder = new DbModelBuilder();

            modelBuilder.Entity<EntityWithDescBase>();
            modelBuilder.Entity<EntityWithDescC>().Property(e => e.Description).HasColumnName("Description");

            var databaseMapping = BuildMapping(modelBuilder);

            databaseMapping.AssertValid();
            databaseMapping.Assert<EntityWithDescA>(e => e.Description).DbEqual("Description1", c => c.Name);
            databaseMapping.Assert<EntityWithDescB>(e => e.Description).DbEqual("Description2", c => c.Name);
            databaseMapping.Assert<EntityWithDescC>(e => e.Description).DbEqual("Description", c => c.Name);
        }

        [Fact]
        public void Can_have_configured_duplicate_column_and_by_convention_columns_are_uniquified_complex()
        {
            var modelBuilder = new DbModelBuilder();

            modelBuilder.Entity<EntityWithDescA>().Property(e => e.Complex.Description).HasColumnName("Description");

            var databaseMapping = BuildMapping(modelBuilder);

            databaseMapping.AssertValid();
            databaseMapping.Assert<ComplexWithDesc>(c => c.Description).DbEqual("Description", c => c.Name);
            databaseMapping.Assert<ComplexWithDesc>(c => c.Description).DbEqual(false, c => c.Nullable);
            databaseMapping.Assert<EntityWithDescA>(e => e.Description).DbEqual("Description1", c => c.Name);
        }

        [Fact]
        public void Can_have_configured_complex_column_override_column_name_clash()
        {
            var modelBuilder = new DbModelBuilder();

            modelBuilder.Entity<EntityWithDescA>().Property(e => e.Complex.Description).HasColumnName("Description");

            var databaseMapping = BuildMapping(modelBuilder);

            databaseMapping.AssertValid();
            databaseMapping.Assert<ComplexWithDesc>(c => c.Description).DbEqual(false, c => c.Nullable);
            databaseMapping.Assert<ComplexWithDesc>(c => c.Description).DbEqual("Description", c => c.Name);
            databaseMapping.Assert<EntityWithDescA>(e => e.Description).DbEqual("Description1", c => c.Name);
        }

        [Fact]
        public void Can_have_configured_duplicate_column_and_by_convention_columns_are_uniquified_conflict()
        {
            var modelBuilder = new DbModelBuilder();

            modelBuilder.Entity<EntityWithDescBase>();
            modelBuilder.Entity<EntityWithDescB>().Property(e => e.Description).HasColumnName("Description");
            modelBuilder.Entity<EntityWithDescB>().Property(e => e.NotDescription).HasColumnName("Description");

            Assert.Throws<ModelValidationException>(() => BuildMapping(modelBuilder));
        }

        public class EntityWithDescBase
        {
            public int Id { get; set; }
        }

        public class EntityWithDescA : EntityWithDescBase
        {
            public string Description { get; set; }
            public ComplexWithDesc Complex { get; set; }
        }

        public class EntityWithDescB : EntityWithDescBase
        {
            public string Description { get; set; }
            public string NotDescription { get; set; }
            public ComplexWithDesc Complex { get; set; }
        }

        public class EntityWithDescC : EntityWithDescBase
        {
            public string Description { get; set; }
            public ComplexWithDesc Complex { get; set; }
        }

        public class ComplexWithDesc
        {
            [Required]
            public string Description { get; set; }
        }

        [Fact]
        public void Can_table_split_and_conflicting_columns_are_uniquified()
        {
            var modelBuilder = new DbModelBuilder();

            modelBuilder.Entity<SplitProduct>().ToTable("Product");
            modelBuilder.Entity<SplitProductDetail>().ToTable("Product");

            var databaseMapping = BuildMapping(modelBuilder);

            databaseMapping.AssertValid();
        }

        [Fact]
        public void Can_table_split_and_conflicting_columns_can_be_configured()
        {
            var modelBuilder = new DbModelBuilder();

            modelBuilder.Entity<SplitProduct>().ToTable("Product");
            modelBuilder.Entity<SplitProductDetail>().ToTable("Product");
            modelBuilder.Entity<SplitProductDetail>().Property(s => s.Name).HasColumnName("Unique");

            var databaseMapping = BuildMapping(modelBuilder);

            databaseMapping.AssertValid();
            databaseMapping.Assert<SplitProduct>(s => s.Name).DbEqual("Name", c => c.Name);
            databaseMapping.Assert<SplitProductDetail>(s => s.Name).DbEqual("Unique", c => c.Name);
        }

        public class SplitProduct
        {
            public int Id { get; set; }
            public string Name { get; set; }

            [Required]
            public SplitProductDetail Detail { get; set; }
        }

        public class SplitProductDetail
        {
            [ForeignKey("Product")]
            public int Id { get; set; }

            public string Name { get; set; }

            [Required]
            public SplitProduct Product { get; set; }
        }

        [Fact]
        public void Single_abstract_type_with_associations_throws_not_mappable_exception()
        {
            var modelBuilder = new DbModelBuilder();

            modelBuilder.Entity<SingleAbstract>();

            Assert.Equal(
                Strings.UnmappedAbstractType(typeof(SingleAbstract)),
                Assert.Throws<InvalidOperationException>(
                    () => BuildMapping(modelBuilder)).Message);
        }

        [Fact]
        public void Configured_decimal_key_gets_correct_facet_defaults()
        {
            var modelBuilder = new DbModelBuilder();

            modelBuilder.Entity<DecimalKey>().HasKey(d => d.Id);

            var databaseMapping = BuildMapping(modelBuilder);

            databaseMapping.AssertValid();
            databaseMapping.Assert<DecimalKey>(d => d.Id).FacetEqual((byte)18, f => f.Precision);
            databaseMapping.Assert<DecimalKey>(d => d.Id).FacetEqual((byte)2, f => f.Scale);
        }

        [Fact]
        public void Decimal_key_with_custom_store_type_should_propagate_facets()
        {
            var modelBuilder = new DbModelBuilder();

            modelBuilder.Entity<DecimalKey>().Property(p => p.Id).HasColumnType("money");

            var databaseMapping = BuildMapping(modelBuilder);

            databaseMapping.AssertValid();
        }

        public class DecimalKey
        {
            public decimal Id { get; set; }
            public ICollection<DecimalDependent> DecimalDependents { get; set; }
        }

        public class DecimalDependent
        {
            public int Id { get; set; }
            public decimal DecimalKeyId { get; set; }
        }

        public abstract class SingleAbstract
        {
            public int Id { get; set; }
            public DecimalDependent Nav { get; set; }
        }

        [Fact]
        public void Throw_when_mapping_properties_expression_contains_assignments()
        {
            var modelBuilder = new DbModelBuilder();

            Expression<Func<StockOrder, object>> propertiesExpression = so => new
                                                                                  {
                                                                                      Foo = so.LocationId
                                                                                  };

            Assert.Equal(
                Strings.InvalidComplexPropertiesExpression(propertiesExpression),
                Assert.Throws<InvalidOperationException>(
                    () =>
                    modelBuilder
                        .Entity<StockOrder>()
                        .Map(emc => emc.Properties(propertiesExpression)))
                    .Message);
        }

        [Fact]
        public void Circular_delete_cascade_path_can_be_generated()
        {
            var modelBuilder = new DbModelBuilder();

            modelBuilder.Entity<StockOrder>();

            var databaseMapping = BuildMapping(modelBuilder);

            Assert.Equal(
                3,
                databaseMapping.Model
                    .AssociationTypes
                    .SelectMany(a => a.Members)
                    .Cast<AssociationEndMember>()
                    .Count(e => e.DeleteBehavior == OperationAction.Cascade));
        }

        public class StockOrder
        {
            public int Id { get; set; }
            public int LocationId { get; set; }
            public Location Location { get; set; }
            public ICollection<Organization> Organizations { get; set; }
        }

        public class Organization
        {
            public int Id { get; set; }
            public int StockOrderId { get; set; }
            public StockOrder StockOrder { get; set; }
            public ICollection<Location> Locations { get; set; }
        }

        public class Location
        {
            public int Id { get; set; }
            public ICollection<StockOrder> StockOrders { get; set; }
            public int OrganizationId { get; set; }
            public Organization Organization { get; set; }
        }

        [Fact]
        public void Build_model_for_entity_splitting_difference_schemas()
        {
            var modelBuilder = new AdventureWorksModelBuilder();

            modelBuilder.Entity<Vendor>()
                .Map(
                    m =>
                        {
                            m.Properties(
                                v1 => new
                                          {
                                              v1.VendorID,
                                              v1.Name,
                                              v1.PreferredVendorStatus,
                                              v1.AccountNumber,
                                              v1.ActiveFlag,
                                              v1.CreditRating
                                          });
                            m.ToTable("Vendor", "vendors");
                        })
                .Map(
                    m =>
                        {
                            m.Properties(
                                v2 => new
                                          {
                                              v2.VendorID,
                                              v2.ModifiedDate,
                                              v2.PurchasingWebServiceURL
                                          });
                            m.ToTable("VendorDetails", "details");
                        });

            var databaseMapping = BuildMapping(modelBuilder);

            Assert.True(databaseMapping.Database.GetEntitySets().Any(s => s.Schema == "vendors"));
            Assert.True(databaseMapping.Database.GetEntitySets().Any(s => s.Schema == "details"));
        }

        [Fact]
        public void Build_model_for_mapping_to_duplicate_tables_different_schemas()
        {
            var modelBuilder = new AdventureWorksModelBuilder();

            modelBuilder.Entity<Customer>().ToTable("tbl");
            modelBuilder.Entity<Product>().ToTable("tbl", "other");

            var databaseMapping = BuildMapping(modelBuilder);

            Assert.True(databaseMapping.Database.GetEntitySets().Any(s => s.Schema == "dbo"));
            Assert.True(databaseMapping.Database.GetEntitySets().Any(s => s.Schema == "other"));

            databaseMapping.Assert<Customer>().DbEqual("tbl", t => t.Table);
            databaseMapping.Assert<Product>().DbEqual("tbl", t => t.Table);
        }

        [Fact]
        public void Build_model_after_configuring_entity_set_name()
        {
            var modelBuilder = new AdventureWorksModelBuilder();

            modelBuilder.Entity<TransactionHistoryArchive>().HasEntitySetName("Foos");

            var databaseMapping = BuildMapping(modelBuilder);

            Assert.True(databaseMapping.Model.Containers.Single().EntitySets.Any(es => es.Name == "Foos"));
        }
    }
}
>>>>>>> b1a13653
<|MERGE_RESOLUTION|>--- conflicted
+++ resolved
@@ -1,4 +1,3 @@
-<<<<<<< HEAD
 // Copyright (c) Microsoft Open Technologies, Inc. All rights reserved. See License.txt in the project root for license information.
 
 namespace FunctionalTests
@@ -498,520 +497,4 @@
             Assert.True(databaseMapping.Model.Containers.Single().EntitySets.Any(es => es.Name == "Foos"));
         }
     }
-}
-=======
-// Copyright (c) Microsoft Open Technologies, Inc. All rights reserved. See License.txt in the project root for license information.
-
-namespace FunctionalTests
-{
-    using System;
-    using System.Collections.Generic;
-    using System.ComponentModel.DataAnnotations;
-    using System.ComponentModel.DataAnnotations.Schema;
-    using System.Data.Entity;
-    using System.Data.Entity.Core.Metadata.Edm;
-    using System.Data.Entity.ModelConfiguration;
-    using System.Data.Entity.ModelConfiguration.Edm;
-    using System.Data.Entity.Resources;
-    using System.Linq;
-    using System.Linq.Expressions;
-    using FunctionalTests.Model;
-    using Xunit;
-
-    public class AdvancedMappingScenarioTests : TestBase
-    {
-        [Fact]
-        public void Sql_ce_should_get_explicit_max_lengths_for_string_and_binary_properties_by_convention()
-        {
-            var modelBuilder = new DbModelBuilder();
-
-            modelBuilder.Entity<MaxLengthProperties>();
-
-            var databaseMapping = BuildCeMapping(modelBuilder);
-
-            databaseMapping.AssertValid();
-
-            databaseMapping.Assert<MaxLengthProperties>(e => e.Id).DbEqual(4000, f => f.MaxLength);
-            databaseMapping.Assert<MaxLengthProperties>(e => e.Id).DbEqual(false, f => f.IsMaxLength);
-            databaseMapping.Assert<MaxLengthProperties>(e => e.Id).DbEqual("nvarchar", c => c.TypeName);
-
-            databaseMapping.Assert<MaxLengthProperties>(e => e.Prop1).DbEqual(4000, f => f.MaxLength);
-            databaseMapping.Assert<MaxLengthProperties>(e => e.Prop1).DbEqual(false, f => f.IsMaxLengthConstant);
-            databaseMapping.Assert<MaxLengthProperties>(e => e.Prop1).DbEqual(false, f => f.IsMaxLength);
-            databaseMapping.Assert<MaxLengthProperties>(e => e.Prop1).DbEqual("nvarchar", c => c.TypeName);
-
-            databaseMapping.Assert<MaxLengthProperties>(e => e.Prop2).DbEqual(4000, f => f.MaxLength);
-            databaseMapping.Assert<MaxLengthProperties>(e => e.Prop2).DbEqual(false, f => f.IsMaxLengthConstant);
-            databaseMapping.Assert<MaxLengthProperties>(e => e.Prop2).DbEqual(false, f => f.IsMaxLength);
-            databaseMapping.Assert<MaxLengthProperties>(e => e.Prop2).DbEqual("varbinary", c => c.TypeName);
-        }
-
-        [Fact]
-        public void Sql_ce_should_get_explicit_max_lengths_for_fixed_length_string_and_fixed_length_binary_properties_by_convention()
-        {
-            var modelBuilder = new DbModelBuilder();
-
-            modelBuilder.Entity<MaxLengthProperties>().Property(e => e.Id).IsFixedLength();
-            modelBuilder.Entity<MaxLengthProperties>().Property(e => e.Prop1).IsFixedLength();
-            modelBuilder.Entity<MaxLengthProperties>().Property(e => e.Prop2).IsFixedLength();
-
-            var databaseMapping = BuildCeMapping(modelBuilder);
-
-            databaseMapping.AssertValid();
-
-            databaseMapping.Assert<MaxLengthProperties>(e => e.Id).DbEqual(4000, f => f.MaxLength);
-            databaseMapping.Assert<MaxLengthProperties>(e => e.Id).DbEqual(false, f => f.IsMaxLength);
-            databaseMapping.Assert<MaxLengthProperties>(e => e.Id).DbEqual("nchar", c => c.TypeName);
-
-            databaseMapping.Assert<MaxLengthProperties>(e => e.Prop1).DbEqual(4000, f => f.MaxLength);
-            databaseMapping.Assert<MaxLengthProperties>(e => e.Prop1).DbEqual(false, f => f.IsMaxLength);
-            databaseMapping.Assert<MaxLengthProperties>(e => e.Prop1).DbEqual("nchar", c => c.TypeName);
-
-            databaseMapping.Assert<MaxLengthProperties>(e => e.Prop2).DbEqual(4000, f => f.MaxLength);
-            databaseMapping.Assert<MaxLengthProperties>(e => e.Prop2).DbEqual(false, f => f.IsMaxLength);
-            databaseMapping.Assert<MaxLengthProperties>(e => e.Prop2).DbEqual("binary", c => c.TypeName);
-        }
-
-        [Fact]
-        public void Sql_should_get_implicit_max_lengths_for_string_and_binary_properties_by_convention()
-        {
-            var modelBuilder = new DbModelBuilder();
-
-            modelBuilder.Entity<MaxLengthProperties>();
-
-            var databaseMapping = BuildMapping(modelBuilder);
-
-            databaseMapping.AssertValid();
-
-            databaseMapping.Assert<MaxLengthProperties>(e => e.Id).DbEqual(128, f => f.MaxLength);
-            databaseMapping.Assert<MaxLengthProperties>(e => e.Id).DbEqual(false, f => f.IsMaxLength);
-            databaseMapping.Assert<MaxLengthProperties>(e => e.Id).DbEqual("nvarchar", c => c.TypeName);
-
-            databaseMapping.Assert<MaxLengthProperties>(e => e.Prop1).DbEqual(true, f => f.IsMaxLengthConstant);
-            databaseMapping.Assert<MaxLengthProperties>(e => e.Prop1).DbEqual(false, f => f.IsMaxLength);
-            databaseMapping.Assert<MaxLengthProperties>(e => e.Prop1).DbEqual("nvarchar(max)", c => c.TypeName);
-
-            databaseMapping.Assert<MaxLengthProperties>(e => e.Prop2).DbEqual(true, f => f.IsMaxLengthConstant);
-            databaseMapping.Assert<MaxLengthProperties>(e => e.Prop2).DbEqual(false, f => f.IsMaxLength);
-            databaseMapping.Assert<MaxLengthProperties>(e => e.Prop2).DbEqual("varbinary(max)", c => c.TypeName);
-        }
-
-        [Fact]
-        public void Sql_should_get_explicit_max_lengths_for_fixed_length_string_and_fixed_length_binary_properties_by_convention()
-        {
-            var modelBuilder = new DbModelBuilder();
-
-            modelBuilder.Entity<MaxLengthProperties>().Property(e => e.Id).IsFixedLength();
-            modelBuilder.Entity<MaxLengthProperties>().Property(e => e.Prop1).IsFixedLength();
-            modelBuilder.Entity<MaxLengthProperties>().Property(e => e.Prop2).IsFixedLength();
-
-            var databaseMapping = BuildMapping(modelBuilder);
-
-            databaseMapping.AssertValid();
-
-            databaseMapping.Assert<MaxLengthProperties>(e => e.Id).DbEqual(128, f => f.MaxLength);
-            databaseMapping.Assert<MaxLengthProperties>(e => e.Id).DbEqual(false, f => f.IsMaxLength);
-            databaseMapping.Assert<MaxLengthProperties>(e => e.Id).DbEqual("nchar", c => c.TypeName);
-
-            databaseMapping.Assert<MaxLengthProperties>(e => e.Prop1).DbEqual(128, f => f.MaxLength);
-            databaseMapping.Assert<MaxLengthProperties>(e => e.Prop1).DbEqual(false, f => f.IsMaxLength);
-            databaseMapping.Assert<MaxLengthProperties>(e => e.Prop1).DbEqual("nchar", c => c.TypeName);
-
-            databaseMapping.Assert<MaxLengthProperties>(e => e.Prop2).DbEqual(128, f => f.MaxLength);
-            databaseMapping.Assert<MaxLengthProperties>(e => e.Prop2).DbEqual(false, f => f.IsMaxLength);
-            databaseMapping.Assert<MaxLengthProperties>(e => e.Prop2).DbEqual("binary", c => c.TypeName);
-        }
-
-        public class MaxLengthProperties
-        {
-            public string Id { get; set; }
-            public string Prop1 { get; set; }
-            public byte[] Prop2 { get; set; }
-        }
-
-        [Fact]
-        public void Can_have_configured_duplicate_column_and_by_convention_column_is_uniquified()
-        {
-            var modelBuilder = new DbModelBuilder();
-
-            modelBuilder.Entity<EntityWithConfiguredDuplicateColumn>();
-
-            var databaseMapping = BuildMapping(modelBuilder);
-
-            databaseMapping.AssertValid();
-            databaseMapping.Assert<EntityWithConfiguredDuplicateColumn>(e => e.Description).DbEqual(
-                "Description1",
-                c => c.Name);
-            databaseMapping.Assert<EntityWithConfiguredDuplicateColumn>(e => e.Details).DbEqual(
-                "Description",
-                c => c.Name);
-        }
-
-        public class EntityWithConfiguredDuplicateColumn
-        {
-            public int Id { get; set; }
-            public string Description { get; set; }
-
-            [Column("Description")]
-            public string Details { get; set; }
-        }
-
-        [Fact]
-        public void Can_have_configured_duplicate_column_and_by_convention_columns_are_uniquified_first()
-        {
-            var modelBuilder = new DbModelBuilder();
-
-            modelBuilder.Entity<EntityWithDescBase>();
-            modelBuilder.Entity<EntityWithDescA>().Property(e => e.Description).HasColumnName("Description");
-
-            var databaseMapping = BuildMapping(modelBuilder);
-
-            databaseMapping.AssertValid();
-            databaseMapping.Assert<EntityWithDescA>(e => e.Description).DbEqual("Description", c => c.Name);
-            databaseMapping.Assert<EntityWithDescB>(e => e.Description).DbEqual("Description1", c => c.Name);
-            databaseMapping.Assert<EntityWithDescC>(e => e.Description).DbEqual("Description2", c => c.Name);
-        }
-
-        [Fact]
-        public void Can_have_configured_duplicate_column_and_by_convention_columns_are_uniquified_second()
-        {
-            var modelBuilder = new DbModelBuilder();
-
-            modelBuilder.Entity<EntityWithDescBase>();
-            modelBuilder.Entity<EntityWithDescB>().Property(e => e.Description).HasColumnName("Description");
-
-            var databaseMapping = BuildMapping(modelBuilder);
-
-            databaseMapping.AssertValid();
-            databaseMapping.Assert<EntityWithDescA>(e => e.Description).DbEqual("Description1", c => c.Name);
-            databaseMapping.Assert<EntityWithDescB>(e => e.Description).DbEqual("Description", c => c.Name);
-            databaseMapping.Assert<EntityWithDescC>(e => e.Description).DbEqual("Description2", c => c.Name);
-        }
-
-        [Fact]
-        public void Can_have_configured_duplicate_column_and_by_convention_columns_are_uniquified_third()
-        {
-            var modelBuilder = new DbModelBuilder();
-
-            modelBuilder.Entity<EntityWithDescBase>();
-            modelBuilder.Entity<EntityWithDescC>().Property(e => e.Description).HasColumnName("Description");
-
-            var databaseMapping = BuildMapping(modelBuilder);
-
-            databaseMapping.AssertValid();
-            databaseMapping.Assert<EntityWithDescA>(e => e.Description).DbEqual("Description1", c => c.Name);
-            databaseMapping.Assert<EntityWithDescB>(e => e.Description).DbEqual("Description2", c => c.Name);
-            databaseMapping.Assert<EntityWithDescC>(e => e.Description).DbEqual("Description", c => c.Name);
-        }
-
-        [Fact]
-        public void Can_have_configured_duplicate_column_and_by_convention_columns_are_uniquified_complex()
-        {
-            var modelBuilder = new DbModelBuilder();
-
-            modelBuilder.Entity<EntityWithDescA>().Property(e => e.Complex.Description).HasColumnName("Description");
-
-            var databaseMapping = BuildMapping(modelBuilder);
-
-            databaseMapping.AssertValid();
-            databaseMapping.Assert<ComplexWithDesc>(c => c.Description).DbEqual("Description", c => c.Name);
-            databaseMapping.Assert<ComplexWithDesc>(c => c.Description).DbEqual(false, c => c.Nullable);
-            databaseMapping.Assert<EntityWithDescA>(e => e.Description).DbEqual("Description1", c => c.Name);
-        }
-
-        [Fact]
-        public void Can_have_configured_complex_column_override_column_name_clash()
-        {
-            var modelBuilder = new DbModelBuilder();
-
-            modelBuilder.Entity<EntityWithDescA>().Property(e => e.Complex.Description).HasColumnName("Description");
-
-            var databaseMapping = BuildMapping(modelBuilder);
-
-            databaseMapping.AssertValid();
-            databaseMapping.Assert<ComplexWithDesc>(c => c.Description).DbEqual(false, c => c.Nullable);
-            databaseMapping.Assert<ComplexWithDesc>(c => c.Description).DbEqual("Description", c => c.Name);
-            databaseMapping.Assert<EntityWithDescA>(e => e.Description).DbEqual("Description1", c => c.Name);
-        }
-
-        [Fact]
-        public void Can_have_configured_duplicate_column_and_by_convention_columns_are_uniquified_conflict()
-        {
-            var modelBuilder = new DbModelBuilder();
-
-            modelBuilder.Entity<EntityWithDescBase>();
-            modelBuilder.Entity<EntityWithDescB>().Property(e => e.Description).HasColumnName("Description");
-            modelBuilder.Entity<EntityWithDescB>().Property(e => e.NotDescription).HasColumnName("Description");
-
-            Assert.Throws<ModelValidationException>(() => BuildMapping(modelBuilder));
-        }
-
-        public class EntityWithDescBase
-        {
-            public int Id { get; set; }
-        }
-
-        public class EntityWithDescA : EntityWithDescBase
-        {
-            public string Description { get; set; }
-            public ComplexWithDesc Complex { get; set; }
-        }
-
-        public class EntityWithDescB : EntityWithDescBase
-        {
-            public string Description { get; set; }
-            public string NotDescription { get; set; }
-            public ComplexWithDesc Complex { get; set; }
-        }
-
-        public class EntityWithDescC : EntityWithDescBase
-        {
-            public string Description { get; set; }
-            public ComplexWithDesc Complex { get; set; }
-        }
-
-        public class ComplexWithDesc
-        {
-            [Required]
-            public string Description { get; set; }
-        }
-
-        [Fact]
-        public void Can_table_split_and_conflicting_columns_are_uniquified()
-        {
-            var modelBuilder = new DbModelBuilder();
-
-            modelBuilder.Entity<SplitProduct>().ToTable("Product");
-            modelBuilder.Entity<SplitProductDetail>().ToTable("Product");
-
-            var databaseMapping = BuildMapping(modelBuilder);
-
-            databaseMapping.AssertValid();
-        }
-
-        [Fact]
-        public void Can_table_split_and_conflicting_columns_can_be_configured()
-        {
-            var modelBuilder = new DbModelBuilder();
-
-            modelBuilder.Entity<SplitProduct>().ToTable("Product");
-            modelBuilder.Entity<SplitProductDetail>().ToTable("Product");
-            modelBuilder.Entity<SplitProductDetail>().Property(s => s.Name).HasColumnName("Unique");
-
-            var databaseMapping = BuildMapping(modelBuilder);
-
-            databaseMapping.AssertValid();
-            databaseMapping.Assert<SplitProduct>(s => s.Name).DbEqual("Name", c => c.Name);
-            databaseMapping.Assert<SplitProductDetail>(s => s.Name).DbEqual("Unique", c => c.Name);
-        }
-
-        public class SplitProduct
-        {
-            public int Id { get; set; }
-            public string Name { get; set; }
-
-            [Required]
-            public SplitProductDetail Detail { get; set; }
-        }
-
-        public class SplitProductDetail
-        {
-            [ForeignKey("Product")]
-            public int Id { get; set; }
-
-            public string Name { get; set; }
-
-            [Required]
-            public SplitProduct Product { get; set; }
-        }
-
-        [Fact]
-        public void Single_abstract_type_with_associations_throws_not_mappable_exception()
-        {
-            var modelBuilder = new DbModelBuilder();
-
-            modelBuilder.Entity<SingleAbstract>();
-
-            Assert.Equal(
-                Strings.UnmappedAbstractType(typeof(SingleAbstract)),
-                Assert.Throws<InvalidOperationException>(
-                    () => BuildMapping(modelBuilder)).Message);
-        }
-
-        [Fact]
-        public void Configured_decimal_key_gets_correct_facet_defaults()
-        {
-            var modelBuilder = new DbModelBuilder();
-
-            modelBuilder.Entity<DecimalKey>().HasKey(d => d.Id);
-
-            var databaseMapping = BuildMapping(modelBuilder);
-
-            databaseMapping.AssertValid();
-            databaseMapping.Assert<DecimalKey>(d => d.Id).FacetEqual((byte)18, f => f.Precision);
-            databaseMapping.Assert<DecimalKey>(d => d.Id).FacetEqual((byte)2, f => f.Scale);
-        }
-
-        [Fact]
-        public void Decimal_key_with_custom_store_type_should_propagate_facets()
-        {
-            var modelBuilder = new DbModelBuilder();
-
-            modelBuilder.Entity<DecimalKey>().Property(p => p.Id).HasColumnType("money");
-
-            var databaseMapping = BuildMapping(modelBuilder);
-
-            databaseMapping.AssertValid();
-        }
-
-        public class DecimalKey
-        {
-            public decimal Id { get; set; }
-            public ICollection<DecimalDependent> DecimalDependents { get; set; }
-        }
-
-        public class DecimalDependent
-        {
-            public int Id { get; set; }
-            public decimal DecimalKeyId { get; set; }
-        }
-
-        public abstract class SingleAbstract
-        {
-            public int Id { get; set; }
-            public DecimalDependent Nav { get; set; }
-        }
-
-        [Fact]
-        public void Throw_when_mapping_properties_expression_contains_assignments()
-        {
-            var modelBuilder = new DbModelBuilder();
-
-            Expression<Func<StockOrder, object>> propertiesExpression = so => new
-                                                                                  {
-                                                                                      Foo = so.LocationId
-                                                                                  };
-
-            Assert.Equal(
-                Strings.InvalidComplexPropertiesExpression(propertiesExpression),
-                Assert.Throws<InvalidOperationException>(
-                    () =>
-                    modelBuilder
-                        .Entity<StockOrder>()
-                        .Map(emc => emc.Properties(propertiesExpression)))
-                    .Message);
-        }
-
-        [Fact]
-        public void Circular_delete_cascade_path_can_be_generated()
-        {
-            var modelBuilder = new DbModelBuilder();
-
-            modelBuilder.Entity<StockOrder>();
-
-            var databaseMapping = BuildMapping(modelBuilder);
-
-            Assert.Equal(
-                3,
-                databaseMapping.Model
-                    .AssociationTypes
-                    .SelectMany(a => a.Members)
-                    .Cast<AssociationEndMember>()
-                    .Count(e => e.DeleteBehavior == OperationAction.Cascade));
-        }
-
-        public class StockOrder
-        {
-            public int Id { get; set; }
-            public int LocationId { get; set; }
-            public Location Location { get; set; }
-            public ICollection<Organization> Organizations { get; set; }
-        }
-
-        public class Organization
-        {
-            public int Id { get; set; }
-            public int StockOrderId { get; set; }
-            public StockOrder StockOrder { get; set; }
-            public ICollection<Location> Locations { get; set; }
-        }
-
-        public class Location
-        {
-            public int Id { get; set; }
-            public ICollection<StockOrder> StockOrders { get; set; }
-            public int OrganizationId { get; set; }
-            public Organization Organization { get; set; }
-        }
-
-        [Fact]
-        public void Build_model_for_entity_splitting_difference_schemas()
-        {
-            var modelBuilder = new AdventureWorksModelBuilder();
-
-            modelBuilder.Entity<Vendor>()
-                .Map(
-                    m =>
-                        {
-                            m.Properties(
-                                v1 => new
-                                          {
-                                              v1.VendorID,
-                                              v1.Name,
-                                              v1.PreferredVendorStatus,
-                                              v1.AccountNumber,
-                                              v1.ActiveFlag,
-                                              v1.CreditRating
-                                          });
-                            m.ToTable("Vendor", "vendors");
-                        })
-                .Map(
-                    m =>
-                        {
-                            m.Properties(
-                                v2 => new
-                                          {
-                                              v2.VendorID,
-                                              v2.ModifiedDate,
-                                              v2.PurchasingWebServiceURL
-                                          });
-                            m.ToTable("VendorDetails", "details");
-                        });
-
-            var databaseMapping = BuildMapping(modelBuilder);
-
-            Assert.True(databaseMapping.Database.GetEntitySets().Any(s => s.Schema == "vendors"));
-            Assert.True(databaseMapping.Database.GetEntitySets().Any(s => s.Schema == "details"));
-        }
-
-        [Fact]
-        public void Build_model_for_mapping_to_duplicate_tables_different_schemas()
-        {
-            var modelBuilder = new AdventureWorksModelBuilder();
-
-            modelBuilder.Entity<Customer>().ToTable("tbl");
-            modelBuilder.Entity<Product>().ToTable("tbl", "other");
-
-            var databaseMapping = BuildMapping(modelBuilder);
-
-            Assert.True(databaseMapping.Database.GetEntitySets().Any(s => s.Schema == "dbo"));
-            Assert.True(databaseMapping.Database.GetEntitySets().Any(s => s.Schema == "other"));
-
-            databaseMapping.Assert<Customer>().DbEqual("tbl", t => t.Table);
-            databaseMapping.Assert<Product>().DbEqual("tbl", t => t.Table);
-        }
-
-        [Fact]
-        public void Build_model_after_configuring_entity_set_name()
-        {
-            var modelBuilder = new AdventureWorksModelBuilder();
-
-            modelBuilder.Entity<TransactionHistoryArchive>().HasEntitySetName("Foos");
-
-            var databaseMapping = BuildMapping(modelBuilder);
-
-            Assert.True(databaseMapping.Model.Containers.Single().EntitySets.Any(es => es.Name == "Foos"));
-        }
-    }
-}
->>>>>>> b1a13653
+}