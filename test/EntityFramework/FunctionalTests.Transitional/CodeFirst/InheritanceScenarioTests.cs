<<<<<<< HEAD
// Copyright (c) Microsoft Open Technologies, Inc. All rights reserved. See License.txt in the project root for license information.

namespace FunctionalTests
{
    using System;
    using System.Collections.Generic;
    using System.ComponentModel.DataAnnotations;
    using System.ComponentModel.DataAnnotations.Schema;
    using System.Data.Entity;
    using System.Data.Entity.Core;
    using System.Data.Entity.ModelConfiguration.Edm;
    using System.Linq;
    using FunctionalTests.Model;
    using Xunit;

    public class InheritanceScenarioTests : TestBase
    {
        public class Person1545
        {
            public int Id { get; set; }

            [StringLength(5)]
            public string Name { get; set; }
        }

        public class Employee1545 : Person1545
        {
        }

        [Fact]
        public void Can_override_annotation_when_tph()
        {
            var modelBuilder = new DbModelBuilder();

            modelBuilder.Entity<Person1545>();
            modelBuilder.Entity<Employee1545>()
                .Property(p => p.Name)
                .HasMaxLength(10);

            var databaseMapping = BuildMapping(modelBuilder);

            databaseMapping.AssertValid();
            databaseMapping.Assert<Person1545>(p => p.Name).FacetEqual(10, p => p.MaxLength);
        }

        [Fact]
        public void Orphaned_configured_table_should_throw()
        {
            var modelBuilder = new DbModelBuilder();

            modelBuilder.Entity<BaseDependent_165027>().HasKey(
                e => new
                    {
                        e.Key1,
                        e.Key2,
                    });
            modelBuilder.Entity<Dependent_165027>()
                        .Map(
                            mapping =>
                                {
                                    mapping.MapInheritedProperties();
                                    mapping.ToTable("Dependent");
                                });
            modelBuilder.Entity<BaseDependent_165027>()
                        .Map(
                            mapping =>
                                {
                                    mapping.MapInheritedProperties();
                                    mapping.ToTable("BaseDependent");
                                });

            Assert.Throws<InvalidOperationException>(
                () => BuildMapping(modelBuilder))
                  .ValidateMessage("OrphanedConfiguredTableDetected", "BaseDependent");
        }

        [Fact]
        public void Orphaned_unconfigured_table_should_be_removed()
        {
            var modelBuilder = new DbModelBuilder();

            modelBuilder.Entity<BaseDependent_165027>().HasKey(
                e => new
                    {
                        e.Key1,
                        e.Key2,
                    });
            modelBuilder.Entity<Dependent_165027>()
                        .Map(
                            mapping =>
                                {
                                    mapping.MapInheritedProperties();
                                    mapping.ToTable("Dependent");
                                });
            modelBuilder.Entity<BaseDependent_165027>()
                        .Map(mapping => mapping.MapInheritedProperties());

            var databaseMapping = BuildMapping(modelBuilder);

            databaseMapping.AssertValid();

            Assert.Equal(1, databaseMapping.Database.EntityTypes.Count());
        }

        public abstract class BaseDependent_165027
        {
            public decimal? BaseProperty { get; set; }
            public float? Key1 { get; set; }
            public decimal? Key2 { get; set; }
        }

        public class Dependent_165027 : BaseDependent_165027
        {
        }

        [Fact]
        public void Should_throw_when_configuring_base_properties_via_derived_type_conflicting()
        {
            var modelBuilder = new DbModelBuilder();

            modelBuilder.Entity<Base_195898>().ToTable("Base");
            modelBuilder.Entity<Base_195898>().Property(b => b.Id).HasColumnName("base_c");
            modelBuilder.Entity<Base_195898>().Property(b => b.Complex.Foo).HasColumnName("base_foo");
            modelBuilder.Entity<Derived_195898>().ToTable("Derived");
            modelBuilder.Entity<Derived_195898>().Property(d => d.Id).HasColumnName("derived_c");
            modelBuilder.Entity<Derived_195898>().Property(d => d.Complex.Foo).HasColumnName("derived_foo");  // conflict as TPT

            Assert.Throws<InvalidOperationException>(() => BuildMapping(modelBuilder));
        }

        [Fact]
        public void Should_throw_when_configuring_base_properties_via_derived_type_reverse_conflicting()
        {
            var modelBuilder = new DbModelBuilder();

            modelBuilder.Entity<Derived_195898>().ToTable("Derived");
            modelBuilder.Entity<Derived_195898>().Property(d => d.Id).HasColumnName("derived_c");
            modelBuilder.Entity<Derived_195898>().Property(d => d.Complex.Foo).HasColumnName("derived_foo"); // conflict as TPT
            modelBuilder.Entity<Base_195898>().ToTable("Base");
            modelBuilder.Entity<Base_195898>().Property(b => b.Id).HasColumnName("base_c");
            modelBuilder.Entity<Base_195898>().Property(b => b.Complex.Foo).HasColumnName("base_foo");

            Assert.Throws<InvalidOperationException>(() => BuildMapping(modelBuilder));
        }

        [Fact]
        public void Should_be_able_configure_derived_property_and_base_property_is_not_configured()
        {
            var modelBuilder = new DbModelBuilder();

            modelBuilder.Entity<Base_195898>().ToTable("Base");
            modelBuilder.Entity<Derived_195898>().ToTable("Derived");
            modelBuilder.Entity<Derived_195898>().Property(d => d.Id).HasColumnName("derived_c");

            var databaseMapping = BuildMapping(modelBuilder);

            databaseMapping.AssertValid();

            databaseMapping.Assert<Base_195898>(b => b.Id).DbEqual("Id", c => c.Name);
            databaseMapping.Assert<Complex_195898>(b => b.Foo).DbEqual("Complex_Foo", c => c.Name);
            databaseMapping.Assert<Derived_195898>(b => b.Id).DbEqual("derived_c", c => c.Name);
        }

        [Fact]
        public void Should_be_able_configure_base_property_and_derived_property_inherits_configuration()
        {
            var modelBuilder = new DbModelBuilder();

            modelBuilder.Entity<Base_195898>().ToTable("Base");
            modelBuilder.Entity<Base_195898>().Property(d => d.Id).HasColumnName("base_c");
            modelBuilder.Entity<Derived_195898>().ToTable("Derived");

            var databaseMapping = BuildMapping(modelBuilder);

            databaseMapping.AssertValid();

            databaseMapping.Assert<Base_195898>(b => b.Id).DbEqual("base_c", c => c.Name);
            databaseMapping.Assert<Complex_195898>(b => b.Foo).DbEqual("Complex_Foo", c => c.Name);
            databaseMapping.Assert<Derived_195898>(d => d.Id).DbEqual("base_c", c => c.Name);
        }

        public class Base_195898
        {
            public int Id { get; set; }
            public Complex_195898 Complex { get; set; }
        }

        public class Derived_195898 : Base_195898
        {
        }

        public class Complex_195898
        {
            public string Foo { get; set; }
        }

        [Fact]
        public void Columns_should_get_preferred_names_when_distinct_in_target_table()
        {
            var modelBuilder = new DbModelBuilder();

            modelBuilder.Entity<BaseEntityDuplicateProps>().ToTable("BaseEntities");
            modelBuilder.Entity<Entity1DuplicateProps>().ToTable("Entity1s");
            modelBuilder.Entity<Entity2DuplicateProps>().ToTable("Entity2s");

            var databaseMapping = BuildMapping(modelBuilder);

            databaseMapping.AssertValid();
            databaseMapping.Assert<Entity1DuplicateProps>(e => e.SomeProperty).DbEqual("SomeProperty", c => c.Name);
            databaseMapping.Assert<Entity2DuplicateProps>(e => e.SomeProperty).DbEqual("SomeProperty", c => c.Name);
        }

        [Fact]
        public void Columns_should_get_configured_names_when_distinct_in_target_table()
        {
            var modelBuilder = new DbModelBuilder();

            modelBuilder.Entity<BaseEntityDuplicateProps>().ToTable("BaseEntities");
            modelBuilder.Entity<Entity1DuplicateProps>().ToTable("Entity1s");
            modelBuilder.Entity<Entity2DuplicateProps>().ToTable("Entity2s");
            modelBuilder.Entity<Entity1DuplicateProps>().Property(e => e.SomeProperty).HasColumnName("Foo");
            modelBuilder.Entity<Entity2DuplicateProps>().Property(e => e.SomeProperty).HasColumnName("Foo");
            var databaseMapping = BuildMapping(modelBuilder);

            databaseMapping.AssertValid();
            databaseMapping.Assert<Entity1DuplicateProps>(e => e.SomeProperty).DbEqual("Foo", c => c.Name);
            databaseMapping.Assert<Entity2DuplicateProps>(e => e.SomeProperty).DbEqual("Foo", c => c.Name);
        }

        public class BaseEntityDuplicateProps
        {
            public int ID { get; set; }
            public string Title { get; set; }
        }

        public class Entity1DuplicateProps : BaseEntityDuplicateProps
        {
            public string SomeProperty { get; set; }
            public int Entity2ID { get; set; }
            public Entity2DuplicateProps Entity2 { get; set; }
        }

        public class Entity2DuplicateProps : BaseEntityDuplicateProps
        {
            public string SomeProperty { get; set; }
        }

        [Fact]
        public void Build_model_for_simple_tpt()
        {
            var modelBuilder = new AdventureWorksModelBuilder();

            modelBuilder.Entity<Product>();
            modelBuilder.Entity<ColoredProduct>().ToTable("ColoredProducts");
            modelBuilder.Entity<StyledProduct>().ToTable("StyledProducts");

            var databaseMapping = BuildMapping(modelBuilder);

            Assert.Equal(1, databaseMapping.EntityContainerMappings.Single().EntitySetMappings.Count());
        }

        [Fact]
        public void Build_model_for_tpt_tph()
        {
            var modelBuilder = new AdventureWorksModelBuilder();

            modelBuilder.Entity<Product>().ToTable("Products");
            modelBuilder.Entity<DiscontinuedProduct>().ToTable("DiscontinuedProducts");
            modelBuilder.Entity<StyledProduct>()
                        .Map(
                            m =>
                                {
                                    m.Requires("disc").HasValue("S");
                                    m.ToTable("StyledProducts");
                                });
            modelBuilder.Entity<ColoredProduct>()
                        .Map(
                            m =>
                                {
                                    m.Requires("disc").HasValue("C");
                                    m.ToTable("StyledProducts");
                                });

            var databaseMapping = BuildMapping(modelBuilder);

            Assert.Equal(1, databaseMapping.EntityContainerMappings.Single().EntitySetMappings.Count());
        }

        [Fact]
        public void Build_model_for_split_tpt_tph()
        {
            var modelBuilder = new AdventureWorksModelBuilder();

            modelBuilder.Entity<Product>();
            modelBuilder.Entity<DiscontinuedProduct>();
            modelBuilder.Entity<StyledProduct>().ToTable("StyledProducts");
            modelBuilder.Entity<ColoredProduct>();

            var databaseMapping = BuildMapping(modelBuilder);

            Assert.Equal(1, databaseMapping.EntityContainerMappings.Single().EntitySetMappings.Count());
        }

        [Fact]
        public void Build_model_for_tpc_with_default_tph_in_part_of_tree()
        {
            var modelBuilder = new AdventureWorksModelBuilder();

            modelBuilder.Entity<Product>();
            modelBuilder.Entity<DiscontinuedProduct>();
            modelBuilder.Entity<StyledProduct>()
                        .Map(
                            m =>
                                {
                                    m.MapInheritedProperties();
                                    m.ToTable("StyledProducts");
                                });

            Assert.Throws<NotSupportedException>(
                () => BuildMapping(modelBuilder));
        }

        [Fact]
        public void Build_model_for_three_level_abstract_types_tpt()
        {
            var modelBuilder = new AdventureWorksModelBuilder();

            modelBuilder.Entity<AbstractType1>().HasKey(a => a.Property1_ID).ToTable("AbstractType1");
            modelBuilder.Entity<AbstractType1_1>().ToTable("AbstractType1_1");
            modelBuilder.Entity<ConcreteType1_1_1>().ToTable("ConcreteType1_1_1");
            modelBuilder.Entity<ConcreteType1_2>().ToTable("ConcreteType1_2");

            var databaseMapping = BuildMapping(modelBuilder);

            Assert.Equal(1, databaseMapping.EntityContainerMappings.Single().EntitySetMappings.Count());
        }

        [Fact]
        public void Build_model_for_tree_containing_only_abstract_types()
        {
            var modelBuilder = new AdventureWorksModelBuilder();

            modelBuilder.Entity<AbstractType1>().HasKey(a => a.Property1_ID);
            modelBuilder.Entity<AbstractType1_1>().ToTable("AbstractType1_1");

            Assert.Throws<InvalidOperationException>(() => BuildMapping(modelBuilder));
        }

        [Fact]
        public void Build_model_for_entity_splitting()
        {
            var modelBuilder = new AdventureWorksModelBuilder();

            modelBuilder.Entity<Vendor>()
                        .Map(
                            m =>
                                {
                                    m.Properties(
                                        v1 => new
                                            {
                                                v1.VendorID,
                                                v1.Name,
                                                v1.PreferredVendorStatus,
                                                v1.AccountNumber,
                                                v1.ActiveFlag,
                                                v1.CreditRating
                                            });
                                    m.ToTable("Vendor");
                                })
                        .Map(
                            m =>
                                {
                                    m.Properties(
                                        v2 => new
                                            {
                                                v2.VendorID,
                                                v2.ModifiedDate,
                                                v2.PurchasingWebServiceURL
                                            });
                                    m.ToTable("VendorDetails");
                                });

            var databaseMapping = BuildMapping(modelBuilder);

            Assert.Equal(1, databaseMapping.EntityContainerMappings.Single().EntitySetMappings.Count());
        }

        [Fact]
        public void Build_model_for_entity_splitting_excluding_key()
        {
            var modelBuilder = new AdventureWorksModelBuilder();

            modelBuilder.Entity<Vendor>()
                        .Map(
                            m =>
                                {
                                    m.Properties(
                                        v1 => new
                                            {
                                                v1.VendorID,
                                                v1.Name,
                                                v1.PreferredVendorStatus,
                                                v1.AccountNumber,
                                                v1.ActiveFlag,
                                                v1.CreditRating
                                            });
                                    m.ToTable("Vendor");
                                })
                        .Map(
                            m =>
                                {
                                    m.Properties(
                                        v2 => new
                                            {
                                                v2.ModifiedDate,
                                                v2.PurchasingWebServiceURL
                                            });
                                    m.ToTable("VendorDetails");
                                });

            var databaseMapping = BuildMapping(modelBuilder);

            Assert.Equal(1, databaseMapping.EntityContainerMappings.Single().EntitySetMappings.Count());
        }

        [Fact]
        public void Build_model_for_entity_splitting_with_complex_properties()
        {
            var modelBuilder = new AdventureWorksModelBuilder();

            modelBuilder.Entity<ProductDescription>();
            modelBuilder.ComplexType<RowDetails>();

            modelBuilder.Entity<ProductDescription>()
                        .Map(
                            m =>
                                {
                                    m.Properties(
                                        pd1 => new
                                            {
                                                pd1.ProductDescriptionID,
                                                pd1.RowDetails.rowguid
                                            });
                                    m.ToTable("ProductDescription");
                                })
                        .Map(
                            m =>
                                {
                                    m.Properties(
                                        pd2 => new
                                            {
                                                pd2.ProductDescriptionID,
                                                pd2.Description,
                                                pd2.RowDetails.ModifiedDate
                                            });
                                    m.ToTable("ProductDescriptionExtended");
                                });

            var databaseMapping = BuildMapping(modelBuilder);

            Assert.Equal(1, databaseMapping.EntityContainerMappings.Single().EntitySetMappings.Count());
        }

        [Fact]
        public void Base_type_discovered_by_reachability_is_mapped()
        {
            var modelBuilder = new DbModelBuilder();
            modelBuilder.Entity<ITBar>();
            modelBuilder.Entity<ITBaz>();

            var databaseMapping = BuildMapping(modelBuilder);

            databaseMapping.AssertValid();

            Assert.Equal(2, databaseMapping.Model.Containers.Single().EntitySets.Count);
            Assert.Equal(
                "ITFoo",
                databaseMapping.Model.Containers.Single().EntitySets.Single(es => es.Name == "ITFoos").
                                ElementType.Name);
            Assert.Equal(3, databaseMapping.Model.EntityTypes.Count());

            //Base type with 1 prop
            Assert.Equal(
                1,
                databaseMapping.Model.EntityTypes.Single(et => et.Name == "ITFoo").
                                DeclaredProperties.Count);
            Assert.Equal(
                1,
                databaseMapping.Model.EntityTypes.Single(et => et.Name == "ITFoo").
                                Properties.Count());

            //Derived type with 1 prop, 0 declared
            Assert.Equal(
                0,
                databaseMapping.Model.EntityTypes.Single(et => et.Name == "ITBar").
                                DeclaredProperties.Count);
            Assert.Equal(
                1,
                databaseMapping.Model.EntityTypes.Single(et => et.Name == "ITBar").
                                Properties.Count());
        }

        public abstract class ITFoo
        {
            public int Id { get; set; }
        }

        public class ITBar : ITFoo
        {
        }

        public class ITBaz
        {
            public int Id { get; set; }
            public ICollection<ITFoo> ITFoos { get; set; }
        }

        [Fact]
        public void Abstract_type_at_base_of_TPH_gets_IsTypeOf_mapping()
        {
            var modelBuilder = new DbModelBuilder();
            modelBuilder.Entity<A1>().Map<A2>(m => { m.Requires("disc").HasValue("A2"); }).Map<A3>(
                m => { m.Requires("disc").HasValue("A3"); }).Map<A4>(m => { m.Requires("disc").HasValue("A4"); }).
                         ToTable("A1");

            var databaseMapping = BuildMapping(modelBuilder);

            databaseMapping.AssertValid();

            Assert.Equal(1, databaseMapping.EntityContainerMappings.Single().EntitySetMappings.Count());
            Assert.Equal(4, databaseMapping.EntityContainerMappings.Single().EntitySetMappings.ElementAt(0).EntityTypeMappings.Count());
            Assert.True(
                databaseMapping.EntityContainerMappings.Single().EntitySetMappings.ElementAt(0).EntityTypeMappings.Single(
                    x => x.EntityType.Name == "A1").IsHierarchyMapping);
            Assert.False(
                databaseMapping.EntityContainerMappings.Single().EntitySetMappings.ElementAt(0).EntityTypeMappings.Single(
                    x => x.EntityType.Name == "A2").IsHierarchyMapping);
            Assert.False(
                databaseMapping.EntityContainerMappings.Single().EntitySetMappings.ElementAt(0).EntityTypeMappings.Single(
                    x => x.EntityType.Name == "A3").IsHierarchyMapping);
            Assert.False(
                databaseMapping.EntityContainerMappings.Single().EntitySetMappings.ElementAt(0).EntityTypeMappings.Single(
                    x => x.EntityType.Name == "A4").IsHierarchyMapping);
        }

        public abstract class A1
        {
            [DatabaseGenerated(DatabaseGeneratedOption.None)]
            public int Id { get; set; }

            public int Age1 { get; set; }
            public string Name1 { get; set; }
        }

        public class A2 : A1
        {
            public int Age2 { get; set; }
            public string Name2 { get; set; }
        }

        public class A3 : A2
        {
            public int Age3 { get; set; }
            public string Name3 { get; set; }
        }

        public class A4 : A1
        {
            public int Age4 { get; set; }
            public string Name4 { get; set; }
        }

        //[Fact]
        // Still fails, investigating issue
        public void Abstract_type_in_middle_of_TPH_gets_IsTypeOf_mapping()
        {
            var modelBuilder = new DbModelBuilder();
            //modelBuilder.Entity<B1>().Map<B2>(m =>
            //{
            //    m.Requires("disc").HasValue("B2");
            //}).Map<B3>(m =>
            //{
            //    m.Requires("disc").HasValue("B3");
            //}).ToTable("B1");
            modelBuilder.Entity<B1>();
            var databaseMapping = BuildMapping(modelBuilder);

            databaseMapping.AssertValid();

            Assert.Equal(1, databaseMapping.EntityContainerMappings.Single().EntitySetMappings.Count());
            Assert.Equal(3, databaseMapping.EntityContainerMappings.Single().EntitySetMappings.ElementAt(0).EntityTypeMappings.Count());
            Assert.False(
                databaseMapping.EntityContainerMappings.Single().EntitySetMappings.ElementAt(0).EntityTypeMappings.Single(
                    x => x.EntityType.Name == "B1").IsHierarchyMapping);
            Assert.True(
                databaseMapping.EntityContainerMappings.Single().EntitySetMappings.ElementAt(0).EntityTypeMappings.Single(
                    x => x.EntityType.Name == "B2").IsHierarchyMapping);
            Assert.False(
                databaseMapping.EntityContainerMappings.Single().EntitySetMappings.ElementAt(0).EntityTypeMappings.Single(
                    x => x.EntityType.Name == "B3").IsHierarchyMapping);
        }

        public class B1
        {
            [DatabaseGenerated(DatabaseGeneratedOption.None)]
            public int Id { get; set; }

            public int Age1 { get; set; }
            public string Name1 { get; set; }
        }

        public abstract class B2 : B1
        {
            public int Age2 { get; set; }
            public string Name2 { get; set; }
        }

        public class B3 : B2
        {
            public int Age3 { get; set; }
            public string Name3 { get; set; }
        }

        [Fact]
        public void Mapping_IA_FK_to_derived_type_puts_FK_in_correct_TPT_table()
        {
            var modelBuilder = new DbModelBuilder();

            // Map to TPT
            modelBuilder.Entity<ITOffice>();
            modelBuilder.Entity<ITEmployee>().ToTable("Employees");
            modelBuilder.Entity<ITOffSiteEmployee>().ToTable("OffSiteEmployees");
            modelBuilder.Entity<ITOnSiteEmployee>().ToTable("OnSiteEmployees");
            modelBuilder.Entity<ITOnSiteEmployee>()
                        .HasRequired(e => e.ITOffice);

            var databaseMapping = BuildMapping(modelBuilder);

            databaseMapping.AssertValid();

            databaseMapping.Assert<ITEmployee>().DbEqual("Employees", t => t.Table);
            databaseMapping.Assert<ITOffSiteEmployee>().DbEqual("OffSiteEmployees", t => t.Table);
            databaseMapping.Assert<ITOnSiteEmployee>().DbEqual("OnSiteEmployees", t => t.Table);

            // IA FK was properly moved
            databaseMapping.Assert<ITEmployee>().HasNoForeignKeyColumn("ITOffice_ITOfficeId");
            databaseMapping.Assert<ITOnSiteEmployee>().HasForeignKeyColumn("ITOffice_ITOfficeId");

            // AssociationSet mapping updated properly
            Assert.Equal(
                "OnSiteEmployees",
                databaseMapping.Database.GetEntitySet(
                    databaseMapping.EntityContainerMappings.Single().AssociationSetMappings.ElementAt(0).Table).Table);

            Assert.Equal(
                "ITOffice_ITOfficeId",
                databaseMapping.EntityContainerMappings.Single().AssociationSetMappings.ElementAt(0).SourceEndMapping
                               .PropertyMappings.ElementAt(0).ColumnProperty.Name);
        }

        [Fact]
        public void Mapping_FK_to_derived_type_puts_FK_in_correct_TPT_table()
        {
            var modelBuilder = new DbModelBuilder();

            // Map to TPT
            modelBuilder.Entity<IT_Office>();
            modelBuilder.Entity<IT_Employee>().ToTable("Employees");
            modelBuilder.Entity<IT_OffSiteEmployee>().ToTable("OffSiteEmployees");
            modelBuilder.Entity<IT_OnSiteEmployee>().ToTable("OnSiteEmployees");
            modelBuilder.Entity<IT_OnSiteEmployee>()
                        .HasRequired(e => e.IT_Office);

            var databaseMapping = BuildMapping(modelBuilder);

            databaseMapping.AssertValid();

            databaseMapping.Assert<IT_Employee>().DbEqual("Employees", t => t.Table);
            databaseMapping.Assert<IT_OffSiteEmployee>().DbEqual("OffSiteEmployees", t => t.Table);
            databaseMapping.Assert<IT_OnSiteEmployee>().DbEqual("OnSiteEmployees", t => t.Table);

            databaseMapping.Assert<IT_Employee>().HasNoForeignKeyColumn("IT_OfficeId");
            databaseMapping.Assert<IT_OnSiteEmployee>().HasForeignKeyColumn("IT_OfficeId");
            Assert.Equal(0, databaseMapping.EntityContainerMappings.Single().AssociationSetMappings.Count());
        }

        public class ITOffice
        {
            public int ITOfficeId { get; set; }
            public string Name { get; set; }
        }

        public class ITEmployee
        {
            public int ITEmployeeId { get; set; }
            public string Name { get; set; }
        }

        public class ITOnSiteEmployee : ITEmployee
        {
            public ITOffice ITOffice { get; set; }
        }

        public class ITOffSiteEmployee : ITEmployee
        {
            public string SiteName { get; set; }
        }

        public class IT_Office
        {
            public int IT_OfficeId { get; set; }
            public string Name { get; set; }
        }

        public class IT_Employee
        {
            public int IT_EmployeeId { get; set; }
            public string Name { get; set; }
        }

        public class IT_OnSiteEmployee : IT_Employee
        {
            public int IT_OfficeId { get; set; }
            public IT_Office IT_Office { get; set; }
        }

        public class IT_OffSiteEmployee : IT_Employee
        {
            public string SiteName { get; set; }
        }

        public class IT_Context : DbContext
        {
            protected override void OnModelCreating(DbModelBuilder modelBuilder)
            {
                modelBuilder.Entity<IT_Office>();
                modelBuilder.Entity<IT_Employee>().ToTable("Employees");
                modelBuilder.Entity<IT_OffSiteEmployee>().ToTable("OffSiteEmployees");
                modelBuilder.Entity<IT_OnSiteEmployee>().ToTable("OnSiteEmployees");
                modelBuilder.Entity<IT_OnSiteEmployee>()
                            .HasRequired(e => e.IT_Office);
            }

            public DbSet<IT_Office> Offices { get; set; }
            public DbSet<IT_Employee> Employees { get; set; }
        }

        [Fact]
        public void Mapping_association_to_subtype_by_convention_and_TPH_uses_correct_entity_sets()
        {
            var modelBuilder = new DbModelBuilder();

            modelBuilder.Entity<C1>();
            modelBuilder.Entity<D1>();

            var databaseMapping = BuildMapping(modelBuilder);

            databaseMapping.AssertValid();

            Assert.Equal("C1", databaseMapping.Model.Containers.Single().AssociationSets[0].SourceSet.Name);
            Assert.Equal("D1", databaseMapping.Model.Containers.Single().AssociationSets[0].TargetSet.Name);
        }

        [Fact]
        public void Mapping_association_to_subtype_by_configuration_and_TPH_uses_correct_entity_sets()
        {
            var modelBuilder = new DbModelBuilder();

            modelBuilder.Entity<C1>().HasRequired(g => g.DiscontinueD1).WithOptional();
            modelBuilder.Entity<D1>();

            var databaseMapping = BuildMapping(modelBuilder);

            databaseMapping.AssertValid();

            Assert.Equal("C1", databaseMapping.Model.Containers.Single().AssociationSets[0].SourceSet.Name);
            Assert.Equal("D1", databaseMapping.Model.Containers.Single().AssociationSets[0].TargetSet.Name);
        }

        public abstract class D1
        {
            public int D1Id { get; set; }
        }

        public class DiscontinueD1 : D1
        {
            public DateTime DiscontinuedOn { get; set; }
        }

        public class C1
        {
            public int Id { get; set; }
            public int DiscontinueD1Id { get; set; }
            public DiscontinueD1 DiscontinueD1 { get; set; }
        }

        [Fact]
        public void TPT_model_can_map_PK_property_to_different_columns_in_different_tables()
        {
            var modelBuilder = new AdventureWorksModelBuilder();

            modelBuilder.Entity<Product>();
            modelBuilder.Entity<ColoredProduct>().ToTable("ColoredProducts");
            modelBuilder.Entity<StyledProduct>().ToTable("StyledProducts");

            SetDerivedEntityColumnNames(modelBuilder);

            ValidateTPTOrTPCWithRenamedColumns(modelBuilder);
        }

        [Fact]
        public void TPT_model_using_Map_can_map_PK_property_to_different_columns_in_different_tables()
        {
            var modelBuilder = new AdventureWorksModelBuilder();

            modelBuilder.Entity<Product>();
            modelBuilder.Entity<ColoredProduct>().Map(m => m.ToTable("ColoredProducts"));
            modelBuilder.Entity<StyledProduct>().Map(m => m.ToTable("StyledProducts"));

            SetDerivedEntityColumnNames(modelBuilder);

            ValidateTPTOrTPCWithRenamedColumns(modelBuilder);
        }

        [Fact]
        public void TPT_model_with_HasColumnName_done_before_ToTable_can_map_PK_property_to_different_columns_in_different_tables()
        {
            var modelBuilder = new AdventureWorksModelBuilder();

            SetDerivedEntityColumnNames(modelBuilder);

            modelBuilder.Entity<Product>();
            modelBuilder.Entity<ColoredProduct>().ToTable("ColoredProducts");
            modelBuilder.Entity<StyledProduct>().ToTable("StyledProducts");

            ValidateTPTOrTPCWithRenamedColumns(modelBuilder);
        }

        [Fact]
        public void TPC_model_can_map_PK_property_to_different_columns_in_different_tables()
        {
            var modelBuilder = new AdventureWorksModelBuilder();

            modelBuilder.Entity<Product>().Map(
                m =>
                    {
                        m.MapInheritedProperties();
                        m.ToTable("Products");
                    });
            modelBuilder.Entity<ColoredProduct>().Map(
                m =>
                    {
                        m.MapInheritedProperties();
                        m.ToTable("ColoredProducts");
                    });
            modelBuilder.Entity<StyledProduct>().Map(
                m =>
                    {
                        m.MapInheritedProperties();
                        m.ToTable("StyledProducts");
                    });

            SetDerivedEntityColumnNames(modelBuilder);

            ValidateTPTOrTPCWithRenamedColumns(modelBuilder);
        }

        [Fact]
        public void TPC_model_with_HasColumnName_done_before_ToTable_can_map_PK_property_to_different_columns_in_different_tables()
        {
            var modelBuilder = new AdventureWorksModelBuilder();

            SetDerivedEntityColumnNames(modelBuilder);

            modelBuilder.Entity<Product>().Map(
                m =>
                    {
                        m.MapInheritedProperties();
                        m.ToTable("Products");
                    });
            modelBuilder.Entity<ColoredProduct>().Map(
                m =>
                    {
                        m.MapInheritedProperties();
                        m.ToTable("ColoredProducts");
                    });
            modelBuilder.Entity<StyledProduct>().Map(
                m =>
                    {
                        m.MapInheritedProperties();
                        m.ToTable("StyledProducts");
                    });

            ValidateTPTOrTPCWithRenamedColumns(modelBuilder);
        }

        private void SetDerivedEntityColumnNames(AdventureWorksModelBuilder modelBuilder)
        {
            modelBuilder.Entity<Product>().Property(p => p.ProductID).HasColumnName("base_product_id");
            modelBuilder.Entity<ColoredProduct>().Property(p => p.ProductID).HasColumnName("colored_product_id");
            modelBuilder.Entity<StyledProduct>().Property(p => p.ProductID).HasColumnName("styled_product_id");
        }

        private void ValidateTPTOrTPCWithRenamedColumns(AdventureWorksModelBuilder modelBuilder)
        {
            var databaseMapping = BuildMapping(modelBuilder);

            Assert.Equal(1, databaseMapping.EntityContainerMappings.Single().EntitySetMappings.Count());

            databaseMapping.Assert<Product>(p => p.ProductID).DbEqual("base_product_id", c => c.Name);
            databaseMapping.Assert<ColoredProduct>(p => p.ProductID).DbEqual("colored_product_id", c => c.Name);
            databaseMapping.Assert<StyledProduct>(p => p.ProductID).DbEqual("styled_product_id", c => c.Name);
        }

        [Fact]
        public void TPT_model_using_Table_attributes_can_map_PK_property_to_different_columns_in_different_tables()
        {
            var modelBuilder = new DbModelBuilder();
            modelBuilder.Entity<TPTHorse>().Property(e => e.Id).HasColumnName("horse_id");
            modelBuilder.Entity<TPTUnicorn>().Property(e => e.Id).HasColumnName("unicorn_id");
            modelBuilder.Entity<TPTHornedPegasus>().Property(e => e.Id).HasColumnName("pegasus_id");

            var databaseMapping = BuildMapping(modelBuilder);

            databaseMapping.AssertValid();
            Assert.Equal(1, databaseMapping.EntityContainerMappings.Single().EntitySetMappings.Count());

            databaseMapping.Assert<TPTHorse>(p => p.Id).DbEqual("horse_id", c => c.Name);
            databaseMapping.Assert<TPTUnicorn>(p => p.Id).DbEqual("unicorn_id", c => c.Name);
            databaseMapping.Assert<TPTHornedPegasus>(p => p.Id).DbEqual("pegasus_id", c => c.Name);
        }

        [Fact] // CodePlex 583
        public void Subclasses_can_map_different_properties_to_same_column_using_TPH()
        {
            var modelBuilder = new DbModelBuilder();
            modelBuilder.Entity<Person>();
            modelBuilder.Entity<Student>().Property(p => p.Career).HasColumnName("Data");
            modelBuilder.Entity<Officer>().Property(p => p.Department).HasColumnName("Data");
            modelBuilder.Entity<Teacher>();
            modelBuilder.Entity<Lawyer>();

            var databaseMapping = BuildMapping(modelBuilder);

            databaseMapping.Assert<Person>("People").HasColumn("Data");
            databaseMapping.Assert<Student>("People").HasColumn("Data");
            databaseMapping.Assert<Officer>("People").HasColumn("Data");
            databaseMapping.Assert<Teacher>("People").HasColumn("Data");
            databaseMapping.Assert<Lawyer>("People").HasColumn("Data");

            databaseMapping.AssertValid();
        }

        [Fact] // CodePlex 583
        public void Subclasses_can_map_different_parts_of_complex_properties_to_same_column_using_TPH()
        {
            var modelBuilder = new DbModelBuilder();
            modelBuilder.Entity<Lab>();
            modelBuilder.Entity<MobileLab>().Property(p => p.Vehicle.Registration).HasColumnName("LabId");
            modelBuilder.Entity<StaticLab>().Property(p => p.LabNumber).HasColumnName("LabId");
            modelBuilder.Entity<MobileLab>().Property(p => p.Vehicle.Info.Depth).HasColumnName("InfoDepth");
            modelBuilder.Entity<StaticLab>().Property(p => p.LabInfo.Depth).HasColumnName("InfoDepth");

            var databaseMapping = BuildMapping(modelBuilder);

            databaseMapping.Assert<Lab>("Labs").HasColumn("LabId");
            databaseMapping.Assert<Lab>("Labs").HasColumn("InfoDepth");
            databaseMapping.Assert<MobileLab>("Labs").HasColumn("LabId");
            databaseMapping.Assert<MobileLab>("Labs").HasColumn("InfoDepth");
            databaseMapping.Assert<StaticLab>("Labs").HasColumn("LabId");
            databaseMapping.Assert<StaticLab>("Labs").HasColumn("InfoDepth");

            databaseMapping.AssertValid();
        }

        [Fact] // CodePlex 583
        public void Subclasses_that_map_properties_to_same_column_with_different_facets_using_TPH_will_throw()
        {
            var modelBuilder = new DbModelBuilder();
            modelBuilder.Entity<Person>();
            modelBuilder.Entity<Student>().Property(p => p.Career).HasMaxLength(256).HasColumnName("ColumnName");
            modelBuilder.Entity<Officer>().Property(p => p.Department).HasMaxLength(512).HasColumnName("ColumnName");

            var details = Environment.NewLine + "\t" +
                          string.Format(
                              LookupString(
                                  EntityFrameworkAssembly, "System.Data.Entity.Properties.Resources", "ConflictingConfigurationValue"),
                              "MaxLength", 512, "MaxLength", 256);

            Assert.Throws<MappingException>(() => BuildMapping(modelBuilder))
                  .ValidateMessage("BadTphMappingToSharedColumn", "Department", "Officer", "Career", "Student", "ColumnName", "Person", details);
        }

        [Fact] // CodePlex 583
        public void Column_configuration_can_be_applied_to_only_one_property_when_properties_share_TPH_column()
        {
            var modelBuilder = new DbModelBuilder();
            modelBuilder.Entity<Person>();
            modelBuilder.Entity<Student>().Property(p => p.Career).HasColumnName("Data");

            modelBuilder.Entity<Officer>()
                        .Property(p => p.Department)
                        .HasColumnName("Data")
                        .HasMaxLength(256)
                        .HasColumnType("varchar");

            modelBuilder.Entity<Teacher>().Property(p => p.Department).HasColumnName("Data");
            modelBuilder.Entity<Lawyer>().Property(p => p.Specialty).HasColumnName("Data");

            var databaseMapping = BuildMapping(modelBuilder);

            databaseMapping.Assert<Student>(t => t.Career)
                           .DbEqual(256, f => f.MaxLength)
                           .DbEqual("varchar", f => f.TypeName);
            databaseMapping.Assert<Officer>(t => t.Department)
                           .DbEqual(256, f => f.MaxLength)
                           .DbEqual("varchar", f => f.TypeName);
            databaseMapping.Assert<Teacher>(t => t.Department)
                           .DbEqual(256, f => f.MaxLength)
                           .DbEqual("varchar", f => f.TypeName);
            databaseMapping.Assert<Lawyer>(t => t.Specialty)
                           .DbEqual(256, f => f.MaxLength)
                           .DbEqual("varchar", f => f.TypeName);

            databaseMapping.AssertValid();
        }

        [Fact] // CodePlex 583
        public void Non_conflicting_column_configuration_can_be_spread_across_properties_that_share_TPH_column()
        {
            var modelBuilder = new DbModelBuilder();
            modelBuilder.Entity<Person>();
            modelBuilder.Entity<Student>().Property(p => p.Career).HasColumnName("Data").HasMaxLength(256);
            modelBuilder.Entity<Officer>().Property(p => p.Department).HasColumnName("Data").HasColumnType("varchar");
            modelBuilder.Entity<Teacher>().Property(p => p.Department).HasColumnName("Data").HasColumnType("varchar");
            modelBuilder.Entity<Lawyer>().Property(p => p.Specialty).HasColumnName("Data").HasMaxLength(256);

            var databaseMapping = BuildMapping(modelBuilder);

            databaseMapping.Assert<Student>(t => t.Career)
                           .DbEqual(256, f => f.MaxLength)
                           .DbEqual("varchar", f => f.TypeName);
            databaseMapping.Assert<Officer>(t => t.Department)
                           .DbEqual(256, f => f.MaxLength)
                           .DbEqual("varchar", f => f.TypeName);
            databaseMapping.Assert<Teacher>(t => t.Department)
                           .DbEqual(256, f => f.MaxLength)
                           .DbEqual("varchar", f => f.TypeName);
            databaseMapping.Assert<Lawyer>(t => t.Specialty)
                           .DbEqual(256, f => f.MaxLength)
                           .DbEqual("varchar", f => f.TypeName);

            databaseMapping.AssertValid();
        }

        public class TphPersonContext : DbContext
        {
            static TphPersonContext()
            {
                Database.SetInitializer(new TphPersonInitializer());
            }

            public DbSet<Person> People { get; set; }
            public DbSet<Lab> Labs { get; set; }
            public DbSet<CoverBusiness> Covers { get; set; }

            protected override void OnModelCreating(DbModelBuilder modelBuilder)
            {
                modelBuilder.Entity<Student>().Property(p => p.Career).HasColumnName("Data").HasMaxLength(200);
                modelBuilder.Entity<Officer>().Property(p => p.Department).HasColumnName("Data");

                modelBuilder.Entity<MobileLab>().Property(p => p.Vehicle.Registration).HasColumnName("LabId");
                modelBuilder.Entity<StaticLab>().Property(p => p.LabNumber).HasColumnName("LabId");

                modelBuilder.Entity<MobileLab>().Property(p => p.Vehicle.Info.Depth).HasColumnName("InfoDepth");
                modelBuilder.Entity<StaticLab>().Property(p => p.LabInfo.Depth).HasColumnName("InfoDepth");
            }
        }

        public class TphPersonInitializer : DropCreateDatabaseIfModelChanges<TphPersonContext>
        {
            protected override void Seed(TphPersonContext context)
            {
                context.People.Add(
                    new Student
                        {
                            Name = "Jesse",
                            Career = "N/A"
                        });

                context.People.Add(
                    new Teacher
                        {
                            Name = "Walter",
                            Department = "Chemistry"
                        });

                context.People.Add(
                    new Lawyer
                        {
                            Name = "Saul",
                            Specialty = "Laundering"
                        });

                context.People.Add(
                    new Officer
                        {
                            Name = "Hank",
                            Department = "DEA"
                        });

                context.People.Add(
                    new Person
                        {
                            Name = "Skyler"
                        });

                context.Labs.Add(
                    new MobileLab
                        {
                            Vehicle = new Vehicle
                                {
                                    Registration = 1,
                                    Info = new LabInfo
                                        {
                                            Depth = 2,
                                            Size = 3
                                        }
                                }
                        });

                context.Labs.Add(
                    new StaticLab
                        {
                            LabNumber = 4,
                            LabInfo = new LabInfo
                                {
                                    Depth = 5,
                                    Size = 6
                                }
                        });

                context.Covers.Add(
                    new CarWash
                        {
                            Name = "Skyler's Car Wash"
                        });

                context.Covers.Add(
                    new FastFoodChain
                    {
                        Name = "Chickin' Lickin'"
                    });

                context.Covers.Add(
                    new LosPollosHermanos
                    {
                        Name = "Chicken Bros"
                    });
            }
        }

        public class Person
        {
            public int Id { get; set; }
            public string Name { get; set; }
        }

        public class Student : Person
        {
            public string Career { get; set; }
        }

        public class Teacher : Person
        {
            [Column("Data")]
            public string Department { get; set; }
        }

        public class Lawyer : Person
        {
            [Column("Data")]
            public string Specialty { get; set; }
        }

        public class Officer : Person
        {
            public string Department { get; set; }
        }

        public class Lab
        {
            public int Id { get; set; }
        }

        public class MobileLab : Lab
        {
            public Vehicle Vehicle { get; set; }
        }

        public class StaticLab : Lab
        {
            public int LabNumber { get; set; }
            public LabInfo LabInfo { get; set; }
        }

        [ComplexType]
        public class Vehicle
        {
            public int Registration { get; set; }
            public LabInfo Info { get; set; }
        }

        [ComplexType]
        public class LabInfo
        {
            public int Size { get; set; }
            public int Depth { get; set; }
        }

        public abstract class CoverBusiness
        {
            public int Id { get; set; }

            // CodePlex 1063
            // These are needed to push the property count over the limit where
            // the MetadataWorkspace starts treating collections differently.
            public int Something00 { get; set; }
            public int Something01 { get; set; }
            public int Something02 { get; set; }
            public int Something03 { get; set; }
            public int Something04 { get; set; }
            public int Something05 { get; set; }
            public int Something06 { get; set; }
            public int Something07 { get; set; }
            public int Something08 { get; set; }
            public int Something09 { get; set; }
            public int Something10 { get; set; }
            public int Something11 { get; set; }
            public int Something12 { get; set; }
            public int Something13 { get; set; }
            public int Something14 { get; set; }
            public int Something15 { get; set; }
            public int Something16 { get; set; }
            public int Something17 { get; set; }
            public int Something18 { get; set; }
            public int Something19 { get; set; }
            public int Something20 { get; set; }
        }

        public class CarWash : CoverBusiness
        {
            [Column("Name")]
            public string Name { get; set; }
        }

        public class FastFoodChain : CoverBusiness
        {
            [Column("Name")]
            public string Name { get; set; }
        }

        public class HotDogStand : CoverBusiness
        {
            [Column("Name")]
            public string Name { get; set; }
        }

        public class InABun : CoverBusiness
        {
            [Column("Name")]
            public string Name { get; set; }
        }

        public class LosPollosHermanos : FastFoodChain
        {
        }
    }

    #region Bug DevDiv#223284

    namespace Bug223284A
    {
        public class ITEmployee
        {
            public int ITEmployeeId { get; set; }
            public string Name { get; set; }
        }
    }

    namespace Bug223284B
    {
        public class ITEmployee : Bug223284A.ITEmployee
        {
        }

        public class IT_Context : DbContext
        {
            static IT_Context()
            {
                Database.SetInitializer<IT_Context>(null);
            }

            public DbSet<ITEmployee> Employees { get; set; }
        }

        public sealed class Bug223284Test : FunctionalTestBase
        {
            [Fact]
            public void Duplicate_entity_name_different_namespace_should_throw()
            {
                var context = new IT_Context();

                Assert.Throws<NotSupportedException>(() => context.Employees.Add(new ITEmployee()))
                      .ValidateMessage(
                          "SimpleNameCollision",
                          typeof(ITEmployee).FullName,
                          typeof(Bug223284A.ITEmployee).FullName,
                          typeof(ITEmployee).Name);
            }
        }
    }

    #endregion

    #region Bug DevDiv#175804

    namespace Bug175804
    {
        public class Dependent
        {
            public int principalnavigationkey1 { get; set; }
            public int Id { get; set; }
            public Principal PrincipalNavigation { get; set; }
        }

        public class Principal : BasePrincipal
        {
        }

        public class DerivedDependent : Dependent
        {
            public decimal DependentDerivedProperty1 { get; set; }
        }

        public class BasePrincipal
        {
            public DateTime BaseProperty { get; set; }
            public int Key1 { get; set; }
        }

        public sealed class Bug175804Test : FunctionalTestBase
        {
            [Fact]
            public void TPC_Ordering_Of_Configuration_Between_Related_Types()
            {
                var modelBuilder = new DbModelBuilder();

                modelBuilder.Entity<Dependent>().HasRequired(e => e.PrincipalNavigation);
                modelBuilder.Entity<BasePrincipal>().HasKey(e => e.Key1);

                modelBuilder.Entity<DerivedDependent>().Map(
                    mapping =>
                        {
                            mapping.MapInheritedProperties();
                            mapping.ToTable("DerivedDependent");
                        });
                modelBuilder.Entity<Principal>().Map(
                    mapping =>
                        {
                            mapping.MapInheritedProperties();
                            mapping.ToTable("Principal");
                        });

                modelBuilder.Entity<Dependent>().Map(
                    mapping =>
                        {
                            mapping.MapInheritedProperties();
                            mapping.ToTable("Dependent");
                        });
                modelBuilder.Entity<BasePrincipal>().Map(
                    mapping =>
                        {
                            mapping.MapInheritedProperties();
                            mapping.ToTable("BasePrincipal");
                        });

                var databaseMapping = BuildMapping(modelBuilder);

                databaseMapping.AssertValid();

                var derivedTypeMappings =
                    databaseMapping.EntityContainerMappings.Single().EntitySetMappings
                                   .First(es => es.EntitySet.Name.Contains("Dependent")).EntityTypeMappings;

                Assert.Equal(
                    "Principal",
                    derivedTypeMappings.ElementAt(0).MappingFragments[0].Table.ForeignKeyBuilders.ElementAt(0).
                                                                         PrincipalTable.Name);
                Assert.Equal(
                    "Principal",
                    derivedTypeMappings.ElementAt(1).MappingFragments[0].Table.ForeignKeyBuilders.ElementAt(0).
                                                                         PrincipalTable.Name);
            }
        }
    }

    #endregion

    #region BugDevDiv#178590

    namespace BugDevDiv_178590
    {
        public abstract class A
        {
            public virtual int Id { get; set; }
            public virtual int? X { get; set; }
        }

        public abstract class B : A
        {
            public virtual int? Y { get; set; }
        }

        public class C : B
        {
            public virtual int? Z { get; set; }
        }

        #region Subclasses have no extra properties

        public abstract class D
        {
            public virtual int Id { get; set; }
            public virtual int? X { get; set; }
        }

        public class E : D
        {
        }

        public class F : E
        {
        }

        #endregion

        public sealed class Bug178590Test : FunctionalTestBase
        {
            [Fact]
            public void AbstractClasses_TPC()
            {
                var modelBuilder = new DbModelBuilder();

                // add .ToTable("B", "dbo") as workaround
                modelBuilder.Entity<A>();
                modelBuilder
                    .Entity<B>()
                    .Map(mapping => mapping.MapInheritedProperties())
                    ;

                modelBuilder
                    .Entity<C>()
                    .Map(mapping => mapping.MapInheritedProperties())
                    .ToTable("C", "dbo")
                    ;

                var databaseMapping = BuildMapping(modelBuilder);

                databaseMapping.AssertValid();

                var typeMappings = databaseMapping.EntityContainerMappings.Single().EntitySetMappings.ElementAt(0).EntityTypeMappings;

                Assert.Equal(1, typeMappings.Count());
                Assert.Equal("C", typeMappings.ElementAt(0).EntityType.Name);
                Assert.Equal(1, typeMappings.ElementAt(0).MappingFragments.Count);
                Assert.Equal(4, typeMappings.ElementAt(0).MappingFragments[0].ColumnMappings.Count());
            }

            [Fact]
            public void AbstractClasses_TPT()
            {
                var modelBuilder = new DbModelBuilder();

                modelBuilder.Entity<A>();
                modelBuilder
                    .Entity<B>()
                    .Map(mapping => mapping.MapInheritedProperties());

                modelBuilder
                    .Entity<C>()
                    .ToTable("C", "dbo");

                var databaseMapping = BuildMapping(modelBuilder);

                databaseMapping.AssertValid();
            }

            [Fact]
            public void SubClasses_NoProperties()
            {
                var modelBuilder = new DbModelBuilder();

                modelBuilder.Entity<D>();
                modelBuilder.Entity<E>();
                modelBuilder.Entity<F>();

                var databaseMapping = BuildMapping(modelBuilder);

                databaseMapping.AssertValid();
            }
        }
    }

    #endregion

    #region Bug165027

    namespace Bug165027
    {
        public class Dependent1
        {
            public DateTimeOffset key1 { get; set; }
            public Principal1 PrincipalNavigation { get; set; }
        }

        public abstract class Principal1 : BasePrincipal1
        {
            public Dependent1 DependentNavigation { get; set; }
        }

        public class BasePrincipal1
        {
            public short BaseProperty { get; set; }
            public DateTimeOffset? Key1 { get; set; }
        }

        public class DerivedPrincipal1 : Principal1
        {
            public decimal PrincipalDerivedProperty1 { get; set; }
        }

        public sealed class Bug165027Repro : FunctionalTestBase
        {
            [Fact]
            public void Bug165027Test()
            {
                var modelBuilder = new DbModelBuilder();

                modelBuilder.Entity<BasePrincipal1>().ToTable("BasePrincipal");
                modelBuilder.Entity<BasePrincipal1>().HasKey(e => e.Key1);
                modelBuilder.Entity<Principal1>().HasOptional(e => e.DependentNavigation).WithRequired(
                    e => e.PrincipalNavigation);

                modelBuilder.Entity<DerivedPrincipal1>().Map(
                    mapping =>
                        {
                            mapping.MapInheritedProperties();
                            mapping.ToTable("DerivedPrincipal");
                        });

                modelBuilder.Entity<Dependent1>().HasKey(e => e.key1);

                var databaseMapping = BuildMapping(modelBuilder);

                databaseMapping.AssertValid();
            }
        }
    }

    #endregion

    #region Bug178568

    namespace Bug178568
    {
        using System.Data.Entity.Core.Metadata.Edm;

        public abstract class A
        {
            public virtual int Id { get; set; }
            public virtual int? X { get; set; }
        }

        public class B : A
        {
            public virtual int? Y { get; set; }
        }

        public class C
        {
            public virtual int Id { get; set; }
            public virtual int? X { get; set; }
            public virtual int? Y { get; set; }
        }

        public sealed class Bug178568Repro : TestBase
        {
            [Fact]
            public void TPC_Identity_ShouldPropagate()
            {
                var modelBuilder = new DbModelBuilder();

                modelBuilder
                    .Entity<A>()
                    .HasKey(a => a.Id);

                modelBuilder
                    .Entity<A>()
                    .Property(a => a.Id)
                    .IsRequired()
                    .HasDatabaseGeneratedOption(DatabaseGeneratedOption.Identity);

                modelBuilder
                    .Entity<B>()
                    .Map(mapping => mapping.MapInheritedProperties())
                    .ToTable("B", "dbo");

                var databaseMapping = BuildMapping(modelBuilder);

                databaseMapping.AssertValid();

                databaseMapping.Assert<B>("B")
                               .Column("Id").DbEqual(
                                   StoreGeneratedPattern.Identity,
                                   c => c.StoreGeneratedPattern);
            }

            [Fact]
            public void TPC_IdentityNotExplicit_ShouldNotPropagate()
            {
                var modelBuilder = new DbModelBuilder();

                modelBuilder.Entity<A>();

                modelBuilder
                    .Entity<B>()
                    .Map(mapping => mapping.MapInheritedProperties())
                    .ToTable("B", "dbo");

                var databaseMapping = BuildMapping(modelBuilder);

                databaseMapping.AssertValid();

                databaseMapping.Assert<B>("B")
                               .Column("Id").DbEqual(
                                   StoreGeneratedPattern.None,
                                   c => c.StoreGeneratedPattern);
            }

            [Fact]
            public void TPT_Identity_ShouldNotPropagate()
            {
                var modelBuilder = new DbModelBuilder();

                modelBuilder
                    .Entity<A>()
                    .HasKey(a => a.Id);

                modelBuilder
                    .Entity<A>()
                    .Property(a => a.Id)
                    .IsRequired()
                    .HasDatabaseGeneratedOption(DatabaseGeneratedOption.Identity);

                modelBuilder
                    .Entity<B>()
                    .ToTable("B", "dbo");

                var databaseMapping = BuildMapping(modelBuilder);

                databaseMapping.AssertValid();

                databaseMapping.Assert<A>("A")
                               .Column("Id").DbEqual(
                                   StoreGeneratedPattern.Identity,
                                   c => c.StoreGeneratedPattern);
                databaseMapping.Assert<B>("B")
                               .Column("Id").DbEqual(
                                   StoreGeneratedPattern.None,
                                   c => c.StoreGeneratedPattern);
            }

            [Fact]
            public void EntitySplitting_Identity_ShouldNotPropagate()
            {
                var modelBuilder = new DbModelBuilder();

                modelBuilder
                    .Entity<C>()
                    .HasKey(a => a.Id);

                modelBuilder
                    .Entity<C>()
                    .Property(a => a.Id)
                    .IsRequired()
                    .HasDatabaseGeneratedOption(DatabaseGeneratedOption.Identity);

                modelBuilder.Entity<C>()
                            .Map(
                                m =>
                                    {
                                        m.Properties(
                                            c => new
                                                {
                                                    c.Id,
                                                    c.X
                                                });
                                        m.ToTable("CX");
                                    })
                            .Map(
                                m =>
                                    {
                                        m.Properties(
                                            c => new
                                                {
                                                    c.Id,
                                                    c.Y
                                                });
                                        m.ToTable("CY");
                                    });

                var databaseMapping = BuildMapping(modelBuilder);

                databaseMapping.AssertValid();

                databaseMapping.Assert<C>("CX")
                               .Column("Id").DbEqual(
                                   StoreGeneratedPattern.Identity,
                                   c => c.StoreGeneratedPattern);
                databaseMapping.Assert<C>("CY")
                               .Column("Id").DbEqual(
                                   StoreGeneratedPattern.None,
                                   c => c.StoreGeneratedPattern);
            }
        }
    }

    #endregion

    #region Bug336566

    namespace Bug336566
    {
        using System.Data.Entity.Core.Metadata.Edm;

        public class A
        {
            public virtual int Id { get; set; }
            public virtual int? X { get; set; }
        }

        public class B : A
        {
            public virtual int? Y { get; set; }
        }

        public class C
        {
            public virtual int Id { get; set; }
            public virtual int? X { get; set; }
            public virtual int? Y { get; set; }
        }

        public sealed class Bug336566Repro : TestBase
        {
            [Fact]
            public void TPC_IdentityNotExplicit_ShouldNotPropagate()
            {
                var modelBuilder = new DbModelBuilder();

                modelBuilder.Entity<A>();

                modelBuilder
                    .Entity<B>()
                    .Map(mapping => mapping.MapInheritedProperties())
                    .ToTable("B", "dbo");

                var databaseMapping = BuildMapping(modelBuilder);

                databaseMapping.AssertValid();

                databaseMapping.Assert<A>("A")
                               .Column("Id").DbEqual(
                                   StoreGeneratedPattern.None,
                                   c => c.StoreGeneratedPattern);

                databaseMapping.Assert<B>("B")
                               .Column("Id").DbEqual(
                                   StoreGeneratedPattern.None,
                                   c => c.StoreGeneratedPattern);
            }

            [Fact]
            public void NoIdentityExplicit()
            {
                var modelBuilder = new DbModelBuilder();

                modelBuilder
                    .Entity<A>()
                    .Property(a => a.Id)
                    .IsRequired()
                    .HasDatabaseGeneratedOption(DatabaseGeneratedOption.None);

                var databaseMapping = BuildMapping(modelBuilder);

                databaseMapping.AssertValid();

                databaseMapping.Assert<A>("A")
                               .Column("Id").DbEqual(
                                   StoreGeneratedPattern.None,
                                   c => c.StoreGeneratedPattern);
            }

            [Fact]
            public void TPT_Identity_ShouldKickIn()
            {
                var modelBuilder = new DbModelBuilder();

                modelBuilder
                    .Entity<A>();

                modelBuilder
                    .Entity<B>()
                    .ToTable("B", "dbo");

                var databaseMapping = BuildMapping(modelBuilder);

                databaseMapping.AssertValid();

                databaseMapping.Assert<A>("A")
                               .Column("Id").DbEqual(
                                   StoreGeneratedPattern.Identity,
                                   c => c.StoreGeneratedPattern);
                databaseMapping.Assert<B>("B")
                               .Column("Id").DbEqual(
                                   StoreGeneratedPattern.None,
                                   c => c.StoreGeneratedPattern);
            }

            [Fact]
            public void EntitySplitting_Identity_ShouldKickIn()
            {
                var modelBuilder = new DbModelBuilder();

                modelBuilder
                    .Entity<C>()
                    .HasKey(a => a.Id);

                modelBuilder.Entity<C>()
                            .Map(
                                m =>
                                    {
                                        m.Properties(
                                            c => new
                                                {
                                                    c.Id,
                                                    c.X
                                                });
                                        m.ToTable("CX");
                                    })
                            .Map(
                                m =>
                                    {
                                        m.Properties(
                                            c => new
                                                {
                                                    c.Id,
                                                    c.Y
                                                });
                                        m.ToTable("CY");
                                    });

                var databaseMapping = BuildMapping(modelBuilder);

                databaseMapping.AssertValid();

                databaseMapping.Assert<C>("CX")
                               .Column("Id").DbEqual(
                                   StoreGeneratedPattern.Identity,
                                   c => c.StoreGeneratedPattern);
                databaseMapping.Assert<C>("CY")
                               .Column("Id").DbEqual(
                                   StoreGeneratedPattern.None,
                                   c => c.StoreGeneratedPattern);
            }
        }
    }

    #endregion

    #region Contexts for TPT/TPC with different PK column names

    public abstract class BaseContextForPkNaming : DbContext
    {
        public DbSet<BaseForPKNaming> Bases { get; set; }
        public DbSet<DerivedForPKNaming> Deriveds { get; set; }
    }

    public class ContextForPkNamingTPC : BaseContextForPkNaming
    {
        public ContextForPkNamingTPC()
        {
            Database.SetInitializer(new DropCreateDatabaseIfModelChanges<ContextForPkNamingTPC>());
        }

        protected override void OnModelCreating(DbModelBuilder modelBuilder)
        {
            modelBuilder.Entity<BaseForPKNaming>().Map(
                m =>
                    {
                        m.MapInheritedProperties();
                        m.ToTable("base_table");
                    });
            modelBuilder.Entity<DerivedForPKNaming>().Map(
                m =>
                    {
                        m.MapInheritedProperties();
                        m.ToTable("derived_table");
                    });

            modelBuilder.Entity<BaseForPKNaming>().Property(e => e.Id).HasColumnName("base_id");
            modelBuilder.Entity<DerivedForPKNaming>().Property(e => e.Id).HasColumnName("derived_id");
            modelBuilder.Entity<BaseForPKNaming>().Property(e => e.Foo).HasColumnName("base_foo");
            modelBuilder.Entity<DerivedForPKNaming>().Property(e => e.Foo).HasColumnName("derived_foo");
        }
    }

    public class ContextForPkNamingTPT : BaseContextForPkNaming
    {
        public ContextForPkNamingTPT()
        {
            Database.SetInitializer(new DropCreateDatabaseIfModelChanges<ContextForPkNamingTPT>());
        }

        protected override void OnModelCreating(DbModelBuilder modelBuilder)
        {
            modelBuilder.Entity<BaseForPKNaming>().ToTable("base_table");
            modelBuilder.Entity<DerivedForPKNaming>().ToTable("derived_table");

            modelBuilder.Entity<BaseForPKNaming>().Property(e => e.Id).HasColumnName("base_id");
            modelBuilder.Entity<DerivedForPKNaming>().Property(e => e.Id).HasColumnName("derived_id");
        }
    }

    public class BaseForPKNaming
    {
        [DatabaseGenerated(DatabaseGeneratedOption.None)]
        public int Id { get; set; }

        public string Foo { get; set; }
    }

    public class DerivedForPKNaming : BaseForPKNaming
    {
        public string Bar { get; set; }
    }

    [Table("Horses")]
    public class TPTHorse
    {
        public int Id { get; set; }
    }

    [Table("Unicorns")]
    public class TPTUnicorn : TPTHorse
    {
        public int HornLength { get; set; }
    }

    [Table("HornedPegasuses")]
    public class TPTHornedPegasus : TPTUnicorn
    {
        public int Wingspan { get; set; }
    }

    #endregion

    #region Bug335965

    namespace Bug335965
    {
        public class A
        {
            public int Id { get; set; }
            public string X { get; set; }
        }

        public abstract class B : A
        {
            public string Y { get; set; }
        }

        public class C : B
        {
            public string Z { get; set; }
        }

        public class A2
        {
            public int Id { get; set; }
            public string X { get; set; }
        }

        public abstract class B2 : A2
        {
            public string Y { get; set; }
        }

        public class C2 : B2
        {
            public string Z { get; set; }
        }

        public class D2 : B2
        {
            public string W { get; set; }
        }

        public sealed class Bug335965Repro : TestBase
        {
            [Fact]
            public void ExplicitDiscriminatorShouldNotBeNullable()
            {
                var modelBuilder = new DbModelBuilder();

                // Adding this configuration makes the discriminator nullable.
                modelBuilder.Entity<B>();

                modelBuilder.Entity<A>().Map(m => m.Requires("Disc").HasValue(17));
                modelBuilder.Entity<C>().Map(m => m.Requires("Disc").HasValue(7));

                var databaseMapping = BuildMapping(modelBuilder);

                databaseMapping.AssertValid();

                databaseMapping
                    .Assert<A>("A")
                    .Column("Disc")
                    .DbEqual(false, c => c.Nullable);
            }

            [Fact]
            public void InvalidMappingSubtypeHasNoDiscriminatorCondition()
            {
                var modelBuilder = new DbModelBuilder();

                modelBuilder.Entity<A2>().Map(m => m.Requires("Disc").HasValue(17));
                modelBuilder.Entity<C2>().Map(m => m.Requires("Disc").HasValue(7));

                modelBuilder.Entity<B2>();
                modelBuilder.Entity<D2>();

                var databaseMapping = BuildMapping(modelBuilder);

                Assert.Throws<MappingException>(() => databaseMapping.AssertValid(true));
            }

            [Fact]
            public void ImplicitDiscriminatorShouldNotBeNullable()
            {
                var modelBuilder = new DbModelBuilder();

                modelBuilder.Entity<A>();
                modelBuilder.Entity<C>();
                modelBuilder.Entity<B>();

                var databaseMapping = BuildMapping(modelBuilder);

                databaseMapping.AssertValid();

                databaseMapping.Assert<A>("A")
                               .Column("Discriminator")
                               .DbEqual(false, c => c.Nullable);
            }
        }
    }

    #endregion

    #region Bug339467

    namespace Bug339467
    {
        public class A
        {
            public int Id { set; get; }
            public string Name { set; get; }
        }

        public abstract class B : A
        {
        }

        public class C : B
        {
            public string CName { set; get; }
        }

        public sealed class Bug339467Repro : TestBase
        {
            [Fact]
            public void SimpleTPTWithAbstractWithNoPropertiesInBetween()
            {
                var modelBuilder = new DbModelBuilder();

                modelBuilder.Entity<A>();
                modelBuilder.Entity<C>().ToTable("C");

                var databaseMapping = BuildMapping(modelBuilder);

                databaseMapping.AssertValid();
            }
        }
    }

    #endregion

    #region Bug336706

    namespace Bug336706
    {
        public class Dependent : BaseDependent
        {
            public int PrincipalNavigationId { get; set; }
            public BaseDependent PrincipalNavigation { get; set; }
        }

        public abstract class BaseDependent
        {
            public int Id { get; set; }
            public ICollection<Dependent> DependentNavigation { get; set; }

            public BaseDependent()
            {
                DependentNavigation = new List<Dependent>();
            }
        }

        public sealed class Bug336706Repro : TestBase
        {
            [Fact]
            public void TPH_with_self_ref_FK_on_derived_type_has_non_nullable_FK_when_base_type_is_abstract()
            {
                var modelBuilder = new DbModelBuilder();
                modelBuilder.Entity<Dependent>().HasRequired(e => e.PrincipalNavigation).WithMany(
                    e => e.DependentNavigation)
                            .WillCascadeOnDelete(false);
                modelBuilder.Entity<Dependent>().Map(mapping => { mapping.Requires("DiscriminatorValue").HasValue(1); });

                var databaseMapping = BuildMapping(modelBuilder);

                databaseMapping.Assert<Dependent>("BaseDependents")
                               .HasForeignKeyColumn("PrincipalNavigationId")
                               .DbEqual(false, t => t.Properties.Single(c => c.Name == "PrincipalNavigationId").Nullable);

                databaseMapping.AssertValid();
            }
        }
    }

    #endregion
}
=======
// Copyright (c) Microsoft Open Technologies, Inc. All rights reserved. See License.txt in the project root for license information.

namespace FunctionalTests
{
    using System;
    using System.Collections.Generic;
    using System.ComponentModel.DataAnnotations;
    using System.ComponentModel.DataAnnotations.Schema;
    using System.Data.Entity;
    using System.Data.Entity.Core;
    using System.Data.Entity.ModelConfiguration.Edm;
    using System.Linq;
    using System.Transactions;
    using FunctionalTests.Model;
    using Xunit;

    public class InheritanceScenarioTests : TestBase
    {
        public class Person1545
        {
            public int Id { get; set; }

            [StringLength(5)]
            public string Name { get; set; }
        }

        public class Employee1545 : Person1545
        {
        }

        [Fact]
        public void Can_override_annotation_when_tph()
        {
            var modelBuilder = new DbModelBuilder();

            modelBuilder.Entity<Person1545>();
            modelBuilder.Entity<Employee1545>()
                .Property(p => p.Name)
                .HasMaxLength(10);

            var databaseMapping = BuildMapping(modelBuilder);

            databaseMapping.AssertValid();
            databaseMapping.Assert<Person1545>(p => p.Name).FacetEqual(10, p => p.MaxLength);
        }

        [Fact]
        public void Orphaned_configured_table_should_throw()
        {
            var modelBuilder = new DbModelBuilder();

            modelBuilder.Entity<BaseDependent_165027>().HasKey(
                e => new
                    {
                        e.Key1,
                        e.Key2,
                    });
            modelBuilder.Entity<Dependent_165027>()
                        .Map(
                            mapping =>
                                {
                                    mapping.MapInheritedProperties();
                                    mapping.ToTable("Dependent");
                                });
            modelBuilder.Entity<BaseDependent_165027>()
                        .Map(
                            mapping =>
                                {
                                    mapping.MapInheritedProperties();
                                    mapping.ToTable("BaseDependent");
                                });

            Assert.Throws<InvalidOperationException>(
                () => BuildMapping(modelBuilder))
                  .ValidateMessage("OrphanedConfiguredTableDetected", "BaseDependent");
        }

        [Fact]
        public void Orphaned_unconfigured_table_should_be_removed()
        {
            var modelBuilder = new DbModelBuilder();

            modelBuilder.Entity<BaseDependent_165027>().HasKey(
                e => new
                    {
                        e.Key1,
                        e.Key2,
                    });
            modelBuilder.Entity<Dependent_165027>()
                        .Map(
                            mapping =>
                                {
                                    mapping.MapInheritedProperties();
                                    mapping.ToTable("Dependent");
                                });
            modelBuilder.Entity<BaseDependent_165027>()
                        .Map(mapping => mapping.MapInheritedProperties());

            var databaseMapping = BuildMapping(modelBuilder);

            databaseMapping.AssertValid();

            Assert.Equal(1, databaseMapping.Database.EntityTypes.Count());
        }

        public abstract class BaseDependent_165027
        {
            public decimal? BaseProperty { get; set; }
            public float? Key1 { get; set; }
            public decimal? Key2 { get; set; }
        }

        public class Dependent_165027 : BaseDependent_165027
        {
        }

        [Fact]
        public void Should_throw_when_configuring_base_properties_via_derived_type_conflicting()
        {
            var modelBuilder = new DbModelBuilder();

            modelBuilder.Entity<Base_195898>().ToTable("Base");
            modelBuilder.Entity<Base_195898>().Property(b => b.Id).HasColumnName("base_c");
            modelBuilder.Entity<Base_195898>().Property(b => b.Complex.Foo).HasColumnName("base_foo");
            modelBuilder.Entity<Derived_195898>().ToTable("Derived");
            modelBuilder.Entity<Derived_195898>().Property(d => d.Id).HasColumnName("derived_c");
            modelBuilder.Entity<Derived_195898>().Property(d => d.Complex.Foo).HasColumnName("derived_foo");  // conflict as TPT

            Assert.Throws<InvalidOperationException>(() => BuildMapping(modelBuilder));
        }

        [Fact]
        public void Should_throw_when_configuring_base_properties_via_derived_type_reverse_conflicting()
        {
            var modelBuilder = new DbModelBuilder();

            modelBuilder.Entity<Derived_195898>().ToTable("Derived");
            modelBuilder.Entity<Derived_195898>().Property(d => d.Id).HasColumnName("derived_c");
            modelBuilder.Entity<Derived_195898>().Property(d => d.Complex.Foo).HasColumnName("derived_foo"); // conflict as TPT
            modelBuilder.Entity<Base_195898>().ToTable("Base");
            modelBuilder.Entity<Base_195898>().Property(b => b.Id).HasColumnName("base_c");
            modelBuilder.Entity<Base_195898>().Property(b => b.Complex.Foo).HasColumnName("base_foo");

            Assert.Throws<InvalidOperationException>(() => BuildMapping(modelBuilder));
        }

        [Fact]
        public void Should_be_able_configure_derived_property_and_base_property_is_not_configured()
        {
            var modelBuilder = new DbModelBuilder();

            modelBuilder.Entity<Base_195898>().ToTable("Base");
            modelBuilder.Entity<Derived_195898>().ToTable("Derived");
            modelBuilder.Entity<Derived_195898>().Property(d => d.Id).HasColumnName("derived_c");

            var databaseMapping = BuildMapping(modelBuilder);

            databaseMapping.AssertValid();

            databaseMapping.Assert<Base_195898>(b => b.Id).DbEqual("Id", c => c.Name);
            databaseMapping.Assert<Complex_195898>(b => b.Foo).DbEqual("Complex_Foo", c => c.Name);
            databaseMapping.Assert<Derived_195898>(b => b.Id).DbEqual("derived_c", c => c.Name);
        }

        [Fact]
        public void Should_be_able_configure_base_property_and_derived_property_inherits_configuration()
        {
            var modelBuilder = new DbModelBuilder();

            modelBuilder.Entity<Base_195898>().ToTable("Base");
            modelBuilder.Entity<Base_195898>().Property(d => d.Id).HasColumnName("base_c");
            modelBuilder.Entity<Derived_195898>().ToTable("Derived");

            var databaseMapping = BuildMapping(modelBuilder);

            databaseMapping.AssertValid();

            databaseMapping.Assert<Base_195898>(b => b.Id).DbEqual("base_c", c => c.Name);
            databaseMapping.Assert<Complex_195898>(b => b.Foo).DbEqual("Complex_Foo", c => c.Name);
            databaseMapping.Assert<Derived_195898>(d => d.Id).DbEqual("base_c", c => c.Name);
        }

        public class Base_195898
        {
            public int Id { get; set; }
            public Complex_195898 Complex { get; set; }
        }

        public class Derived_195898 : Base_195898
        {
        }

        public class Complex_195898
        {
            public string Foo { get; set; }
        }

        [Fact]
        public void Columns_should_get_preferred_names_when_distinct_in_target_table()
        {
            var modelBuilder = new DbModelBuilder();

            modelBuilder.Entity<BaseEntityDuplicateProps>().ToTable("BaseEntities");
            modelBuilder.Entity<Entity1DuplicateProps>().ToTable("Entity1s");
            modelBuilder.Entity<Entity2DuplicateProps>().ToTable("Entity2s");

            var databaseMapping = BuildMapping(modelBuilder);

            databaseMapping.AssertValid();
            databaseMapping.Assert<Entity1DuplicateProps>(e => e.SomeProperty).DbEqual("SomeProperty", c => c.Name);
            databaseMapping.Assert<Entity2DuplicateProps>(e => e.SomeProperty).DbEqual("SomeProperty", c => c.Name);
        }

        [Fact]
        public void Columns_should_get_configured_names_when_distinct_in_target_table()
        {
            var modelBuilder = new DbModelBuilder();

            modelBuilder.Entity<BaseEntityDuplicateProps>().ToTable("BaseEntities");
            modelBuilder.Entity<Entity1DuplicateProps>().ToTable("Entity1s");
            modelBuilder.Entity<Entity2DuplicateProps>().ToTable("Entity2s");
            modelBuilder.Entity<Entity1DuplicateProps>().Property(e => e.SomeProperty).HasColumnName("Foo");
            modelBuilder.Entity<Entity2DuplicateProps>().Property(e => e.SomeProperty).HasColumnName("Foo");
            var databaseMapping = BuildMapping(modelBuilder);

            databaseMapping.AssertValid();
            databaseMapping.Assert<Entity1DuplicateProps>(e => e.SomeProperty).DbEqual("Foo", c => c.Name);
            databaseMapping.Assert<Entity2DuplicateProps>(e => e.SomeProperty).DbEqual("Foo", c => c.Name);
        }

        public class BaseEntityDuplicateProps
        {
            public int ID { get; set; }
            public string Title { get; set; }
        }

        public class Entity1DuplicateProps : BaseEntityDuplicateProps
        {
            public string SomeProperty { get; set; }
            public int Entity2ID { get; set; }
            public Entity2DuplicateProps Entity2 { get; set; }
        }

        public class Entity2DuplicateProps : BaseEntityDuplicateProps
        {
            public string SomeProperty { get; set; }
        }

        [Fact]
        public void Build_model_for_simple_tpt()
        {
            var modelBuilder = new AdventureWorksModelBuilder();

            modelBuilder.Entity<Product>();
            modelBuilder.Entity<ColoredProduct>().ToTable("ColoredProducts");
            modelBuilder.Entity<StyledProduct>().ToTable("StyledProducts");

            var databaseMapping = BuildMapping(modelBuilder);

            Assert.Equal(1, databaseMapping.EntityContainerMappings.Single().EntitySetMappings.Count());
        }

        [Fact]
        public void Build_model_for_tpt_tph()
        {
            var modelBuilder = new AdventureWorksModelBuilder();

            modelBuilder.Entity<Product>().ToTable("Products");
            modelBuilder.Entity<DiscontinuedProduct>().ToTable("DiscontinuedProducts");
            modelBuilder.Entity<StyledProduct>()
                        .Map(
                            m =>
                                {
                                    m.Requires("disc").HasValue("S");
                                    m.ToTable("StyledProducts");
                                });
            modelBuilder.Entity<ColoredProduct>()
                        .Map(
                            m =>
                                {
                                    m.Requires("disc").HasValue("C");
                                    m.ToTable("StyledProducts");
                                });

            var databaseMapping = BuildMapping(modelBuilder);

            Assert.Equal(1, databaseMapping.EntityContainerMappings.Single().EntitySetMappings.Count());
        }

        [Fact]
        public void Build_model_for_split_tpt_tph()
        {
            var modelBuilder = new AdventureWorksModelBuilder();

            modelBuilder.Entity<Product>();
            modelBuilder.Entity<DiscontinuedProduct>();
            modelBuilder.Entity<StyledProduct>().ToTable("StyledProducts");
            modelBuilder.Entity<ColoredProduct>();

            var databaseMapping = BuildMapping(modelBuilder);

            Assert.Equal(1, databaseMapping.EntityContainerMappings.Single().EntitySetMappings.Count());
        }

        [Fact]
        public void Build_model_for_tpc_with_default_tph_in_part_of_tree()
        {
            var modelBuilder = new AdventureWorksModelBuilder();

            modelBuilder.Entity<Product>();
            modelBuilder.Entity<DiscontinuedProduct>();
            modelBuilder.Entity<StyledProduct>()
                        .Map(
                            m =>
                                {
                                    m.MapInheritedProperties();
                                    m.ToTable("StyledProducts");
                                });

            Assert.Throws<NotSupportedException>(
                () => BuildMapping(modelBuilder));
        }

        [Fact]
        public void Build_model_for_three_level_abstract_types_tpt()
        {
            var modelBuilder = new AdventureWorksModelBuilder();

            modelBuilder.Entity<AbstractType1>().HasKey(a => a.Property1_ID).ToTable("AbstractType1");
            modelBuilder.Entity<AbstractType1_1>().ToTable("AbstractType1_1");
            modelBuilder.Entity<ConcreteType1_1_1>().ToTable("ConcreteType1_1_1");
            modelBuilder.Entity<ConcreteType1_2>().ToTable("ConcreteType1_2");

            var databaseMapping = BuildMapping(modelBuilder);

            Assert.Equal(1, databaseMapping.EntityContainerMappings.Single().EntitySetMappings.Count());
        }

        [Fact]
        public void Build_model_for_tree_containing_only_abstract_types()
        {
            var modelBuilder = new AdventureWorksModelBuilder();

            modelBuilder.Entity<AbstractType1>().HasKey(a => a.Property1_ID);
            modelBuilder.Entity<AbstractType1_1>().ToTable("AbstractType1_1");

            Assert.Throws<InvalidOperationException>(() => BuildMapping(modelBuilder));
        }

        [Fact]
        public void Build_model_for_entity_splitting()
        {
            var modelBuilder = new AdventureWorksModelBuilder();

            modelBuilder.Entity<Vendor>()
                        .Map(
                            m =>
                                {
                                    m.Properties(
                                        v1 => new
                                            {
                                                v1.VendorID,
                                                v1.Name,
                                                v1.PreferredVendorStatus,
                                                v1.AccountNumber,
                                                v1.ActiveFlag,
                                                v1.CreditRating
                                            });
                                    m.ToTable("Vendor");
                                })
                        .Map(
                            m =>
                                {
                                    m.Properties(
                                        v2 => new
                                            {
                                                v2.VendorID,
                                                v2.ModifiedDate,
                                                v2.PurchasingWebServiceURL
                                            });
                                    m.ToTable("VendorDetails");
                                });

            var databaseMapping = BuildMapping(modelBuilder);

            Assert.Equal(1, databaseMapping.EntityContainerMappings.Single().EntitySetMappings.Count());
        }

        [Fact]
        public void Build_model_for_entity_splitting_excluding_key()
        {
            var modelBuilder = new AdventureWorksModelBuilder();

            modelBuilder.Entity<Vendor>()
                        .Map(
                            m =>
                                {
                                    m.Properties(
                                        v1 => new
                                            {
                                                v1.VendorID,
                                                v1.Name,
                                                v1.PreferredVendorStatus,
                                                v1.AccountNumber,
                                                v1.ActiveFlag,
                                                v1.CreditRating
                                            });
                                    m.ToTable("Vendor");
                                })
                        .Map(
                            m =>
                                {
                                    m.Properties(
                                        v2 => new
                                            {
                                                v2.ModifiedDate,
                                                v2.PurchasingWebServiceURL
                                            });
                                    m.ToTable("VendorDetails");
                                });

            var databaseMapping = BuildMapping(modelBuilder);

            Assert.Equal(1, databaseMapping.EntityContainerMappings.Single().EntitySetMappings.Count());
        }

        [Fact]
        public void Build_model_for_entity_splitting_with_complex_properties()
        {
            var modelBuilder = new AdventureWorksModelBuilder();

            modelBuilder.Entity<ProductDescription>();
            modelBuilder.ComplexType<RowDetails>();

            modelBuilder.Entity<ProductDescription>()
                        .Map(
                            m =>
                                {
                                    m.Properties(
                                        pd1 => new
                                            {
                                                pd1.ProductDescriptionID,
                                                pd1.RowDetails.rowguid
                                            });
                                    m.ToTable("ProductDescription");
                                })
                        .Map(
                            m =>
                                {
                                    m.Properties(
                                        pd2 => new
                                            {
                                                pd2.ProductDescriptionID,
                                                pd2.Description,
                                                pd2.RowDetails.ModifiedDate
                                            });
                                    m.ToTable("ProductDescriptionExtended");
                                });

            var databaseMapping = BuildMapping(modelBuilder);

            Assert.Equal(1, databaseMapping.EntityContainerMappings.Single().EntitySetMappings.Count());
        }

        [Fact]
        public void Base_type_discovered_by_reachability_is_mapped()
        {
            var modelBuilder = new DbModelBuilder();
            modelBuilder.Entity<ITBar>();
            modelBuilder.Entity<ITBaz>();

            var databaseMapping = BuildMapping(modelBuilder);

            databaseMapping.AssertValid();

            Assert.Equal(2, databaseMapping.Model.Containers.Single().EntitySets.Count);
            Assert.Equal(
                "ITFoo",
                databaseMapping.Model.Containers.Single().EntitySets.Single(es => es.Name == "ITFoos").
                                ElementType.Name);
            Assert.Equal(3, databaseMapping.Model.EntityTypes.Count());

            //Base type with 1 prop
            Assert.Equal(
                1,
                databaseMapping.Model.EntityTypes.Single(et => et.Name == "ITFoo").
                                DeclaredProperties.Count);
            Assert.Equal(
                1,
                databaseMapping.Model.EntityTypes.Single(et => et.Name == "ITFoo").
                                Properties.Count());

            //Derived type with 1 prop, 0 declared
            Assert.Equal(
                0,
                databaseMapping.Model.EntityTypes.Single(et => et.Name == "ITBar").
                                DeclaredProperties.Count);
            Assert.Equal(
                1,
                databaseMapping.Model.EntityTypes.Single(et => et.Name == "ITBar").
                                Properties.Count());
        }

        public abstract class ITFoo
        {
            public int Id { get; set; }
        }

        public class ITBar : ITFoo
        {
        }

        public class ITBaz
        {
            public int Id { get; set; }
            public ICollection<ITFoo> ITFoos { get; set; }
        }

        [Fact]
        public void Abstract_type_at_base_of_TPH_gets_IsTypeOf_mapping()
        {
            var modelBuilder = new DbModelBuilder();
            modelBuilder.Entity<A1>().Map<A2>(m => { m.Requires("disc").HasValue("A2"); }).Map<A3>(
                m => { m.Requires("disc").HasValue("A3"); }).Map<A4>(m => { m.Requires("disc").HasValue("A4"); }).
                         ToTable("A1");

            var databaseMapping = BuildMapping(modelBuilder);

            databaseMapping.AssertValid();

            Assert.Equal(1, databaseMapping.EntityContainerMappings.Single().EntitySetMappings.Count());
            Assert.Equal(4, databaseMapping.EntityContainerMappings.Single().EntitySetMappings.ElementAt(0).EntityTypeMappings.Count());
            Assert.True(
                databaseMapping.EntityContainerMappings.Single().EntitySetMappings.ElementAt(0).EntityTypeMappings.Single(
                    x => x.EntityType.Name == "A1").IsHierarchyMapping);
            Assert.False(
                databaseMapping.EntityContainerMappings.Single().EntitySetMappings.ElementAt(0).EntityTypeMappings.Single(
                    x => x.EntityType.Name == "A2").IsHierarchyMapping);
            Assert.False(
                databaseMapping.EntityContainerMappings.Single().EntitySetMappings.ElementAt(0).EntityTypeMappings.Single(
                    x => x.EntityType.Name == "A3").IsHierarchyMapping);
            Assert.False(
                databaseMapping.EntityContainerMappings.Single().EntitySetMappings.ElementAt(0).EntityTypeMappings.Single(
                    x => x.EntityType.Name == "A4").IsHierarchyMapping);
        }

        public abstract class A1
        {
            [DatabaseGenerated(DatabaseGeneratedOption.None)]
            public int Id { get; set; }

            public int Age1 { get; set; }
            public string Name1 { get; set; }
        }

        public class A2 : A1
        {
            public int Age2 { get; set; }
            public string Name2 { get; set; }
        }

        public class A3 : A2
        {
            public int Age3 { get; set; }
            public string Name3 { get; set; }
        }

        public class A4 : A1
        {
            public int Age4 { get; set; }
            public string Name4 { get; set; }
        }

        //[Fact]
        // Still fails, investigating issue
        public void Abstract_type_in_middle_of_TPH_gets_IsTypeOf_mapping()
        {
            var modelBuilder = new DbModelBuilder();
            //modelBuilder.Entity<B1>().Map<B2>(m =>
            //{
            //    m.Requires("disc").HasValue("B2");
            //}).Map<B3>(m =>
            //{
            //    m.Requires("disc").HasValue("B3");
            //}).ToTable("B1");
            modelBuilder.Entity<B1>();
            var databaseMapping = BuildMapping(modelBuilder);

            databaseMapping.AssertValid();

            Assert.Equal(1, databaseMapping.EntityContainerMappings.Single().EntitySetMappings.Count());
            Assert.Equal(3, databaseMapping.EntityContainerMappings.Single().EntitySetMappings.ElementAt(0).EntityTypeMappings.Count());
            Assert.False(
                databaseMapping.EntityContainerMappings.Single().EntitySetMappings.ElementAt(0).EntityTypeMappings.Single(
                    x => x.EntityType.Name == "B1").IsHierarchyMapping);
            Assert.True(
                databaseMapping.EntityContainerMappings.Single().EntitySetMappings.ElementAt(0).EntityTypeMappings.Single(
                    x => x.EntityType.Name == "B2").IsHierarchyMapping);
            Assert.False(
                databaseMapping.EntityContainerMappings.Single().EntitySetMappings.ElementAt(0).EntityTypeMappings.Single(
                    x => x.EntityType.Name == "B3").IsHierarchyMapping);
        }

        public class B1
        {
            [DatabaseGenerated(DatabaseGeneratedOption.None)]
            public int Id { get; set; }

            public int Age1 { get; set; }
            public string Name1 { get; set; }
        }

        public abstract class B2 : B1
        {
            public int Age2 { get; set; }
            public string Name2 { get; set; }
        }

        public class B3 : B2
        {
            public int Age3 { get; set; }
            public string Name3 { get; set; }
        }

        [Fact]
        public void Mapping_IA_FK_to_derived_type_puts_FK_in_correct_TPT_table()
        {
            var modelBuilder = new DbModelBuilder();

            // Map to TPT
            modelBuilder.Entity<ITOffice>();
            modelBuilder.Entity<ITEmployee>().ToTable("Employees");
            modelBuilder.Entity<ITOffSiteEmployee>().ToTable("OffSiteEmployees");
            modelBuilder.Entity<ITOnSiteEmployee>().ToTable("OnSiteEmployees");
            modelBuilder.Entity<ITOnSiteEmployee>()
                        .HasRequired(e => e.ITOffice);

            var databaseMapping = BuildMapping(modelBuilder);

            databaseMapping.AssertValid();

            databaseMapping.Assert<ITEmployee>().DbEqual("Employees", t => t.Table);
            databaseMapping.Assert<ITOffSiteEmployee>().DbEqual("OffSiteEmployees", t => t.Table);
            databaseMapping.Assert<ITOnSiteEmployee>().DbEqual("OnSiteEmployees", t => t.Table);

            // IA FK was properly moved
            databaseMapping.Assert<ITEmployee>().HasNoForeignKeyColumn("ITOffice_ITOfficeId");
            databaseMapping.Assert<ITOnSiteEmployee>().HasForeignKeyColumn("ITOffice_ITOfficeId");

            // AssociationSet mapping updated properly
            Assert.Equal(
                "OnSiteEmployees",
                databaseMapping.Database.GetEntitySet(
                    databaseMapping.EntityContainerMappings.Single().AssociationSetMappings.ElementAt(0).Table).Table);

            Assert.Equal(
                "ITOffice_ITOfficeId",
                databaseMapping.EntityContainerMappings.Single().AssociationSetMappings.ElementAt(0).SourceEndMapping
                               .PropertyMappings.ElementAt(0).ColumnProperty.Name);
        }

        [Fact]
        public void Mapping_FK_to_derived_type_puts_FK_in_correct_TPT_table()
        {
            var modelBuilder = new DbModelBuilder();

            // Map to TPT
            modelBuilder.Entity<IT_Office>();
            modelBuilder.Entity<IT_Employee>().ToTable("Employees");
            modelBuilder.Entity<IT_OffSiteEmployee>().ToTable("OffSiteEmployees");
            modelBuilder.Entity<IT_OnSiteEmployee>().ToTable("OnSiteEmployees");
            modelBuilder.Entity<IT_OnSiteEmployee>()
                        .HasRequired(e => e.IT_Office);

            var databaseMapping = BuildMapping(modelBuilder);

            databaseMapping.AssertValid();

            databaseMapping.Assert<IT_Employee>().DbEqual("Employees", t => t.Table);
            databaseMapping.Assert<IT_OffSiteEmployee>().DbEqual("OffSiteEmployees", t => t.Table);
            databaseMapping.Assert<IT_OnSiteEmployee>().DbEqual("OnSiteEmployees", t => t.Table);

            databaseMapping.Assert<IT_Employee>().HasNoForeignKeyColumn("IT_OfficeId");
            databaseMapping.Assert<IT_OnSiteEmployee>().HasForeignKeyColumn("IT_OfficeId");
            Assert.Equal(0, databaseMapping.EntityContainerMappings.Single().AssociationSetMappings.Count());
        }

        public class ITOffice
        {
            public int ITOfficeId { get; set; }
            public string Name { get; set; }
        }

        public class ITEmployee
        {
            public int ITEmployeeId { get; set; }
            public string Name { get; set; }
        }

        public class ITOnSiteEmployee : ITEmployee
        {
            public ITOffice ITOffice { get; set; }
        }

        public class ITOffSiteEmployee : ITEmployee
        {
            public string SiteName { get; set; }
        }

        public class IT_Office
        {
            public int IT_OfficeId { get; set; }
            public string Name { get; set; }
        }

        public class IT_Employee
        {
            public int IT_EmployeeId { get; set; }
            public string Name { get; set; }
        }

        public class IT_OnSiteEmployee : IT_Employee
        {
            public int IT_OfficeId { get; set; }
            public IT_Office IT_Office { get; set; }
        }

        public class IT_OffSiteEmployee : IT_Employee
        {
            public string SiteName { get; set; }
        }

        public class IT_Context : DbContext
        {
            protected override void OnModelCreating(DbModelBuilder modelBuilder)
            {
                modelBuilder.Entity<IT_Office>();
                modelBuilder.Entity<IT_Employee>().ToTable("Employees");
                modelBuilder.Entity<IT_OffSiteEmployee>().ToTable("OffSiteEmployees");
                modelBuilder.Entity<IT_OnSiteEmployee>().ToTable("OnSiteEmployees");
                modelBuilder.Entity<IT_OnSiteEmployee>()
                            .HasRequired(e => e.IT_Office);
            }

            public DbSet<IT_Office> Offices { get; set; }
            public DbSet<IT_Employee> Employees { get; set; }
        }

        [Fact]
        public void Mapping_association_to_subtype_by_convention_and_TPH_uses_correct_entity_sets()
        {
            var modelBuilder = new DbModelBuilder();

            modelBuilder.Entity<C1>();
            modelBuilder.Entity<D1>();

            var databaseMapping = BuildMapping(modelBuilder);

            databaseMapping.AssertValid();

            Assert.Equal("C1", databaseMapping.Model.Containers.Single().AssociationSets[0].SourceSet.Name);
            Assert.Equal("D1", databaseMapping.Model.Containers.Single().AssociationSets[0].TargetSet.Name);
        }

        [Fact]
        public void Mapping_association_to_subtype_by_configuration_and_TPH_uses_correct_entity_sets()
        {
            var modelBuilder = new DbModelBuilder();

            modelBuilder.Entity<C1>().HasRequired(g => g.DiscontinueD1).WithOptional();
            modelBuilder.Entity<D1>();

            var databaseMapping = BuildMapping(modelBuilder);

            databaseMapping.AssertValid();

            Assert.Equal("C1", databaseMapping.Model.Containers.Single().AssociationSets[0].SourceSet.Name);
            Assert.Equal("D1", databaseMapping.Model.Containers.Single().AssociationSets[0].TargetSet.Name);
        }

        public abstract class D1
        {
            public int D1Id { get; set; }
        }

        public class DiscontinueD1 : D1
        {
            public DateTime DiscontinuedOn { get; set; }
        }

        public class C1
        {
            public int Id { get; set; }
            public int DiscontinueD1Id { get; set; }
            public DiscontinueD1 DiscontinueD1 { get; set; }
        }

        [Fact]
        public void TPT_model_can_map_PK_property_to_different_columns_in_different_tables()
        {
            var modelBuilder = new AdventureWorksModelBuilder();

            modelBuilder.Entity<Product>();
            modelBuilder.Entity<ColoredProduct>().ToTable("ColoredProducts");
            modelBuilder.Entity<StyledProduct>().ToTable("StyledProducts");

            SetDerivedEntityColumnNames(modelBuilder);

            ValidateTPTOrTPCWithRenamedColumns(modelBuilder);
        }

        [Fact]
        public void TPT_model_using_Map_can_map_PK_property_to_different_columns_in_different_tables()
        {
            var modelBuilder = new AdventureWorksModelBuilder();

            modelBuilder.Entity<Product>();
            modelBuilder.Entity<ColoredProduct>().Map(m => m.ToTable("ColoredProducts"));
            modelBuilder.Entity<StyledProduct>().Map(m => m.ToTable("StyledProducts"));

            SetDerivedEntityColumnNames(modelBuilder);

            ValidateTPTOrTPCWithRenamedColumns(modelBuilder);
        }

        [Fact]
        public void TPT_model_with_HasColumnName_done_before_ToTable_can_map_PK_property_to_different_columns_in_different_tables()
        {
            var modelBuilder = new AdventureWorksModelBuilder();

            SetDerivedEntityColumnNames(modelBuilder);

            modelBuilder.Entity<Product>();
            modelBuilder.Entity<ColoredProduct>().ToTable("ColoredProducts");
            modelBuilder.Entity<StyledProduct>().ToTable("StyledProducts");

            ValidateTPTOrTPCWithRenamedColumns(modelBuilder);
        }

        [Fact]
        public void TPC_model_can_map_PK_property_to_different_columns_in_different_tables()
        {
            var modelBuilder = new AdventureWorksModelBuilder();

            modelBuilder.Entity<Product>().Map(
                m =>
                    {
                        m.MapInheritedProperties();
                        m.ToTable("Products");
                    });
            modelBuilder.Entity<ColoredProduct>().Map(
                m =>
                    {
                        m.MapInheritedProperties();
                        m.ToTable("ColoredProducts");
                    });
            modelBuilder.Entity<StyledProduct>().Map(
                m =>
                    {
                        m.MapInheritedProperties();
                        m.ToTable("StyledProducts");
                    });

            SetDerivedEntityColumnNames(modelBuilder);

            ValidateTPTOrTPCWithRenamedColumns(modelBuilder);
        }

        [Fact]
        public void TPC_model_with_HasColumnName_done_before_ToTable_can_map_PK_property_to_different_columns_in_different_tables()
        {
            var modelBuilder = new AdventureWorksModelBuilder();

            SetDerivedEntityColumnNames(modelBuilder);

            modelBuilder.Entity<Product>().Map(
                m =>
                    {
                        m.MapInheritedProperties();
                        m.ToTable("Products");
                    });
            modelBuilder.Entity<ColoredProduct>().Map(
                m =>
                    {
                        m.MapInheritedProperties();
                        m.ToTable("ColoredProducts");
                    });
            modelBuilder.Entity<StyledProduct>().Map(
                m =>
                    {
                        m.MapInheritedProperties();
                        m.ToTable("StyledProducts");
                    });

            ValidateTPTOrTPCWithRenamedColumns(modelBuilder);
        }

        private void SetDerivedEntityColumnNames(AdventureWorksModelBuilder modelBuilder)
        {
            modelBuilder.Entity<Product>().Property(p => p.ProductID).HasColumnName("base_product_id");
            modelBuilder.Entity<ColoredProduct>().Property(p => p.ProductID).HasColumnName("colored_product_id");
            modelBuilder.Entity<StyledProduct>().Property(p => p.ProductID).HasColumnName("styled_product_id");
        }

        private void ValidateTPTOrTPCWithRenamedColumns(AdventureWorksModelBuilder modelBuilder)
        {
            var databaseMapping = BuildMapping(modelBuilder);

            Assert.Equal(1, databaseMapping.EntityContainerMappings.Single().EntitySetMappings.Count());

            databaseMapping.Assert<Product>(p => p.ProductID).DbEqual("base_product_id", c => c.Name);
            databaseMapping.Assert<ColoredProduct>(p => p.ProductID).DbEqual("colored_product_id", c => c.Name);
            databaseMapping.Assert<StyledProduct>(p => p.ProductID).DbEqual("styled_product_id", c => c.Name);
        }

        [Fact]
        public void TPT_model_using_Table_attributes_can_map_PK_property_to_different_columns_in_different_tables()
        {
            var modelBuilder = new DbModelBuilder();
            modelBuilder.Entity<TPTHorse>().Property(e => e.Id).HasColumnName("horse_id");
            modelBuilder.Entity<TPTUnicorn>().Property(e => e.Id).HasColumnName("unicorn_id");
            modelBuilder.Entity<TPTHornedPegasus>().Property(e => e.Id).HasColumnName("pegasus_id");

            var databaseMapping = BuildMapping(modelBuilder);

            databaseMapping.AssertValid();
            Assert.Equal(1, databaseMapping.EntityContainerMappings.Single().EntitySetMappings.Count());

            databaseMapping.Assert<TPTHorse>(p => p.Id).DbEqual("horse_id", c => c.Name);
            databaseMapping.Assert<TPTUnicorn>(p => p.Id).DbEqual("unicorn_id", c => c.Name);
            databaseMapping.Assert<TPTHornedPegasus>(p => p.Id).DbEqual("pegasus_id", c => c.Name);
        }

        [Fact]
        public void TPT_model_with_PK_property_to_different_columns_in_different_tables_roundtrips()
        {
            TPT_or_TPC_model_with_PK_property_to_different_columns_in_different_tables_roundtrips<ContextForPkNamingTPT>();
        }

        [Fact]
        public void TPC_model_with_PK_property_to_different_columns_in_different_tables_roundtrips()
        {
            TPT_or_TPC_model_with_PK_property_to_different_columns_in_different_tables_roundtrips<ContextForPkNamingTPC>();
        }

        private void TPT_or_TPC_model_with_PK_property_to_different_columns_in_different_tables_roundtrips<TContext>()
            where TContext : BaseContextForPkNaming, new()
        {
            using (var context = new TContext())
            {
                context.Database.Initialize(force: false);

                using (new TransactionScope())
                {
                    var baseEntity = context.Bases.Add(
                        new BaseForPKNaming
                            {
                                Id = 1,
                                Foo = "Foo1"
                            });
                    var derivedEntity =
                        context.Deriveds.Add(
                            new DerivedForPKNaming
                                {
                                    Id = 2,
                                    Foo = "Foo2",
                                    Bar = "Bar2"
                                });

                    context.SaveChanges();

                    context.Entry(baseEntity).State = EntityState.Detached;
                    context.Entry(derivedEntity).State = EntityState.Detached;

                    var foundBase = context.Bases.Single(e => e.Id == baseEntity.Id);
                    var foundDerived = context.Deriveds.Single(e => e.Id == derivedEntity.Id);

                    Assert.Equal("Foo1", foundBase.Foo);
                    Assert.Equal("Foo2", foundDerived.Foo);
                    Assert.Equal("Bar2", foundDerived.Bar);

                    Assert.True(context.Database.SqlQuery<int>("select base_id from base_table").Any());
                    Assert.True(context.Database.SqlQuery<int>("select derived_id from derived_table").Any());

                    if (typeof(TContext)
                        == typeof(ContextForPkNamingTPC))
                    {
                        Assert.True(context.Database.SqlQuery<string>("select base_foo from base_table").Any());
                        Assert.True(context.Database.SqlQuery<string>("select derived_foo from derived_table").Any());
                    }
                }
            }
        }

        [Fact] // CodePlex 583
        public void Subclasses_can_map_different_properties_to_same_column_using_TPH()
        {
            var modelBuilder = new DbModelBuilder();
            modelBuilder.Entity<Person>();
            modelBuilder.Entity<Student>().Property(p => p.Career).HasColumnName("Data");
            modelBuilder.Entity<Officer>().Property(p => p.Department).HasColumnName("Data");
            modelBuilder.Entity<Teacher>();
            modelBuilder.Entity<Lawyer>();

            var databaseMapping = BuildMapping(modelBuilder);

            databaseMapping.Assert<Person>("People").HasColumn("Data");
            databaseMapping.Assert<Student>("People").HasColumn("Data");
            databaseMapping.Assert<Officer>("People").HasColumn("Data");
            databaseMapping.Assert<Teacher>("People").HasColumn("Data");
            databaseMapping.Assert<Lawyer>("People").HasColumn("Data");

            databaseMapping.AssertValid();
        }

        [Fact] // CodePlex 583
        public void Subclasses_can_map_different_parts_of_complex_properties_to_same_column_using_TPH()
        {
            var modelBuilder = new DbModelBuilder();
            modelBuilder.Entity<Lab>();
            modelBuilder.Entity<MobileLab>().Property(p => p.Vehicle.Registration).HasColumnName("LabId");
            modelBuilder.Entity<StaticLab>().Property(p => p.LabNumber).HasColumnName("LabId");
            modelBuilder.Entity<MobileLab>().Property(p => p.Vehicle.Info.Depth).HasColumnName("InfoDepth");
            modelBuilder.Entity<StaticLab>().Property(p => p.LabInfo.Depth).HasColumnName("InfoDepth");

            var databaseMapping = BuildMapping(modelBuilder);

            databaseMapping.Assert<Lab>("Labs").HasColumn("LabId");
            databaseMapping.Assert<Lab>("Labs").HasColumn("InfoDepth");
            databaseMapping.Assert<MobileLab>("Labs").HasColumn("LabId");
            databaseMapping.Assert<MobileLab>("Labs").HasColumn("InfoDepth");
            databaseMapping.Assert<StaticLab>("Labs").HasColumn("LabId");
            databaseMapping.Assert<StaticLab>("Labs").HasColumn("InfoDepth");

            databaseMapping.AssertValid();
        }

        [Fact] // CodePlex 583
        public void Subclasses_with_different_properties_to_same_column_using_TPH_can_round_trip()
        {
            using (var context = new TphPersonContext())
            {
                Assert.Equal("N/A", context.People.OfType<Student>().Single(p => p.Name == "Jesse").Career);
                Assert.Equal("Chemistry", context.People.OfType<Teacher>().Single(p => p.Name == "Walter").Department);
                Assert.Equal("Laundering", context.People.OfType<Lawyer>().Single(p => p.Name == "Saul").Specialty);
                Assert.Equal("DEA", context.People.OfType<Officer>().Single(p => p.Name == "Hank").Department);
                Assert.Equal("Skyler", context.People.Single(p => p.Name == "Skyler").Name);

                Assert.IsType<CarWash>(context.Covers.OfType<CarWash>().Single(p => p.Name == "Skyler's Car Wash"));
                Assert.IsType<FastFoodChain>(context.Covers.OfType<FastFoodChain>().Single(p => p.Name == "Chickin' Lickin'"));
                Assert.IsType<LosPollosHermanos>(context.Covers.OfType<FastFoodChain>().Single(p => p.Name == "Chicken Bros"));

                Assert.Equal(1, context.Labs.OfType<MobileLab>().Single().Vehicle.Registration);
                Assert.Equal(2, context.Labs.OfType<MobileLab>().Single().Vehicle.Info.Depth);
                Assert.Equal(3, context.Labs.OfType<MobileLab>().Single().Vehicle.Info.Size);
                Assert.Equal(4, context.Labs.OfType<StaticLab>().Single().LabNumber);
                Assert.Equal(5, context.Labs.OfType<StaticLab>().Single().LabInfo.Depth);
                Assert.Equal(6, context.Labs.OfType<StaticLab>().Single().LabInfo.Size);

                using (context.Database.BeginTransaction())
                {
                    context.People.Local.OfType<Teacher>().Single().Department = "Heisenberg";
                    context.Labs.Local.OfType<MobileLab>().Single().Vehicle.Registration = 11;
                    context.SaveChanges();

                    Assert.Equal("Heisenberg", context.People.OfType<Teacher>().Select(p => p.Department).Single());
                    Assert.Equal(11, context.Labs.OfType<MobileLab>().Select(p => p.Vehicle.Registration).Single());
                }
            }
        }

        [Fact] // CodePlex 583
        public void Subclasses_that_map_properties_to_same_column_with_different_facets_using_TPH_will_throw()
        {
            var modelBuilder = new DbModelBuilder();
            modelBuilder.Entity<Person>();
            modelBuilder.Entity<Student>().Property(p => p.Career).HasMaxLength(256).HasColumnName("ColumnName");
            modelBuilder.Entity<Officer>().Property(p => p.Department).HasMaxLength(512).HasColumnName("ColumnName");

            var details = Environment.NewLine + "\t" +
                          string.Format(
                              LookupString(
                                  EntityFrameworkAssembly, "System.Data.Entity.Properties.Resources", "ConflictingConfigurationValue"),
                              "MaxLength", 512, "MaxLength", 256);

            Assert.Throws<MappingException>(() => BuildMapping(modelBuilder))
                  .ValidateMessage("BadTphMappingToSharedColumn", "Department", "Officer", "Career", "Student", "ColumnName", "Person", details);
        }

        [Fact] // CodePlex 583
        public void Column_configuration_can_be_applied_to_only_one_property_when_properties_share_TPH_column()
        {
            var modelBuilder = new DbModelBuilder();
            modelBuilder.Entity<Person>();
            modelBuilder.Entity<Student>().Property(p => p.Career).HasColumnName("Data");

            modelBuilder.Entity<Officer>()
                        .Property(p => p.Department)
                        .HasColumnName("Data")
                        .HasMaxLength(256)
                        .HasColumnType("varchar");

            modelBuilder.Entity<Teacher>().Property(p => p.Department).HasColumnName("Data");
            modelBuilder.Entity<Lawyer>().Property(p => p.Specialty).HasColumnName("Data");

            var databaseMapping = BuildMapping(modelBuilder);

            databaseMapping.Assert<Student>(t => t.Career)
                           .DbEqual(256, f => f.MaxLength)
                           .DbEqual("varchar", f => f.TypeName);
            databaseMapping.Assert<Officer>(t => t.Department)
                           .DbEqual(256, f => f.MaxLength)
                           .DbEqual("varchar", f => f.TypeName);
            databaseMapping.Assert<Teacher>(t => t.Department)
                           .DbEqual(256, f => f.MaxLength)
                           .DbEqual("varchar", f => f.TypeName);
            databaseMapping.Assert<Lawyer>(t => t.Specialty)
                           .DbEqual(256, f => f.MaxLength)
                           .DbEqual("varchar", f => f.TypeName);

            databaseMapping.AssertValid();
        }

        [Fact] // CodePlex 583
        public void Non_conflicting_column_configuration_can_be_spread_across_properties_that_share_TPH_column()
        {
            var modelBuilder = new DbModelBuilder();
            modelBuilder.Entity<Person>();
            modelBuilder.Entity<Student>().Property(p => p.Career).HasColumnName("Data").HasMaxLength(256);
            modelBuilder.Entity<Officer>().Property(p => p.Department).HasColumnName("Data").HasColumnType("varchar");
            modelBuilder.Entity<Teacher>().Property(p => p.Department).HasColumnName("Data").HasColumnType("varchar");
            modelBuilder.Entity<Lawyer>().Property(p => p.Specialty).HasColumnName("Data").HasMaxLength(256);

            var databaseMapping = BuildMapping(modelBuilder);

            databaseMapping.Assert<Student>(t => t.Career)
                           .DbEqual(256, f => f.MaxLength)
                           .DbEqual("varchar", f => f.TypeName);
            databaseMapping.Assert<Officer>(t => t.Department)
                           .DbEqual(256, f => f.MaxLength)
                           .DbEqual("varchar", f => f.TypeName);
            databaseMapping.Assert<Teacher>(t => t.Department)
                           .DbEqual(256, f => f.MaxLength)
                           .DbEqual("varchar", f => f.TypeName);
            databaseMapping.Assert<Lawyer>(t => t.Specialty)
                           .DbEqual(256, f => f.MaxLength)
                           .DbEqual("varchar", f => f.TypeName);

            databaseMapping.AssertValid();
        }

        public class TphPersonContext : DbContext
        {
            static TphPersonContext()
            {
                Database.SetInitializer(new TphPersonInitializer());
            }

            public DbSet<Person> People { get; set; }
            public DbSet<Lab> Labs { get; set; }
            public DbSet<CoverBusiness> Covers { get; set; }

            protected override void OnModelCreating(DbModelBuilder modelBuilder)
            {
                modelBuilder.Entity<Student>().Property(p => p.Career).HasColumnName("Data").HasMaxLength(200);
                modelBuilder.Entity<Officer>().Property(p => p.Department).HasColumnName("Data");

                modelBuilder.Entity<MobileLab>().Property(p => p.Vehicle.Registration).HasColumnName("LabId");
                modelBuilder.Entity<StaticLab>().Property(p => p.LabNumber).HasColumnName("LabId");

                modelBuilder.Entity<MobileLab>().Property(p => p.Vehicle.Info.Depth).HasColumnName("InfoDepth");
                modelBuilder.Entity<StaticLab>().Property(p => p.LabInfo.Depth).HasColumnName("InfoDepth");
            }
        }

        public class TphPersonInitializer : DropCreateDatabaseIfModelChanges<TphPersonContext>
        {
            protected override void Seed(TphPersonContext context)
            {
                context.People.Add(
                    new Student
                        {
                            Name = "Jesse",
                            Career = "N/A"
                        });

                context.People.Add(
                    new Teacher
                        {
                            Name = "Walter",
                            Department = "Chemistry"
                        });

                context.People.Add(
                    new Lawyer
                        {
                            Name = "Saul",
                            Specialty = "Laundering"
                        });

                context.People.Add(
                    new Officer
                        {
                            Name = "Hank",
                            Department = "DEA"
                        });

                context.People.Add(
                    new Person
                        {
                            Name = "Skyler"
                        });

                context.Labs.Add(
                    new MobileLab
                        {
                            Vehicle = new Vehicle
                                {
                                    Registration = 1,
                                    Info = new LabInfo
                                        {
                                            Depth = 2,
                                            Size = 3
                                        }
                                }
                        });

                context.Labs.Add(
                    new StaticLab
                        {
                            LabNumber = 4,
                            LabInfo = new LabInfo
                                {
                                    Depth = 5,
                                    Size = 6
                                }
                        });

                context.Covers.Add(
                    new CarWash
                        {
                            Name = "Skyler's Car Wash"
                        });

                context.Covers.Add(
                    new FastFoodChain
                    {
                        Name = "Chickin' Lickin'"
                    });

                context.Covers.Add(
                    new LosPollosHermanos
                    {
                        Name = "Chicken Bros"
                    });
            }
        }

        public class Person
        {
            public int Id { get; set; }
            public string Name { get; set; }
        }

        public class Student : Person
        {
            public string Career { get; set; }
        }

        public class Teacher : Person
        {
            [Column("Data")]
            public string Department { get; set; }
        }

        public class Lawyer : Person
        {
            [Column("Data")]
            public string Specialty { get; set; }
        }

        public class Officer : Person
        {
            public string Department { get; set; }
        }

        public class Lab
        {
            public int Id { get; set; }
        }

        public class MobileLab : Lab
        {
            public Vehicle Vehicle { get; set; }
        }

        public class StaticLab : Lab
        {
            public int LabNumber { get; set; }
            public LabInfo LabInfo { get; set; }
        }

        [ComplexType]
        public class Vehicle
        {
            public int Registration { get; set; }
            public LabInfo Info { get; set; }
        }

        [ComplexType]
        public class LabInfo
        {
            public int Size { get; set; }
            public int Depth { get; set; }
        }

        public abstract class CoverBusiness
        {
            public int Id { get; set; }

            // CodePlex 1063
            // These are needed to push the property count over the limit where
            // the MetadataWorkspace starts treating collections differently.
            public int Something00 { get; set; }
            public int Something01 { get; set; }
            public int Something02 { get; set; }
            public int Something03 { get; set; }
            public int Something04 { get; set; }
            public int Something05 { get; set; }
            public int Something06 { get; set; }
            public int Something07 { get; set; }
            public int Something08 { get; set; }
            public int Something09 { get; set; }
            public int Something10 { get; set; }
            public int Something11 { get; set; }
            public int Something12 { get; set; }
            public int Something13 { get; set; }
            public int Something14 { get; set; }
            public int Something15 { get; set; }
            public int Something16 { get; set; }
            public int Something17 { get; set; }
            public int Something18 { get; set; }
            public int Something19 { get; set; }
            public int Something20 { get; set; }
        }

        public class CarWash : CoverBusiness
        {
            [Column("Name")]
            public string Name { get; set; }
        }

        public class FastFoodChain : CoverBusiness
        {
            [Column("Name")]
            public string Name { get; set; }
        }

        public class HotDogStand : CoverBusiness
        {
            [Column("Name")]
            public string Name { get; set; }
        }

        public class InABun : CoverBusiness
        {
            [Column("Name")]
            public string Name { get; set; }
        }

        public class LosPollosHermanos : FastFoodChain
        {
        }
    }

    #region Bug DevDiv#223284

    namespace Bug223284A
    {
        public class ITEmployee
        {
            public int ITEmployeeId { get; set; }
            public string Name { get; set; }
        }
    }

    namespace Bug223284B
    {
        public class ITEmployee : Bug223284A.ITEmployee
        {
        }

        public class IT_Context : DbContext
        {
            static IT_Context()
            {
                Database.SetInitializer<IT_Context>(null);
            }

            public DbSet<ITEmployee> Employees { get; set; }
        }

        public sealed class Bug223284Test : FunctionalTestBase
        {
            [Fact]
            public void Duplicate_entity_name_different_namespace_should_throw()
            {
                var context = new IT_Context();

                Assert.Throws<NotSupportedException>(() => context.Employees.Add(new ITEmployee()))
                      .ValidateMessage(
                          "SimpleNameCollision",
                          typeof(ITEmployee).FullName,
                          typeof(Bug223284A.ITEmployee).FullName,
                          typeof(ITEmployee).Name);
            }
        }
    }

    #endregion

    #region Bug DevDiv#175804

    namespace Bug175804
    {
        public class Dependent
        {
            public int principalnavigationkey1 { get; set; }
            public int Id { get; set; }
            public Principal PrincipalNavigation { get; set; }
        }

        public class Principal : BasePrincipal
        {
        }

        public class DerivedDependent : Dependent
        {
            public decimal DependentDerivedProperty1 { get; set; }
        }

        public class BasePrincipal
        {
            public DateTime BaseProperty { get; set; }
            public int Key1 { get; set; }
        }

        public sealed class Bug175804Test : FunctionalTestBase
        {
            [Fact]
            public void TPC_Ordering_Of_Configuration_Between_Related_Types()
            {
                var modelBuilder = new DbModelBuilder();

                modelBuilder.Entity<Dependent>().HasRequired(e => e.PrincipalNavigation);
                modelBuilder.Entity<BasePrincipal>().HasKey(e => e.Key1);

                modelBuilder.Entity<DerivedDependent>().Map(
                    mapping =>
                        {
                            mapping.MapInheritedProperties();
                            mapping.ToTable("DerivedDependent");
                        });
                modelBuilder.Entity<Principal>().Map(
                    mapping =>
                        {
                            mapping.MapInheritedProperties();
                            mapping.ToTable("Principal");
                        });

                modelBuilder.Entity<Dependent>().Map(
                    mapping =>
                        {
                            mapping.MapInheritedProperties();
                            mapping.ToTable("Dependent");
                        });
                modelBuilder.Entity<BasePrincipal>().Map(
                    mapping =>
                        {
                            mapping.MapInheritedProperties();
                            mapping.ToTable("BasePrincipal");
                        });

                var databaseMapping = BuildMapping(modelBuilder);

                databaseMapping.AssertValid();

                var derivedTypeMappings =
                    databaseMapping.EntityContainerMappings.Single().EntitySetMappings
                                   .First(es => es.EntitySet.Name.Contains("Dependent")).EntityTypeMappings;

                Assert.Equal(
                    "Principal",
                    derivedTypeMappings.ElementAt(0).MappingFragments[0].Table.ForeignKeyBuilders.ElementAt(0).
                                                                         PrincipalTable.Name);
                Assert.Equal(
                    "Principal",
                    derivedTypeMappings.ElementAt(1).MappingFragments[0].Table.ForeignKeyBuilders.ElementAt(0).
                                                                         PrincipalTable.Name);
            }
        }
    }

    #endregion

    #region BugDevDiv#178590

    namespace BugDevDiv_178590
    {
        public abstract class A
        {
            public virtual int Id { get; set; }
            public virtual int? X { get; set; }
        }

        public abstract class B : A
        {
            public virtual int? Y { get; set; }
        }

        public class C : B
        {
            public virtual int? Z { get; set; }
        }

        #region Subclasses have no extra properties

        public abstract class D
        {
            public virtual int Id { get; set; }
            public virtual int? X { get; set; }
        }

        public class E : D
        {
        }

        public class F : E
        {
        }

        #endregion

        public sealed class Bug178590Test : FunctionalTestBase
        {
            [Fact]
            public void AbstractClasses_TPC()
            {
                var modelBuilder = new DbModelBuilder();

                // add .ToTable("B", "dbo") as workaround
                modelBuilder.Entity<A>();
                modelBuilder
                    .Entity<B>()
                    .Map(mapping => mapping.MapInheritedProperties())
                    ;

                modelBuilder
                    .Entity<C>()
                    .Map(mapping => mapping.MapInheritedProperties())
                    .ToTable("C", "dbo")
                    ;

                var databaseMapping = BuildMapping(modelBuilder);

                databaseMapping.AssertValid();

                var typeMappings = databaseMapping.EntityContainerMappings.Single().EntitySetMappings.ElementAt(0).EntityTypeMappings;

                Assert.Equal(1, typeMappings.Count());
                Assert.Equal("C", typeMappings.ElementAt(0).EntityType.Name);
                Assert.Equal(1, typeMappings.ElementAt(0).MappingFragments.Count);
                Assert.Equal(4, typeMappings.ElementAt(0).MappingFragments[0].ColumnMappings.Count());
            }

            [Fact]
            public void AbstractClasses_TPT()
            {
                var modelBuilder = new DbModelBuilder();

                modelBuilder.Entity<A>();
                modelBuilder
                    .Entity<B>()
                    .Map(mapping => mapping.MapInheritedProperties());

                modelBuilder
                    .Entity<C>()
                    .ToTable("C", "dbo");

                var databaseMapping = BuildMapping(modelBuilder);

                databaseMapping.AssertValid();
            }

            [Fact]
            public void SubClasses_NoProperties()
            {
                var modelBuilder = new DbModelBuilder();

                modelBuilder.Entity<D>();
                modelBuilder.Entity<E>();
                modelBuilder.Entity<F>();

                var databaseMapping = BuildMapping(modelBuilder);

                databaseMapping.AssertValid();
            }
        }
    }

    #endregion

    #region Bug165027

    namespace Bug165027
    {
        public class Dependent1
        {
            public DateTimeOffset key1 { get; set; }
            public Principal1 PrincipalNavigation { get; set; }
        }

        public abstract class Principal1 : BasePrincipal1
        {
            public Dependent1 DependentNavigation { get; set; }
        }

        public class BasePrincipal1
        {
            public short BaseProperty { get; set; }
            public DateTimeOffset? Key1 { get; set; }
        }

        public class DerivedPrincipal1 : Principal1
        {
            public decimal PrincipalDerivedProperty1 { get; set; }
        }

        public sealed class Bug165027Repro : FunctionalTestBase
        {
            [Fact]
            public void Bug165027Test()
            {
                var modelBuilder = new DbModelBuilder();

                modelBuilder.Entity<BasePrincipal1>().ToTable("BasePrincipal");
                modelBuilder.Entity<BasePrincipal1>().HasKey(e => e.Key1);
                modelBuilder.Entity<Principal1>().HasOptional(e => e.DependentNavigation).WithRequired(
                    e => e.PrincipalNavigation);

                modelBuilder.Entity<DerivedPrincipal1>().Map(
                    mapping =>
                        {
                            mapping.MapInheritedProperties();
                            mapping.ToTable("DerivedPrincipal");
                        });

                modelBuilder.Entity<Dependent1>().HasKey(e => e.key1);

                var databaseMapping = BuildMapping(modelBuilder);

                databaseMapping.AssertValid();
            }
        }
    }

    #endregion

    #region Bug178568

    namespace Bug178568
    {
        using System.Data.Entity.Core.Metadata.Edm;

        public abstract class A
        {
            public virtual int Id { get; set; }
            public virtual int? X { get; set; }
        }

        public class B : A
        {
            public virtual int? Y { get; set; }
        }

        public class C
        {
            public virtual int Id { get; set; }
            public virtual int? X { get; set; }
            public virtual int? Y { get; set; }
        }

        public sealed class Bug178568Repro : TestBase
        {
            [Fact]
            public void TPC_Identity_ShouldPropagate()
            {
                var modelBuilder = new DbModelBuilder();

                modelBuilder
                    .Entity<A>()
                    .HasKey(a => a.Id);

                modelBuilder
                    .Entity<A>()
                    .Property(a => a.Id)
                    .IsRequired()
                    .HasDatabaseGeneratedOption(DatabaseGeneratedOption.Identity);

                modelBuilder
                    .Entity<B>()
                    .Map(mapping => mapping.MapInheritedProperties())
                    .ToTable("B", "dbo");

                var databaseMapping = BuildMapping(modelBuilder);

                databaseMapping.AssertValid();

                databaseMapping.Assert<B>("B")
                               .Column("Id").DbEqual(
                                   StoreGeneratedPattern.Identity,
                                   c => c.StoreGeneratedPattern);
            }

            [Fact]
            public void TPC_IdentityNotExplicit_ShouldNotPropagate()
            {
                var modelBuilder = new DbModelBuilder();

                modelBuilder.Entity<A>();

                modelBuilder
                    .Entity<B>()
                    .Map(mapping => mapping.MapInheritedProperties())
                    .ToTable("B", "dbo");

                var databaseMapping = BuildMapping(modelBuilder);

                databaseMapping.AssertValid();

                databaseMapping.Assert<B>("B")
                               .Column("Id").DbEqual(
                                   StoreGeneratedPattern.None,
                                   c => c.StoreGeneratedPattern);
            }

            [Fact]
            public void TPT_Identity_ShouldNotPropagate()
            {
                var modelBuilder = new DbModelBuilder();

                modelBuilder
                    .Entity<A>()
                    .HasKey(a => a.Id);

                modelBuilder
                    .Entity<A>()
                    .Property(a => a.Id)
                    .IsRequired()
                    .HasDatabaseGeneratedOption(DatabaseGeneratedOption.Identity);

                modelBuilder
                    .Entity<B>()
                    .ToTable("B", "dbo");

                var databaseMapping = BuildMapping(modelBuilder);

                databaseMapping.AssertValid();

                databaseMapping.Assert<A>("A")
                               .Column("Id").DbEqual(
                                   StoreGeneratedPattern.Identity,
                                   c => c.StoreGeneratedPattern);
                databaseMapping.Assert<B>("B")
                               .Column("Id").DbEqual(
                                   StoreGeneratedPattern.None,
                                   c => c.StoreGeneratedPattern);
            }

            [Fact]
            public void EntitySplitting_Identity_ShouldNotPropagate()
            {
                var modelBuilder = new DbModelBuilder();

                modelBuilder
                    .Entity<C>()
                    .HasKey(a => a.Id);

                modelBuilder
                    .Entity<C>()
                    .Property(a => a.Id)
                    .IsRequired()
                    .HasDatabaseGeneratedOption(DatabaseGeneratedOption.Identity);

                modelBuilder.Entity<C>()
                            .Map(
                                m =>
                                    {
                                        m.Properties(
                                            c => new
                                                {
                                                    c.Id,
                                                    c.X
                                                });
                                        m.ToTable("CX");
                                    })
                            .Map(
                                m =>
                                    {
                                        m.Properties(
                                            c => new
                                                {
                                                    c.Id,
                                                    c.Y
                                                });
                                        m.ToTable("CY");
                                    });

                var databaseMapping = BuildMapping(modelBuilder);

                databaseMapping.AssertValid();

                databaseMapping.Assert<C>("CX")
                               .Column("Id").DbEqual(
                                   StoreGeneratedPattern.Identity,
                                   c => c.StoreGeneratedPattern);
                databaseMapping.Assert<C>("CY")
                               .Column("Id").DbEqual(
                                   StoreGeneratedPattern.None,
                                   c => c.StoreGeneratedPattern);
            }
        }
    }

    #endregion

    #region Bug336566

    namespace Bug336566
    {
        using System.Data.Entity.Core.Metadata.Edm;

        public class A
        {
            public virtual int Id { get; set; }
            public virtual int? X { get; set; }
        }

        public class B : A
        {
            public virtual int? Y { get; set; }
        }

        public class C
        {
            public virtual int Id { get; set; }
            public virtual int? X { get; set; }
            public virtual int? Y { get; set; }
        }

        public sealed class Bug336566Repro : TestBase
        {
            [Fact]
            public void TPC_IdentityNotExplicit_ShouldNotPropagate()
            {
                var modelBuilder = new DbModelBuilder();

                modelBuilder.Entity<A>();

                modelBuilder
                    .Entity<B>()
                    .Map(mapping => mapping.MapInheritedProperties())
                    .ToTable("B", "dbo");

                var databaseMapping = BuildMapping(modelBuilder);

                databaseMapping.AssertValid();

                databaseMapping.Assert<A>("A")
                               .Column("Id").DbEqual(
                                   StoreGeneratedPattern.None,
                                   c => c.StoreGeneratedPattern);

                databaseMapping.Assert<B>("B")
                               .Column("Id").DbEqual(
                                   StoreGeneratedPattern.None,
                                   c => c.StoreGeneratedPattern);
            }

            [Fact]
            public void NoIdentityExplicit()
            {
                var modelBuilder = new DbModelBuilder();

                modelBuilder
                    .Entity<A>()
                    .Property(a => a.Id)
                    .IsRequired()
                    .HasDatabaseGeneratedOption(DatabaseGeneratedOption.None);

                var databaseMapping = BuildMapping(modelBuilder);

                databaseMapping.AssertValid();

                databaseMapping.Assert<A>("A")
                               .Column("Id").DbEqual(
                                   StoreGeneratedPattern.None,
                                   c => c.StoreGeneratedPattern);
            }

            [Fact]
            public void TPT_Identity_ShouldKickIn()
            {
                var modelBuilder = new DbModelBuilder();

                modelBuilder
                    .Entity<A>();

                modelBuilder
                    .Entity<B>()
                    .ToTable("B", "dbo");

                var databaseMapping = BuildMapping(modelBuilder);

                databaseMapping.AssertValid();

                databaseMapping.Assert<A>("A")
                               .Column("Id").DbEqual(
                                   StoreGeneratedPattern.Identity,
                                   c => c.StoreGeneratedPattern);
                databaseMapping.Assert<B>("B")
                               .Column("Id").DbEqual(
                                   StoreGeneratedPattern.None,
                                   c => c.StoreGeneratedPattern);
            }

            [Fact]
            public void EntitySplitting_Identity_ShouldKickIn()
            {
                var modelBuilder = new DbModelBuilder();

                modelBuilder
                    .Entity<C>()
                    .HasKey(a => a.Id);

                modelBuilder.Entity<C>()
                            .Map(
                                m =>
                                    {
                                        m.Properties(
                                            c => new
                                                {
                                                    c.Id,
                                                    c.X
                                                });
                                        m.ToTable("CX");
                                    })
                            .Map(
                                m =>
                                    {
                                        m.Properties(
                                            c => new
                                                {
                                                    c.Id,
                                                    c.Y
                                                });
                                        m.ToTable("CY");
                                    });

                var databaseMapping = BuildMapping(modelBuilder);

                databaseMapping.AssertValid();

                databaseMapping.Assert<C>("CX")
                               .Column("Id").DbEqual(
                                   StoreGeneratedPattern.Identity,
                                   c => c.StoreGeneratedPattern);
                databaseMapping.Assert<C>("CY")
                               .Column("Id").DbEqual(
                                   StoreGeneratedPattern.None,
                                   c => c.StoreGeneratedPattern);
            }
        }
    }

    #endregion

    #region Contexts for TPT/TPC with different PK column names

    public abstract class BaseContextForPkNaming : DbContext
    {
        public DbSet<BaseForPKNaming> Bases { get; set; }
        public DbSet<DerivedForPKNaming> Deriveds { get; set; }
    }

    public class ContextForPkNamingTPC : BaseContextForPkNaming
    {
        public ContextForPkNamingTPC()
        {
            Database.SetInitializer(new DropCreateDatabaseIfModelChanges<ContextForPkNamingTPC>());
        }

        protected override void OnModelCreating(DbModelBuilder modelBuilder)
        {
            modelBuilder.Entity<BaseForPKNaming>().Map(
                m =>
                    {
                        m.MapInheritedProperties();
                        m.ToTable("base_table");
                    });
            modelBuilder.Entity<DerivedForPKNaming>().Map(
                m =>
                    {
                        m.MapInheritedProperties();
                        m.ToTable("derived_table");
                    });

            modelBuilder.Entity<BaseForPKNaming>().Property(e => e.Id).HasColumnName("base_id");
            modelBuilder.Entity<DerivedForPKNaming>().Property(e => e.Id).HasColumnName("derived_id");
            modelBuilder.Entity<BaseForPKNaming>().Property(e => e.Foo).HasColumnName("base_foo");
            modelBuilder.Entity<DerivedForPKNaming>().Property(e => e.Foo).HasColumnName("derived_foo");
        }
    }

    public class ContextForPkNamingTPT : BaseContextForPkNaming
    {
        public ContextForPkNamingTPT()
        {
            Database.SetInitializer(new DropCreateDatabaseIfModelChanges<ContextForPkNamingTPT>());
        }

        protected override void OnModelCreating(DbModelBuilder modelBuilder)
        {
            modelBuilder.Entity<BaseForPKNaming>().ToTable("base_table");
            modelBuilder.Entity<DerivedForPKNaming>().ToTable("derived_table");

            modelBuilder.Entity<BaseForPKNaming>().Property(e => e.Id).HasColumnName("base_id");
            modelBuilder.Entity<DerivedForPKNaming>().Property(e => e.Id).HasColumnName("derived_id");
        }
    }

    public class BaseForPKNaming
    {
        [DatabaseGenerated(DatabaseGeneratedOption.None)]
        public int Id { get; set; }

        public string Foo { get; set; }
    }

    public class DerivedForPKNaming : BaseForPKNaming
    {
        public string Bar { get; set; }
    }

    [Table("Horses")]
    public class TPTHorse
    {
        public int Id { get; set; }
    }

    [Table("Unicorns")]
    public class TPTUnicorn : TPTHorse
    {
        public int HornLength { get; set; }
    }

    [Table("HornedPegasuses")]
    public class TPTHornedPegasus : TPTUnicorn
    {
        public int Wingspan { get; set; }
    }

    #endregion

    #region Bug335965

    namespace Bug335965
    {
        public class A
        {
            public int Id { get; set; }
            public string X { get; set; }
        }

        public abstract class B : A
        {
            public string Y { get; set; }
        }

        public class C : B
        {
            public string Z { get; set; }
        }

        public class A2
        {
            public int Id { get; set; }
            public string X { get; set; }
        }

        public abstract class B2 : A2
        {
            public string Y { get; set; }
        }

        public class C2 : B2
        {
            public string Z { get; set; }
        }

        public class D2 : B2
        {
            public string W { get; set; }
        }

        public sealed class Bug335965Repro : TestBase
        {
            [Fact]
            public void ExplicitDiscriminatorShouldNotBeNullable()
            {
                var modelBuilder = new DbModelBuilder();

                // Adding this configuration makes the discriminator nullable.
                modelBuilder.Entity<B>();

                modelBuilder.Entity<A>().Map(m => m.Requires("Disc").HasValue(17));
                modelBuilder.Entity<C>().Map(m => m.Requires("Disc").HasValue(7));

                var databaseMapping = BuildMapping(modelBuilder);

                databaseMapping.AssertValid();

                databaseMapping
                    .Assert<A>("A")
                    .Column("Disc")
                    .DbEqual(false, c => c.Nullable);
            }

            [Fact]
            public void InvalidMappingSubtypeHasNoDiscriminatorCondition()
            {
                var modelBuilder = new DbModelBuilder();

                modelBuilder.Entity<A2>().Map(m => m.Requires("Disc").HasValue(17));
                modelBuilder.Entity<C2>().Map(m => m.Requires("Disc").HasValue(7));

                modelBuilder.Entity<B2>();
                modelBuilder.Entity<D2>();

                var databaseMapping = BuildMapping(modelBuilder);

                Assert.Throws<MappingException>(() => databaseMapping.AssertValid(true));
            }

            [Fact]
            public void ImplicitDiscriminatorShouldNotBeNullable()
            {
                var modelBuilder = new DbModelBuilder();

                modelBuilder.Entity<A>();
                modelBuilder.Entity<C>();
                modelBuilder.Entity<B>();

                var databaseMapping = BuildMapping(modelBuilder);

                databaseMapping.AssertValid();

                databaseMapping.Assert<A>("A")
                               .Column("Discriminator")
                               .DbEqual(false, c => c.Nullable);
            }
        }
    }

    #endregion

    #region Bug339467

    namespace Bug339467
    {
        public class A
        {
            public int Id { set; get; }
            public string Name { set; get; }
        }

        public abstract class B : A
        {
        }

        public class C : B
        {
            public string CName { set; get; }
        }

        public sealed class Bug339467Repro : TestBase
        {
            [Fact]
            public void SimpleTPTWithAbstractWithNoPropertiesInBetween()
            {
                var modelBuilder = new DbModelBuilder();

                modelBuilder.Entity<A>();
                modelBuilder.Entity<C>().ToTable("C");

                var databaseMapping = BuildMapping(modelBuilder);

                databaseMapping.AssertValid();
            }
        }
    }

    #endregion

    #region Bug336706

    namespace Bug336706
    {
        public class Dependent : BaseDependent
        {
            public int PrincipalNavigationId { get; set; }
            public BaseDependent PrincipalNavigation { get; set; }
        }

        public abstract class BaseDependent
        {
            public int Id { get; set; }
            public ICollection<Dependent> DependentNavigation { get; set; }

            public BaseDependent()
            {
                DependentNavigation = new List<Dependent>();
            }
        }

        public sealed class Bug336706Repro : TestBase
        {
            [Fact]
            public void TPH_with_self_ref_FK_on_derived_type_has_non_nullable_FK_when_base_type_is_abstract()
            {
                var modelBuilder = new DbModelBuilder();
                modelBuilder.Entity<Dependent>().HasRequired(e => e.PrincipalNavigation).WithMany(
                    e => e.DependentNavigation)
                            .WillCascadeOnDelete(false);
                modelBuilder.Entity<Dependent>().Map(mapping => { mapping.Requires("DiscriminatorValue").HasValue(1); });

                var databaseMapping = BuildMapping(modelBuilder);

                databaseMapping.Assert<Dependent>("BaseDependents")
                               .HasForeignKeyColumn("PrincipalNavigationId")
                               .DbEqual(false, t => t.Properties.Single(c => c.Name == "PrincipalNavigationId").Nullable);

                databaseMapping.AssertValid();
            }
        }
    }

    #endregion
}
>>>>>>> b1a13653
<|MERGE_RESOLUTION|>--- conflicted
+++ resolved
@@ -1,4 +1,3 @@
-<<<<<<< HEAD
 // Copyright (c) Microsoft Open Technologies, Inc. All rights reserved. See License.txt in the project root for license information.
 
 namespace FunctionalTests
@@ -2161,2265 +2160,4 @@
     }
 
     #endregion
-}
-=======
-// Copyright (c) Microsoft Open Technologies, Inc. All rights reserved. See License.txt in the project root for license information.
-
-namespace FunctionalTests
-{
-    using System;
-    using System.Collections.Generic;
-    using System.ComponentModel.DataAnnotations;
-    using System.ComponentModel.DataAnnotations.Schema;
-    using System.Data.Entity;
-    using System.Data.Entity.Core;
-    using System.Data.Entity.ModelConfiguration.Edm;
-    using System.Linq;
-    using System.Transactions;
-    using FunctionalTests.Model;
-    using Xunit;
-
-    public class InheritanceScenarioTests : TestBase
-    {
-        public class Person1545
-        {
-            public int Id { get; set; }
-
-            [StringLength(5)]
-            public string Name { get; set; }
-        }
-
-        public class Employee1545 : Person1545
-        {
-        }
-
-        [Fact]
-        public void Can_override_annotation_when_tph()
-        {
-            var modelBuilder = new DbModelBuilder();
-
-            modelBuilder.Entity<Person1545>();
-            modelBuilder.Entity<Employee1545>()
-                .Property(p => p.Name)
-                .HasMaxLength(10);
-
-            var databaseMapping = BuildMapping(modelBuilder);
-
-            databaseMapping.AssertValid();
-            databaseMapping.Assert<Person1545>(p => p.Name).FacetEqual(10, p => p.MaxLength);
-        }
-
-        [Fact]
-        public void Orphaned_configured_table_should_throw()
-        {
-            var modelBuilder = new DbModelBuilder();
-
-            modelBuilder.Entity<BaseDependent_165027>().HasKey(
-                e => new
-                    {
-                        e.Key1,
-                        e.Key2,
-                    });
-            modelBuilder.Entity<Dependent_165027>()
-                        .Map(
-                            mapping =>
-                                {
-                                    mapping.MapInheritedProperties();
-                                    mapping.ToTable("Dependent");
-                                });
-            modelBuilder.Entity<BaseDependent_165027>()
-                        .Map(
-                            mapping =>
-                                {
-                                    mapping.MapInheritedProperties();
-                                    mapping.ToTable("BaseDependent");
-                                });
-
-            Assert.Throws<InvalidOperationException>(
-                () => BuildMapping(modelBuilder))
-                  .ValidateMessage("OrphanedConfiguredTableDetected", "BaseDependent");
-        }
-
-        [Fact]
-        public void Orphaned_unconfigured_table_should_be_removed()
-        {
-            var modelBuilder = new DbModelBuilder();
-
-            modelBuilder.Entity<BaseDependent_165027>().HasKey(
-                e => new
-                    {
-                        e.Key1,
-                        e.Key2,
-                    });
-            modelBuilder.Entity<Dependent_165027>()
-                        .Map(
-                            mapping =>
-                                {
-                                    mapping.MapInheritedProperties();
-                                    mapping.ToTable("Dependent");
-                                });
-            modelBuilder.Entity<BaseDependent_165027>()
-                        .Map(mapping => mapping.MapInheritedProperties());
-
-            var databaseMapping = BuildMapping(modelBuilder);
-
-            databaseMapping.AssertValid();
-
-            Assert.Equal(1, databaseMapping.Database.EntityTypes.Count());
-        }
-
-        public abstract class BaseDependent_165027
-        {
-            public decimal? BaseProperty { get; set; }
-            public float? Key1 { get; set; }
-            public decimal? Key2 { get; set; }
-        }
-
-        public class Dependent_165027 : BaseDependent_165027
-        {
-        }
-
-        [Fact]
-        public void Should_throw_when_configuring_base_properties_via_derived_type_conflicting()
-        {
-            var modelBuilder = new DbModelBuilder();
-
-            modelBuilder.Entity<Base_195898>().ToTable("Base");
-            modelBuilder.Entity<Base_195898>().Property(b => b.Id).HasColumnName("base_c");
-            modelBuilder.Entity<Base_195898>().Property(b => b.Complex.Foo).HasColumnName("base_foo");
-            modelBuilder.Entity<Derived_195898>().ToTable("Derived");
-            modelBuilder.Entity<Derived_195898>().Property(d => d.Id).HasColumnName("derived_c");
-            modelBuilder.Entity<Derived_195898>().Property(d => d.Complex.Foo).HasColumnName("derived_foo");  // conflict as TPT
-
-            Assert.Throws<InvalidOperationException>(() => BuildMapping(modelBuilder));
-        }
-
-        [Fact]
-        public void Should_throw_when_configuring_base_properties_via_derived_type_reverse_conflicting()
-        {
-            var modelBuilder = new DbModelBuilder();
-
-            modelBuilder.Entity<Derived_195898>().ToTable("Derived");
-            modelBuilder.Entity<Derived_195898>().Property(d => d.Id).HasColumnName("derived_c");
-            modelBuilder.Entity<Derived_195898>().Property(d => d.Complex.Foo).HasColumnName("derived_foo"); // conflict as TPT
-            modelBuilder.Entity<Base_195898>().ToTable("Base");
-            modelBuilder.Entity<Base_195898>().Property(b => b.Id).HasColumnName("base_c");
-            modelBuilder.Entity<Base_195898>().Property(b => b.Complex.Foo).HasColumnName("base_foo");
-
-            Assert.Throws<InvalidOperationException>(() => BuildMapping(modelBuilder));
-        }
-
-        [Fact]
-        public void Should_be_able_configure_derived_property_and_base_property_is_not_configured()
-        {
-            var modelBuilder = new DbModelBuilder();
-
-            modelBuilder.Entity<Base_195898>().ToTable("Base");
-            modelBuilder.Entity<Derived_195898>().ToTable("Derived");
-            modelBuilder.Entity<Derived_195898>().Property(d => d.Id).HasColumnName("derived_c");
-
-            var databaseMapping = BuildMapping(modelBuilder);
-
-            databaseMapping.AssertValid();
-
-            databaseMapping.Assert<Base_195898>(b => b.Id).DbEqual("Id", c => c.Name);
-            databaseMapping.Assert<Complex_195898>(b => b.Foo).DbEqual("Complex_Foo", c => c.Name);
-            databaseMapping.Assert<Derived_195898>(b => b.Id).DbEqual("derived_c", c => c.Name);
-        }
-
-        [Fact]
-        public void Should_be_able_configure_base_property_and_derived_property_inherits_configuration()
-        {
-            var modelBuilder = new DbModelBuilder();
-
-            modelBuilder.Entity<Base_195898>().ToTable("Base");
-            modelBuilder.Entity<Base_195898>().Property(d => d.Id).HasColumnName("base_c");
-            modelBuilder.Entity<Derived_195898>().ToTable("Derived");
-
-            var databaseMapping = BuildMapping(modelBuilder);
-
-            databaseMapping.AssertValid();
-
-            databaseMapping.Assert<Base_195898>(b => b.Id).DbEqual("base_c", c => c.Name);
-            databaseMapping.Assert<Complex_195898>(b => b.Foo).DbEqual("Complex_Foo", c => c.Name);
-            databaseMapping.Assert<Derived_195898>(d => d.Id).DbEqual("base_c", c => c.Name);
-        }
-
-        public class Base_195898
-        {
-            public int Id { get; set; }
-            public Complex_195898 Complex { get; set; }
-        }
-
-        public class Derived_195898 : Base_195898
-        {
-        }
-
-        public class Complex_195898
-        {
-            public string Foo { get; set; }
-        }
-
-        [Fact]
-        public void Columns_should_get_preferred_names_when_distinct_in_target_table()
-        {
-            var modelBuilder = new DbModelBuilder();
-
-            modelBuilder.Entity<BaseEntityDuplicateProps>().ToTable("BaseEntities");
-            modelBuilder.Entity<Entity1DuplicateProps>().ToTable("Entity1s");
-            modelBuilder.Entity<Entity2DuplicateProps>().ToTable("Entity2s");
-
-            var databaseMapping = BuildMapping(modelBuilder);
-
-            databaseMapping.AssertValid();
-            databaseMapping.Assert<Entity1DuplicateProps>(e => e.SomeProperty).DbEqual("SomeProperty", c => c.Name);
-            databaseMapping.Assert<Entity2DuplicateProps>(e => e.SomeProperty).DbEqual("SomeProperty", c => c.Name);
-        }
-
-        [Fact]
-        public void Columns_should_get_configured_names_when_distinct_in_target_table()
-        {
-            var modelBuilder = new DbModelBuilder();
-
-            modelBuilder.Entity<BaseEntityDuplicateProps>().ToTable("BaseEntities");
-            modelBuilder.Entity<Entity1DuplicateProps>().ToTable("Entity1s");
-            modelBuilder.Entity<Entity2DuplicateProps>().ToTable("Entity2s");
-            modelBuilder.Entity<Entity1DuplicateProps>().Property(e => e.SomeProperty).HasColumnName("Foo");
-            modelBuilder.Entity<Entity2DuplicateProps>().Property(e => e.SomeProperty).HasColumnName("Foo");
-            var databaseMapping = BuildMapping(modelBuilder);
-
-            databaseMapping.AssertValid();
-            databaseMapping.Assert<Entity1DuplicateProps>(e => e.SomeProperty).DbEqual("Foo", c => c.Name);
-            databaseMapping.Assert<Entity2DuplicateProps>(e => e.SomeProperty).DbEqual("Foo", c => c.Name);
-        }
-
-        public class BaseEntityDuplicateProps
-        {
-            public int ID { get; set; }
-            public string Title { get; set; }
-        }
-
-        public class Entity1DuplicateProps : BaseEntityDuplicateProps
-        {
-            public string SomeProperty { get; set; }
-            public int Entity2ID { get; set; }
-            public Entity2DuplicateProps Entity2 { get; set; }
-        }
-
-        public class Entity2DuplicateProps : BaseEntityDuplicateProps
-        {
-            public string SomeProperty { get; set; }
-        }
-
-        [Fact]
-        public void Build_model_for_simple_tpt()
-        {
-            var modelBuilder = new AdventureWorksModelBuilder();
-
-            modelBuilder.Entity<Product>();
-            modelBuilder.Entity<ColoredProduct>().ToTable("ColoredProducts");
-            modelBuilder.Entity<StyledProduct>().ToTable("StyledProducts");
-
-            var databaseMapping = BuildMapping(modelBuilder);
-
-            Assert.Equal(1, databaseMapping.EntityContainerMappings.Single().EntitySetMappings.Count());
-        }
-
-        [Fact]
-        public void Build_model_for_tpt_tph()
-        {
-            var modelBuilder = new AdventureWorksModelBuilder();
-
-            modelBuilder.Entity<Product>().ToTable("Products");
-            modelBuilder.Entity<DiscontinuedProduct>().ToTable("DiscontinuedProducts");
-            modelBuilder.Entity<StyledProduct>()
-                        .Map(
-                            m =>
-                                {
-                                    m.Requires("disc").HasValue("S");
-                                    m.ToTable("StyledProducts");
-                                });
-            modelBuilder.Entity<ColoredProduct>()
-                        .Map(
-                            m =>
-                                {
-                                    m.Requires("disc").HasValue("C");
-                                    m.ToTable("StyledProducts");
-                                });
-
-            var databaseMapping = BuildMapping(modelBuilder);
-
-            Assert.Equal(1, databaseMapping.EntityContainerMappings.Single().EntitySetMappings.Count());
-        }
-
-        [Fact]
-        public void Build_model_for_split_tpt_tph()
-        {
-            var modelBuilder = new AdventureWorksModelBuilder();
-
-            modelBuilder.Entity<Product>();
-            modelBuilder.Entity<DiscontinuedProduct>();
-            modelBuilder.Entity<StyledProduct>().ToTable("StyledProducts");
-            modelBuilder.Entity<ColoredProduct>();
-
-            var databaseMapping = BuildMapping(modelBuilder);
-
-            Assert.Equal(1, databaseMapping.EntityContainerMappings.Single().EntitySetMappings.Count());
-        }
-
-        [Fact]
-        public void Build_model_for_tpc_with_default_tph_in_part_of_tree()
-        {
-            var modelBuilder = new AdventureWorksModelBuilder();
-
-            modelBuilder.Entity<Product>();
-            modelBuilder.Entity<DiscontinuedProduct>();
-            modelBuilder.Entity<StyledProduct>()
-                        .Map(
-                            m =>
-                                {
-                                    m.MapInheritedProperties();
-                                    m.ToTable("StyledProducts");
-                                });
-
-            Assert.Throws<NotSupportedException>(
-                () => BuildMapping(modelBuilder));
-        }
-
-        [Fact]
-        public void Build_model_for_three_level_abstract_types_tpt()
-        {
-            var modelBuilder = new AdventureWorksModelBuilder();
-
-            modelBuilder.Entity<AbstractType1>().HasKey(a => a.Property1_ID).ToTable("AbstractType1");
-            modelBuilder.Entity<AbstractType1_1>().ToTable("AbstractType1_1");
-            modelBuilder.Entity<ConcreteType1_1_1>().ToTable("ConcreteType1_1_1");
-            modelBuilder.Entity<ConcreteType1_2>().ToTable("ConcreteType1_2");
-
-            var databaseMapping = BuildMapping(modelBuilder);
-
-            Assert.Equal(1, databaseMapping.EntityContainerMappings.Single().EntitySetMappings.Count());
-        }
-
-        [Fact]
-        public void Build_model_for_tree_containing_only_abstract_types()
-        {
-            var modelBuilder = new AdventureWorksModelBuilder();
-
-            modelBuilder.Entity<AbstractType1>().HasKey(a => a.Property1_ID);
-            modelBuilder.Entity<AbstractType1_1>().ToTable("AbstractType1_1");
-
-            Assert.Throws<InvalidOperationException>(() => BuildMapping(modelBuilder));
-        }
-
-        [Fact]
-        public void Build_model_for_entity_splitting()
-        {
-            var modelBuilder = new AdventureWorksModelBuilder();
-
-            modelBuilder.Entity<Vendor>()
-                        .Map(
-                            m =>
-                                {
-                                    m.Properties(
-                                        v1 => new
-                                            {
-                                                v1.VendorID,
-                                                v1.Name,
-                                                v1.PreferredVendorStatus,
-                                                v1.AccountNumber,
-                                                v1.ActiveFlag,
-                                                v1.CreditRating
-                                            });
-                                    m.ToTable("Vendor");
-                                })
-                        .Map(
-                            m =>
-                                {
-                                    m.Properties(
-                                        v2 => new
-                                            {
-                                                v2.VendorID,
-                                                v2.ModifiedDate,
-                                                v2.PurchasingWebServiceURL
-                                            });
-                                    m.ToTable("VendorDetails");
-                                });
-
-            var databaseMapping = BuildMapping(modelBuilder);
-
-            Assert.Equal(1, databaseMapping.EntityContainerMappings.Single().EntitySetMappings.Count());
-        }
-
-        [Fact]
-        public void Build_model_for_entity_splitting_excluding_key()
-        {
-            var modelBuilder = new AdventureWorksModelBuilder();
-
-            modelBuilder.Entity<Vendor>()
-                        .Map(
-                            m =>
-                                {
-                                    m.Properties(
-                                        v1 => new
-                                            {
-                                                v1.VendorID,
-                                                v1.Name,
-                                                v1.PreferredVendorStatus,
-                                                v1.AccountNumber,
-                                                v1.ActiveFlag,
-                                                v1.CreditRating
-                                            });
-                                    m.ToTable("Vendor");
-                                })
-                        .Map(
-                            m =>
-                                {
-                                    m.Properties(
-                                        v2 => new
-                                            {
-                                                v2.ModifiedDate,
-                                                v2.PurchasingWebServiceURL
-                                            });
-                                    m.ToTable("VendorDetails");
-                                });
-
-            var databaseMapping = BuildMapping(modelBuilder);
-
-            Assert.Equal(1, databaseMapping.EntityContainerMappings.Single().EntitySetMappings.Count());
-        }
-
-        [Fact]
-        public void Build_model_for_entity_splitting_with_complex_properties()
-        {
-            var modelBuilder = new AdventureWorksModelBuilder();
-
-            modelBuilder.Entity<ProductDescription>();
-            modelBuilder.ComplexType<RowDetails>();
-
-            modelBuilder.Entity<ProductDescription>()
-                        .Map(
-                            m =>
-                                {
-                                    m.Properties(
-                                        pd1 => new
-                                            {
-                                                pd1.ProductDescriptionID,
-                                                pd1.RowDetails.rowguid
-                                            });
-                                    m.ToTable("ProductDescription");
-                                })
-                        .Map(
-                            m =>
-                                {
-                                    m.Properties(
-                                        pd2 => new
-                                            {
-                                                pd2.ProductDescriptionID,
-                                                pd2.Description,
-                                                pd2.RowDetails.ModifiedDate
-                                            });
-                                    m.ToTable("ProductDescriptionExtended");
-                                });
-
-            var databaseMapping = BuildMapping(modelBuilder);
-
-            Assert.Equal(1, databaseMapping.EntityContainerMappings.Single().EntitySetMappings.Count());
-        }
-
-        [Fact]
-        public void Base_type_discovered_by_reachability_is_mapped()
-        {
-            var modelBuilder = new DbModelBuilder();
-            modelBuilder.Entity<ITBar>();
-            modelBuilder.Entity<ITBaz>();
-
-            var databaseMapping = BuildMapping(modelBuilder);
-
-            databaseMapping.AssertValid();
-
-            Assert.Equal(2, databaseMapping.Model.Containers.Single().EntitySets.Count);
-            Assert.Equal(
-                "ITFoo",
-                databaseMapping.Model.Containers.Single().EntitySets.Single(es => es.Name == "ITFoos").
-                                ElementType.Name);
-            Assert.Equal(3, databaseMapping.Model.EntityTypes.Count());
-
-            //Base type with 1 prop
-            Assert.Equal(
-                1,
-                databaseMapping.Model.EntityTypes.Single(et => et.Name == "ITFoo").
-                                DeclaredProperties.Count);
-            Assert.Equal(
-                1,
-                databaseMapping.Model.EntityTypes.Single(et => et.Name == "ITFoo").
-                                Properties.Count());
-
-            //Derived type with 1 prop, 0 declared
-            Assert.Equal(
-                0,
-                databaseMapping.Model.EntityTypes.Single(et => et.Name == "ITBar").
-                                DeclaredProperties.Count);
-            Assert.Equal(
-                1,
-                databaseMapping.Model.EntityTypes.Single(et => et.Name == "ITBar").
-                                Properties.Count());
-        }
-
-        public abstract class ITFoo
-        {
-            public int Id { get; set; }
-        }
-
-        public class ITBar : ITFoo
-        {
-        }
-
-        public class ITBaz
-        {
-            public int Id { get; set; }
-            public ICollection<ITFoo> ITFoos { get; set; }
-        }
-
-        [Fact]
-        public void Abstract_type_at_base_of_TPH_gets_IsTypeOf_mapping()
-        {
-            var modelBuilder = new DbModelBuilder();
-            modelBuilder.Entity<A1>().Map<A2>(m => { m.Requires("disc").HasValue("A2"); }).Map<A3>(
-                m => { m.Requires("disc").HasValue("A3"); }).Map<A4>(m => { m.Requires("disc").HasValue("A4"); }).
-                         ToTable("A1");
-
-            var databaseMapping = BuildMapping(modelBuilder);
-
-            databaseMapping.AssertValid();
-
-            Assert.Equal(1, databaseMapping.EntityContainerMappings.Single().EntitySetMappings.Count());
-            Assert.Equal(4, databaseMapping.EntityContainerMappings.Single().EntitySetMappings.ElementAt(0).EntityTypeMappings.Count());
-            Assert.True(
-                databaseMapping.EntityContainerMappings.Single().EntitySetMappings.ElementAt(0).EntityTypeMappings.Single(
-                    x => x.EntityType.Name == "A1").IsHierarchyMapping);
-            Assert.False(
-                databaseMapping.EntityContainerMappings.Single().EntitySetMappings.ElementAt(0).EntityTypeMappings.Single(
-                    x => x.EntityType.Name == "A2").IsHierarchyMapping);
-            Assert.False(
-                databaseMapping.EntityContainerMappings.Single().EntitySetMappings.ElementAt(0).EntityTypeMappings.Single(
-                    x => x.EntityType.Name == "A3").IsHierarchyMapping);
-            Assert.False(
-                databaseMapping.EntityContainerMappings.Single().EntitySetMappings.ElementAt(0).EntityTypeMappings.Single(
-                    x => x.EntityType.Name == "A4").IsHierarchyMapping);
-        }
-
-        public abstract class A1
-        {
-            [DatabaseGenerated(DatabaseGeneratedOption.None)]
-            public int Id { get; set; }
-
-            public int Age1 { get; set; }
-            public string Name1 { get; set; }
-        }
-
-        public class A2 : A1
-        {
-            public int Age2 { get; set; }
-            public string Name2 { get; set; }
-        }
-
-        public class A3 : A2
-        {
-            public int Age3 { get; set; }
-            public string Name3 { get; set; }
-        }
-
-        public class A4 : A1
-        {
-            public int Age4 { get; set; }
-            public string Name4 { get; set; }
-        }
-
-        //[Fact]
-        // Still fails, investigating issue
-        public void Abstract_type_in_middle_of_TPH_gets_IsTypeOf_mapping()
-        {
-            var modelBuilder = new DbModelBuilder();
-            //modelBuilder.Entity<B1>().Map<B2>(m =>
-            //{
-            //    m.Requires("disc").HasValue("B2");
-            //}).Map<B3>(m =>
-            //{
-            //    m.Requires("disc").HasValue("B3");
-            //}).ToTable("B1");
-            modelBuilder.Entity<B1>();
-            var databaseMapping = BuildMapping(modelBuilder);
-
-            databaseMapping.AssertValid();
-
-            Assert.Equal(1, databaseMapping.EntityContainerMappings.Single().EntitySetMappings.Count());
-            Assert.Equal(3, databaseMapping.EntityContainerMappings.Single().EntitySetMappings.ElementAt(0).EntityTypeMappings.Count());
-            Assert.False(
-                databaseMapping.EntityContainerMappings.Single().EntitySetMappings.ElementAt(0).EntityTypeMappings.Single(
-                    x => x.EntityType.Name == "B1").IsHierarchyMapping);
-            Assert.True(
-                databaseMapping.EntityContainerMappings.Single().EntitySetMappings.ElementAt(0).EntityTypeMappings.Single(
-                    x => x.EntityType.Name == "B2").IsHierarchyMapping);
-            Assert.False(
-                databaseMapping.EntityContainerMappings.Single().EntitySetMappings.ElementAt(0).EntityTypeMappings.Single(
-                    x => x.EntityType.Name == "B3").IsHierarchyMapping);
-        }
-
-        public class B1
-        {
-            [DatabaseGenerated(DatabaseGeneratedOption.None)]
-            public int Id { get; set; }
-
-            public int Age1 { get; set; }
-            public string Name1 { get; set; }
-        }
-
-        public abstract class B2 : B1
-        {
-            public int Age2 { get; set; }
-            public string Name2 { get; set; }
-        }
-
-        public class B3 : B2
-        {
-            public int Age3 { get; set; }
-            public string Name3 { get; set; }
-        }
-
-        [Fact]
-        public void Mapping_IA_FK_to_derived_type_puts_FK_in_correct_TPT_table()
-        {
-            var modelBuilder = new DbModelBuilder();
-
-            // Map to TPT
-            modelBuilder.Entity<ITOffice>();
-            modelBuilder.Entity<ITEmployee>().ToTable("Employees");
-            modelBuilder.Entity<ITOffSiteEmployee>().ToTable("OffSiteEmployees");
-            modelBuilder.Entity<ITOnSiteEmployee>().ToTable("OnSiteEmployees");
-            modelBuilder.Entity<ITOnSiteEmployee>()
-                        .HasRequired(e => e.ITOffice);
-
-            var databaseMapping = BuildMapping(modelBuilder);
-
-            databaseMapping.AssertValid();
-
-            databaseMapping.Assert<ITEmployee>().DbEqual("Employees", t => t.Table);
-            databaseMapping.Assert<ITOffSiteEmployee>().DbEqual("OffSiteEmployees", t => t.Table);
-            databaseMapping.Assert<ITOnSiteEmployee>().DbEqual("OnSiteEmployees", t => t.Table);
-
-            // IA FK was properly moved
-            databaseMapping.Assert<ITEmployee>().HasNoForeignKeyColumn("ITOffice_ITOfficeId");
-            databaseMapping.Assert<ITOnSiteEmployee>().HasForeignKeyColumn("ITOffice_ITOfficeId");
-
-            // AssociationSet mapping updated properly
-            Assert.Equal(
-                "OnSiteEmployees",
-                databaseMapping.Database.GetEntitySet(
-                    databaseMapping.EntityContainerMappings.Single().AssociationSetMappings.ElementAt(0).Table).Table);
-
-            Assert.Equal(
-                "ITOffice_ITOfficeId",
-                databaseMapping.EntityContainerMappings.Single().AssociationSetMappings.ElementAt(0).SourceEndMapping
-                               .PropertyMappings.ElementAt(0).ColumnProperty.Name);
-        }
-
-        [Fact]
-        public void Mapping_FK_to_derived_type_puts_FK_in_correct_TPT_table()
-        {
-            var modelBuilder = new DbModelBuilder();
-
-            // Map to TPT
-            modelBuilder.Entity<IT_Office>();
-            modelBuilder.Entity<IT_Employee>().ToTable("Employees");
-            modelBuilder.Entity<IT_OffSiteEmployee>().ToTable("OffSiteEmployees");
-            modelBuilder.Entity<IT_OnSiteEmployee>().ToTable("OnSiteEmployees");
-            modelBuilder.Entity<IT_OnSiteEmployee>()
-                        .HasRequired(e => e.IT_Office);
-
-            var databaseMapping = BuildMapping(modelBuilder);
-
-            databaseMapping.AssertValid();
-
-            databaseMapping.Assert<IT_Employee>().DbEqual("Employees", t => t.Table);
-            databaseMapping.Assert<IT_OffSiteEmployee>().DbEqual("OffSiteEmployees", t => t.Table);
-            databaseMapping.Assert<IT_OnSiteEmployee>().DbEqual("OnSiteEmployees", t => t.Table);
-
-            databaseMapping.Assert<IT_Employee>().HasNoForeignKeyColumn("IT_OfficeId");
-            databaseMapping.Assert<IT_OnSiteEmployee>().HasForeignKeyColumn("IT_OfficeId");
-            Assert.Equal(0, databaseMapping.EntityContainerMappings.Single().AssociationSetMappings.Count());
-        }
-
-        public class ITOffice
-        {
-            public int ITOfficeId { get; set; }
-            public string Name { get; set; }
-        }
-
-        public class ITEmployee
-        {
-            public int ITEmployeeId { get; set; }
-            public string Name { get; set; }
-        }
-
-        public class ITOnSiteEmployee : ITEmployee
-        {
-            public ITOffice ITOffice { get; set; }
-        }
-
-        public class ITOffSiteEmployee : ITEmployee
-        {
-            public string SiteName { get; set; }
-        }
-
-        public class IT_Office
-        {
-            public int IT_OfficeId { get; set; }
-            public string Name { get; set; }
-        }
-
-        public class IT_Employee
-        {
-            public int IT_EmployeeId { get; set; }
-            public string Name { get; set; }
-        }
-
-        public class IT_OnSiteEmployee : IT_Employee
-        {
-            public int IT_OfficeId { get; set; }
-            public IT_Office IT_Office { get; set; }
-        }
-
-        public class IT_OffSiteEmployee : IT_Employee
-        {
-            public string SiteName { get; set; }
-        }
-
-        public class IT_Context : DbContext
-        {
-            protected override void OnModelCreating(DbModelBuilder modelBuilder)
-            {
-                modelBuilder.Entity<IT_Office>();
-                modelBuilder.Entity<IT_Employee>().ToTable("Employees");
-                modelBuilder.Entity<IT_OffSiteEmployee>().ToTable("OffSiteEmployees");
-                modelBuilder.Entity<IT_OnSiteEmployee>().ToTable("OnSiteEmployees");
-                modelBuilder.Entity<IT_OnSiteEmployee>()
-                            .HasRequired(e => e.IT_Office);
-            }
-
-            public DbSet<IT_Office> Offices { get; set; }
-            public DbSet<IT_Employee> Employees { get; set; }
-        }
-
-        [Fact]
-        public void Mapping_association_to_subtype_by_convention_and_TPH_uses_correct_entity_sets()
-        {
-            var modelBuilder = new DbModelBuilder();
-
-            modelBuilder.Entity<C1>();
-            modelBuilder.Entity<D1>();
-
-            var databaseMapping = BuildMapping(modelBuilder);
-
-            databaseMapping.AssertValid();
-
-            Assert.Equal("C1", databaseMapping.Model.Containers.Single().AssociationSets[0].SourceSet.Name);
-            Assert.Equal("D1", databaseMapping.Model.Containers.Single().AssociationSets[0].TargetSet.Name);
-        }
-
-        [Fact]
-        public void Mapping_association_to_subtype_by_configuration_and_TPH_uses_correct_entity_sets()
-        {
-            var modelBuilder = new DbModelBuilder();
-
-            modelBuilder.Entity<C1>().HasRequired(g => g.DiscontinueD1).WithOptional();
-            modelBuilder.Entity<D1>();
-
-            var databaseMapping = BuildMapping(modelBuilder);
-
-            databaseMapping.AssertValid();
-
-            Assert.Equal("C1", databaseMapping.Model.Containers.Single().AssociationSets[0].SourceSet.Name);
-            Assert.Equal("D1", databaseMapping.Model.Containers.Single().AssociationSets[0].TargetSet.Name);
-        }
-
-        public abstract class D1
-        {
-            public int D1Id { get; set; }
-        }
-
-        public class DiscontinueD1 : D1
-        {
-            public DateTime DiscontinuedOn { get; set; }
-        }
-
-        public class C1
-        {
-            public int Id { get; set; }
-            public int DiscontinueD1Id { get; set; }
-            public DiscontinueD1 DiscontinueD1 { get; set; }
-        }
-
-        [Fact]
-        public void TPT_model_can_map_PK_property_to_different_columns_in_different_tables()
-        {
-            var modelBuilder = new AdventureWorksModelBuilder();
-
-            modelBuilder.Entity<Product>();
-            modelBuilder.Entity<ColoredProduct>().ToTable("ColoredProducts");
-            modelBuilder.Entity<StyledProduct>().ToTable("StyledProducts");
-
-            SetDerivedEntityColumnNames(modelBuilder);
-
-            ValidateTPTOrTPCWithRenamedColumns(modelBuilder);
-        }
-
-        [Fact]
-        public void TPT_model_using_Map_can_map_PK_property_to_different_columns_in_different_tables()
-        {
-            var modelBuilder = new AdventureWorksModelBuilder();
-
-            modelBuilder.Entity<Product>();
-            modelBuilder.Entity<ColoredProduct>().Map(m => m.ToTable("ColoredProducts"));
-            modelBuilder.Entity<StyledProduct>().Map(m => m.ToTable("StyledProducts"));
-
-            SetDerivedEntityColumnNames(modelBuilder);
-
-            ValidateTPTOrTPCWithRenamedColumns(modelBuilder);
-        }
-
-        [Fact]
-        public void TPT_model_with_HasColumnName_done_before_ToTable_can_map_PK_property_to_different_columns_in_different_tables()
-        {
-            var modelBuilder = new AdventureWorksModelBuilder();
-
-            SetDerivedEntityColumnNames(modelBuilder);
-
-            modelBuilder.Entity<Product>();
-            modelBuilder.Entity<ColoredProduct>().ToTable("ColoredProducts");
-            modelBuilder.Entity<StyledProduct>().ToTable("StyledProducts");
-
-            ValidateTPTOrTPCWithRenamedColumns(modelBuilder);
-        }
-
-        [Fact]
-        public void TPC_model_can_map_PK_property_to_different_columns_in_different_tables()
-        {
-            var modelBuilder = new AdventureWorksModelBuilder();
-
-            modelBuilder.Entity<Product>().Map(
-                m =>
-                    {
-                        m.MapInheritedProperties();
-                        m.ToTable("Products");
-                    });
-            modelBuilder.Entity<ColoredProduct>().Map(
-                m =>
-                    {
-                        m.MapInheritedProperties();
-                        m.ToTable("ColoredProducts");
-                    });
-            modelBuilder.Entity<StyledProduct>().Map(
-                m =>
-                    {
-                        m.MapInheritedProperties();
-                        m.ToTable("StyledProducts");
-                    });
-
-            SetDerivedEntityColumnNames(modelBuilder);
-
-            ValidateTPTOrTPCWithRenamedColumns(modelBuilder);
-        }
-
-        [Fact]
-        public void TPC_model_with_HasColumnName_done_before_ToTable_can_map_PK_property_to_different_columns_in_different_tables()
-        {
-            var modelBuilder = new AdventureWorksModelBuilder();
-
-            SetDerivedEntityColumnNames(modelBuilder);
-
-            modelBuilder.Entity<Product>().Map(
-                m =>
-                    {
-                        m.MapInheritedProperties();
-                        m.ToTable("Products");
-                    });
-            modelBuilder.Entity<ColoredProduct>().Map(
-                m =>
-                    {
-                        m.MapInheritedProperties();
-                        m.ToTable("ColoredProducts");
-                    });
-            modelBuilder.Entity<StyledProduct>().Map(
-                m =>
-                    {
-                        m.MapInheritedProperties();
-                        m.ToTable("StyledProducts");
-                    });
-
-            ValidateTPTOrTPCWithRenamedColumns(modelBuilder);
-        }
-
-        private void SetDerivedEntityColumnNames(AdventureWorksModelBuilder modelBuilder)
-        {
-            modelBuilder.Entity<Product>().Property(p => p.ProductID).HasColumnName("base_product_id");
-            modelBuilder.Entity<ColoredProduct>().Property(p => p.ProductID).HasColumnName("colored_product_id");
-            modelBuilder.Entity<StyledProduct>().Property(p => p.ProductID).HasColumnName("styled_product_id");
-        }
-
-        private void ValidateTPTOrTPCWithRenamedColumns(AdventureWorksModelBuilder modelBuilder)
-        {
-            var databaseMapping = BuildMapping(modelBuilder);
-
-            Assert.Equal(1, databaseMapping.EntityContainerMappings.Single().EntitySetMappings.Count());
-
-            databaseMapping.Assert<Product>(p => p.ProductID).DbEqual("base_product_id", c => c.Name);
-            databaseMapping.Assert<ColoredProduct>(p => p.ProductID).DbEqual("colored_product_id", c => c.Name);
-            databaseMapping.Assert<StyledProduct>(p => p.ProductID).DbEqual("styled_product_id", c => c.Name);
-        }
-
-        [Fact]
-        public void TPT_model_using_Table_attributes_can_map_PK_property_to_different_columns_in_different_tables()
-        {
-            var modelBuilder = new DbModelBuilder();
-            modelBuilder.Entity<TPTHorse>().Property(e => e.Id).HasColumnName("horse_id");
-            modelBuilder.Entity<TPTUnicorn>().Property(e => e.Id).HasColumnName("unicorn_id");
-            modelBuilder.Entity<TPTHornedPegasus>().Property(e => e.Id).HasColumnName("pegasus_id");
-
-            var databaseMapping = BuildMapping(modelBuilder);
-
-            databaseMapping.AssertValid();
-            Assert.Equal(1, databaseMapping.EntityContainerMappings.Single().EntitySetMappings.Count());
-
-            databaseMapping.Assert<TPTHorse>(p => p.Id).DbEqual("horse_id", c => c.Name);
-            databaseMapping.Assert<TPTUnicorn>(p => p.Id).DbEqual("unicorn_id", c => c.Name);
-            databaseMapping.Assert<TPTHornedPegasus>(p => p.Id).DbEqual("pegasus_id", c => c.Name);
-        }
-
-        [Fact]
-        public void TPT_model_with_PK_property_to_different_columns_in_different_tables_roundtrips()
-        {
-            TPT_or_TPC_model_with_PK_property_to_different_columns_in_different_tables_roundtrips<ContextForPkNamingTPT>();
-        }
-
-        [Fact]
-        public void TPC_model_with_PK_property_to_different_columns_in_different_tables_roundtrips()
-        {
-            TPT_or_TPC_model_with_PK_property_to_different_columns_in_different_tables_roundtrips<ContextForPkNamingTPC>();
-        }
-
-        private void TPT_or_TPC_model_with_PK_property_to_different_columns_in_different_tables_roundtrips<TContext>()
-            where TContext : BaseContextForPkNaming, new()
-        {
-            using (var context = new TContext())
-            {
-                context.Database.Initialize(force: false);
-
-                using (new TransactionScope())
-                {
-                    var baseEntity = context.Bases.Add(
-                        new BaseForPKNaming
-                            {
-                                Id = 1,
-                                Foo = "Foo1"
-                            });
-                    var derivedEntity =
-                        context.Deriveds.Add(
-                            new DerivedForPKNaming
-                                {
-                                    Id = 2,
-                                    Foo = "Foo2",
-                                    Bar = "Bar2"
-                                });
-
-                    context.SaveChanges();
-
-                    context.Entry(baseEntity).State = EntityState.Detached;
-                    context.Entry(derivedEntity).State = EntityState.Detached;
-
-                    var foundBase = context.Bases.Single(e => e.Id == baseEntity.Id);
-                    var foundDerived = context.Deriveds.Single(e => e.Id == derivedEntity.Id);
-
-                    Assert.Equal("Foo1", foundBase.Foo);
-                    Assert.Equal("Foo2", foundDerived.Foo);
-                    Assert.Equal("Bar2", foundDerived.Bar);
-
-                    Assert.True(context.Database.SqlQuery<int>("select base_id from base_table").Any());
-                    Assert.True(context.Database.SqlQuery<int>("select derived_id from derived_table").Any());
-
-                    if (typeof(TContext)
-                        == typeof(ContextForPkNamingTPC))
-                    {
-                        Assert.True(context.Database.SqlQuery<string>("select base_foo from base_table").Any());
-                        Assert.True(context.Database.SqlQuery<string>("select derived_foo from derived_table").Any());
-                    }
-                }
-            }
-        }
-
-        [Fact] // CodePlex 583
-        public void Subclasses_can_map_different_properties_to_same_column_using_TPH()
-        {
-            var modelBuilder = new DbModelBuilder();
-            modelBuilder.Entity<Person>();
-            modelBuilder.Entity<Student>().Property(p => p.Career).HasColumnName("Data");
-            modelBuilder.Entity<Officer>().Property(p => p.Department).HasColumnName("Data");
-            modelBuilder.Entity<Teacher>();
-            modelBuilder.Entity<Lawyer>();
-
-            var databaseMapping = BuildMapping(modelBuilder);
-
-            databaseMapping.Assert<Person>("People").HasColumn("Data");
-            databaseMapping.Assert<Student>("People").HasColumn("Data");
-            databaseMapping.Assert<Officer>("People").HasColumn("Data");
-            databaseMapping.Assert<Teacher>("People").HasColumn("Data");
-            databaseMapping.Assert<Lawyer>("People").HasColumn("Data");
-
-            databaseMapping.AssertValid();
-        }
-
-        [Fact] // CodePlex 583
-        public void Subclasses_can_map_different_parts_of_complex_properties_to_same_column_using_TPH()
-        {
-            var modelBuilder = new DbModelBuilder();
-            modelBuilder.Entity<Lab>();
-            modelBuilder.Entity<MobileLab>().Property(p => p.Vehicle.Registration).HasColumnName("LabId");
-            modelBuilder.Entity<StaticLab>().Property(p => p.LabNumber).HasColumnName("LabId");
-            modelBuilder.Entity<MobileLab>().Property(p => p.Vehicle.Info.Depth).HasColumnName("InfoDepth");
-            modelBuilder.Entity<StaticLab>().Property(p => p.LabInfo.Depth).HasColumnName("InfoDepth");
-
-            var databaseMapping = BuildMapping(modelBuilder);
-
-            databaseMapping.Assert<Lab>("Labs").HasColumn("LabId");
-            databaseMapping.Assert<Lab>("Labs").HasColumn("InfoDepth");
-            databaseMapping.Assert<MobileLab>("Labs").HasColumn("LabId");
-            databaseMapping.Assert<MobileLab>("Labs").HasColumn("InfoDepth");
-            databaseMapping.Assert<StaticLab>("Labs").HasColumn("LabId");
-            databaseMapping.Assert<StaticLab>("Labs").HasColumn("InfoDepth");
-
-            databaseMapping.AssertValid();
-        }
-
-        [Fact] // CodePlex 583
-        public void Subclasses_with_different_properties_to_same_column_using_TPH_can_round_trip()
-        {
-            using (var context = new TphPersonContext())
-            {
-                Assert.Equal("N/A", context.People.OfType<Student>().Single(p => p.Name == "Jesse").Career);
-                Assert.Equal("Chemistry", context.People.OfType<Teacher>().Single(p => p.Name == "Walter").Department);
-                Assert.Equal("Laundering", context.People.OfType<Lawyer>().Single(p => p.Name == "Saul").Specialty);
-                Assert.Equal("DEA", context.People.OfType<Officer>().Single(p => p.Name == "Hank").Department);
-                Assert.Equal("Skyler", context.People.Single(p => p.Name == "Skyler").Name);
-
-                Assert.IsType<CarWash>(context.Covers.OfType<CarWash>().Single(p => p.Name == "Skyler's Car Wash"));
-                Assert.IsType<FastFoodChain>(context.Covers.OfType<FastFoodChain>().Single(p => p.Name == "Chickin' Lickin'"));
-                Assert.IsType<LosPollosHermanos>(context.Covers.OfType<FastFoodChain>().Single(p => p.Name == "Chicken Bros"));
-
-                Assert.Equal(1, context.Labs.OfType<MobileLab>().Single().Vehicle.Registration);
-                Assert.Equal(2, context.Labs.OfType<MobileLab>().Single().Vehicle.Info.Depth);
-                Assert.Equal(3, context.Labs.OfType<MobileLab>().Single().Vehicle.Info.Size);
-                Assert.Equal(4, context.Labs.OfType<StaticLab>().Single().LabNumber);
-                Assert.Equal(5, context.Labs.OfType<StaticLab>().Single().LabInfo.Depth);
-                Assert.Equal(6, context.Labs.OfType<StaticLab>().Single().LabInfo.Size);
-
-                using (context.Database.BeginTransaction())
-                {
-                    context.People.Local.OfType<Teacher>().Single().Department = "Heisenberg";
-                    context.Labs.Local.OfType<MobileLab>().Single().Vehicle.Registration = 11;
-                    context.SaveChanges();
-
-                    Assert.Equal("Heisenberg", context.People.OfType<Teacher>().Select(p => p.Department).Single());
-                    Assert.Equal(11, context.Labs.OfType<MobileLab>().Select(p => p.Vehicle.Registration).Single());
-                }
-            }
-        }
-
-        [Fact] // CodePlex 583
-        public void Subclasses_that_map_properties_to_same_column_with_different_facets_using_TPH_will_throw()
-        {
-            var modelBuilder = new DbModelBuilder();
-            modelBuilder.Entity<Person>();
-            modelBuilder.Entity<Student>().Property(p => p.Career).HasMaxLength(256).HasColumnName("ColumnName");
-            modelBuilder.Entity<Officer>().Property(p => p.Department).HasMaxLength(512).HasColumnName("ColumnName");
-
-            var details = Environment.NewLine + "\t" +
-                          string.Format(
-                              LookupString(
-                                  EntityFrameworkAssembly, "System.Data.Entity.Properties.Resources", "ConflictingConfigurationValue"),
-                              "MaxLength", 512, "MaxLength", 256);
-
-            Assert.Throws<MappingException>(() => BuildMapping(modelBuilder))
-                  .ValidateMessage("BadTphMappingToSharedColumn", "Department", "Officer", "Career", "Student", "ColumnName", "Person", details);
-        }
-
-        [Fact] // CodePlex 583
-        public void Column_configuration_can_be_applied_to_only_one_property_when_properties_share_TPH_column()
-        {
-            var modelBuilder = new DbModelBuilder();
-            modelBuilder.Entity<Person>();
-            modelBuilder.Entity<Student>().Property(p => p.Career).HasColumnName("Data");
-
-            modelBuilder.Entity<Officer>()
-                        .Property(p => p.Department)
-                        .HasColumnName("Data")
-                        .HasMaxLength(256)
-                        .HasColumnType("varchar");
-
-            modelBuilder.Entity<Teacher>().Property(p => p.Department).HasColumnName("Data");
-            modelBuilder.Entity<Lawyer>().Property(p => p.Specialty).HasColumnName("Data");
-
-            var databaseMapping = BuildMapping(modelBuilder);
-
-            databaseMapping.Assert<Student>(t => t.Career)
-                           .DbEqual(256, f => f.MaxLength)
-                           .DbEqual("varchar", f => f.TypeName);
-            databaseMapping.Assert<Officer>(t => t.Department)
-                           .DbEqual(256, f => f.MaxLength)
-                           .DbEqual("varchar", f => f.TypeName);
-            databaseMapping.Assert<Teacher>(t => t.Department)
-                           .DbEqual(256, f => f.MaxLength)
-                           .DbEqual("varchar", f => f.TypeName);
-            databaseMapping.Assert<Lawyer>(t => t.Specialty)
-                           .DbEqual(256, f => f.MaxLength)
-                           .DbEqual("varchar", f => f.TypeName);
-
-            databaseMapping.AssertValid();
-        }
-
-        [Fact] // CodePlex 583
-        public void Non_conflicting_column_configuration_can_be_spread_across_properties_that_share_TPH_column()
-        {
-            var modelBuilder = new DbModelBuilder();
-            modelBuilder.Entity<Person>();
-            modelBuilder.Entity<Student>().Property(p => p.Career).HasColumnName("Data").HasMaxLength(256);
-            modelBuilder.Entity<Officer>().Property(p => p.Department).HasColumnName("Data").HasColumnType("varchar");
-            modelBuilder.Entity<Teacher>().Property(p => p.Department).HasColumnName("Data").HasColumnType("varchar");
-            modelBuilder.Entity<Lawyer>().Property(p => p.Specialty).HasColumnName("Data").HasMaxLength(256);
-
-            var databaseMapping = BuildMapping(modelBuilder);
-
-            databaseMapping.Assert<Student>(t => t.Career)
-                           .DbEqual(256, f => f.MaxLength)
-                           .DbEqual("varchar", f => f.TypeName);
-            databaseMapping.Assert<Officer>(t => t.Department)
-                           .DbEqual(256, f => f.MaxLength)
-                           .DbEqual("varchar", f => f.TypeName);
-            databaseMapping.Assert<Teacher>(t => t.Department)
-                           .DbEqual(256, f => f.MaxLength)
-                           .DbEqual("varchar", f => f.TypeName);
-            databaseMapping.Assert<Lawyer>(t => t.Specialty)
-                           .DbEqual(256, f => f.MaxLength)
-                           .DbEqual("varchar", f => f.TypeName);
-
-            databaseMapping.AssertValid();
-        }
-
-        public class TphPersonContext : DbContext
-        {
-            static TphPersonContext()
-            {
-                Database.SetInitializer(new TphPersonInitializer());
-            }
-
-            public DbSet<Person> People { get; set; }
-            public DbSet<Lab> Labs { get; set; }
-            public DbSet<CoverBusiness> Covers { get; set; }
-
-            protected override void OnModelCreating(DbModelBuilder modelBuilder)
-            {
-                modelBuilder.Entity<Student>().Property(p => p.Career).HasColumnName("Data").HasMaxLength(200);
-                modelBuilder.Entity<Officer>().Property(p => p.Department).HasColumnName("Data");
-
-                modelBuilder.Entity<MobileLab>().Property(p => p.Vehicle.Registration).HasColumnName("LabId");
-                modelBuilder.Entity<StaticLab>().Property(p => p.LabNumber).HasColumnName("LabId");
-
-                modelBuilder.Entity<MobileLab>().Property(p => p.Vehicle.Info.Depth).HasColumnName("InfoDepth");
-                modelBuilder.Entity<StaticLab>().Property(p => p.LabInfo.Depth).HasColumnName("InfoDepth");
-            }
-        }
-
-        public class TphPersonInitializer : DropCreateDatabaseIfModelChanges<TphPersonContext>
-        {
-            protected override void Seed(TphPersonContext context)
-            {
-                context.People.Add(
-                    new Student
-                        {
-                            Name = "Jesse",
-                            Career = "N/A"
-                        });
-
-                context.People.Add(
-                    new Teacher
-                        {
-                            Name = "Walter",
-                            Department = "Chemistry"
-                        });
-
-                context.People.Add(
-                    new Lawyer
-                        {
-                            Name = "Saul",
-                            Specialty = "Laundering"
-                        });
-
-                context.People.Add(
-                    new Officer
-                        {
-                            Name = "Hank",
-                            Department = "DEA"
-                        });
-
-                context.People.Add(
-                    new Person
-                        {
-                            Name = "Skyler"
-                        });
-
-                context.Labs.Add(
-                    new MobileLab
-                        {
-                            Vehicle = new Vehicle
-                                {
-                                    Registration = 1,
-                                    Info = new LabInfo
-                                        {
-                                            Depth = 2,
-                                            Size = 3
-                                        }
-                                }
-                        });
-
-                context.Labs.Add(
-                    new StaticLab
-                        {
-                            LabNumber = 4,
-                            LabInfo = new LabInfo
-                                {
-                                    Depth = 5,
-                                    Size = 6
-                                }
-                        });
-
-                context.Covers.Add(
-                    new CarWash
-                        {
-                            Name = "Skyler's Car Wash"
-                        });
-
-                context.Covers.Add(
-                    new FastFoodChain
-                    {
-                        Name = "Chickin' Lickin'"
-                    });
-
-                context.Covers.Add(
-                    new LosPollosHermanos
-                    {
-                        Name = "Chicken Bros"
-                    });
-            }
-        }
-
-        public class Person
-        {
-            public int Id { get; set; }
-            public string Name { get; set; }
-        }
-
-        public class Student : Person
-        {
-            public string Career { get; set; }
-        }
-
-        public class Teacher : Person
-        {
-            [Column("Data")]
-            public string Department { get; set; }
-        }
-
-        public class Lawyer : Person
-        {
-            [Column("Data")]
-            public string Specialty { get; set; }
-        }
-
-        public class Officer : Person
-        {
-            public string Department { get; set; }
-        }
-
-        public class Lab
-        {
-            public int Id { get; set; }
-        }
-
-        public class MobileLab : Lab
-        {
-            public Vehicle Vehicle { get; set; }
-        }
-
-        public class StaticLab : Lab
-        {
-            public int LabNumber { get; set; }
-            public LabInfo LabInfo { get; set; }
-        }
-
-        [ComplexType]
-        public class Vehicle
-        {
-            public int Registration { get; set; }
-            public LabInfo Info { get; set; }
-        }
-
-        [ComplexType]
-        public class LabInfo
-        {
-            public int Size { get; set; }
-            public int Depth { get; set; }
-        }
-
-        public abstract class CoverBusiness
-        {
-            public int Id { get; set; }
-
-            // CodePlex 1063
-            // These are needed to push the property count over the limit where
-            // the MetadataWorkspace starts treating collections differently.
-            public int Something00 { get; set; }
-            public int Something01 { get; set; }
-            public int Something02 { get; set; }
-            public int Something03 { get; set; }
-            public int Something04 { get; set; }
-            public int Something05 { get; set; }
-            public int Something06 { get; set; }
-            public int Something07 { get; set; }
-            public int Something08 { get; set; }
-            public int Something09 { get; set; }
-            public int Something10 { get; set; }
-            public int Something11 { get; set; }
-            public int Something12 { get; set; }
-            public int Something13 { get; set; }
-            public int Something14 { get; set; }
-            public int Something15 { get; set; }
-            public int Something16 { get; set; }
-            public int Something17 { get; set; }
-            public int Something18 { get; set; }
-            public int Something19 { get; set; }
-            public int Something20 { get; set; }
-        }
-
-        public class CarWash : CoverBusiness
-        {
-            [Column("Name")]
-            public string Name { get; set; }
-        }
-
-        public class FastFoodChain : CoverBusiness
-        {
-            [Column("Name")]
-            public string Name { get; set; }
-        }
-
-        public class HotDogStand : CoverBusiness
-        {
-            [Column("Name")]
-            public string Name { get; set; }
-        }
-
-        public class InABun : CoverBusiness
-        {
-            [Column("Name")]
-            public string Name { get; set; }
-        }
-
-        public class LosPollosHermanos : FastFoodChain
-        {
-        }
-    }
-
-    #region Bug DevDiv#223284
-
-    namespace Bug223284A
-    {
-        public class ITEmployee
-        {
-            public int ITEmployeeId { get; set; }
-            public string Name { get; set; }
-        }
-    }
-
-    namespace Bug223284B
-    {
-        public class ITEmployee : Bug223284A.ITEmployee
-        {
-        }
-
-        public class IT_Context : DbContext
-        {
-            static IT_Context()
-            {
-                Database.SetInitializer<IT_Context>(null);
-            }
-
-            public DbSet<ITEmployee> Employees { get; set; }
-        }
-
-        public sealed class Bug223284Test : FunctionalTestBase
-        {
-            [Fact]
-            public void Duplicate_entity_name_different_namespace_should_throw()
-            {
-                var context = new IT_Context();
-
-                Assert.Throws<NotSupportedException>(() => context.Employees.Add(new ITEmployee()))
-                      .ValidateMessage(
-                          "SimpleNameCollision",
-                          typeof(ITEmployee).FullName,
-                          typeof(Bug223284A.ITEmployee).FullName,
-                          typeof(ITEmployee).Name);
-            }
-        }
-    }
-
-    #endregion
-
-    #region Bug DevDiv#175804
-
-    namespace Bug175804
-    {
-        public class Dependent
-        {
-            public int principalnavigationkey1 { get; set; }
-            public int Id { get; set; }
-            public Principal PrincipalNavigation { get; set; }
-        }
-
-        public class Principal : BasePrincipal
-        {
-        }
-
-        public class DerivedDependent : Dependent
-        {
-            public decimal DependentDerivedProperty1 { get; set; }
-        }
-
-        public class BasePrincipal
-        {
-            public DateTime BaseProperty { get; set; }
-            public int Key1 { get; set; }
-        }
-
-        public sealed class Bug175804Test : FunctionalTestBase
-        {
-            [Fact]
-            public void TPC_Ordering_Of_Configuration_Between_Related_Types()
-            {
-                var modelBuilder = new DbModelBuilder();
-
-                modelBuilder.Entity<Dependent>().HasRequired(e => e.PrincipalNavigation);
-                modelBuilder.Entity<BasePrincipal>().HasKey(e => e.Key1);
-
-                modelBuilder.Entity<DerivedDependent>().Map(
-                    mapping =>
-                        {
-                            mapping.MapInheritedProperties();
-                            mapping.ToTable("DerivedDependent");
-                        });
-                modelBuilder.Entity<Principal>().Map(
-                    mapping =>
-                        {
-                            mapping.MapInheritedProperties();
-                            mapping.ToTable("Principal");
-                        });
-
-                modelBuilder.Entity<Dependent>().Map(
-                    mapping =>
-                        {
-                            mapping.MapInheritedProperties();
-                            mapping.ToTable("Dependent");
-                        });
-                modelBuilder.Entity<BasePrincipal>().Map(
-                    mapping =>
-                        {
-                            mapping.MapInheritedProperties();
-                            mapping.ToTable("BasePrincipal");
-                        });
-
-                var databaseMapping = BuildMapping(modelBuilder);
-
-                databaseMapping.AssertValid();
-
-                var derivedTypeMappings =
-                    databaseMapping.EntityContainerMappings.Single().EntitySetMappings
-                                   .First(es => es.EntitySet.Name.Contains("Dependent")).EntityTypeMappings;
-
-                Assert.Equal(
-                    "Principal",
-                    derivedTypeMappings.ElementAt(0).MappingFragments[0].Table.ForeignKeyBuilders.ElementAt(0).
-                                                                         PrincipalTable.Name);
-                Assert.Equal(
-                    "Principal",
-                    derivedTypeMappings.ElementAt(1).MappingFragments[0].Table.ForeignKeyBuilders.ElementAt(0).
-                                                                         PrincipalTable.Name);
-            }
-        }
-    }
-
-    #endregion
-
-    #region BugDevDiv#178590
-
-    namespace BugDevDiv_178590
-    {
-        public abstract class A
-        {
-            public virtual int Id { get; set; }
-            public virtual int? X { get; set; }
-        }
-
-        public abstract class B : A
-        {
-            public virtual int? Y { get; set; }
-        }
-
-        public class C : B
-        {
-            public virtual int? Z { get; set; }
-        }
-
-        #region Subclasses have no extra properties
-
-        public abstract class D
-        {
-            public virtual int Id { get; set; }
-            public virtual int? X { get; set; }
-        }
-
-        public class E : D
-        {
-        }
-
-        public class F : E
-        {
-        }
-
-        #endregion
-
-        public sealed class Bug178590Test : FunctionalTestBase
-        {
-            [Fact]
-            public void AbstractClasses_TPC()
-            {
-                var modelBuilder = new DbModelBuilder();
-
-                // add .ToTable("B", "dbo") as workaround
-                modelBuilder.Entity<A>();
-                modelBuilder
-                    .Entity<B>()
-                    .Map(mapping => mapping.MapInheritedProperties())
-                    ;
-
-                modelBuilder
-                    .Entity<C>()
-                    .Map(mapping => mapping.MapInheritedProperties())
-                    .ToTable("C", "dbo")
-                    ;
-
-                var databaseMapping = BuildMapping(modelBuilder);
-
-                databaseMapping.AssertValid();
-
-                var typeMappings = databaseMapping.EntityContainerMappings.Single().EntitySetMappings.ElementAt(0).EntityTypeMappings;
-
-                Assert.Equal(1, typeMappings.Count());
-                Assert.Equal("C", typeMappings.ElementAt(0).EntityType.Name);
-                Assert.Equal(1, typeMappings.ElementAt(0).MappingFragments.Count);
-                Assert.Equal(4, typeMappings.ElementAt(0).MappingFragments[0].ColumnMappings.Count());
-            }
-
-            [Fact]
-            public void AbstractClasses_TPT()
-            {
-                var modelBuilder = new DbModelBuilder();
-
-                modelBuilder.Entity<A>();
-                modelBuilder
-                    .Entity<B>()
-                    .Map(mapping => mapping.MapInheritedProperties());
-
-                modelBuilder
-                    .Entity<C>()
-                    .ToTable("C", "dbo");
-
-                var databaseMapping = BuildMapping(modelBuilder);
-
-                databaseMapping.AssertValid();
-            }
-
-            [Fact]
-            public void SubClasses_NoProperties()
-            {
-                var modelBuilder = new DbModelBuilder();
-
-                modelBuilder.Entity<D>();
-                modelBuilder.Entity<E>();
-                modelBuilder.Entity<F>();
-
-                var databaseMapping = BuildMapping(modelBuilder);
-
-                databaseMapping.AssertValid();
-            }
-        }
-    }
-
-    #endregion
-
-    #region Bug165027
-
-    namespace Bug165027
-    {
-        public class Dependent1
-        {
-            public DateTimeOffset key1 { get; set; }
-            public Principal1 PrincipalNavigation { get; set; }
-        }
-
-        public abstract class Principal1 : BasePrincipal1
-        {
-            public Dependent1 DependentNavigation { get; set; }
-        }
-
-        public class BasePrincipal1
-        {
-            public short BaseProperty { get; set; }
-            public DateTimeOffset? Key1 { get; set; }
-        }
-
-        public class DerivedPrincipal1 : Principal1
-        {
-            public decimal PrincipalDerivedProperty1 { get; set; }
-        }
-
-        public sealed class Bug165027Repro : FunctionalTestBase
-        {
-            [Fact]
-            public void Bug165027Test()
-            {
-                var modelBuilder = new DbModelBuilder();
-
-                modelBuilder.Entity<BasePrincipal1>().ToTable("BasePrincipal");
-                modelBuilder.Entity<BasePrincipal1>().HasKey(e => e.Key1);
-                modelBuilder.Entity<Principal1>().HasOptional(e => e.DependentNavigation).WithRequired(
-                    e => e.PrincipalNavigation);
-
-                modelBuilder.Entity<DerivedPrincipal1>().Map(
-                    mapping =>
-                        {
-                            mapping.MapInheritedProperties();
-                            mapping.ToTable("DerivedPrincipal");
-                        });
-
-                modelBuilder.Entity<Dependent1>().HasKey(e => e.key1);
-
-                var databaseMapping = BuildMapping(modelBuilder);
-
-                databaseMapping.AssertValid();
-            }
-        }
-    }
-
-    #endregion
-
-    #region Bug178568
-
-    namespace Bug178568
-    {
-        using System.Data.Entity.Core.Metadata.Edm;
-
-        public abstract class A
-        {
-            public virtual int Id { get; set; }
-            public virtual int? X { get; set; }
-        }
-
-        public class B : A
-        {
-            public virtual int? Y { get; set; }
-        }
-
-        public class C
-        {
-            public virtual int Id { get; set; }
-            public virtual int? X { get; set; }
-            public virtual int? Y { get; set; }
-        }
-
-        public sealed class Bug178568Repro : TestBase
-        {
-            [Fact]
-            public void TPC_Identity_ShouldPropagate()
-            {
-                var modelBuilder = new DbModelBuilder();
-
-                modelBuilder
-                    .Entity<A>()
-                    .HasKey(a => a.Id);
-
-                modelBuilder
-                    .Entity<A>()
-                    .Property(a => a.Id)
-                    .IsRequired()
-                    .HasDatabaseGeneratedOption(DatabaseGeneratedOption.Identity);
-
-                modelBuilder
-                    .Entity<B>()
-                    .Map(mapping => mapping.MapInheritedProperties())
-                    .ToTable("B", "dbo");
-
-                var databaseMapping = BuildMapping(modelBuilder);
-
-                databaseMapping.AssertValid();
-
-                databaseMapping.Assert<B>("B")
-                               .Column("Id").DbEqual(
-                                   StoreGeneratedPattern.Identity,
-                                   c => c.StoreGeneratedPattern);
-            }
-
-            [Fact]
-            public void TPC_IdentityNotExplicit_ShouldNotPropagate()
-            {
-                var modelBuilder = new DbModelBuilder();
-
-                modelBuilder.Entity<A>();
-
-                modelBuilder
-                    .Entity<B>()
-                    .Map(mapping => mapping.MapInheritedProperties())
-                    .ToTable("B", "dbo");
-
-                var databaseMapping = BuildMapping(modelBuilder);
-
-                databaseMapping.AssertValid();
-
-                databaseMapping.Assert<B>("B")
-                               .Column("Id").DbEqual(
-                                   StoreGeneratedPattern.None,
-                                   c => c.StoreGeneratedPattern);
-            }
-
-            [Fact]
-            public void TPT_Identity_ShouldNotPropagate()
-            {
-                var modelBuilder = new DbModelBuilder();
-
-                modelBuilder
-                    .Entity<A>()
-                    .HasKey(a => a.Id);
-
-                modelBuilder
-                    .Entity<A>()
-                    .Property(a => a.Id)
-                    .IsRequired()
-                    .HasDatabaseGeneratedOption(DatabaseGeneratedOption.Identity);
-
-                modelBuilder
-                    .Entity<B>()
-                    .ToTable("B", "dbo");
-
-                var databaseMapping = BuildMapping(modelBuilder);
-
-                databaseMapping.AssertValid();
-
-                databaseMapping.Assert<A>("A")
-                               .Column("Id").DbEqual(
-                                   StoreGeneratedPattern.Identity,
-                                   c => c.StoreGeneratedPattern);
-                databaseMapping.Assert<B>("B")
-                               .Column("Id").DbEqual(
-                                   StoreGeneratedPattern.None,
-                                   c => c.StoreGeneratedPattern);
-            }
-
-            [Fact]
-            public void EntitySplitting_Identity_ShouldNotPropagate()
-            {
-                var modelBuilder = new DbModelBuilder();
-
-                modelBuilder
-                    .Entity<C>()
-                    .HasKey(a => a.Id);
-
-                modelBuilder
-                    .Entity<C>()
-                    .Property(a => a.Id)
-                    .IsRequired()
-                    .HasDatabaseGeneratedOption(DatabaseGeneratedOption.Identity);
-
-                modelBuilder.Entity<C>()
-                            .Map(
-                                m =>
-                                    {
-                                        m.Properties(
-                                            c => new
-                                                {
-                                                    c.Id,
-                                                    c.X
-                                                });
-                                        m.ToTable("CX");
-                                    })
-                            .Map(
-                                m =>
-                                    {
-                                        m.Properties(
-                                            c => new
-                                                {
-                                                    c.Id,
-                                                    c.Y
-                                                });
-                                        m.ToTable("CY");
-                                    });
-
-                var databaseMapping = BuildMapping(modelBuilder);
-
-                databaseMapping.AssertValid();
-
-                databaseMapping.Assert<C>("CX")
-                               .Column("Id").DbEqual(
-                                   StoreGeneratedPattern.Identity,
-                                   c => c.StoreGeneratedPattern);
-                databaseMapping.Assert<C>("CY")
-                               .Column("Id").DbEqual(
-                                   StoreGeneratedPattern.None,
-                                   c => c.StoreGeneratedPattern);
-            }
-        }
-    }
-
-    #endregion
-
-    #region Bug336566
-
-    namespace Bug336566
-    {
-        using System.Data.Entity.Core.Metadata.Edm;
-
-        public class A
-        {
-            public virtual int Id { get; set; }
-            public virtual int? X { get; set; }
-        }
-
-        public class B : A
-        {
-            public virtual int? Y { get; set; }
-        }
-
-        public class C
-        {
-            public virtual int Id { get; set; }
-            public virtual int? X { get; set; }
-            public virtual int? Y { get; set; }
-        }
-
-        public sealed class Bug336566Repro : TestBase
-        {
-            [Fact]
-            public void TPC_IdentityNotExplicit_ShouldNotPropagate()
-            {
-                var modelBuilder = new DbModelBuilder();
-
-                modelBuilder.Entity<A>();
-
-                modelBuilder
-                    .Entity<B>()
-                    .Map(mapping => mapping.MapInheritedProperties())
-                    .ToTable("B", "dbo");
-
-                var databaseMapping = BuildMapping(modelBuilder);
-
-                databaseMapping.AssertValid();
-
-                databaseMapping.Assert<A>("A")
-                               .Column("Id").DbEqual(
-                                   StoreGeneratedPattern.None,
-                                   c => c.StoreGeneratedPattern);
-
-                databaseMapping.Assert<B>("B")
-                               .Column("Id").DbEqual(
-                                   StoreGeneratedPattern.None,
-                                   c => c.StoreGeneratedPattern);
-            }
-
-            [Fact]
-            public void NoIdentityExplicit()
-            {
-                var modelBuilder = new DbModelBuilder();
-
-                modelBuilder
-                    .Entity<A>()
-                    .Property(a => a.Id)
-                    .IsRequired()
-                    .HasDatabaseGeneratedOption(DatabaseGeneratedOption.None);
-
-                var databaseMapping = BuildMapping(modelBuilder);
-
-                databaseMapping.AssertValid();
-
-                databaseMapping.Assert<A>("A")
-                               .Column("Id").DbEqual(
-                                   StoreGeneratedPattern.None,
-                                   c => c.StoreGeneratedPattern);
-            }
-
-            [Fact]
-            public void TPT_Identity_ShouldKickIn()
-            {
-                var modelBuilder = new DbModelBuilder();
-
-                modelBuilder
-                    .Entity<A>();
-
-                modelBuilder
-                    .Entity<B>()
-                    .ToTable("B", "dbo");
-
-                var databaseMapping = BuildMapping(modelBuilder);
-
-                databaseMapping.AssertValid();
-
-                databaseMapping.Assert<A>("A")
-                               .Column("Id").DbEqual(
-                                   StoreGeneratedPattern.Identity,
-                                   c => c.StoreGeneratedPattern);
-                databaseMapping.Assert<B>("B")
-                               .Column("Id").DbEqual(
-                                   StoreGeneratedPattern.None,
-                                   c => c.StoreGeneratedPattern);
-            }
-
-            [Fact]
-            public void EntitySplitting_Identity_ShouldKickIn()
-            {
-                var modelBuilder = new DbModelBuilder();
-
-                modelBuilder
-                    .Entity<C>()
-                    .HasKey(a => a.Id);
-
-                modelBuilder.Entity<C>()
-                            .Map(
-                                m =>
-                                    {
-                                        m.Properties(
-                                            c => new
-                                                {
-                                                    c.Id,
-                                                    c.X
-                                                });
-                                        m.ToTable("CX");
-                                    })
-                            .Map(
-                                m =>
-                                    {
-                                        m.Properties(
-                                            c => new
-                                                {
-                                                    c.Id,
-                                                    c.Y
-                                                });
-                                        m.ToTable("CY");
-                                    });
-
-                var databaseMapping = BuildMapping(modelBuilder);
-
-                databaseMapping.AssertValid();
-
-                databaseMapping.Assert<C>("CX")
-                               .Column("Id").DbEqual(
-                                   StoreGeneratedPattern.Identity,
-                                   c => c.StoreGeneratedPattern);
-                databaseMapping.Assert<C>("CY")
-                               .Column("Id").DbEqual(
-                                   StoreGeneratedPattern.None,
-                                   c => c.StoreGeneratedPattern);
-            }
-        }
-    }
-
-    #endregion
-
-    #region Contexts for TPT/TPC with different PK column names
-
-    public abstract class BaseContextForPkNaming : DbContext
-    {
-        public DbSet<BaseForPKNaming> Bases { get; set; }
-        public DbSet<DerivedForPKNaming> Deriveds { get; set; }
-    }
-
-    public class ContextForPkNamingTPC : BaseContextForPkNaming
-    {
-        public ContextForPkNamingTPC()
-        {
-            Database.SetInitializer(new DropCreateDatabaseIfModelChanges<ContextForPkNamingTPC>());
-        }
-
-        protected override void OnModelCreating(DbModelBuilder modelBuilder)
-        {
-            modelBuilder.Entity<BaseForPKNaming>().Map(
-                m =>
-                    {
-                        m.MapInheritedProperties();
-                        m.ToTable("base_table");
-                    });
-            modelBuilder.Entity<DerivedForPKNaming>().Map(
-                m =>
-                    {
-                        m.MapInheritedProperties();
-                        m.ToTable("derived_table");
-                    });
-
-            modelBuilder.Entity<BaseForPKNaming>().Property(e => e.Id).HasColumnName("base_id");
-            modelBuilder.Entity<DerivedForPKNaming>().Property(e => e.Id).HasColumnName("derived_id");
-            modelBuilder.Entity<BaseForPKNaming>().Property(e => e.Foo).HasColumnName("base_foo");
-            modelBuilder.Entity<DerivedForPKNaming>().Property(e => e.Foo).HasColumnName("derived_foo");
-        }
-    }
-
-    public class ContextForPkNamingTPT : BaseContextForPkNaming
-    {
-        public ContextForPkNamingTPT()
-        {
-            Database.SetInitializer(new DropCreateDatabaseIfModelChanges<ContextForPkNamingTPT>());
-        }
-
-        protected override void OnModelCreating(DbModelBuilder modelBuilder)
-        {
-            modelBuilder.Entity<BaseForPKNaming>().ToTable("base_table");
-            modelBuilder.Entity<DerivedForPKNaming>().ToTable("derived_table");
-
-            modelBuilder.Entity<BaseForPKNaming>().Property(e => e.Id).HasColumnName("base_id");
-            modelBuilder.Entity<DerivedForPKNaming>().Property(e => e.Id).HasColumnName("derived_id");
-        }
-    }
-
-    public class BaseForPKNaming
-    {
-        [DatabaseGenerated(DatabaseGeneratedOption.None)]
-        public int Id { get; set; }
-
-        public string Foo { get; set; }
-    }
-
-    public class DerivedForPKNaming : BaseForPKNaming
-    {
-        public string Bar { get; set; }
-    }
-
-    [Table("Horses")]
-    public class TPTHorse
-    {
-        public int Id { get; set; }
-    }
-
-    [Table("Unicorns")]
-    public class TPTUnicorn : TPTHorse
-    {
-        public int HornLength { get; set; }
-    }
-
-    [Table("HornedPegasuses")]
-    public class TPTHornedPegasus : TPTUnicorn
-    {
-        public int Wingspan { get; set; }
-    }
-
-    #endregion
-
-    #region Bug335965
-
-    namespace Bug335965
-    {
-        public class A
-        {
-            public int Id { get; set; }
-            public string X { get; set; }
-        }
-
-        public abstract class B : A
-        {
-            public string Y { get; set; }
-        }
-
-        public class C : B
-        {
-            public string Z { get; set; }
-        }
-
-        public class A2
-        {
-            public int Id { get; set; }
-            public string X { get; set; }
-        }
-
-        public abstract class B2 : A2
-        {
-            public string Y { get; set; }
-        }
-
-        public class C2 : B2
-        {
-            public string Z { get; set; }
-        }
-
-        public class D2 : B2
-        {
-            public string W { get; set; }
-        }
-
-        public sealed class Bug335965Repro : TestBase
-        {
-            [Fact]
-            public void ExplicitDiscriminatorShouldNotBeNullable()
-            {
-                var modelBuilder = new DbModelBuilder();
-
-                // Adding this configuration makes the discriminator nullable.
-                modelBuilder.Entity<B>();
-
-                modelBuilder.Entity<A>().Map(m => m.Requires("Disc").HasValue(17));
-                modelBuilder.Entity<C>().Map(m => m.Requires("Disc").HasValue(7));
-
-                var databaseMapping = BuildMapping(modelBuilder);
-
-                databaseMapping.AssertValid();
-
-                databaseMapping
-                    .Assert<A>("A")
-                    .Column("Disc")
-                    .DbEqual(false, c => c.Nullable);
-            }
-
-            [Fact]
-            public void InvalidMappingSubtypeHasNoDiscriminatorCondition()
-            {
-                var modelBuilder = new DbModelBuilder();
-
-                modelBuilder.Entity<A2>().Map(m => m.Requires("Disc").HasValue(17));
-                modelBuilder.Entity<C2>().Map(m => m.Requires("Disc").HasValue(7));
-
-                modelBuilder.Entity<B2>();
-                modelBuilder.Entity<D2>();
-
-                var databaseMapping = BuildMapping(modelBuilder);
-
-                Assert.Throws<MappingException>(() => databaseMapping.AssertValid(true));
-            }
-
-            [Fact]
-            public void ImplicitDiscriminatorShouldNotBeNullable()
-            {
-                var modelBuilder = new DbModelBuilder();
-
-                modelBuilder.Entity<A>();
-                modelBuilder.Entity<C>();
-                modelBuilder.Entity<B>();
-
-                var databaseMapping = BuildMapping(modelBuilder);
-
-                databaseMapping.AssertValid();
-
-                databaseMapping.Assert<A>("A")
-                               .Column("Discriminator")
-                               .DbEqual(false, c => c.Nullable);
-            }
-        }
-    }
-
-    #endregion
-
-    #region Bug339467
-
-    namespace Bug339467
-    {
-        public class A
-        {
-            public int Id { set; get; }
-            public string Name { set; get; }
-        }
-
-        public abstract class B : A
-        {
-        }
-
-        public class C : B
-        {
-            public string CName { set; get; }
-        }
-
-        public sealed class Bug339467Repro : TestBase
-        {
-            [Fact]
-            public void SimpleTPTWithAbstractWithNoPropertiesInBetween()
-            {
-                var modelBuilder = new DbModelBuilder();
-
-                modelBuilder.Entity<A>();
-                modelBuilder.Entity<C>().ToTable("C");
-
-                var databaseMapping = BuildMapping(modelBuilder);
-
-                databaseMapping.AssertValid();
-            }
-        }
-    }
-
-    #endregion
-
-    #region Bug336706
-
-    namespace Bug336706
-    {
-        public class Dependent : BaseDependent
-        {
-            public int PrincipalNavigationId { get; set; }
-            public BaseDependent PrincipalNavigation { get; set; }
-        }
-
-        public abstract class BaseDependent
-        {
-            public int Id { get; set; }
-            public ICollection<Dependent> DependentNavigation { get; set; }
-
-            public BaseDependent()
-            {
-                DependentNavigation = new List<Dependent>();
-            }
-        }
-
-        public sealed class Bug336706Repro : TestBase
-        {
-            [Fact]
-            public void TPH_with_self_ref_FK_on_derived_type_has_non_nullable_FK_when_base_type_is_abstract()
-            {
-                var modelBuilder = new DbModelBuilder();
-                modelBuilder.Entity<Dependent>().HasRequired(e => e.PrincipalNavigation).WithMany(
-                    e => e.DependentNavigation)
-                            .WillCascadeOnDelete(false);
-                modelBuilder.Entity<Dependent>().Map(mapping => { mapping.Requires("DiscriminatorValue").HasValue(1); });
-
-                var databaseMapping = BuildMapping(modelBuilder);
-
-                databaseMapping.Assert<Dependent>("BaseDependents")
-                               .HasForeignKeyColumn("PrincipalNavigationId")
-                               .DbEqual(false, t => t.Properties.Single(c => c.Name == "PrincipalNavigationId").Nullable);
-
-                databaseMapping.AssertValid();
-            }
-        }
-    }
-
-    #endregion
-}
->>>>>>> b1a13653
+}