--- conflicted
+++ resolved
@@ -1,4 +1,3 @@
-<<<<<<< HEAD
 ﻿// Copyright (c) Microsoft Open Technologies, Inc. All rights reserved. See License.txt in the project root for license information.
 
 namespace System.Data.Entity.MetadataMapping
@@ -891,916 +890,4 @@
             return workspace;
         }
     }
-}
-=======
-﻿// Copyright (c) Microsoft Open Technologies, Inc. All rights reserved. See License.txt in the project root for license information.
-
-namespace System.Data.Entity.MetadataMapping
-{
-    using System.Data.Entity.Core;
-    using System.Data.Entity.Core.Mapping;
-    using System.Data.Entity.Core.Metadata.Edm;
-    using System.Data.Entity.Resources;
-    using System.Linq;
-    using System.Reflection;
-    using System.Xml.Linq;
-    using Xunit;
-
-    public class EnumOCMappingTests : FunctionalTestBase
-    {
-        private static XDocument EnumCsdl()
-        {
-            return XDocument.Load(
-                Assembly
-                    .GetExecutingAssembly()
-                    .GetManifestResourceStream("System.Data.Entity.MetadataMapping.Enum.csdl"));
-        }
-
-        #region convention loader (POCO)
-
-        [Fact]
-        public void Verify_simple_enum_mapping_POCO()
-        {
-            Verify_simple_enum_mapping(true);
-        }
-
-        [Fact]
-        public void Complex_type_with_eumm_property_is_mapped_correctly_POCO()
-        {
-            Complex_type_with_enum_property_is_mapped_correctly(true);
-        }
-
-        [Fact]
-        public void Enums_with_members_with_same_values_are_mapped_even_if_order_is_different_POCO()
-        {
-            Enums_with_members_with_same_values_are_mapped_even_if_order_is_different(true);
-        }
-
-        [Fact]
-        public void Nullability_of_enum_properties_ignored_for_mapping_POCO()
-        {
-            Nullability_of_enum_properties_ignored_for_mapping(true);
-        }
-
-        [Fact]
-        public void Can_map_enum_type_with_no_members_POCO()
-        {
-            Can_map_enum_type_with_no_members(true);
-        }
-
-        [Fact]
-        public void Cannot_map_OSpace_enum_type_with_unsupported_underlying_type_POCO()
-        {
-            var exception =
-                Assert.Throws<MetadataException>(
-                    () => Cannot_map_OSpace_enum_type_with_unsupported_underlying_type(true));
-
-            Assert.Contains(
-                Strings.Validator_OSpace_Convention_MissingOSpaceType("MessageModel.MessageType"),
-                exception.Message);
-
-            Assert.Contains(
-                Strings.Validator_UnsupportedEnumUnderlyingType("System.UInt32"),
-                exception.Message);
-        }
-
-        [Fact]
-        public void Cannot_map_enum_types_if_names_are_different_POCO()
-        {
-            Assert.Contains(
-                Strings.Validator_OSpace_Convention_MissingOSpaceType("MessageModel.PaymentMethod"),
-                Assert.Throws<MetadataException>(
-                    () => Cannot_map_enum_types_if_names_are_different(true)).Message);
-        }
-
-        [Fact]
-        public void Cannot_map_enum_types_if_underlying_types_dont_match_POCO()
-        {
-            var exception = Assert.Throws<MetadataException>(
-                () => Cannot_map_enum_types_if_underlying_types_dont_match(true));
-
-            Assert.Contains(
-                Strings.Validator_OSpace_Convention_MissingOSpaceType("MessageModel.MessageType"),
-                exception.Message);
-
-            Assert.Contains(
-                Strings.Validator_OSpace_Convention_NonMatchingUnderlyingTypes,
-                exception.Message);
-        }
-
-        [Fact]
-        public void Cannot_map_OSpace_enum_type_with_fewer_members_than_CSpace_enum_type_POCO()
-        {
-            var exception = Assert.Throws<MetadataException>(
-                () => Cannot_map_OSpace_enum_type_with_fewer_members_than_CSpace_enum_type(true));
-
-            Assert.Contains(
-                Strings.Validator_OSpace_Convention_MissingOSpaceType("MessageModel.MessageType"),
-                exception.Message);
-
-            Assert.Contains(
-                Strings.Mapping_Enum_OCMapping_MemberMismatch("MessageModel.MessageType", "Ground", 2, "MessageModel.MessageType"),
-                exception.Message);
-        }
-
-        [Fact]
-        public void Cannot_map_OSpace_enum_type_whose_member_name_does_not_match_CSpace_enum_type_member_name_POCO()
-        {
-            var exception = Assert.Throws<MetadataException>(
-                () =>
-                Cannot_map_OSpace_enum_type_whose_member_name_does_not_match_CSpace_enum_type_member_name(true));
-
-            Assert.Contains(
-                Strings.Validator_OSpace_Convention_MissingOSpaceType("MessageModel.MessageType"),
-                exception.Message);
-
-            Assert.Contains(
-                Strings.Mapping_Enum_OCMapping_MemberMismatch("MessageModel.MessageType", "Ground", 2, "MessageModel.MessageType"),
-                exception.Message);
-        }
-
-        [Fact]
-        public void Can_map_OSpace_enum_type_that_has_more_members_than_CSPace_enum_type_if_members_match_POCO()
-        {
-            Can_map_OSpace_enum_type_that_has_more_members_than_CSPace_enum_type_if_members_match(true);
-        }
-
-        [Fact]
-        public void Can_map_CSpace_enum_type_with_no_enum_members_POCO()
-        {
-            Can_map_CSpace_enum_type_with_no_enum_members(true);
-        }
-
-        [Fact]
-        public void Cannot_map_if_OSpace_enum_type_member_value_does_not_match_CSpace_enum_type_member_value_POCO()
-        {
-            var exception = Assert.Throws<MetadataException>(
-                () =>
-                Cannot_map_if_OSpace_enum_type_member_value_does_not_match_CSpace_enum_type_member_value(true));
-
-            Assert.Contains(
-                Strings.Validator_OSpace_Convention_MissingOSpaceType("MessageModel.MessageType"),
-                exception.Message);
-
-            Assert.Contains(
-                Strings.Mapping_Enum_OCMapping_MemberMismatch("MessageModel.MessageType", "Ground", 2, "MessageModel.MessageType"),
-                exception.Message);
-        }
-
-        [Fact]
-        public void Verify_OSpace_enum_type_is_not_mapped_to_CSpace_entity_type_with_same_name_POCO()
-        {
-            Assert.Equal(
-                Strings.Mapping_Object_InvalidType("Model.MessageType"),
-                Assert.Throws<InvalidOperationException>(
-                    () => OSpace_enum_type_and_CSpace_entity_type_have_the_same_name(true)).Message);
-        }
-
-        [Fact]
-        public void Verify_OSpace_entity_type_is_not_mapped_to_CSpace_enum_type_with_same_name_POCO()
-        {
-            Assert.Equal(
-                Strings.Mapping_Object_InvalidType("Model.MessageType"),
-                Assert.Throws<InvalidOperationException>(
-                    () => OSpace_entity_type_and_CSpace_enum_type_have_the_same_name(true)).Message);
-        }
-
-        // POCO specific cases
-
-        [Fact]
-        public void Correct_CSpace_enum_type_is_mapped_if_multiple_OSpace_enum_types_exist_but_only_one_matches()
-        {
-            var additionalEnumType = XDocument.Parse(
-                @"<Schema xmlns=""http://schemas.microsoft.com/ado/2009/11/edm"" Namespace=""MessageModel1"">
-    <EnumType Name=""MessageType"" IsFlags=""false"" />
-</Schema>");
-
-            var workspace =
-                CreateMetadataWorkspace(
-                    EnumCsdl(),
-                    BuildAssembly(true, EnumCsdl(), additionalEnumType),
-                    true);
-
-            Assert.Equal(
-                "MessageModel.MessageType:MessageModel.MessageType",
-                workspace.GetMap("MessageModel.MessageType", DataSpace.OSpace, DataSpace.OCSpace).Identity);
-
-            Assert.Equal(
-                "MessageModel.Message:MessageModel.Message",
-                workspace.GetMap("MessageModel.Message", DataSpace.OSpace, DataSpace.OCSpace).Identity);
-        }
-
-        [Fact]
-        public void Mapping_fails_for_multiple_OSpace_enum_types_matching_the_same_CSpace_enum_type_POCO()
-        {
-            var additionalMatchingEnumType = XDocument.Parse(
-                @"<Schema xmlns=""http://schemas.microsoft.com/ado/2009/11/edm"" Namespace=""MessageModel1"">
-  <EnumType Name=""MessageType"" IsFlags=""false"">
-    <Member Name=""Express"" />
-    <Member Name=""Priority"" />
-    <Member Name=""Ground"" />
-    <Member Name=""Air"" />
-  </EnumType>
-</Schema>");
-
-            var assembly = BuildAssembly(true, EnumCsdl(), additionalMatchingEnumType);
-            Assert.Contains(
-                Strings.Validator_OSpace_Convention_AmbiguousClrType(
-                    "MessageType",
-                    "MessageModel.MessageType",
-                    "MessageModel1.MessageType"),
-                Assert.Throws<MetadataException>(
-                    () => CreateMetadataWorkspace(EnumCsdl(), assembly, true)).Message);
-        }
-
-        [Fact]
-        public void Cannot_create_workspace_if_OSpace_enum_property_does_not_have_getter()
-        {
-            var oSpaceCsdl = EnumCsdl();
-            oSpaceCsdl
-                .Descendants("{http://schemas.microsoft.com/ado/2009/11/edm}Property")
-                .Single(p => (string)p.Attribute("Name") == "MessageType")
-                .SetAttributeValue("{MappingTestExtension}SuppressGetter", true);
-
-            var assembly = BuildAssembly(true, oSpaceCsdl);
-
-            Assert.Contains(
-                Strings.Validator_OSpace_Convention_ScalarPropertyMissginGetterOrSetter(
-                    "MessageType",
-                    "MessageModel.Message",
-                    assembly.FullName),
-                Assert.Throws<MetadataException>(
-                    () => CreateMetadataWorkspace(EnumCsdl(), assembly, true)).Message);
-        }
-
-        [Fact]
-        public void Cannot_create_workspace_if_OSpace_enum_property_does_not_have_setter()
-        {
-            var oSpaceCsdl = EnumCsdl();
-            oSpaceCsdl
-                .Descendants("{http://schemas.microsoft.com/ado/2009/11/edm}Property")
-                .Single(p => (string)p.Attribute("Name") == "MessageType")
-                .SetAttributeValue("{MappingTestExtension}SuppressSetter", true);
-
-            var assembly = BuildAssembly(true, oSpaceCsdl);
-
-            Assert.Contains(
-                Strings.Validator_OSpace_Convention_ScalarPropertyMissginGetterOrSetter(
-                    "MessageType",
-                    "MessageModel.Message",
-                    assembly.FullName),
-                Assert.Throws<MetadataException>(
-                    () => CreateMetadataWorkspace(EnumCsdl(), assembly, true)).Message);
-        }
-
-        [Fact]
-        public void Can_load_entity_with_property_of_enum_type_from_different_assembly()
-        {
-            const bool isPOCO = true;
-
-            var enumTypeCsdl = XDocument.Parse(
-                @"<Schema xmlns=""http://schemas.microsoft.com/ado/2009/11/edm"" Namespace=""EnumModel"">
-  <EnumType Name=""Enum"" IsFlags=""false"" />
-</Schema>");
-
-            var entityTypeCsdl = XDocument.Parse(
-                @"<Schema xmlns=""http://schemas.microsoft.com/ado/2009/11/edm"" Namespace=""EnumModel"">
-  <EntityContainer Name=""EnumModelContainer"">
-    <EntitySet Name=""Entity"" EntityType=""EnumModel.Entity"" />
-  </EntityContainer>
-  <EntityType Name=""Entity"">
-    <Key>
-      <PropertyRef Name=""Id"" />
-    </Key>
-    <Property Name=""Id"" Nullable=""false"" Type=""Int32"" />
-    <Property Name=""EnumProperty"" Nullable=""false"" Type=""EnumModel.Enum"" />
-  </EntityType>
-</Schema>");
-
-            var assemblyWithEnumType = BuildAssembly(isPOCO, enumTypeCsdl);
-            var assemblyWithEntityType = BuildAssembly(isPOCO, entityTypeCsdl);
-
-            EdmItemCollection edmItemCollection;
-            using (var enumTypeReader = enumTypeCsdl.CreateReader())
-            {
-                using (var entityTypeReader = entityTypeCsdl.CreateReader())
-                {
-                    edmItemCollection =
-                        new EdmItemCollection(
-                            new[] { enumTypeReader, entityTypeReader });
-                }
-            }
-
-            var objectItemCollection = new ObjectItemCollection();
-            objectItemCollection.LoadFromAssembly(assemblyWithEnumType, edmItemCollection);
-            objectItemCollection.LoadFromAssembly(assemblyWithEntityType, edmItemCollection);
-
-            var workspace = new MetadataWorkspace(
-                () => edmItemCollection,
-                () => null,
-                () => null,
-                () => objectItemCollection);
-
-            Assert.Equal(
-                "EnumModel.Entity:EnumModel.Entity",
-                workspace.GetMap("EnumModel.Entity", DataSpace.OSpace, DataSpace.OCSpace).Identity);
-        }
-
-        #endregion
-
-        #region attribute loader (non-POCO)
-
-        [Fact]
-        public void Verify_simple_enum_mapping_non_POCO()
-        {
-            Verify_simple_enum_mapping(false);
-        }
-
-        [Fact]
-        public void Complex_type_with_enum_property_is_mapped_correctly_NonPOCO()
-        {
-            Complex_type_with_enum_property_is_mapped_correctly(false);
-        }
-
-        [Fact]
-        public void Enums_with_members_with_same_values_are_mapped_even_if_order_is_different_NonPOCO()
-        {
-            Enums_with_members_with_same_values_are_mapped_even_if_order_is_different(false);
-        }
-
-        [Fact]
-        public void Nullability_of_enum_properties_ignored_for_mapping_NonPOCO()
-        {
-            Nullability_of_enum_properties_ignored_for_mapping(false);
-        }
-
-        [Fact]
-        public void Can_map_enum_type_with_no_members_NonPOCO()
-        {
-            Can_map_enum_type_with_no_members(false);
-        }
-
-        [Fact]
-        public void Cannot_map_OSpace_enum_type_with_unsupported_underlying_NonPOCO()
-        {
-            var exception =
-                Assert.Throws<MetadataException>(
-                    () => Cannot_map_OSpace_enum_type_with_unsupported_underlying_type(false));
-
-            Assert.Contains(
-                Strings.Validator_OSpace_ScalarPropertyNotPrimitive(
-                    "TypeOfMessage",
-                    "MessageModel.MessageTypeLookUp",
-                    "MessageModel.MessageType"),
-                exception.Message);
-
-            Assert.Contains(
-                Strings.Validator_UnsupportedEnumUnderlyingType("System.UInt32"),
-                exception.Message);
-        }
-
-        [Fact]
-        public void Cannot_map_enum_types_if_names_are_different_NonPOCO()
-        {
-            Assert.Equal(
-                Strings.Mapping_Object_InvalidType("MessageModel.ShippingType"),
-                Assert.Throws<InvalidOperationException>(
-                    () => Cannot_map_enum_types_if_names_are_different(false)).Message);
-        }
-
-        [Fact]
-        public void OSpaceEnumUnderlyingTypeDoesNotMatchCSpaceEnumUnderlyingTypeName_NonPOCO()
-        {
-            Assert.Contains(
-                Strings.Mapping_Enum_OCMapping_UnderlyingTypesMismatch(
-                    "Int32", "MessageModel.MessageType", "Int64", "MessageModel.MessageType"),
-                Assert.Throws<MappingException>(
-                    () => Cannot_map_enum_types_if_underlying_types_dont_match(false)).Message);
-        }
-
-        [Fact]
-        public void Cannot_map_OSpace_enum_type_with_fewer_members_than_CSpace_enum_type_NonPOCO()
-        {
-            Assert.Equal(
-                Strings.Mapping_Enum_OCMapping_MemberMismatch("MessageModel.MessageType", "Ground", 2, "MessageModel.MessageType"),
-                Assert.Throws<MappingException>(
-                    () => Cannot_map_OSpace_enum_type_with_fewer_members_than_CSpace_enum_type(false)).Message);
-        }
-
-        [Fact]
-        public void OSpaceEnumTypeMemberNameDoesNotMatchCSpaceEnumTypeMemberName_NonPOCO()
-        {
-            Assert.Equal(
-                Strings.Mapping_Enum_OCMapping_MemberMismatch("MessageModel.MessageType", "Ground", 2, "MessageModel.MessageType"),
-                Assert.Throws<MappingException>(
-                    () =>
-                    Cannot_map_OSpace_enum_type_whose_member_name_does_not_match_CSpace_enum_type_member_name(false))
-                      .Message);
-        }
-
-        [Fact]
-        public void Can_map_OSpace_enum_type_that_has_more_members_than_CSPace_enum_type_if_members_match_NonPOCO()
-        {
-            Can_map_OSpace_enum_type_that_has_more_members_than_CSPace_enum_type_if_members_match(false);
-        }
-
-        [Fact]
-        public void Can_map_CSpace_enum_type_with_no_enum_members_NonPOCO()
-        {
-            Can_map_CSpace_enum_type_with_no_enum_members(false);
-        }
-
-        [Fact]
-        public void Cannot_map_if_OSpace_enum_type_member_value_does_not_match_CSpace_enum_type_member_value_NonPOCO()
-        {
-            Assert.Equal(
-                Strings.Mapping_Enum_OCMapping_MemberMismatch("MessageModel.MessageType", "Ground", 2, "MessageModel.MessageType"),
-                Assert.Throws<MappingException>(
-                    () =>
-                    Cannot_map_if_OSpace_enum_type_member_value_does_not_match_CSpace_enum_type_member_value(false)).Message);
-        }
-
-        [Fact]
-        public void Cannot_map_OSpace_enum_type_to_CSpace_entity_type_with_the_same_name_NonPOCO()
-        {
-            Assert.Equal(
-                Strings.Mapping_EnumTypeMappingToNonEnumType("Model.MessageType", "Model.MessageType"),
-                Assert.Throws<MappingException>(
-                    () => OSpace_enum_type_and_CSpace_entity_type_have_the_same_name(false)).Message);
-        }
-
-        [Fact]
-        public void Cannot_map_OSpace_entity_type_to_CSpace_enum_type_with_the_same_name_NonPOCO()
-        {
-            Assert.Equal(
-                Strings.Mapping_EnumTypeMappingToNonEnumType("Model.MessageType", "Model.MessageType"),
-                Assert.Throws<MappingException>(
-                    () => OSpace_entity_type_and_CSpace_enum_type_have_the_same_name(false)).Message);
-        }
-
-        // non-POCO specific cases
-
-        [Fact]
-        public void EnumTypeVerifiedWhenLoadingEntityWithPropertyOfThisEnumType_NonPOCO()
-        {
-            var oSpaceCsdl = EnumCsdl();
-
-            oSpaceCsdl
-                .Descendants("{http://schemas.microsoft.com/ado/2009/11/edm}Member")
-                .Single(m => (string)m.Attribute("Name") == "Ground" && (string)m.Parent.Attribute("Name") == "MessageType")
-                .SetAttributeValue("Value", "64");
-
-            var workspace = PrepareModel(oSpaceCsdl, EnumCsdl(), false);
-
-            Assert.Equal(
-                Strings.Mapping_Enum_OCMapping_MemberMismatch(
-                    "MessageModel.MessageType",
-                    "Ground",
-                    "2",
-                    "MessageModel.MessageType"),
-                Assert.Throws<MappingException>(
-                    () =>
-                    GetMappedType(oSpaceCsdl, EnumCsdl(), "MessageModel.Message", false)).Message);
-        }
-
-        [Fact]
-        public void Can_use_EdmEnumType_attribute_to_map_OSpace_enum_type_to_CSpace_enum_type_with_different_name_NonPOCO()
-        {
-            var cSpaceCsdl = EnumCsdl();
-            cSpaceCsdl
-                .Element("{http://schemas.microsoft.com/ado/2009/11/edm}Schema")
-                .SetAttributeValue("Namespace", "MessageModelModified");
-
-            foreach (var attribute in cSpaceCsdl
-                .Descendants()
-                .Attributes()
-                .Where(a => ((string)a).StartsWith("MessageModel.")))
-            {
-                attribute.SetValue(((string)attribute).Replace("MessageModel.", "MessageModelModified."));
-            }
-
-            cSpaceCsdl
-                .Descendants("{http://schemas.microsoft.com/ado/2009/11/edm}EnumType")
-                .Single(e => (string)e.Attribute("Name") == "MessageType")
-                .SetAttributeValue("Name", "NewMessageType");
-
-            foreach (var propertyElement in cSpaceCsdl
-                .Descendants("{http://schemas.microsoft.com/ado/2009/11/edm}Property")
-                .Where(p => (string)p.Attribute("Type") == "MessageModelModified.MessageType"))
-            {
-                propertyElement.SetAttributeValue("Type", "MessageModelModified.NewMessageType");
-            }
-
-            var oSpaceCsdl = EnumCsdl();
-
-            foreach (var typeElement in oSpaceCsdl
-                .Element("{http://schemas.microsoft.com/ado/2009/11/edm}Schema")
-                .Elements()
-                .Where(e => new[] { "EntityType", "ComplexType", "EnumType" }.Contains(e.Name.LocalName)))
-            {
-                if ((string)typeElement.Attribute("Name") == "MessageType")
-                {
-                    typeElement.SetAttributeValue("{MappingTestExtension}OSpaceTypeName", "NewMessageType");
-                }
-                typeElement.SetAttributeValue("{MappingTestExtension}OSpaceTypeNamespace", "MessageModelModified");
-            }
-
-            var workspace = PrepareModel(oSpaceCsdl, cSpaceCsdl, false);
-
-            Assert.Equal(
-                "MessageModel.Message:MessageModelModified.Message",
-                workspace.GetMap("MessageModel.Message", DataSpace.OSpace, DataSpace.OCSpace).Identity);
-
-            Assert.Equal(
-                "MessageModel.MessageType:MessageModelModified.NewMessageType",
-                workspace.GetMap("MessageModel.MessageType", DataSpace.OSpace, DataSpace.OCSpace).Identity);
-        }
-
-        [Fact]
-        public void Cannot_use_OSpace_enum_type_as_property_type_if_it_does_not_have_EdmTypeAttribute()
-        {
-            var oSpaceCsdl = EnumCsdl();
-
-            oSpaceCsdl
-                .Descendants("{http://schemas.microsoft.com/ado/2009/11/edm}EnumType")
-                .Single(p => (string)p.Attribute("Name") == "MessageType")
-                .SetAttributeValue("{MappingTestExtension}SuppressEdmTypeAttribute", true);
-
-            var exception =
-                Assert.Throws<MetadataException>(() => PrepareModel(oSpaceCsdl, EnumCsdl(), false));
-
-            Assert.Contains(
-                Strings.Validator_OSpace_ScalarPropertyNotPrimitive(
-                    "MessageType",
-                    "MessageModel.Message",
-                    "MessageModel.MessageType"),
-                exception.Message);
-
-            Assert.Contains(
-                Strings.Validator_OSpace_ScalarPropertyNotPrimitive(
-                    "TypeOfMessage",
-                    "MessageModel.MessageTypeLookUp",
-                    "MessageModel.MessageType"),
-                exception.Message);
-        }
-
-        [Fact]
-        public void Cannot_have_2_OSpace_enum_types_mapped_to_single_CSpace_enum_type()
-        {
-            var additionalMatchingEnumType = EnumCsdl();
-            additionalMatchingEnumType
-                .Element("{http://schemas.microsoft.com/ado/2009/11/edm}Schema")
-                .Elements()
-                .Where(e => (string)e.Attribute("Name") != "MessageType")
-                .Remove();
-
-            additionalMatchingEnumType
-                .Element("{http://schemas.microsoft.com/ado/2009/11/edm}Schema")
-                .SetAttributeValue("Namespace", "MessageModelAddendum");
-
-            var enumTypeElement =
-                additionalMatchingEnumType.
-                    Descendants("{http://schemas.microsoft.com/ado/2009/11/edm}EnumType")
-                                          .Single();
-
-            enumTypeElement.SetAttributeValue("{MappingTestExtension}OSpaceTypeName", "MessageType");
-            enumTypeElement.SetAttributeValue("{MappingTestExtension}OSpaceTypeNamespace", "MessageModel");
-
-            Assert.Equal(
-                Strings.Mapping_CannotMapCLRTypeMultipleTimes("MessageModel.MessageType"),
-                Assert.Throws<MappingException>(
-                    () =>
-                    CreateMetadataWorkspace(
-                        EnumCsdl(),
-                        BuildAssembly(false, EnumCsdl(), additionalMatchingEnumType),
-                        false)).Message);
-        }
-
-        #endregion
-
-        private static void Verify_simple_enum_mapping(bool isPOCO)
-        {
-            var workspace = PrepareModel( /* oSpaceCsdl */ EnumCsdl(), /* cSpaceCsdl */ EnumCsdl(), isPOCO);
-
-            Assert.Equal(
-                "MessageModel.MessageType:MessageModel.MessageType",
-                workspace.GetMap("MessageModel.MessageType", DataSpace.OSpace, DataSpace.OCSpace).Identity);
-
-            Assert.Equal(
-                "MessageModel.Message:MessageModel.Message",
-                workspace.GetMap("MessageModel.Message", DataSpace.OSpace, DataSpace.OCSpace).Identity);
-        }
-
-        private static void Complex_type_with_enum_property_is_mapped_correctly(bool isPOCO)
-        {
-            var complexType = XElement.Parse(
-                @"<ComplexType Name=""Complex"" xmlns=""http://schemas.microsoft.com/ado/2009/11/edm"">
-  <Property Name=""MessageType"" Type=""MessageModel.MessageType"" Nullable=""false""/>
-</ComplexType>");
-
-            var csdl = EnumCsdl();
-
-            csdl
-                .Element("{http://schemas.microsoft.com/ado/2009/11/edm}Schema")
-                .Add(complexType);
-
-            csdl
-                .Descendants("{http://schemas.microsoft.com/ado/2009/11/edm}EntityType")
-                .Single(e => (string)e.Attribute("Name") == "Message")
-                .Add(
-                    new XElement(
-                        "{http://schemas.microsoft.com/ado/2009/11/edm}Property",
-                        new XAttribute("Name", "ComplexProperty"),
-                        new XAttribute("Type", "MessageModel.Complex"),
-                        new XAttribute("Nullable", "false")));
-
-            var workspace = PrepareModel( /* oSpaceCsdl */ csdl, /* cSpaceCsdl */ csdl, isPOCO);
-
-            Assert.Equal(
-                "MessageModel.MessageType:MessageModel.MessageType",
-                workspace.GetMap("MessageModel.MessageType", DataSpace.OSpace, DataSpace.OCSpace).Identity);
-
-            Assert.Equal(
-                "MessageModel.Message:MessageModel.Message",
-                workspace.GetMap("MessageModel.Message", DataSpace.OSpace, DataSpace.OCSpace).Identity);
-
-            Assert.Equal(
-                "MessageModel.Complex:MessageModel.Complex",
-                workspace.GetMap("MessageModel.Complex", DataSpace.OSpace, DataSpace.OCSpace).Identity);
-        }
-
-        private static void Enums_with_members_with_same_values_are_mapped_even_if_order_is_different(bool isPOCO)
-        {
-            var oSpaceCsdl = EnumCsdl();
-            var oSpaceEnumType = oSpaceCsdl
-                .Descendants("{http://schemas.microsoft.com/ado/2009/11/edm}EnumType")
-                .Single(e => (string)e.Attribute("Name") == "ContentsType");
-
-            oSpaceEnumType.Add(
-                new XElement(
-                    "{http://schemas.microsoft.com/ado/2009/11/edm}Member",
-                    new XAttribute("Name", "LegacyType"),
-                    new XAttribute("Value", 0)));
-
-            var cSpaceCsdl = new XDocument(oSpaceCsdl);
-            var cSpaceEnumType = cSpaceCsdl
-                .Descendants("{http://schemas.microsoft.com/ado/2009/11/edm}EnumType")
-                .Single(e => (string)e.Attribute("Name") == "ContentsType");
-
-            var sortedMemberElements = cSpaceEnumType.Elements().OrderByDescending(e => (string)e.Attribute("Name")).ToArray();
-
-            cSpaceEnumType.Elements().Remove();
-            cSpaceEnumType.Add(sortedMemberElements);
-
-            Assert.Equal(
-                "MessageModel.ContentsType:MessageModel.ContentsType",
-                GetMappedType(oSpaceCsdl, cSpaceCsdl, "MessageModel.ContentsType", isPOCO).Identity);
-        }
-
-        private static void Nullability_of_enum_properties_ignored_for_mapping(bool isPOCO)
-        {
-            var oSpaceCsdl = EnumCsdl();
-            oSpaceCsdl
-                .Descendants("{http://schemas.microsoft.com/ado/2009/11/edm}Property")
-                .Single(e => (string)e.Attribute("Name") == "MessageType" && (string)e.Parent.Attribute("Name") == "Message")
-                .SetAttributeValue("Nullable", true);
-
-            oSpaceCsdl
-                .Descendants("{http://schemas.microsoft.com/ado/2009/11/edm}Property")
-                .Single(e => (string)e.Attribute("Name") == "ContentsType")
-                .SetAttributeValue("Nullable", false);
-
-            var cSpaceCsdl = EnumCsdl();
-            cSpaceCsdl
-                .Descendants("{http://schemas.microsoft.com/ado/2009/11/edm}Property")
-                .Single(e => (string)e.Attribute("Name") == "MessageType" && (string)e.Parent.Attribute("Name") == "Message")
-                .SetAttributeValue("Nullable", false);
-
-            cSpaceCsdl
-                .Descendants("{http://schemas.microsoft.com/ado/2009/11/edm}Property")
-                .Single(e => (string)e.Attribute("Name") == "ContentsType")
-                .SetAttributeValue("Nullable", true);
-
-            Assert.Equal(
-                "MessageModel.Message:MessageModel.Message",
-                GetMappedType(oSpaceCsdl, cSpaceCsdl, "MessageModel.Message", isPOCO).Identity);
-        }
-
-        private static void Can_map_enum_type_with_no_members(bool isPOCO)
-        {
-            var enumCsdl = EnumCsdl();
-            enumCsdl
-                .Descendants("{http://schemas.microsoft.com/ado/2009/11/edm}Member")
-                .Remove();
-
-            Assert.Equal(
-                "MessageModel.Message:MessageModel.Message",
-                GetMappedType(enumCsdl, enumCsdl, "MessageModel.Message", isPOCO).Identity);
-        }
-
-        private static void Cannot_map_OSpace_enum_type_with_unsupported_underlying_type(bool isPOCO)
-        {
-            var oSpaceCsdl = EnumCsdl();
-            oSpaceCsdl
-                .Descendants("{http://schemas.microsoft.com/ado/2009/11/edm}EnumType")
-                .Single(p => (string)p.Attribute("Name") == "MessageType")
-                .SetAttributeValue("UnderlyingType", "UInt32");
-
-            PrepareModel(oSpaceCsdl, EnumCsdl(), isPOCO);
-        }
-
-        private static void Cannot_map_enum_types_if_names_are_different(bool isPOCO)
-        {
-            var oSpaceCsdl = EnumCsdl();
-
-            oSpaceCsdl
-                .Descendants("{http://schemas.microsoft.com/ado/2009/11/edm}EnumType")
-                .Single(e => (string)e.Attribute("Name") == "PaymentMethod")
-                .SetAttributeValue("Name", "ShippingType");
-
-            oSpaceCsdl
-                .Descendants("{http://schemas.microsoft.com/ado/2009/11/edm}Property")
-                .Single(p => (string)p.Attribute("Name") == "PaymentMethod")
-                .SetAttributeValue("Type", "MessageModel.ShippingType");
-
-            GetMappedType(oSpaceCsdl, EnumCsdl(), "MessageModel.ShippingType", isPOCO);
-        }
-
-        private static void Cannot_map_enum_types_if_underlying_types_dont_match(bool isPOCO)
-        {
-            var oSpaceCsdl = EnumCsdl();
-
-            oSpaceCsdl
-                .Descendants("{http://schemas.microsoft.com/ado/2009/11/edm}EnumType")
-                .Single(e => (string)e.Attribute("Name") == "MessageType")
-                .SetAttributeValue("UnderlyingType", "Int64");
-
-            GetMappedType(oSpaceCsdl, EnumCsdl(), "MessageModel.MessageType", isPOCO);
-        }
-
-        private static void Cannot_map_OSpace_enum_type_with_fewer_members_than_CSpace_enum_type(bool isPOCO)
-        {
-            var oSpaceCsdl = EnumCsdl();
-
-            oSpaceCsdl
-                .Descendants("{http://schemas.microsoft.com/ado/2009/11/edm}Member")
-                .Where(m => (string)m.Attribute("Name") == "Ground" && (string)m.Parent.Attribute("Name") == "MessageType")
-                .Remove();
-
-            GetMappedType(oSpaceCsdl, EnumCsdl(), "MessageModel.MessageType", isPOCO);
-        }
-
-        private static void Cannot_map_OSpace_enum_type_whose_member_name_does_not_match_CSpace_enum_type_member_name(bool isPOCO)
-        {
-            var oSpaceCsdl = EnumCsdl();
-
-            oSpaceCsdl
-                .Descendants("{http://schemas.microsoft.com/ado/2009/11/edm}Member")
-                .Single(m => (string)m.Attribute("Name") == "Ground" && (string)m.Parent.Attribute("Name") == "MessageType")
-                .SetAttributeValue("Name", "Ground1");
-
-            GetMappedType(oSpaceCsdl, EnumCsdl(), "MessageModel.MessageType", isPOCO);
-        }
-
-        private static void Can_map_OSpace_enum_type_that_has_more_members_than_CSPace_enum_type_if_members_match(bool isPOCO)
-        {
-            var oSpaceCsdl = EnumCsdl();
-
-            var enumType = oSpaceCsdl
-                .Descendants("{http://schemas.microsoft.com/ado/2009/11/edm}EnumType")
-                .Single(e => (string)e.Attribute("Name") == "MessageType");
-
-            enumType.Add(
-                new XElement(
-                    "{http://schemas.microsoft.com/ado/2009/11/edm}Member",
-                    new XAttribute("Name", "LegacyType"),
-                    new XAttribute("Value", 0)));
-
-            Assert.Equal(
-                "MessageModel.Message:MessageModel.Message",
-                GetMappedType(oSpaceCsdl, EnumCsdl(), "MessageModel.Message", isPOCO).Identity);
-        }
-
-        private static void Can_map_CSpace_enum_type_with_no_enum_members(bool isPOCO)
-        {
-            var cSpaceCsdl = EnumCsdl();
-
-            cSpaceCsdl
-                .Descendants("{http://schemas.microsoft.com/ado/2009/11/edm}EnumType")
-                .Single(e => (string)e.Attribute("Name") == "MessageType")
-                .Elements()
-                .Remove();
-
-            Assert.Equal(
-                "MessageModel.Message:MessageModel.Message",
-                GetMappedType(EnumCsdl(), cSpaceCsdl, "MessageModel.Message", isPOCO).Identity);
-        }
-
-        private static void Cannot_map_if_OSpace_enum_type_member_value_does_not_match_CSpace_enum_type_member_value(bool isPOCO)
-        {
-            var oSpaceCsdl = EnumCsdl();
-
-            oSpaceCsdl
-                .Descendants("{http://schemas.microsoft.com/ado/2009/11/edm}Member")
-                .Single(m => (string)m.Attribute("Name") == "Ground" && (string)m.Parent.Attribute("Name") == "MessageType")
-                .SetAttributeValue("Value", "64");
-
-            GetMappedType(oSpaceCsdl, EnumCsdl(), "MessageModel.MessageType", isPOCO);
-        }
-
-        private static void OSpace_enum_type_and_CSpace_entity_type_have_the_same_name(bool isPOCO)
-        {
-            var oSpaceCsdl = XDocument.Parse(
-                @"<Schema xmlns=""http://schemas.microsoft.com/ado/2009/11/edm"" Namespace=""Model"">
-  <EnumType Name=""MessageType"" IsFlags=""false"" />
-</Schema>");
-
-            var cSpaceCsdl = XDocument.Parse(
-                @"<Schema xmlns=""http://schemas.microsoft.com/ado/2009/11/edm"" Namespace=""Model"">
-  <EntityType Name=""MessageType"">
-    <Key>
-      <PropertyRef Name=""Id"" />
-    </Key>
-    <Property Name=""Id"" Nullable=""false"" Type=""Int32"" />
-  </EntityType>
-</Schema>");
-
-            GetMappedType(oSpaceCsdl, cSpaceCsdl, "Model.MessageType", isPOCO);
-        }
-
-        private static void OSpace_entity_type_and_CSpace_enum_type_have_the_same_name(bool isPOCO)
-        {
-            var oSpaceCsdl = XDocument.Parse(
-                @"<Schema xmlns=""http://schemas.microsoft.com/ado/2009/11/edm"" Namespace=""Model"">
-  <EntityType Name=""MessageType"">
-    <Key>
-      <PropertyRef Name=""Id"" />
-    </Key>
-    <Property Name=""Id"" Nullable=""false"" Type=""Int32"" />
-  </EntityType>
-</Schema>");
-
-            var cSpaceCsdl = XDocument.Parse(
-                @"<Schema xmlns=""http://schemas.microsoft.com/ado/2009/11/edm"" Namespace=""Model"">
-  <EnumType Name=""MessageType"" IsFlags=""false"" />
-</Schema>");
-
-            GetMappedType(oSpaceCsdl, cSpaceCsdl, "Model.MessageType", isPOCO);
-        }
-
-        private static Map GetMappedType(XDocument oSpaceCsdl, XDocument cSpaceCsdl, string oSpaceTypeName, bool isPOCO)
-        {
-            var workspace = PrepareModel(oSpaceCsdl, cSpaceCsdl, isPOCO);
-            return workspace.GetMap(oSpaceTypeName, DataSpace.OSpace, DataSpace.OCSpace);
-        }
-
-        private static Assembly BuildAssembly(bool isPOCO, params XDocument[] oSpaceCsdl)
-        {
-            return
-                new CsdlToClrAssemblyConverter(isPOCO, oSpaceCsdl)
-                    .BuildAssembly(Guid.NewGuid().ToString());
-        }
-
-        private static MetadataWorkspace PrepareModel(XDocument oSpaceCsdl, XDocument cSpaceCsdl, bool isPOCO)
-        {
-            return CreateMetadataWorkspace(
-                cSpaceCsdl,
-                BuildAssembly(isPOCO, oSpaceCsdl),
-                isPOCO);
-        }
-
-        private static MetadataWorkspace CreateMetadataWorkspace(XDocument cSpaceCsdl, Assembly assembly, bool isPOCO)
-        {
-
-            EdmItemCollection edmItemCollection;
-            using (var csdlReader = cSpaceCsdl.CreateReader())
-            {
-                edmItemCollection = new EdmItemCollection(new[] { csdlReader });
-            }
-
-            // assembly can actually be an AssemblyBuilder. The following line ensures that we are 
-            // using the actual assembly otherwise an Assert in ObjectItemAttributeAssemblyLoader.LoadType
-            // will fire.
-            assembly = assembly.GetTypes().First().Assembly;
-            var objectItemCollection = new ObjectItemCollection();
-
-            if (isPOCO)
-            {
-                objectItemCollection.LoadFromAssembly(assembly, edmItemCollection);
-            }
-            else
-            {
-                objectItemCollection.LoadFromAssembly(assembly);
-            }
-
-            var workspace = new MetadataWorkspace(
-                () => edmItemCollection,
-                () => null,
-                () => null,
-                () => objectItemCollection);
-
-            return workspace;
-        }
-    }
-}
->>>>>>> b1a13653
+}