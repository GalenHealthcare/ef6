--- conflicted
+++ resolved
@@ -1,4 +1,3 @@
-<<<<<<< HEAD
 ﻿// Copyright (c) Microsoft Open Technologies, Inc. All rights reserved. See License.txt in the project root for license information.
 
 namespace ProductivityApiTests
@@ -95,3621 +94,4 @@
 
         #endregion
     }
-}
-=======
-﻿// Copyright (c) Microsoft Open Technologies, Inc. All rights reserved. See License.txt in the project root for license information.
-
-namespace ProductivityApiTests
-{
-    using System;
-    using System.Collections;
-    using System.Collections.Generic;
-    using System.Data;
-    using System.Data.Common;
-    using System.Data.Entity;
-    using System.Data.Entity.Core;
-    using System.Data.Entity.Core.EntityClient;
-    using System.Data.Entity.Core.Objects;
-    using System.Data.Entity.Infrastructure;
-    using System.Data.Entity.Internal;
-    using System.Data.Entity.ModelConfiguration;
-    using System.Data.Entity.Validation;
-    using System.Data.SqlClient;
-    using System.Globalization;
-    using System.Linq;
-    using System.Transactions;
-    using AdvancedPatternsModel;
-    using AllTypeKeysModel;
-    using ConcurrencyModel;
-    using DaFunc;
-    using SimpleModel;
-    using Xunit;
-    using Xunit.Extensions;
-
-    /// <summary>
-    /// Tests for the primary methods on DbContext.
-    /// </summary>
-    public class DbContextTests : FunctionalTestBase
-    {
-        #region Infrastructure/setup
-
-        public DbContextTests()
-        {
-            CreateMetadataFilesForSimpleModel();
-        }
-
-        #endregion
-
-        #region Positive constructor tests
-
-        [Fact]
-        public void Sets_are_initialized_using_empty_constructor_on_DbContext()
-        {
-            using (var context = new SimpleModelContext())
-            {
-                Assert.NotNull(context.Products);
-                Assert.NotNull(context.Categories);
-                context.Assert<Product>().IsInModel();
-                context.Assert<Category>().IsInModel();
-            }
-        }
-
-        [Fact]
-        public void Sets_are_initialized_using_name_constructor_on_DbContext()
-        {
-            using (var context = new SimpleModelContext(DefaultDbName<SimpleModelContext>()))
-            {
-                Assert.NotNull(context.Products);
-                Assert.NotNull(context.Categories);
-                context.Assert<Product>().IsInModel();
-                context.Assert<Category>().IsInModel();
-            }
-        }
-
-        [Fact]
-        public void Sets_are_initialized_but_do_not_change_model_using_name_and_model_constructor_on_DbContext()
-        {
-            var model = new DbModelBuilder().Build(ProviderRegistry.Sql2008_ProviderInfo).Compile();
-            using (var context = new SimpleModelContextWithNoData(DefaultDbName<EmptyContext>(), model))
-            {
-                Assert.NotNull(context.Products);
-                Assert.NotNull(context.Categories);
-                context.Assert<Product>().IsNotInModel();
-                context.Assert<Category>().IsNotInModel();
-            }
-        }
-
-        [Fact]
-        public void Sets_are_initialized_using_existing_connection_constructor_on_DbContext()
-        {
-            using (var connection = SimpleConnection<SimpleModelContext>())
-            {
-                using (var context = new SimpleModelContext(connection))
-                {
-                    Assert.NotNull(context.Products);
-                    Assert.NotNull(context.Categories);
-                    context.Assert<Product>().IsInModel();
-                    context.Assert<Category>().IsInModel();
-                }
-            }
-        }
-
-        [Fact]
-        public void
-            Sets_are_initialized_but_do_not_change_model_using_existing_connection_and_model_constructor_on_DbContext()
-        {
-            var model = new DbModelBuilder().Build(ProviderRegistry.Sql2008_ProviderInfo).Compile();
-            using (var connection = SimpleConnection<EmptyContext>())
-            {
-                using (var context = new SimpleModelContextWithNoData(connection, model))
-                {
-                    Assert.NotNull(context.Products);
-                    Assert.NotNull(context.Categories);
-                    context.Assert<Product>().IsNotInModel();
-                    context.Assert<Category>().IsNotInModel();
-                }
-            }
-        }
-
-        [Fact]
-        public void Sets_are_initialized_using_object_context_constructor_on_DbContext()
-        {
-            using (var context = new SimpleModelContext())
-            {
-                using (var context2 = new SimpleModelContext(GetObjectContext(context)))
-                {
-                    Assert.NotNull(context2.Products);
-                    Assert.NotNull(context2.Categories);
-                    context.Assert<Product>().IsInModel();
-                    context.Assert<Category>().IsInModel();
-                }
-            }
-        }
-
-        [Fact]
-        public void Database_Name_is_formed_by_convention_ie_namespace_qualified_class_name_when_using_empty_constructor_on_DbContext()
-        {
-            Database_Name_is_formed_by_convention_ie_namespace_qualified_class_name();
-        }
-
-        [Fact]
-        public void Database_Name_is_formed_by_convention_ie_namespace_qualified_class_name_when_using_model_constructor_on_DbContext()
-        {
-            // Arrange
-            var builder = SimpleModelContext.CreateBuilder();
-
-            // Act- Assert
-            Database_Name_is_formed_by_convention_ie_namespace_qualified_class_name(
-                builder.Build(ProviderRegistry.Sql2008_ProviderInfo).Compile());
-        }
-
-        private void Database_Name_is_formed_by_convention_ie_namespace_qualified_class_name(
-            DbCompiledModel model = null)
-        {
-            // Act
-            using (var context = model == null ? new SimpleModelContext() : new SimpleModelContext(model))
-            {
-                // Assert
-                Assert.Equal("SimpleModel.SimpleModelContext", context.Database.Connection.Database);
-            }
-        }
-
-        [Fact]
-        public void
-            Database_Name_is_from_App_Config_if_convention_name_matches_named_connection_string_when_using_model_constructor_on_DbContext()
-        {
-            var builder = AllTypeKeysContext.CreateBuilder();
-            Database_Name_is_from_App_Config_if_convention_name_matches_named_connection_string(
-                builder.Build(ProviderRegistry.Sql2008_ProviderInfo).Compile());
-        }
-
-        [Fact]
-        public void
-            Database_Name_is_from_App_config_if_named_connection_string_matches_convention_name_when_using_empty_constructor_on_DbContext()
-        {
-            Database_Name_is_from_App_Config_if_convention_name_matches_named_connection_string();
-        }
-
-        private void Database_Name_is_from_App_Config_if_convention_name_matches_named_connection_string(
-            DbCompiledModel model = null)
-        {
-            // Act 
-            using (var context = model == null ? new AllTypeKeysContext() : new AllTypeKeysContext(model))
-            {
-                // Assert that name of database is taken from app config rather than the convention way,
-                // namespace qualified type name
-                Assert.NotEqual("AllTypeKeysModel.AllTypeKeysContext", context.Database.Connection.Database);
-                Assert.Equal("AllTypeKeysDb", context.Database.Connection.Database);
-            }
-        }
-
-        [Fact]
-        public void Sets_are_initialized_for_DbContext_constructor_when_using_empty_DbCompiledModel()
-        {
-            VerifySetsAreInitialized<SimpleModelContextWithNoData>(DbCompiledModelContents.IsEmpty);
-        }
-
-        [Fact]
-        public void Sets_are_initialized_for_DbContext_constructor_when_using_subset_DbCompiledModel()
-        {
-            VerifySetsAreInitialized<SimpleModelContextWithNoData>(DbCompiledModelContents.IsSubset);
-        }
-
-        [Fact]
-        public void Sets_are_initialized_for_DbContext_constructor_when_using_superset_DbCompiledModel()
-        {
-            VerifySetsAreInitialized<SimpleModelContextWithNoData>(DbCompiledModelContents.IsSuperset);
-        }
-
-        [Fact]
-        public void Sets_are_initialized_for_DbContext_constructor_when_using_DbCompiledModel_that_matches_the_context()
-        {
-            VerifySetsAreInitialized<SimpleModelContextWithNoData>(DbCompiledModelContents.Match);
-        }
-
-        [Fact]
-        public void Sets_are_initialized_for_DbContext_constructor_when_using_DbCompiledModel_that_doesnt_match_context_definitions()
-        {
-            VerifySetsAreInitialized<SimpleModelContextWithNoData>(DbCompiledModelContents.DontMatch);
-        }
-
-        [Fact]
-        public void Model_Tweaking_is_ignored_when_using_model_ctor_on_DbContext()
-        {
-            // Arrange
-            var modelBuilder = new DbModelBuilder();
-            // Blog has Id as the key defined in OnModelCreating, here we tweak it to use Title as the Key
-            modelBuilder.Entity<Blog>().HasKey(o => o.Title);
-
-            // Act
-            using (
-                var context = new LiveWriterContext(modelBuilder.Build(ProviderRegistry.SqlCe4_ProviderInfo).Compile()))
-            {
-                Assert.NotNull(context.Blogs);
-                context.Assert<Blog>().IsInModel();
-
-                // Assert that Blog doesnt have Id as the key but rather has Title as the Key
-                var type = GetEntityType(context, typeof(Blog));
-                Assert.True(type.KeyMembers.Count == 1);
-                Assert.Equal(type.KeyMembers.First().Name, "Title");
-            }
-        }
-
-        [Fact]
-        public void Verify_DbContext_construction_using_connection_string_ctor_when_string_is_database_name()
-        {
-            Verify_DbContext_construction_using_connection_string_ctor(
-                nameOrConnectionString: "DefaultDatabaseNameDb",
-                expectedDatabaseName: "DefaultDatabaseNameDb");
-        }
-
-        [Fact]
-        public void Verify_DbContext_construction_using_connection_string_ctor_when_string_is_provider_connection_string()
-        {
-            Verify_DbContext_construction_using_connection_string_ctor(
-                nameOrConnectionString: SimpleConnectionString<SimpleModelContextWithNoData>());
-        }
-
-        [Fact]
-        public void Verify_DbContext_construction_using_connection_string_ctor_when_string_is_named_connection_string()
-        {
-            Verify_DbContext_construction_using_connection_string_ctor(
-                nameOrConnectionString: "SimpleModelWithNoDataFromAppConfig",
-                expectedDatabaseName: "SimpleModel.SimpleModelWithNoData");
-        }
-
-        [Fact]
-        public void Verify_DbContext_construction_using_connection_string_ctor_when_string_is_named_connection_string_using_name_keyword()
-        {
-            Verify_DbContext_construction_using_connection_string_ctor(
-                nameOrConnectionString: "Name=SimpleModelWithNoDataFromAppConfig",
-                expectedDatabaseName: "SimpleModel.SimpleModelWithNoData");
-        }
-
-        [Fact]
-        public void
-            Verify_DbContext_construction_using_connection_string_ctor_when_string_is_named_connection_string_and_its_last_token_exists_in_config
-            ()
-        {
-            Verify_DbContext_construction_using_connection_string_ctor(
-                nameOrConnectionString: "X.Y.Z.R.SimpleModelWithNoDataFromAppConfig",
-                expectedDatabaseName: "SimpleModel.SimpleModelWithNoData");
-        }
-
-        private void Verify_DbContext_construction_using_connection_string_ctor(
-            string nameOrConnectionString,
-            string expectedDatabaseName =
-                "SimpleModel.SimpleModelContextWithNoData")
-        {
-            using (var context = new SimpleModelContextWithNoData(nameOrConnectionString))
-            {
-                Assert.NotNull(context.Products);
-                Assert.NotNull(context.Categories);
-                context.Assert<Product>().IsInModel();
-                context.Assert<Category>().IsInModel();
-
-                Assert.Equal(expectedDatabaseName, context.Database.Connection.Database);
-            }
-        }
-
-        [Fact]
-        public void Verify_DbContext_construction_using_db_name_and_model_Ctor_where_model_defines_a_subset_of_entities_on_context()
-        {
-            DbContext_construction_using_connection_string_and_model_Ctor(
-                ConnectionStringFormat.DatabaseName,
-                DbCompiledModelContents.IsSubset);
-        }
-
-        [Fact]
-        public void Verify_DbContext_construction_using_db_name_and_model_Ctor_where_model_defines_a_superset_of_entities_on_context()
-        {
-            DbContext_construction_using_connection_string_and_model_Ctor(
-                ConnectionStringFormat.DatabaseName,
-                DbCompiledModelContents.IsSuperset);
-        }
-
-        [Fact]
-        public void
-            Verify_DbContext_construction_using_db_name_and_model_Ctor_where_model_matches_the_entities_on_context()
-        {
-            DbContext_construction_using_connection_string_and_model_Ctor(
-                ConnectionStringFormat.DatabaseName,
-                DbCompiledModelContents.Match);
-        }
-
-        [Fact]
-        public void Verify_DbContext_construction_using_db_name_and_model_Ctor_where_model_has_no_entities_matching_those_on_context()
-        {
-            DbContext_construction_using_connection_string_and_model_Ctor(
-                ConnectionStringFormat.DatabaseName,
-                DbCompiledModelContents.DontMatch);
-        }
-
-        [Fact]
-        public void Verify_DbContext_construction_using_valid_connection_string_and_model_Ctor_where_model_is_empty()
-        {
-            DbContext_construction_using_connection_string_and_model_Ctor(
-                ConnectionStringFormat.ProviderConnectionString, DbCompiledModelContents.IsEmpty);
-        }
-
-        [Fact]
-        public void
-            Verify_DbContext_construction_using_valid_connection_string_and_model_Ctor_where_model_defines_a_subset_of_entities_on_context()
-        {
-            DbContext_construction_using_connection_string_and_model_Ctor(
-                ConnectionStringFormat.ProviderConnectionString, DbCompiledModelContents.IsSubset);
-        }
-
-        [Fact]
-        public void
-            Verify_DbContext_construction_using_valid_connection_string_and_model_Ctor_where_model_defines_a_superset_of_entities_on_context
-            ()
-        {
-            DbContext_construction_using_connection_string_and_model_Ctor(
-                ConnectionStringFormat.ProviderConnectionString, DbCompiledModelContents.IsSuperset);
-        }
-
-        [Fact]
-        public void Verify_DbContext_construction_using_valid_connection_string_and_model_Ctor_where_model_matches_the_entities_on_context()
-        {
-            DbContext_construction_using_connection_string_and_model_Ctor(
-                ConnectionStringFormat.ProviderConnectionString, DbCompiledModelContents.Match);
-        }
-
-        [Fact]
-        public void
-            Verify_DbContext_construction_using_valid_connection_string_and_model_Ctor_where_model_has_no_entities_matching_those_on_context
-            ()
-        {
-            DbContext_construction_using_connection_string_and_model_Ctor(
-                ConnectionStringFormat.ProviderConnectionString, DbCompiledModelContents.DontMatch);
-        }
-
-        [Fact]
-        public void Verify_DbContext_construction_using_named_connection_string_and_model_Ctor_where_model_is_empty()
-        {
-            DbContext_construction_using_connection_string_and_model_Ctor(
-                ConnectionStringFormat.NamedConnectionString,
-                DbCompiledModelContents.IsEmpty);
-        }
-
-        [Fact]
-        public void DbContext_construction_using_named_connection_string_and_model_Ctor_where_model_defines_a_subset_of_entities_on_context(
-
-            )
-        {
-            DbContext_construction_using_connection_string_and_model_Ctor(
-                ConnectionStringFormat.NamedConnectionString,
-                DbCompiledModelContents.IsSubset);
-        }
-
-        [Fact]
-        public void
-            DbContext_construction_using_named_connection_string_and_model_Ctor_where_model_defines_a_superset_of_entities_on_context()
-        {
-            DbContext_construction_using_connection_string_and_model_Ctor(
-                ConnectionStringFormat.NamedConnectionString,
-                DbCompiledModelContents.IsSuperset);
-        }
-
-        [Fact]
-        public void DbContext_construction_using_named_connection_string_and_model_Ctor_where_model_matches_the_entities_on_context()
-        {
-            DbContext_construction_using_connection_string_and_model_Ctor(
-                ConnectionStringFormat.NamedConnectionString,
-                DbCompiledModelContents.Match);
-        }
-
-        [Fact]
-        public void
-            DbContext_construction_using_named_connection_string_and_model_Ctor_where_model_has_no_entities_matching_those_on_context()
-        {
-            DbContext_construction_using_connection_string_and_model_Ctor(
-                ConnectionStringFormat.NamedConnectionString,
-                DbCompiledModelContents.DontMatch);
-        }
-
-        private void DbContext_construction_using_connection_string_and_model_Ctor(
-            ConnectionStringFormat connStringFormat, DbCompiledModelContents modelContents)
-        {
-            // Act
-            // Setup connection string
-            string connectionString = null;
-            string dbName = null;
-            switch (connStringFormat)
-            {
-                case ConnectionStringFormat.DatabaseName:
-                    connectionString = dbName = DefaultDbName<SimpleModelContextWithNoData>();
-                    break;
-                case ConnectionStringFormat.NamedConnectionString:
-                    connectionString = "SimpleModelWithNoDataFromAppConfig";
-                    dbName = "SimpleModel.SimpleModelWithNoData";
-                    break;
-                case ConnectionStringFormat.ProviderConnectionString:
-                    connectionString = SimpleConnectionString<SimpleModelContextWithNoData>();
-                    dbName = "SimpleModel.SimpleModelContextWithNoData";
-                    break;
-                default:
-                    throw new ArgumentException("Invalid ConnectionStringFormat enum supplied " + connStringFormat);
-            }
-
-            // Setup DbCompiledModel
-            var builder = new DbModelBuilder();
-
-            switch (modelContents)
-            {
-                case DbCompiledModelContents.IsEmpty:
-                    // Do nothing as builder has already been initialized
-                    break;
-                case DbCompiledModelContents.IsSubset:
-                    // Product is not defined here
-                    builder.Entity<Category>();
-                    break;
-                case DbCompiledModelContents.IsSuperset:
-                    builder.Entity<Category>();
-                    builder.Entity<Product>();
-                    builder.Entity<Login>();
-                    break;
-                case DbCompiledModelContents.Match:
-                    builder.Entity<Category>();
-                    builder.Entity<Product>();
-                    break;
-                case DbCompiledModelContents.DontMatch:
-                    builder.Entity<FeaturedProduct>();
-                    builder.Entity<Login>();
-                    break;
-                default:
-                    throw new ArgumentException("Invalid DbCompiledModelContents Arguments passed in, " + modelContents);
-            }
-
-            // Act
-            using (
-                var context = new SimpleModelContextWithNoData(
-                    connectionString,
-                    builder.Build(ProviderRegistry.Sql2008_ProviderInfo).
-                        Compile()))
-            {
-                // Assert
-                Assert.Equal(context.Database.Connection.Database, dbName);
-                switch (modelContents)
-                {
-                    case DbCompiledModelContents.IsEmpty:
-                        Assert.NotNull(context.Categories);
-                        Assert.NotNull(context.Categories);
-                        context.Assert<Category>().IsNotInModel();
-                        context.Assert<Product>().IsNotInModel();
-                        break;
-                    case DbCompiledModelContents.IsSubset:
-                        Assert.NotNull(context.Categories);
-                        Assert.NotNull(context.Categories);
-                        context.Assert<Category>().IsInModel();
-                        context.Assert<Product>().IsInModel(); // reachability
-                        break;
-                    case DbCompiledModelContents.IsSuperset:
-                        Assert.NotNull(context.Categories);
-                        Assert.NotNull(context.Categories);
-                        context.Assert<Category>().IsInModel();
-                        context.Assert<Product>().IsInModel();
-                        context.Assert<Login>().IsInModel();
-                        break;
-                    case DbCompiledModelContents.Match:
-                        Assert.NotNull(context.Categories);
-                        Assert.NotNull(context.Categories);
-                        context.Assert<Category>().IsInModel();
-                        context.Assert<Product>().IsInModel();
-                        context.Assert<Login>().IsNotInModel();
-                        break;
-                    case DbCompiledModelContents.DontMatch:
-                        Assert.NotNull(context.Categories);
-                        Assert.NotNull(context.Products);
-                        context.Assert<Login>().IsInModel();
-                        context.Assert<FeaturedProduct>().IsInModel();
-                        break;
-                    default:
-                        throw new ArgumentException(
-                            "Invalid DbCompiledModelContents Arguments passed in, " +
-                            modelContents);
-                }
-            }
-        }
-
-        [Fact]
-        public void Database_name_generated_from_generic_DbContext_class_name_works()
-        {
-            using (var context = new GenericFuncy<string, GT<string, int?>>())
-            {
-                context.Database.Delete();
-
-                context.Database.Initialize(force: false);
-
-                Assert.True(context.Database.Exists());
-            }
-        }
-
-        [Fact]
-        public void Database_name_generated_from_DbContext_class_nested_in_generic_class_name_works()
-        {
-            using (var context = new GT<string, int?>.Funcy())
-            {
-                context.Database.Delete();
-
-                context.Database.Initialize(force: false);
-
-                Assert.True(context.Database.Exists());
-            }
-        }
-
-        [Fact]
-        public void Database_name_generated_from_generic_DbContext_class_nested_in_generic_class_name_works()
-        {
-            using (var context = new GT<NT, NT>.GenericFuncy<GT<GT<NT, NT>, NT>, NT>())
-            {
-                context.Database.Delete();
-
-                context.Database.Initialize(force: false);
-
-                Assert.True(context.Database.Exists());
-            }
-        }
-
-        #endregion
-
-        #region Negative constructor tests
-
-        [Fact]
-        public void DbContext_construction_does_not_throw_but_subsequent_calls_using_connection_throw_for_invalid_sql_connection_string()
-        {
-            var context = new SimpleModelContextWithNoData("InvalidKeywordConnectionString");
-            Assert.Throws<ArgumentException>(() => GetObjectContext(context)).ValidateMessage(
-                typeof(DbConnection).Assembly, "ADP_KeywordNotSupported", null);
-        }
-
-        [Fact]
-        public void DbContext_construction_does_not_throw_but_subsequent_calls_using_connection_throw_for_invalid_provider_keyword()
-        {
-            var context = new SimpleModelContextWithNoData("InvalidProviderNameConnectionString");
-            Assert.Throws<ArgumentException>(() => GetObjectContext(context)).ValidateMessage("EntityClient_InvalidStoreProvider");
-        }
-
-        [Fact]
-        public void DbContext_construction_does_not_throw_but_subsequent_calls_using_connection_throw_for_nonexistent_connection_string()
-        {
-            var context = new SimpleModelContextWithNoData("Name=NonexistentConnectionString");
-            Assert.Throws<InvalidOperationException>(() => GetObjectContext(context)).ValidateMessage(
-                "DbContext_ConnectionStringNotFound", "NonexistentConnectionString");
-        }
-
-        [Fact]
-        public void DbContext_caches_models_for_two_providers()
-        {
-            // Ensure that the model is in use with a SQL connection
-            using (var context = new SimpleModelContext())
-            {
-                context.Database.Initialize(force: false);
-            }
-
-            // Now try to use it with a CE connection; would throw in EF 4.1, will not now throw.
-            var sqlCeConnectionFactory = new SqlCeConnectionFactory(
-                "System.Data.SqlServerCe.4.0",
-                AppDomain.CurrentDomain.BaseDirectory, "");
-            using (var connection = sqlCeConnectionFactory.CreateConnection(DefaultDbName<SimpleModelContext>()))
-            {
-                using (var context = new SimpleModelContext(connection))
-                {
-                    context.Database.Initialize(force: false);
-                }
-            }
-        }
-
-        #endregion
-
-        #region Positive SaveChanges tests
-
-        [Fact]
-        [AutoRollback]
-        public void SaveChanges_saves_Added_Modified_Deleted_entities()
-        {
-            SaveChanges_saves_Added_Modified_Deleted_entities_implementation((c) => c.SaveChanges());
-        }
-
-#if !NET40
-
-        [Fact]
-        [AutoRollback]
-        public void SaveChangesAsync_saves_Added_Modified_Deleted_entities()
-        {
-            SaveChanges_saves_Added_Modified_Deleted_entities_implementation((c) => c.SaveChangesAsync().Result);
-        }
-
-#endif
-
-        private void SaveChanges_saves_Added_Modified_Deleted_entities_implementation(Func<DbContext, int> saveChanges)
-        {
-            using (var context = new SimpleModelContext())
-            {
-                // Modified
-                var product1 = context.Products.Find(1);
-                product1.Name = "Smarties";
-
-                // Deleted
-                var product2 = context.Products.Find(2);
-                context.Products.Remove(product2);
-
-                // Added
-                var product3 = new Product
-                                   {
-                                       Name = "Branston Pickle"
-                                   };
-                context.Products.Add(product3);
-
-                // Validate state before Save
-                Assert.Equal(3, GetStateEntries(context).Count());
-                Assert.Equal(EntityState.Modified, GetStateEntry(context, product1).State);
-                Assert.Equal(EntityState.Deleted, GetStateEntry(context, product2).State);
-                Assert.Equal(EntityState.Added, GetStateEntry(context, product3).State);
-
-                // Save
-                var savedCount = saveChanges(context);
-                Assert.Equal(3, savedCount);
-
-                // Validate state after Save
-                Assert.Equal(2, GetStateEntries(context).Count());
-                Assert.Equal(EntityState.Unchanged, GetStateEntry(context, product1).State);
-                Assert.Equal(EntityState.Unchanged, GetStateEntry(context, product3).State);
-
-                using (var context2 = new SimpleModelContext())
-                {
-                    var product1s = context2.Products.Find(product1.Id);
-                    var product2s = context2.Products.Find(product2.Id);
-                    var product3s = context2.Products.Find(product3.Id);
-
-                    Assert.NotNull(product1s);
-                    Assert.Null(product2s);
-                    Assert.NotNull(product3s);
-
-                    Assert.Equal("Smarties", product1s.Name);
-                    Assert.Equal("Branston Pickle", product3s.Name);
-
-                    Assert.Equal(2, GetStateEntries(context).Count());
-                    Assert.Equal(EntityState.Unchanged, GetStateEntry(context2, product1s).State);
-                    Assert.Equal(EntityState.Unchanged, GetStateEntry(context2, product3s).State);
-                }
-            }
-        }
-
-        [Fact]
-        [AutoRollback]
-        public void SaveChanges_performs_DetectChanges()
-        {
-            SaveChanges_performs_DetectChanges_implementation((c) => c.SaveChanges());
-        }
-
-#if !NET40
-
-        [Fact]
-        [AutoRollback]
-        public void SaveChangesAsync_performs_DetectChanges()
-        {
-            SaveChanges_performs_DetectChanges_implementation((c) => c.SaveChangesAsync().Result);
-        }
-
-#endif
-
-        private void SaveChanges_performs_DetectChanges_implementation(Func<DbContext, int> saveChanges)
-        {
-            // NOTE: This is split out into a seperate test from the above test because 
-            //       it is important no other APIs are called between the modification 
-            //       and calling SaveChanges due to other APIs calling DetectChanges implicitly
-
-            using (var context = new SimpleModelContext())
-            {
-                var prod = context.Products.Find(1);
-                prod.Name = "Cascade Draught";
-                var savedCount = saveChanges(context);
-                Assert.Equal(1, savedCount);
-            }
-        }
-
-        [Fact]
-        public void SaveChanges_on_uninitialized_context_does_not_throw()
-        {
-            using (var context = new SimpleModelContext())
-            {
-                Assert.Equal(0, context.SaveChanges());
-            }
-        }
-
-#if !NET40
-
-        [Fact]
-        public void SaveChangesAsync_on_uninitialized_context_does_not_throw()
-        {
-            using (var context = new SimpleModelContext())
-            {
-                Assert.Equal(0, context.SaveChangesAsync().Result);
-            }
-        }
-
-#endif
-
-        public class SaveChangesDoesntInitializeContext : DbContext
-        {
-            public SaveChangesDoesntInitializeContext()
-            {
-                Database.SetInitializer<SaveChangesDoesntInitializeContext>(null);
-            }
-
-            public bool InitializationHappened { get; set; }
-
-            protected override void OnModelCreating(DbModelBuilder modelBuilder)
-            {
-                InitializationHappened = true;
-            }
-        }
-
-        [Fact]
-        public void SaveChanges_on_uninitialized_context_does_not_cause_context_to_be_initialized()
-        {
-            using (var context = new SaveChangesDoesntInitializeContext())
-            {
-                context.SaveChanges();
-
-                Assert.False(context.InitializationHappened);
-
-                var _ = ((IObjectContextAdapter)context).ObjectContext;
-
-                Assert.True(context.InitializationHappened);
-            }
-        }
-
-#if !NET40
-
-        public class SaveChangesAsyncDoesntInitializeContext : DbContext
-        {
-            public SaveChangesAsyncDoesntInitializeContext()
-            {
-                Database.SetInitializer<SaveChangesAsyncDoesntInitializeContext>(null);
-            }
-
-            public bool InitializationHappened { get; set; }
-
-            protected override void OnModelCreating(DbModelBuilder modelBuilder)
-            {
-                InitializationHappened = true;
-            }
-        }
-
-        [Fact]
-        public void SaveChangesAsync_on_uninitialized_context_does_not_cause_context_to_be_initialized()
-        {
-            using (var context = new SaveChangesAsyncDoesntInitializeContext())
-            {
-                context.SaveChangesAsync().Wait();
-
-                Assert.False(context.InitializationHappened);
-
-                var _ = ((IObjectContextAdapter)context).ObjectContext;
-
-                Assert.True(context.InitializationHappened);
-            }
-        }
-
-#endif
-
-        [Fact]
-        public void SaveChanges_is_virtual()
-        {
-            using (DbContext context = new SimpleModelContextWithNoData())
-            {
-                Assert.Equal(0, context.SaveChanges());
-                Assert.True(((SimpleModelContextWithNoData)context).SaveChangesCalled);
-            }
-        }
-
-#if !NET40
-
-        [Fact]
-        public void SaveChangesAsync_is_virtual()
-        {
-            using (DbContext context = new SimpleModelContextWithNoData())
-            {
-                Assert.Equal(0, context.SaveChangesAsync().Result);
-                Assert.True(((SimpleModelContextWithNoData)context).SaveChangesCalled);
-            }
-        }
-
-#endif
-
-        #endregion
-
-        #region Negative SaveChanges tests
-
-        [Fact]
-        public void SaveChanges_bubbles_presave_exception()
-        {
-            SaveChanges_bubbles_presave_exception_implementation((c) => c.SaveChanges());
-        }
-
-#if !NET40
-
-        [Fact]
-        public void SaveChangesAsync_bubbles_presave_exception()
-        {
-            SaveChanges_bubbles_presave_exception_implementation(
-                (c) => ExceptionHelpers.UnwrapAggregateExceptions(() => c.SaveChangesAsync().Result));
-        }
-
-#endif
-
-        private void SaveChanges_bubbles_presave_exception_implementation(Func<DbContext, int> saveChanges)
-        {
-            EnsureDatabaseInitialized(() => new AdvancedPatternsMasterContext());
-
-            using (new TransactionScope())
-            {
-                using (var context = new AdvancedPatternsMasterContext())
-                {
-                    var emp = new CurrentEmployee
-                                  {
-                                      EmployeeId = 4
-                                  };
-                    var ord = new WorkOrder
-                                  {
-                                      WorkOrderId = 2,
-                                      EmployeeId = 4
-                                  };
-                    context.Employees.Attach(emp);
-                    context.WorkOrders.Attach(ord);
-
-                    // Create a conceptual null
-                    GetObjectContext(context).ObjectStateManager.ChangeObjectState(emp, EntityState.Deleted);
-
-                    Assert.Throws<InvalidOperationException>(() => context.SaveChanges()).ValidateMessage(
-                        "ObjectContext_CommitWithConceptualNull");
-                }
-            }
-        }
-
-        [Fact]
-        public void SaveChanges_bubbles_UpdateException()
-        {
-            SaveChanges_bubbles_UpdateException_implementation((c) => c.SaveChanges());
-        }
-
-#if !NET40
-
-        [Fact]
-        public void SaveChangesAsync_bubbles_UpdateException()
-        {
-            SaveChanges_bubbles_UpdateException_implementation(
-                (c) => ExceptionHelpers.UnwrapAggregateExceptions(() => c.SaveChangesAsync().Result));
-        }
-
-#endif
-
-        private void SaveChanges_bubbles_UpdateException_implementation(Func<DbContext, int> saveChanges)
-        {
-            using (var context = new SimpleModelContext())
-            {
-                using (context.Database.BeginTransaction())
-                {
-                    var prod = new Product
-                                   {
-                                       Name = "Wallaby Sausages",
-                                       CategoryId = "AUSSIE FOODS"
-                                   };
-                    context.Products.Add(prod);
-
-                    Assert.Throws<DbUpdateException>(() => saveChanges(context)).ValidateMessage(
-                        "Update_GeneralExecutionException");
-                }
-            }
-        }
-
-        [Fact]
-        [AutoRollback]
-        public void SaveChanges_bubbles_exception_during_AcceptChanges()
-        {
-            SaveChanges_bubbles_exception_during_AcceptChanges_implementation((c) => c.SaveChanges());
-        }
-
-#if !NET40
-
-        [Fact]
-        [AutoRollback]
-        public void SaveChangesAsync_bubbles_exception_during_AcceptChanges()
-        {
-            SaveChanges_bubbles_exception_during_AcceptChanges_implementation(
-                (c) => ExceptionHelpers.UnwrapAggregateExceptions(() => c.SaveChangesAsync().Result));
-        }
-
-#endif
-
-        private void SaveChanges_bubbles_exception_during_AcceptChanges_implementation(Func<DbContext, int> saveChanges)
-        {
-            using (var context = new SimpleModelContext())
-            {
-                var cat1 = new Category
-                               {
-                                   Id = "AUSSIE FOODS"
-                               };
-                var cat2 = new Category
-                               {
-                                   Id = "AUSSIE FOODS"
-                               };
-
-                context.Categories.Attach(cat1);
-                context.Categories.Add(cat2);
-
-                // Accept will fail because of PK violation
-                // (cat1 doesn't actually exist in the store so update pipeline will succeed)
-                Assert.Throws<InvalidOperationException>(() => saveChanges(context)).ValidateMessage(
-                    "ObjectContext_AcceptAllChangesFailure");
-            }
-        }
-
-        [Fact]
-        public void SaveChanges_throws_on_validation_errors()
-        {
-            SaveChanges_throws_on_validation_errors_implementation((c) => c.SaveChanges());
-        }
-
-#if !NET40
-
-        [Fact]
-        public void SaveChangesAsync_throws_on_validation_errors()
-        {
-            SaveChanges_throws_on_validation_errors_implementation(
-                (c) => ExceptionHelpers.UnwrapAggregateExceptions(() => c.SaveChangesAsync().Result));
-        }
-
-#endif
-
-        public void SaveChanges_throws_on_validation_errors_implementation(Func<DbContext, int> saveChanges)
-        {
-            using (var context = new ValidationTestContext())
-            {
-                context.Database.Initialize(force: false);
-
-                using (new TransactionScope())
-                {
-                    context.ValidateEntityFunc =
-                        (entry) => { return new DbEntityValidationResult(entry, new[] { new DbValidationError("Id", "error") }); };
-                    context.Categories.Add(new Category("FOOD"));
-                    Assert.Throws<DbEntityValidationException>(() => context.SaveChanges()).ValidateMessage(
-                        "DbEntityValidationException_ValidationFailed");
-                }
-            }
-        }
-
-        #endregion
-
-        #region Positive ObjectContext tests
-
-        [Fact]
-        public void ObjectContext_property_returns_EF_context()
-        {
-            using (var context = new SimpleModelContext())
-            {
-                var product = context.Products.Find(1);
-
-                Assert.NotNull(GetObjectContext(context));
-                Assert.NotNull(GetObjectContext(context).ObjectStateManager.GetObjectStateEntry(product));
-            }
-        }
-
-        [Fact]
-        public void ObjectContext_property_returns_EF_context_even_before_DbContext_is_initialized()
-        {
-            using (var context = new SimpleModelContext())
-            {
-                Assert.NotNull(GetObjectContext(context));
-                var product = GetObjectContext(context).CreateObjectSet<Product>().Where(p => p.Id == 1).Single();
-                Assert.Equal(1, product.Id);
-            }
-        }
-
-        #endregion
-
-        #region Positive Connection property tests
-
-        [Fact]
-        public void Connection_property_returns_connection()
-        {
-            using (var context = new SimpleModelContext())
-            {
-                var product = context.Products.Find(1);
-
-                Assert.NotNull(context.Database.Connection);
-                Assert.Equal(DefaultDbName<SimpleModelContext>(), context.Database.Connection.Database);
-            }
-        }
-
-        [Fact]
-        public void Connection_property_returns_connection_even_before_DbContext_is_initialized()
-        {
-            using (var context = new SimpleModelContext())
-            {
-                Assert.NotNull(context.Database.Connection);
-                Assert.Equal(DefaultDbName<SimpleModelContext>(), context.Database.Connection.Database);
-            }
-        }
-
-        #endregion
-
-        #region Positive set detection and initialization tests
-
-        public class DbSetVariant : EmptyContext
-        {
-            public DbSetVariant()
-                : base("CommonProductCategoryDatabase")
-            {
-            }
-
-            public DbSet<Product> UnicornProducts { get; set; }
-            public DbSet<Category> UnicornCategories { get; set; }
-        }
-
-        [Fact]
-        public void DbSet_properties_are_detected_and_initialized()
-        {
-            using (var context = new DbSetVariant())
-            {
-                Assert.NotNull(context.UnicornProducts);
-                Assert.NotNull(context.UnicornCategories);
-                context.Assert<Product>().IsInModel();
-                context.Assert<Category>().IsInModel();
-            }
-        }
-
-        [Fact]
-        public void Entity_set_names_are_taken_from_DbSet_property_names()
-        {
-            using (var context = new DbSetVariant())
-            {
-                Assert.Equal("UnicornProducts", GetEntitySetName(context, typeof(Product)));
-                Assert.Equal("UnicornCategories", GetEntitySetName(context, typeof(Category)));
-            }
-        }
-
-        public class IDbSetVariant : EmptyContext
-        {
-            public IDbSetVariant()
-                : base("CommonProductCategoryDatabase")
-            {
-            }
-
-            public IDbSet<Product> UnicornProducts { get; set; }
-            public IDbSet<Category> UnicornCategories { get; set; }
-        }
-
-        [Fact]
-        public void IDbSet_properties_are_detected_and_initialized()
-        {
-            using (var context = new IDbSetVariant())
-            {
-                Assert.NotNull(context.UnicornProducts);
-                Assert.NotNull(context.UnicornCategories);
-                context.Assert<Product>().IsInModel();
-                context.Assert<Category>().IsInModel();
-            }
-        }
-
-        [Fact]
-        public void Entity_set_names_are_taken_from_DbSet_property_names_when_using_IDbSet_properties()
-        {
-            using (var context = new IDbSetVariant())
-            {
-                Assert.Equal("UnicornProducts", GetEntitySetName(context, typeof(Product)));
-                Assert.Equal("UnicornCategories", GetEntitySetName(context, typeof(Category)));
-            }
-        }
-
-        public class IQueryableVariant : EmptyContext
-        {
-            public IQueryableVariant()
-                : base(DefaultDbName<EmptyContext>())
-            {
-            }
-
-            public IQueryable<Product> Products { get; set; }
-            public IQueryable<Category> Categories { get; set; }
-        }
-
-        [Fact]
-        public void IQueryable_properties_are_not_detected_or_initialized()
-        {
-            using (var context = new IQueryableVariant())
-            {
-                Assert.Null(context.Products);
-                Assert.Null(context.Categories);
-                context.Assert<Product>().IsNotInModel();
-                context.Assert<Category>().IsNotInModel();
-            }
-        }
-
-        public class DbQueryVariant : EmptyContext
-        {
-            public DbQueryVariant()
-                : base(DefaultDbName<EmptyContext>())
-            {
-            }
-
-            public DbQuery<Product> Products { get; set; }
-            public DbQuery<Category> Categories { get; set; }
-        }
-
-        [Fact]
-        public void DbQuery_properties_are_not_initialized()
-        {
-            using (var context = new DbQueryVariant())
-            {
-                Assert.Null(context.Products);
-                Assert.Null(context.Categories);
-                context.Assert<Product>().IsNotInModel();
-                context.Assert<Category>().IsNotInModel();
-            }
-        }
-
-        public class SetOfDerivedTypeVariant : EmptyContext
-        {
-            public SetOfDerivedTypeVariant()
-                : base("CommonProductCategoryDatabase")
-            {
-            }
-
-            public DbSet<Product> UnicornProducts { get; set; }
-            public DbSet<FeaturedProduct> FeaturedProducts { get; set; }
-            public DbSet<Category> UnicornCategories { get; set; }
-        }
-
-        [Fact]
-        public void Set_of_derived_type_initialized()
-        {
-            using (var context = new SetOfDerivedTypeVariant())
-            {
-                Assert.NotNull(context.UnicornProducts);
-                Assert.NotNull(context.FeaturedProducts);
-                Assert.NotNull(context.UnicornCategories);
-                context.Assert<Product>().IsInModel();
-                context.Assert<FeaturedProduct>().IsInModel();
-                context.Assert<Category>().IsInModel();
-            }
-        }
-
-        [Fact]
-        public void Entity_set_names_for_a_derived_type_come_from_the_base_type_DbSet_property_names()
-        {
-            using (var context = new SetOfDerivedTypeVariant())
-            {
-                Assert.Equal("UnicornProducts", GetEntitySetName(context, typeof(Product)));
-                Assert.Equal("UnicornProducts", GetEntitySetName(context, typeof(FeaturedProduct)));
-                Assert.Equal("UnicornCategories", GetEntitySetName(context, typeof(Category)));
-            }
-        }
-
-        public class PrivateSettersVariant : EmptyContext
-        {
-            public PrivateSettersVariant()
-                : base("CommonProductCategoryDatabase")
-            {
-            }
-
-            public DbSet<Product> Products { get; private set; }
-            public IDbSet<Category> Categories { get; private set; }
-        }
-
-        [Fact]
-        public void Set_properties_with_private_setters_are_detected_but_not_initialized()
-        {
-            using (var context = new PrivateSettersVariant())
-            {
-                Assert.Null(context.Products);
-                Assert.Null(context.Categories);
-                context.Assert<Product>().IsInModel();
-                context.Assert<Category>().IsInModel();
-            }
-        }
-
-        public class InternalSettersVariant : EmptyContext
-        {
-            public InternalSettersVariant()
-                : base("CommonProductCategoryDatabase")
-            {
-            }
-
-            public DbSet<Product> Products { get; internal set; }
-            public IDbSet<Category> Categories { get; internal set; }
-        }
-
-        [Fact]
-        public void Set_properties_with_internal_setters_are_detected_but_not_initialized()
-        {
-            using (var context = new InternalSettersVariant())
-            {
-                Assert.Null(context.Products);
-                Assert.Null(context.Categories);
-                context.Assert<Product>().IsInModel();
-                context.Assert<Category>().IsInModel();
-            }
-        }
-
-        public class ProtectedSettersVariant : EmptyContext
-        {
-            public ProtectedSettersVariant()
-                : base("CommonProductCategoryDatabase")
-            {
-            }
-
-            public DbSet<Product> Products { get; protected set; }
-            public IDbSet<Category> Categories { get; protected set; }
-        }
-
-        [Fact]
-        public void Set_properties_with_protected_setters_are_detected_but_not_initialized()
-        {
-            using (var context = new ProtectedSettersVariant())
-            {
-                Assert.Null(context.Products);
-                Assert.Null(context.Categories);
-                context.Assert<Product>().IsInModel();
-                context.Assert<Category>().IsInModel();
-            }
-        }
-
-        public class NoSettersVariant : EmptyContext
-        {
-            public NoSettersVariant()
-                : base("CommonProductCategoryDatabase")
-            {
-            }
-
-            public DbSet<Product> Products
-            {
-                get { return null; }
-            }
-
-            public IDbSet<Category> Categories
-            {
-                get { return null; }
-            }
-        }
-
-        [Fact]
-        public void Set_properties_with_no_setters_are_detected_but_not_initialized()
-        {
-            using (var context = new NoSettersVariant())
-            {
-                Assert.Null(context.Products);
-                Assert.Null(context.Categories);
-                context.Assert<Product>().IsInModel();
-                context.Assert<Category>().IsInModel();
-            }
-        }
-
-        public class FullyPrivateVariant : EmptyContext
-        {
-            public FullyPrivateVariant()
-                : base("CommonProductCategoryDatabase")
-            {
-            }
-
-            private DbSet<Product> Products { get; set; }
-            private IDbSet<Category> Categories { get; set; }
-
-            public IQueryable<Product> GetProducts()
-            {
-                return Products;
-            }
-
-            public IQueryable<Category> GetCategories()
-            {
-                return Categories;
-            }
-        }
-
-        [Fact]
-        public void Fully_private_properties_are_detected_but_not_initialized()
-        {
-            using (var context = new FullyPrivateVariant())
-            {
-                Assert.Null(context.GetProducts());
-                Assert.Null(context.GetCategories());
-                context.Assert<Product>().IsInModel();
-                context.Assert<Category>().IsInModel();
-            }
-        }
-
-        public class MethodsAndFieldsVariant : EmptyContext
-        {
-            public MethodsAndFieldsVariant()
-                : base(DefaultDbName<EmptyContext>())
-            {
-            }
-
-            public IQueryable<Product> Products;
-            public IDbSet<Category> Categories;
-            public DbSet<Login> Logins;
-
-            public IQueryable<Product> GetProducts()
-            {
-                return Products;
-            }
-
-            public IDbSet<Category> GetCategories()
-            {
-                return Categories;
-            }
-
-            public DbSet<Login> GetLogins()
-            {
-                return Logins;
-            }
-        }
-
-        [Fact]
-        public void IQueryable_and_DbSet_methods_and_fields_are_ignored()
-        {
-            using (var context = new MethodsAndFieldsVariant())
-            {
-                Assert.Null(context.GetProducts());
-                Assert.Null(context.GetCategories());
-                Assert.Null(context.GetLogins());
-                context.Assert<Product>().IsNotInModel();
-                context.Assert<Category>().IsNotInModel();
-                context.Assert<Login>().IsNotInModel();
-            }
-        }
-
-        [Fact]
-        public void Derived_context_with_no_sets_is_okay()
-        {
-            using (var context = new EmptyContext())
-            {
-                // Asking for the ObjectContext causes the DbContext to be initialized even with no types.
-                Assert.NotNull(GetObjectContext(context));
-            }
-        }
-
-        public class NonGenericIQueryableVariant : EmptyContext
-        {
-            public NonGenericIQueryableVariant()
-                : base(DefaultDbName<EmptyContext>())
-            {
-            }
-
-            public IQueryable Stuff { get; set; }
-        }
-
-        [Fact]
-        public void Set_properties_of_non_generic_IQueryable_are_ignored()
-        {
-            using (var context = new NonGenericIQueryableVariant())
-            {
-                Assert.Null(context.Stuff);
-
-                // Asking for the ObjectContext causes the DbContext to be initialized even with no types.
-                Assert.NotNull(GetObjectContext(context));
-            }
-        }
-
-        public class IEnumerableVariant : EmptyContext
-        {
-            public IEnumerableVariant()
-                : base(DefaultDbName<EmptyContext>())
-            {
-            }
-
-            public IEnumerable<Category> Categories { get; set; }
-        }
-
-        [Fact]
-        public void Set_properties_defined_as_IEnumerable_are_ignored()
-        {
-            using (var context = new IEnumerableVariant())
-            {
-                Assert.Null(context.Categories);
-                context.Assert<Category>().IsNotInModel();
-            }
-        }
-
-        public class SetsDerivedFromValidSetTypeVariant : EmptyContext
-        {
-            public SetsDerivedFromValidSetTypeVariant()
-                : base(DefaultDbName<EmptyContext>())
-            {
-            }
-
-            public ObjectSet<Product> Products { get; set; }
-            public HashSetBasedDbSet<Category> Categories { get; set; }
-        }
-
-        [Fact]
-        public void Set_properties_derived_from_valid_set_type_are_ignored()
-        {
-            using (var ctx = new SetsDerivedFromValidSetTypeVariant())
-            {
-                Assert.Null(ctx.Products);
-                Assert.Null(ctx.Categories);
-                ctx.Assert<Product>().IsNotInModel();
-                ctx.Assert<Category>().IsNotInModel();
-            }
-        }
-
-        public class DerivedDerivedContextNoExtraSetsVariant : SimpleModelContext
-        {
-        }
-
-        [Fact]
-        public void Derived_derived_context_with_no_extra_sets()
-        {
-            using (var context = new DerivedDerivedContextNoExtraSetsVariant())
-            {
-                Assert.NotNull(context.Categories);
-                Assert.NotNull(context.Products);
-                context.Assert<Product>().IsInModel();
-                context.Assert<Category>().IsInModel();
-            }
-        }
-
-        public class DerivedDerivedContextExtraSetsVariant : SimpleModelContext
-        {
-            public DbSet<ExtraEntity> ExtraSet { get; set; }
-        }
-
-        [Fact]
-        public void Derived_derived_context_with_extra_sets()
-        {
-            using (var context = new DerivedDerivedContextExtraSetsVariant())
-            {
-                Assert.NotNull(context.Categories);
-                Assert.NotNull(context.Products);
-                Assert.NotNull(context.ExtraSet);
-                context.Assert<Product>().IsInModel();
-                context.Assert<Category>().IsInModel();
-                context.Assert<ExtraEntity>().IsInModel();
-            }
-        }
-
-        #endregion
-
-        #region Negative set detection and initialization tests
-
-        public class InterfaceVariant : EmptyContext
-        {
-            public InterfaceVariant()
-                : base(DefaultDbName<EmptyContext>())
-            {
-            }
-
-            public DbSet<ICollection> Collections { get; set; }
-        }
-
-        [Fact]
-        public void Set_properties_for_interface_types_throw()
-        {
-            try
-            {
-                new InterfaceVariant();
-                Assert.True(false);
-            }
-            catch (InvalidOperationException ex)
-            {
-                var resourceLookup = new AssemblyResourceLookup(
-                    EntityFrameworkAssembly,
-                    "System.Data.Entity.Properties.Resources");
-                var messageTemplate = resourceLookup.LookupString("InvalidEntityType");
-
-                var message = String.Format(CultureInfo.InvariantCulture, messageTemplate, typeof(ICollection));
-
-                Assert.Equal(message, ex.Message);
-            }
-        }
-
-        public class GenericVariant : EmptyContext
-        {
-            public GenericVariant()
-                : base(DefaultDbName<EmptyContext>())
-            {
-            }
-
-            public IDbSet<List<Product>> ProductCollections { get; set; }
-        }
-
-        [Fact]
-        public void Set_properties_for_generic_types_throw()
-        {
-            try
-            {
-                new GenericVariant();
-                Assert.True(false);
-            }
-            catch (InvalidOperationException ex)
-            {
-                var resourceLookup = new AssemblyResourceLookup(
-                    EntityFrameworkAssembly,
-                    "System.Data.Entity.Properties.Resources");
-                var messageTemplate = resourceLookup.LookupString("InvalidEntityType");
-
-                var message = String.Format(CultureInfo.InvariantCulture, messageTemplate, typeof(List<Product>));
-
-                Assert.Equal(message, ex.Message);
-            }
-        }
-
-        public class NonEntityVariant : EmptyContext
-        {
-            public NonEntityVariant()
-                : base(DefaultDbName<EmptyContext>())
-            {
-            }
-
-            public DbSet<ObsoleteAttribute> ObsoleteAttributes { get; set; }
-        }
-
-        [Fact]
-        public void Set_properties_for_non_entity_types_throw()
-        {
-            using (var context = new NonEntityVariant())
-            {
-                Assert.NotNull(context.ObsoleteAttributes);
-                Assert.Throws<ModelValidationException>(() => GetObjectContext(context));
-            }
-        }
-
-        public class DuplicateDbSetVariant : DbContext
-        {
-            public DbSet<Product> Products { get; set; }
-            public DbSet<Category> Categories { get; set; }
-            public DbSet<Category> CategoriesAgain { get; set; }
-        }
-
-        [Fact]
-        public void Duplicate_DbSet_content_types_throw_Anti_MEST()
-        {
-            using (var context = new DuplicateDbSetVariant())
-            {
-                Assert.Throws<InvalidOperationException>(() => context.Categories.FirstOrDefault()).ValidateMessage(
-                    "Mapping_MESTNotSupported", "Categories", "CategoriesAgain", "SimpleModel.Category");
-            }
-        }
-
-        public class DuplicateIQueryableSetVariant : EmptyContext
-        {
-            public DuplicateIQueryableSetVariant()
-                : base(DefaultDbName<EmptyContext>())
-            {
-            }
-
-            public IQueryable<Product> Products1 { get; set; }
-            public IQueryable<Product> Products2 { get; set; }
-        }
-
-        [Fact]
-        public void Duplicate_IQueryable_content_types_do_not_throw_Anti_MEST()
-        {
-            using (var context = new DuplicateIQueryableSetVariant())
-            {
-                Assert.Null(context.Products1);
-                Assert.Null(context.Products2);
-                context.Assert<Product>().IsNotInModel();
-            }
-        }
-
-        public class DuplicateSetWithDifferentSetTypesVariant : EmptyContext
-        {
-            public DuplicateSetWithDifferentSetTypesVariant()
-                : base("CommonProductCategoryDatabase")
-            {
-            }
-
-            public DbSet<Product> Products { get; set; }
-            public DbSet<Category> Categories { get; set; }
-            public IQueryable<Category> CategoriesAgain { get; set; }
-        }
-
-        [Fact]
-        public void Duplicate_set_content_types_where_one_type_is_IQueryable_does_not_throw_Anti_MEST()
-        {
-            using (var context = new DuplicateSetWithDifferentSetTypesVariant())
-            {
-                Assert.NotNull(context.Products);
-                Assert.NotNull(context.Categories);
-                Assert.Null(context.CategoriesAgain);
-                context.Assert<Product>().IsInModel();
-                context.Assert<Category>().IsInModel();
-            }
-        }
-
-        public class ExceptionFromSetSetterVariant : EmptyContext
-        {
-            public ExceptionFromSetSetterVariant()
-                : base("CommonProductCategoryDatabase")
-            {
-            }
-
-            public DbSet<Category> Categories { get; set; }
-
-            public DbSet<Product> Products
-            {
-                get { return null; }
-                set { throw new Exception("SETTER"); }
-            }
-        }
-
-        [Fact]
-        public void Exception_from_set_setter()
-        {
-            try
-            {
-                var ctx = new ExceptionFromSetSetterVariant();
-                Assert.True(false, "Exception in set setter was swallowed.");
-            }
-            catch (Exception ex)
-            {
-                Assert.Equal("SETTER", ex.Message);
-            }
-        }
-
-        #endregion
-
-        #region Positive tests for tweaking set discovery using attributes at class level
-
-        [SuppressDbSetInitialization]
-        private class ClassLevelSetDiscoverOnlyVariant : EmptyContext
-        {
-            public ClassLevelSetDiscoverOnlyVariant()
-                : base("CommonProductCategoryDatabase")
-            {
-            }
-
-            public DbSet<Product> Products { get; set; }
-            public DbSet<Category> Categories { get; set; }
-        }
-
-        [Fact]
-        public void
-            SuppressDbSetInitializationAttribute_on_context_class_results_in_entities_in_model_but_sets_not_initialized()
-        {
-            using (var context = new ClassLevelSetDiscoverOnlyVariant())
-            {
-                Assert.Null(context.Products);
-                Assert.Null(context.Categories);
-                context.Assert<Product>().IsInModel();
-                context.Assert<Category>().IsInModel();
-            }
-        }
-
-        #endregion
-
-        #region Positive tests for tweaking set discovery using attributes at property level
-
-        private class PropertyLevelSetDiscoverOnlyVariant : EmptyContext
-        {
-            public PropertyLevelSetDiscoverOnlyVariant()
-                : base("CommonProductCategoryDatabase")
-            {
-            }
-
-            public DbSet<Product> Products { get; set; }
-
-            [SuppressDbSetInitialization]
-            public DbSet<Category> Categories { get; set; }
-        }
-
-        [Fact]
-        public void SuppressDbSetInitializationAttribute_on_property_results_in_that_entity_in_model_but_its_set_not_initialized()
-        {
-            using (var context = new PropertyLevelSetDiscoverOnlyVariant())
-            {
-                Assert.NotNull(context.Products);
-                Assert.Null(context.Categories);
-                context.Assert<Product>().IsInModel();
-                context.Assert<Category>().IsInModel();
-            }
-        }
-
-        #endregion
-
-        #region Positive Set tests
-
-        [Fact]
-        public void Can_create_DbSet()
-        {
-            using (var context = new SimpleModelContext())
-            {
-                var set = context.Set<Category>();
-                Assert.IsType<DbSet<Category>>(set);
-
-                var entity = set.FirstOrDefault();
-                Assert.IsType<Category>(entity);
-                Assert.Equal(EntityState.Unchanged, GetStateEntry(context, entity).State);
-            }
-        }
-
-        [Fact]
-        public void Can_create_non_generic_DbSet()
-        {
-            using (var context = new SimpleModelContext())
-            {
-                var set = context.Set(typeof(Category));
-                Assert.Equal(typeof(Category), set.ElementType);
-
-                var entity = set.Cast<Category>().FirstOrDefault();
-                Assert.IsType<Category>(entity);
-                Assert.Equal(EntityState.Unchanged, GetStateEntry(context, entity).State);
-            }
-        }
-
-        [Fact]
-        public void Can_create_DbSet_for_base_type()
-        {
-            using (var context = new SimpleModelContext())
-            {
-                var set = context.Set<Product>();
-                Assert.IsType<DbSet<Product>>(set);
-
-                var entity = set.FirstOrDefault();
-                Assert.IsType<Product>(entity);
-            }
-        }
-
-        [Fact]
-        public void Can_create_non_generic_DbSet_for_base_type()
-        {
-            using (var context = new SimpleModelContext())
-            {
-                var set = context.Set(typeof(Product));
-                Assert.Equal(typeof(Product), set.ElementType);
-
-                var entity = set.Cast<Product>().FirstOrDefault();
-                Assert.IsType<Product>(entity);
-            }
-        }
-
-        [Fact]
-        public void Can_create_DbSet_for_abstract_base_type()
-        {
-            using (var context = new AdvancedPatternsMasterContext())
-            {
-                var set = context.Set<Employee>();
-                Assert.IsType<DbSet<Employee>>(set);
-
-                var entity = set.FirstOrDefault();
-                Assert.IsAssignableFrom<Employee>(entity);
-            }
-        }
-
-        [Fact]
-        public void Can_create_non_generic_DbSet_for_abstract_base_type()
-        {
-            using (var context = new AdvancedPatternsMasterContext())
-            {
-                var set = context.Set(typeof(Employee));
-                Assert.Equal(typeof(Employee), set.ElementType);
-
-                var entity = set.Cast<Employee>().FirstOrDefault();
-                Assert.IsAssignableFrom<Employee>(entity);
-            }
-        }
-
-        [Fact]
-        public void Can_create_DbSet_for_derived_type()
-        {
-            using (var context = new SimpleModelContext())
-            {
-                var set = context.Set<FeaturedProduct>();
-                Assert.IsType<DbSet<FeaturedProduct>>(set);
-
-                var entity = set.FirstOrDefault();
-                Assert.IsType<FeaturedProduct>(entity);
-                Assert.Equal(EntityState.Unchanged, GetStateEntry(context, entity).State);
-            }
-        }
-
-        [Fact]
-        public void Can_create_non_generic_DbSet_for_derived_type()
-        {
-            using (var context = new SimpleModelContext())
-            {
-                var set = context.Set(typeof(FeaturedProduct));
-                Assert.Equal(typeof(FeaturedProduct), set.ElementType);
-
-                var entity = set.Cast<FeaturedProduct>().FirstOrDefault();
-                Assert.IsType<FeaturedProduct>(entity);
-                Assert.Equal(EntityState.Unchanged, GetStateEntry(context, entity).State);
-            }
-        }
-
-        [Fact]
-        public void Set_method_returns_the_same_instance_each_invocation()
-        {
-            using (var context = new SimpleModelContext())
-            {
-                var set1 = context.Set<Product>();
-                var set2 = context.Set<Product>();
-
-                Assert.Same(set1, set2);
-                Assert.Same(set1, context.Products);
-            }
-        }
-
-        [Fact]
-        public void Non_generic_Set_method_returns_the_same_instance_each_invocation()
-        {
-            using (var context = new SimpleModelContext())
-            {
-                var set1 = context.Set(typeof(Product));
-                var set2 = context.Set(typeof(Product));
-
-                Assert.Same(set1, set2);
-            }
-        }
-
-        #endregion
-
-        #region Positive OnModelCreating tests
-
-        public class TweakingModelVariant : EmptyContext
-        {
-            public DbSet<Product> Products { get; set; }
-
-            protected override void OnModelCreating(DbModelBuilder modelBuilder)
-            {
-                modelBuilder.Entity<Category>().HasKey(c => c.Id);
-                modelBuilder.Entity<Category>().HasMany(c => c.Products).WithOptional(p => p.Category).HasForeignKey(
-                    p => p.CategoryId);
-                base.OnModelCreating(modelBuilder);
-            }
-        }
-
-        [Fact]
-        public void Model_can_be_tweaked_in_OnModelCreating()
-        {
-            using (var context = new TweakingModelVariant())
-            {
-                Assert.NotNull(context.Products);
-                context.Assert<Product>().IsInModel();
-                context.Assert<Category>().IsInModel();
-            }
-        }
-
-        public class OnModelCreatingVariant : DbContext
-        {
-            public DbSet<Product> Products { get; set; }
-
-            public static int OnModelCreatingCount { get; set; }
-
-            protected override void OnModelCreating(DbModelBuilder modelBuilder)
-            {
-                OnModelCreatingCount++;
-            }
-        }
-
-        [Fact]
-        public void OnModelCreating_is_only_called_once_by_default()
-        {
-            using (var context = new OnModelCreatingVariant())
-            {
-                context.Assert<Product>().IsInModel();
-            }
-            Assert.Equal(1, OnModelCreatingVariant.OnModelCreatingCount);
-
-            using (var context = new OnModelCreatingVariant())
-            {
-                context.Assert<Product>().IsInModel();
-            }
-            Assert.Equal(1, OnModelCreatingVariant.OnModelCreatingCount);
-
-            using (var context = new OnModelCreatingVariant())
-            {
-                context.Assert<Product>().IsInModel();
-            }
-            Assert.Equal(1, OnModelCreatingVariant.OnModelCreatingCount);
-        }
-
-        public class SillyCallToOnModelCreatingVariant : EmptyContext
-        {
-            public SillyCallToOnModelCreatingVariant()
-                : base(DefaultDbName<EmptyContext>())
-            {
-                OnModelCreating(new DbModelBuilder());
-            }
-        }
-
-        [Fact]
-        public void Calling_OnModelCreating_explicitly_is_noop()
-        {
-            using (var context = new SillyCallToOnModelCreatingVariant())
-            {
-            }
-        }
-
-        [Fact]
-        public void Can_use_context_during_construction_with_tweaking()
-        {
-            using (var context = new UseContextInCtorModelTweakingVariant())
-            {
-                Assert.NotNull(context.Products);
-                context.Assert<Product>().IsInModel();
-                context.Assert<Category>().IsInModel();
-
-                Assert.False(GetObjectContext(context).ContextOptions.LazyLoadingEnabled);
-                Assert.False(context.Configuration.LazyLoadingEnabled);
-            }
-        }
-
-        public class UseContextInCtorModelTweakingVariant : EmptyContext
-        {
-            public UseContextInCtorModelTweakingVariant()
-            {
-                ((IObjectContextAdapter)this).ObjectContext.ContextOptions.LazyLoadingEnabled = false;
-            }
-
-            public DbSet<Product> Products { get; set; }
-
-            protected override void OnModelCreating(DbModelBuilder modelBuilder)
-            {
-                modelBuilder.Entity<Category>().HasKey(c => c.Id);
-                modelBuilder.Entity<Category>().HasMany(c => c.Products).WithOptional(p => p.Category).HasForeignKey(
-                    p => p.CategoryId);
-                base.OnModelCreating(modelBuilder);
-            }
-        }
-
-        #endregion
-
-        #region Negative OnModelCreating tests
-
-        public class UseModeWhileCreatingVariant : EmptyContext
-        {
-            public UseModeWhileCreatingVariant()
-                : base("CommonProductCategoryDatabase")
-            {
-            }
-
-            public DbSet<Product> Products { get; set; }
-
-            protected override void OnModelCreating(DbModelBuilder modelBuilder)
-            {
-                Products.FirstOrDefault();
-                base.OnModelCreating(modelBuilder);
-            }
-        }
-
-        [Fact]
-        public void Using_context_during_OnModelCreating_throws()
-        {
-            using (var context = new UseModeWhileCreatingVariant())
-            {
-                Assert.Throws<InvalidOperationException>(() => context.Products.FirstOrDefault()).ValidateMessage(
-                    "DbContext_ContextUsedInModelCreating");
-            }
-        }
-
-        #endregion
-
-        #region Positive non-derived context tests using an existing model
-
-        [Fact]
-        public void Model_passed_to_DbContext_string_constructor_is_used_to_back_the_context()
-        {
-            Model_passed_to_DbContext_constructor_is_used_to_back_the_context(
-                model => new DbContext(DefaultDbName<SimpleModelContext>(), model));
-        }
-
-        [Fact]
-        public void Model_passed_to_DbContext_DbConnection_constructor_is_used_to_back_the_context()
-        {
-            using (var connection = SimpleConnection<SimpleModelContext>())
-            {
-                Model_passed_to_DbContext_constructor_is_used_to_back_the_context(
-                    model => new DbContext(connection, model, contextOwnsConnection: false));
-            }
-        }
-
-        private void Model_passed_to_DbContext_constructor_is_used_to_back_the_context(
-            Func<DbCompiledModel, DbContext> factory)
-        {
-            using (var context = factory(CreateSimpleModel()))
-            {
-                context.Assert<Product>().IsInModel();
-                context.Assert<Category>().IsInModel();
-                context.Assert<Login>().IsNotInModel();
-
-                // Verify that we can use sets and we are connected to the correct database
-                Assert.Equal("Marmite", context.Set<Product>().Find(1).Name);
-                Assert.Equal("Foods", context.Set<Category>().Find("Foods").Id);
-            }
-        }
-
-        private static DbCompiledModel CreateSimpleModel()
-        {
-            return SimpleModelContext.CreateBuilder().Build(ProviderRegistry.Sql2008_ProviderInfo).Compile();
-        }
-
-        #endregion
-
-        #region Positive derived context tests using existing model
-
-        private class DerivedContextWithMismatchedModel : DbContext
-        {
-            public DerivedContextWithMismatchedModel(DbCompiledModel model)
-                : base(model)
-            {
-            }
-
-            public DerivedContextWithMismatchedModel(string nameOrConnectionString, DbCompiledModel model)
-                : base(nameOrConnectionString, model)
-            {
-            }
-
-            public DerivedContextWithMismatchedModel(DbConnection existingConnection, DbCompiledModel model)
-                : base(existingConnection, model, contextOwnsConnection: false)
-            {
-            }
-
-            public DbSet<Login> Logins { get; set; }
-        }
-
-        [Fact]
-        public void Model_passed_to_derived_DbContext_constructor_is_used_and_the_sets_on_context_are_not_used()
-        {
-            // In this case we can't control the name of the database, so it won't be the normal SimpleModel database
-            using (var context = new DerivedContextWithMismatchedModel(CreateSimpleModel()))
-            {
-                context.Assert<Product>().IsInModel();
-                context.Assert<Category>().IsInModel();
-                context.Assert<Login>().IsNotInModel();
-
-                Assert.Throws<InvalidOperationException>(() => context.Logins.ToList()).ValidateMessage(
-                    "DbSet_EntityTypeNotInModel", "Login");
-            }
-        }
-
-        [Fact]
-        public void Model_passed_to_derived_DbContext_string_constructor_is_used_and_the_sets_on_context_are_not_used()
-        {
-            Model_passed_to_DbContext_constructor_is_used_to_back_the_context(
-                model => new DerivedContextWithMismatchedModel(DefaultDbName<SimpleModelContext>(), model));
-        }
-
-        [Fact]
-        public void
-            Model_passed_to_derived_DbContext_DbConnection_constructor_is_used_and_the_sets_on_context_are_not_used()
-        {
-            using (var connection = SimpleConnection<SimpleModelContext>())
-            {
-                Model_passed_to_DbContext_constructor_is_used_to_back_the_context(
-                    model => new DerivedContextWithMismatchedModel(connection, model));
-            }
-        }
-
-        #endregion
-
-        #region Lazy loading tests
-
-        private void ValidateLazyLoading(F1Context context, bool lazyLoadingEnabled)
-        {
-            Assert.Equal(lazyLoadingEnabled, context.Configuration.LazyLoadingEnabled);
-            Assert.Equal(lazyLoadingEnabled, GetObjectContext(context).ContextOptions.LazyLoadingEnabled);
-
-            context.ChangeTracker.Entries().ToList().ForEach(e => e.State = EntityState.Detached);
-
-            var team = context.Drivers.First().Team;
-            if (lazyLoadingEnabled)
-            {
-                Assert.NotNull(team);
-            }
-            else
-            {
-                Assert.Null(team);
-            }
-        }
-
-        private static DbCompiledModel CreateF1Model()
-        {
-            var builder = new DbModelBuilder();
-
-            F1Context.AdditionalModelConfiguration(builder);
-
-            return builder.Build(ProviderRegistry.Sql2008_ProviderInfo).Compile();
-        }
-
-        [Fact]
-        public void Lazy_loading_is_on_by_default_when_using_empty_constructor()
-        {
-            using (var context = new F1Context())
-            {
-                ValidateLazyLoading(context, lazyLoadingEnabled: true);
-            }
-        }
-
-        [Fact]
-        public void Lazy_loading_is_on_by_default_when_using_String_constructor()
-        {
-            using (var context = new F1Context(DefaultDbName<F1Context>()))
-            {
-                ValidateLazyLoading(context, lazyLoadingEnabled: true);
-            }
-        }
-
-        [Fact]
-        public void Lazy_loading_is_on_by_default_when_using_DbCompiledModel_constructor()
-        {
-            using (var context = new F1Context(CreateF1Model()))
-            {
-                ValidateLazyLoading(context, lazyLoadingEnabled: true);
-            }
-        }
-
-        [Fact]
-        public void Lazy_loading_is_on_by_default_when_using_String_and_DbCompiledModel_constructor()
-        {
-            using (var context = new F1Context(DefaultDbName<F1Context>(), CreateF1Model()))
-            {
-                ValidateLazyLoading(context, lazyLoadingEnabled: true);
-            }
-        }
-
-        [Fact]
-        public void Lazy_loading_is_on_by_default_when_using_DbConnection_constructor()
-        {
-            using (var context = new F1Context(SimpleConnection<F1Context>(), contextOwnsConnection: true))
-            {
-                ValidateLazyLoading(context, lazyLoadingEnabled: true);
-            }
-        }
-
-        [Fact]
-        public void Lazy_loading_is_on_by_default_when_using_DbConnection_and_DbCompiledModel_constructor()
-        {
-            using (
-                var context = new F1Context(SimpleConnection<F1Context>(), CreateF1Model(), contextOwnsConnection: true)
-                )
-            {
-                ValidateLazyLoading(context, lazyLoadingEnabled: true);
-            }
-        }
-
-        [Fact]
-        public void Lazy_loading_is_on_by_default_when_using_entity_connection_string_in_constructor()
-        {
-            using (var context = new DbContext(SimpleModelEntityConnectionString))
-            {
-                Assert.True(context.Configuration.LazyLoadingEnabled);
-                var objectContext = GetObjectContext(context);
-                Assert.True(objectContext.ContextOptions.LazyLoadingEnabled);
-            }
-        }
-
-        [Fact]
-        public void Lazy_loading_is_on_by_default_when_using_EntityConnection_object_in_constructor()
-        {
-            using (
-                var context = new DbContext(
-                    new EntityConnection(SimpleModelEntityConnectionString),
-                    contextOwnsConnection: true))
-            {
-                Assert.True(context.Configuration.LazyLoadingEnabled);
-                var objectContext = GetObjectContext(context);
-                Assert.True(objectContext.ContextOptions.LazyLoadingEnabled);
-            }
-        }
-
-        [Fact]
-        public void Lazy_loading_flag_can_be_inherited_from_ObjectContext_as_true_when_using_ObjectContext_constructor()
-        {
-            Lazy_loading_flag_is_inherited_from_ObjectContext_when_using_ObjectContext_constructor(
-                lazyLoadingEnabled: true);
-        }
-
-        [Fact]
-        public void Lazy_loading_flag_can_be_inherited_from_ObjectContext_as_false_when_using_ObjectContext_constructor()
-        {
-            Lazy_loading_flag_is_inherited_from_ObjectContext_when_using_ObjectContext_constructor(
-                lazyLoadingEnabled: false);
-        }
-
-        private void Lazy_loading_flag_is_inherited_from_ObjectContext_when_using_ObjectContext_constructor(
-            bool lazyLoadingEnabled)
-        {
-            var objectContext = GetObjectContext(new F1Context());
-            objectContext.ContextOptions.LazyLoadingEnabled = lazyLoadingEnabled;
-
-            using (var context = new F1Context(objectContext, dbContextOwnsObjectContext: true))
-            {
-                ValidateLazyLoading(context, lazyLoadingEnabled);
-            }
-        }
-
-        [Fact]
-        public void Lazy_loading_can_be_switched_off_in_constructor_which_calls_to_base_empty_constructor()
-        {
-            using (var context = new F1Context(lazyLoadingEnabled: false))
-            {
-                ValidateLazyLoading(context, lazyLoadingEnabled: false);
-            }
-        }
-
-        [Fact]
-        public void Lazy_loading_can_be_switched_off_in_constructor_which_calls_to_base_String_constructor()
-        {
-            using (var context = new F1Context(DefaultDbName<F1Context>(), lazyLoadingEnabled: false))
-            {
-                ValidateLazyLoading(context, lazyLoadingEnabled: false);
-            }
-        }
-
-        [Fact]
-        public void Lazy_loading_can_be_switched_off_in_constructor_which_calls_to_base_DbCompiledModel_constructor()
-        {
-            using (var context = new F1Context(CreateF1Model(), lazyLoadingEnabled: false))
-            {
-                ValidateLazyLoading(context, lazyLoadingEnabled: false);
-            }
-        }
-
-        [Fact]
-        public void
-            Lazy_loading_can_be_switched_off_in_constructor_which_calls_to_base_String_and_DbCompiledModel_constructor()
-        {
-            using (var context = new F1Context(DefaultDbName<F1Context>(), CreateF1Model(), lazyLoadingEnabled: false))
-            {
-                ValidateLazyLoading(context, lazyLoadingEnabled: false);
-            }
-        }
-
-        [Fact]
-        public void Lazy_loading_can_be_switched_off_in_constructor_which_calls_to_base_DbConnection_constructor()
-        {
-            using (
-                var context = new F1Context(
-                    SimpleConnection<F1Context>(), contextOwnsConnection: true,
-                    lazyLoadingEnabled: false))
-            {
-                ValidateLazyLoading(context, lazyLoadingEnabled: false);
-            }
-        }
-
-        [Fact]
-        public void Lazy_loading_can_be_switched_off_in_constructor_which_calls_to_base_DbConnection_and_DbCompiledModel_constructor()
-        {
-            using (
-                var context = new F1Context(
-                    SimpleConnection<F1Context>(), CreateF1Model(), contextOwnsConnection: true,
-                    lazyLoadingEnabled: false))
-            {
-                ValidateLazyLoading(context, lazyLoadingEnabled: false);
-            }
-        }
-
-        [Fact]
-        public void Lazy_loading_can_be_switched_off_in_constructor_which_calls_to_base_ObjectContext_constructor()
-        {
-            var objectContext = GetObjectContext(new F1Context());
-            objectContext.ContextOptions.LazyLoadingEnabled = true;
-
-            using (
-                var context = new F1Context(objectContext, dbContextOwnsObjectContext: true, lazyLoadingEnabled: false))
-            {
-                ValidateLazyLoading(context, false);
-            }
-        }
-
-        public class LazyLoadingFlagTestContext : EmptyContext
-        {
-            public LazyLoadingFlagTestContext()
-                : base(DefaultDbName<EmptyContext>())
-            {
-            }
-
-            public LazyLoadingFlagTestContext(string connectionString)
-                : base(connectionString)
-            {
-            }
-
-            public LazyLoadingFlagTestContext(DbConnection connection)
-                : base(connection, contextOwnsConnection: true)
-            {
-            }
-
-            public bool ModelCreated { get; set; }
-
-            protected override void OnModelCreating(DbModelBuilder modelBuilder)
-            {
-                ModelCreated = true;
-                base.OnModelCreating(modelBuilder);
-            }
-        }
-
-        [Fact]
-        public void Lazy_loading_can_be_changed_after_DbContext_is_created_but_before_initialization_when_using_entity_connection_string()
-        {
-            Lazy_loading_can_be_changed_after_DbContext_is_created_but_before_initialization(
-                () => new LazyLoadingFlagTestContext(SimpleModelEntityConnectionString), expectOnModelCreation: false);
-        }
-
-        [Fact]
-        public void Lazy_loading_can_be_changed_after_DbContext_is_created_but_before_initialization_when_using_EntityConnection()
-        {
-            Lazy_loading_can_be_changed_after_DbContext_is_created_but_before_initialization(
-                () => new LazyLoadingFlagTestContext(new EntityConnection(SimpleModelEntityConnectionString)),
-                expectOnModelCreation: false);
-        }
-
-        [Fact]
-        public void
-            Lazy_loading_can_be_changed_after_DbContext_is_created_without_causing_ObjectContext_initialization_when_using_code_first()
-        {
-            Lazy_loading_can_be_changed_after_DbContext_is_created_but_before_initialization(
-                () => new LazyLoadingFlagTestContext(), expectOnModelCreation: true);
-        }
-
-        private void Lazy_loading_can_be_changed_after_DbContext_is_created_but_before_initialization(
-            Func<LazyLoadingFlagTestContext> createContext, bool expectOnModelCreation)
-        {
-            using (var context = createContext())
-            {
-                Assert.True(context.Configuration.LazyLoadingEnabled);
-
-                context.Configuration.LazyLoadingEnabled = false;
-                Assert.False(context.Configuration.LazyLoadingEnabled);
-
-                context.Configuration.LazyLoadingEnabled = true;
-                Assert.True(context.Configuration.LazyLoadingEnabled);
-
-                context.Configuration.LazyLoadingEnabled = false;
-                Assert.False(context.ModelCreated);
-
-                Assert.Equal(false, GetObjectContext(context).ContextOptions.LazyLoadingEnabled);
-                Assert.Equal(expectOnModelCreation, context.ModelCreated);
-            }
-        }
-
-        [Fact]
-        public void
-            Changing_lazy_loading_flag_after_ObjectContext_is_initialized_causes_lazy_loading_flag_in_DbContext_and_ObjectContext_to_change(
-
-            )
-        {
-            using (var context = new F1Context())
-            {
-                ValidateLazyLoading(context, lazyLoadingEnabled: true);
-
-                context.Configuration.LazyLoadingEnabled = false;
-                ValidateLazyLoading(context, lazyLoadingEnabled: false);
-
-                context.Configuration.LazyLoadingEnabled = true;
-                ValidateLazyLoading(context, lazyLoadingEnabled: true);
-            }
-        }
-
-        [Fact]
-        public void Changing_lazy_loading_flag_in_ObjectContext_causes_lazy_loading_flag_in_DbContext_and_ObjectContext_to_change()
-        {
-            using (var context = new F1Context())
-            {
-                ValidateLazyLoading(context, lazyLoadingEnabled: true);
-
-                GetObjectContext(context).ContextOptions.LazyLoadingEnabled = false;
-                ValidateLazyLoading(context, lazyLoadingEnabled: false);
-
-                GetObjectContext(context).ContextOptions.LazyLoadingEnabled = true;
-                ValidateLazyLoading(context, lazyLoadingEnabled: true);
-            }
-        }
-
-        [Fact]
-        public void Entity_reference_does_not_get_lazily_loaded_if_LazyLoadingEnabled_is_set_to_false()
-        {
-            using (var context = new F1Context())
-            {
-                context.Configuration.LazyLoadingEnabled = false;
-                var driver = context.Drivers.FirstOrDefault();
-
-                Assert.Null(driver.Team);
-            }
-        }
-
-        [Fact]
-        public void Entity_collection_does_not_get_lazily_loaded_if_LazyLoadingEnabled_is_set_to_false()
-        {
-            using (var context = new F1Context())
-            {
-                context.Configuration.LazyLoadingEnabled = false;
-                var team = context.Teams.FirstOrDefault();
-
-                Assert.Equal(0, team.Drivers.Count);
-            }
-        }
-
-        [Fact]
-        public void Lazy_loading_throws_when_done_outside_context_scope()
-        {
-            Team team;
-            using (var context = new F1Context())
-            {
-                team = context.Teams.FirstOrDefault();
-            }
-
-            Assert.Throws<ObjectDisposedException>(() => team.Engine);
-            Assert.Throws<ObjectDisposedException>(() => team.Drivers);
-        }
-
-        [Fact]
-        public void Lazy_loading_wires_up_references_navigations_correctly()
-        {
-            using (var context = new F1Context())
-            {
-                // get driver and engine supplier that would navigate to the same engine
-                var query = context.Drivers.Select(d => new { DriverId = d.Id, EngineSupplierId = d.Team.Engine.EngineSupplier.Id }).AsNoTracking();
-                var tuple = query.FirstOrDefault();
-                var driverId = tuple.DriverId;
-                var engineSupplierId = tuple.EngineSupplierId;
-
-                var driver = context.Drivers.Where(d => d.Id == driverId).Single();
-                var team = driver.Team;
-
-                var engineSupplier = context.EngineSuppliers.Where(es => es.Id == engineSupplierId).Single();
-                var engine = engineSupplier.Engines;
-
-                context.Configuration.LazyLoadingEnabled = false;
-
-                Assert.NotNull(team.Engine);
-            }
-        }
-
-        [Fact]
-        public void Lazy_loading_wires_up_collection_navigations_correctly()
-        {
-            using (var context = new F1Context())
-            {
-                var query = context.Sponsors.SelectMany(s => s.Teams, (s, t) => new { SponsorId = s.Id, EngineId = t.Engine.Id }).AsNoTracking();
-                var tuple = query.FirstOrDefault();
-                var sponsor = context.Sponsors.Where(s => s.Id == tuple.SponsorId).Single();
-                var sponsorTeams = sponsor.Teams;
-
-                var engine = context.Engines.Where(e => e.Id == tuple.EngineId).Single();
-
-                context.Configuration.LazyLoadingEnabled = false;
-
-                Assert.True(engine.Teams.Count > 0);
-                bool engineTeamsContainSponsorTeam = false;
-                foreach (var sponsorTeam in sponsorTeams)
-                {
-                    if (engine.Teams.Contains(sponsorTeam))
-                    {
-                        engineTeamsContainSponsorTeam = true;
-                    }
-                }
-
-                Assert.True(engineTeamsContainSponsorTeam);
-
-                foreach (var engineTeam in engine.Teams)
-                {
-                    Assert.True(sponsorTeams.Contains(engineTeam));
-                }
-            }
-        }
-
-        [Fact]
-        public void Lazy_loading_many_to_many_navigation_works_properly()
-        {
-            using (var context = new F1Context())
-            {
-                var teamId = context.Teams.OrderBy(t => t.Id).AsNoTracking().FirstOrDefault().Id;
-                var sponsorsId = context.Teams.Where(t => t.Id == teamId).SelectMany(t => t.Sponsors).AsNoTracking().Select(s => s.Id).ToList();
-
-                var team = context.Teams.Where(t => t.Id == teamId).Single();
-                var sponsors = team.Sponsors;
-
-                context.Configuration.LazyLoadingEnabled = false;
-
-                foreach (var sponsor in sponsors)
-                {
-                    Assert.True(sponsorsId.Contains(sponsor.Id));
-                }
-            }
-        }
-
-        #endregion
-
-        #region Proxy creation tests
-
-        private void ValidateProxyCreation(F1Context context, bool proxyCreationEnabled)
-        {
-            Assert.Equal(proxyCreationEnabled, context.Configuration.ProxyCreationEnabled);
-            Assert.Equal(proxyCreationEnabled, GetObjectContext(context).ContextOptions.ProxyCreationEnabled);
-
-            context.ChangeTracker.Entries().ToList().ForEach(e => e.State = EntityState.Detached);
-
-            var driver = context.Drivers.First();
-            if (proxyCreationEnabled)
-            {
-                Assert.NotEqual(typeof(Driver), driver.GetType());
-            }
-            else
-            {
-                Assert.Equal(typeof(Driver), driver.GetType());
-            }
-        }
-
-        [Fact]
-        public void Proxy_creation_is_on_by_default_when_using_empty_constructor()
-        {
-            using (var context = new F1Context())
-            {
-                ValidateProxyCreation(context, proxyCreationEnabled: true);
-            }
-        }
-
-        [Fact]
-        public void Proxy_creation_is_on_by_default_when_using_String_constructor()
-        {
-            using (var context = new F1Context(DefaultDbName<F1Context>()))
-            {
-                ValidateProxyCreation(context, proxyCreationEnabled: true);
-            }
-        }
-
-        [Fact]
-        public void Proxy_creation_is_on_by_default_when_using_DbCompiledModel_constructor()
-        {
-            using (var context = new F1Context(CreateF1Model()))
-            {
-                ValidateProxyCreation(context, proxyCreationEnabled: true);
-            }
-        }
-
-        [Fact]
-        public void Proxy_creation_is_on_by_default_when_using_String_and_DbCompiledModel_constructor()
-        {
-            using (var context = new F1Context(DefaultDbName<F1Context>(), CreateF1Model()))
-            {
-                ValidateProxyCreation(context, proxyCreationEnabled: true);
-            }
-        }
-
-        [Fact]
-        public void Proxy_creation_is_on_by_default_when_using_DbConnection_constructor()
-        {
-            using (var context = new F1Context(SimpleConnection<F1Context>(), contextOwnsConnection: true))
-            {
-                ValidateProxyCreation(context, proxyCreationEnabled: true);
-            }
-        }
-
-        [Fact]
-        public void Proxy_creation_is_on_by_default_when_using_DbConnection_and_DbCompiledModel_constructor()
-        {
-            using (
-                var context = new F1Context(SimpleConnection<F1Context>(), CreateF1Model(), contextOwnsConnection: true)
-                )
-            {
-                ValidateProxyCreation(context, proxyCreationEnabled: true);
-            }
-        }
-
-        [Fact]
-        public void Proxy_creation_is_on_by_default_when_using_entity_connection_string_in_constructor()
-        {
-            using (var context = new DbContext(SimpleModelEntityConnectionString))
-            {
-                Assert.True(context.Configuration.ProxyCreationEnabled);
-                var objectContext = GetObjectContext(context);
-                Assert.True(objectContext.ContextOptions.ProxyCreationEnabled);
-            }
-        }
-
-        [Fact]
-        public void Proxy_creation_is_on_by_default_when_using_EntityConnection_object_in_constructor()
-        {
-            using (
-                var context = new DbContext(
-                    new EntityConnection(SimpleModelEntityConnectionString),
-                    contextOwnsConnection: true))
-            {
-                Assert.True(context.Configuration.ProxyCreationEnabled);
-                var objectContext = GetObjectContext(context);
-                Assert.True(objectContext.ContextOptions.ProxyCreationEnabled);
-            }
-        }
-
-        [Fact]
-        public void Proxy_creation_flag_can_be_inherited_from_ObjectContext_as_true_when_using_ObjectContext_constructor()
-        {
-            Proxy_creation_flag_is_inherited_from_ObjectContext_when_using_ObjectContext_constructor(
-                proxyCreationEnabled: true);
-        }
-
-        [Fact]
-        public void
-            Proxy_creation_flag_can_be_inherited_from_ObjectContext_as_false_when_using_ObjectContext_constructor()
-        {
-            Proxy_creation_flag_is_inherited_from_ObjectContext_when_using_ObjectContext_constructor(
-                proxyCreationEnabled: false);
-        }
-
-        private void Proxy_creation_flag_is_inherited_from_ObjectContext_when_using_ObjectContext_constructor(
-            bool proxyCreationEnabled)
-        {
-            var objectContext = GetObjectContext(new F1Context());
-            objectContext.ContextOptions.ProxyCreationEnabled = proxyCreationEnabled;
-
-            using (var context = new F1Context(objectContext, dbContextOwnsObjectContext: true))
-            {
-                ValidateProxyCreation(context, proxyCreationEnabled);
-            }
-        }
-
-        [Fact]
-        public void Proxy_creation_can_be_switched_off_in_constructor_which_calls_to_base_empty_constructor()
-        {
-            using (var context = new F1Context(proxyCreationEnabled: false))
-            {
-                ValidateProxyCreation(context, proxyCreationEnabled: false);
-            }
-        }
-
-        [Fact]
-        public void Proxy_creation_can_be_switched_off_in_constructor_which_calls_to_base_String_constructor()
-        {
-            using (var context = new F1Context(DefaultDbName<F1Context>(), proxyCreationEnabled: false))
-            {
-                ValidateProxyCreation(context, proxyCreationEnabled: false);
-            }
-        }
-
-        [Fact]
-        public void Proxy_creation_can_be_switched_off_in_constructor_which_calls_to_base_DbCompiledModel_constructor()
-        {
-            using (var context = new F1Context(CreateF1Model(), proxyCreationEnabled: false))
-            {
-                ValidateProxyCreation(context, proxyCreationEnabled: false);
-            }
-        }
-
-        [Fact]
-        public void Proxy_creation_can_be_switched_off_in_constructor_which_calls_to_base_String_and_DbCompiledModel_constructor()
-        {
-            using (var context = new F1Context(DefaultDbName<F1Context>(), CreateF1Model(), proxyCreationEnabled: false)
-                )
-            {
-                ValidateProxyCreation(context, proxyCreationEnabled: false);
-            }
-        }
-
-        [Fact]
-        public void Proxy_creation_can_be_switched_off_in_constructor_which_calls_to_base_DbConnection_constructor()
-        {
-            using (
-                var context = new F1Context(
-                    SimpleConnection<F1Context>(), contextOwnsConnection: true,
-                    proxyCreationEnabled: false))
-            {
-                ValidateProxyCreation(context, proxyCreationEnabled: false);
-            }
-        }
-
-        [Fact]
-        public void Proxy_creation_can_be_switched_off_in_constructor_which_calls_to_base_DbConnection_and_DbCompiledModel_constructor()
-        {
-            using (
-                var context = new F1Context(
-                    SimpleConnection<F1Context>(), CreateF1Model(), contextOwnsConnection: true,
-                    proxyCreationEnabled: false))
-            {
-                ValidateProxyCreation(context, proxyCreationEnabled: false);
-            }
-        }
-
-        [Fact]
-        public void Proxy_creation_can_be_switched_off_in_constructor_which_calls_to_base_ObjectContext_constructor()
-        {
-            var objectContext = GetObjectContext(new F1Context());
-            objectContext.ContextOptions.ProxyCreationEnabled = true;
-
-            using (
-                var context = new F1Context(objectContext, dbContextOwnsObjectContext: true, proxyCreationEnabled: false)
-                )
-            {
-                ValidateProxyCreation(context, false);
-            }
-        }
-
-        public class ProxyCreationFlagTestContext : EmptyContext
-        {
-            public ProxyCreationFlagTestContext()
-                : base(DefaultDbName<EmptyContext>())
-            {
-            }
-
-            public ProxyCreationFlagTestContext(string connectionString)
-                : base(connectionString)
-            {
-            }
-
-            public ProxyCreationFlagTestContext(DbConnection connection)
-                : base(connection, contextOwnsConnection: true)
-            {
-            }
-
-            public bool ModelCreated { get; set; }
-
-            protected override void OnModelCreating(DbModelBuilder modelBuilder)
-            {
-                ModelCreated = true;
-                base.OnModelCreating(modelBuilder);
-            }
-        }
-
-        [Fact]
-        public void Proxy_creation_can_be_changed_after_DbContext_is_created_but_before_initialization_when_using_entity_connection_string()
-        {
-            Proxy_creation_can_be_changed_after_DbContext_is_created_but_before_initialization(
-                () => new ProxyCreationFlagTestContext(SimpleModelEntityConnectionString), expectOnModelCreation: false);
-        }
-
-        [Fact]
-        public void Proxy_creation_can_be_changed_after_DbContext_is_created_but_before_initialization_when_using_EntityConnection()
-        {
-            Proxy_creation_can_be_changed_after_DbContext_is_created_but_before_initialization(
-                () => new ProxyCreationFlagTestContext(new EntityConnection(SimpleModelEntityConnectionString)),
-                expectOnModelCreation: false);
-        }
-
-        [Fact]
-        public void
-            Proxy_creation_can_be_changed_after_DbContext_is_created_without_causing_ObjectContext_initialization_when_using_code_first()
-        {
-            Proxy_creation_can_be_changed_after_DbContext_is_created_but_before_initialization(
-                () => new ProxyCreationFlagTestContext(), expectOnModelCreation: true);
-        }
-
-        private void Proxy_creation_can_be_changed_after_DbContext_is_created_but_before_initialization(
-            Func<ProxyCreationFlagTestContext> createContext, bool expectOnModelCreation)
-        {
-            using (var context = createContext())
-            {
-                Assert.True(context.Configuration.ProxyCreationEnabled);
-
-                context.Configuration.ProxyCreationEnabled = false;
-                Assert.False(context.Configuration.ProxyCreationEnabled);
-
-                context.Configuration.ProxyCreationEnabled = true;
-                Assert.True(context.Configuration.ProxyCreationEnabled);
-
-                context.Configuration.ProxyCreationEnabled = false;
-                Assert.False(context.ModelCreated);
-
-                Assert.Equal(false, GetObjectContext(context).ContextOptions.ProxyCreationEnabled);
-                Assert.Equal(expectOnModelCreation, context.ModelCreated);
-            }
-        }
-
-        [Fact]
-        public void
-            Changing_proxy_creation_flag_after_ObjectContext_is_initialized_causes_proxy_creation_flag_in_DbContext_and_ObjectContext_to_change
-            ()
-        {
-            using (var context = new F1Context())
-            {
-                ValidateProxyCreation(context, proxyCreationEnabled: true);
-
-                context.Configuration.ProxyCreationEnabled = false;
-                ValidateProxyCreation(context, proxyCreationEnabled: false);
-
-                context.Configuration.ProxyCreationEnabled = true;
-                ValidateProxyCreation(context, proxyCreationEnabled: true);
-            }
-        }
-
-        [Fact]
-        public void Changing_proxy_creation_flag_in_ObjectContext_causes_proxy_creation_flag_in_DbContext_and_ObjectContext_to_change()
-        {
-            using (var context = new F1Context())
-            {
-                ValidateProxyCreation(context, proxyCreationEnabled: true);
-
-                GetObjectContext(context).ContextOptions.ProxyCreationEnabled = false;
-                ValidateProxyCreation(context, proxyCreationEnabled: false);
-
-                GetObjectContext(context).ContextOptions.ProxyCreationEnabled = true;
-                ValidateProxyCreation(context, proxyCreationEnabled: true);
-            }
-        }
-
-        #endregion
-
-        #region DetectChanges tests
-
-        [Fact]
-        public void AutoDetectChangesEnabled_is_on_by_default_and_can_be_changed()
-        {
-            using (var context = new F1Context())
-            {
-                Assert.True(context.Configuration.AutoDetectChangesEnabled);
-
-                context.Configuration.AutoDetectChangesEnabled = false;
-
-                Assert.False(context.Configuration.AutoDetectChangesEnabled);
-            }
-        }
-
-        [Fact]
-        public void Explicitly_calling_DetectChanges_results_in_change_detection()
-        {
-            TestDetectChanges(c => c.ChangeTracker.DetectChanges(), autoDetectChanges: true);
-        }
-
-        [Fact]
-        public void
-            Explicitly_calling_DetectChanges_results_in_change_detection_even_when_AutoDetectChangesEnabled_is_off()
-        {
-            TestDetectChanges(c => c.ChangeTracker.DetectChanges(), autoDetectChanges: false, expectDetectChanges: true);
-        }
-
-        [Fact]
-        public void DetectChanges_is_called_by_Find_on_generic_DbSet_when_AutoDetectChangesEnabled_is_on()
-        {
-            TestDetectChanges(c => c.Teams.Find(Team.Williams), autoDetectChanges: true);
-        }
-
-        [Fact]
-        public void DetectChanges_is_called_by_Add_on_generic_DbSet_when_AutoDetectChangesEnabled_is_on()
-        {
-            TestDetectChanges(c => c.Drivers.Add(new Driver()), autoDetectChanges: true);
-        }
-
-        [Fact]
-        public void DetectChanges_is_called_by_Attach_on_generic_DbSet_when_AutoDetectChangesEnabled_is_on()
-        {
-            TestDetectChanges(c => c.Drivers.Attach(new Driver()), autoDetectChanges: true);
-        }
-
-        [Fact]
-        public void DetectChanges_is_called_by_Remove_on_generic_DbSet_when_AutoDetectChangesEnabled_is_on()
-        {
-            Driver driver = null;
-            TestDetectChanges(
-                c => { driver = c.Drivers.Add(new Driver()); }, c => c.Drivers.Remove(driver),
-                autoDetectChanges: true);
-        }
-
-        [Fact]
-        public void DetectChanges_is_called_by_Local_on_generic_DbSet_when_AutoDetectChangesEnabled_is_on()
-        {
-            TestDetectChanges(c => { var _ = c.Drivers.Local; }, autoDetectChanges: true);
-        }
-
-        [Fact]
-        public void DetectChanges_is_called_by_Find_on_non_generic_DbSet_when_AutoDetectChangesEnabled_is_on()
-        {
-            TestDetectChanges(c => c.Set(typeof(Team)).Find(Team.Williams), autoDetectChanges: true);
-        }
-
-        [Fact]
-        public void DetectChanges_is_called_by_Add_on_non_generic_DbSet_when_AutoDetectChangesEnabled_is_on()
-        {
-            TestDetectChanges(c => c.Set(typeof(Driver)).Add(new Driver()), autoDetectChanges: true);
-        }
-
-        [Fact]
-        public void DetectChanges_is_called_by_Attach_on_non_generic_DbSet_when_AutoDetectChangesEnabled_is_on()
-        {
-            TestDetectChanges(c => c.Set(typeof(Driver)).Attach(new Driver()), autoDetectChanges: true);
-        }
-
-        [Fact]
-        public void DetectChanges_is_called_by_Remove_on_non_generic_DbSet_when_AutoDetectChangesEnabled_is_on()
-        {
-            Driver driver = null;
-            TestDetectChanges(
-                c => { driver = c.Drivers.Add(new Driver()); }, c => c.Set(typeof(Driver)).Remove(driver),
-                autoDetectChanges: true);
-        }
-
-        [Fact]
-        public void DetectChanges_is_called_by_Local_on_non_generic_DbSet_when_AutoDetectChangesEnabled_is_on()
-        {
-            TestDetectChanges(c => { var _ = c.Set(typeof(Driver)).Local; }, autoDetectChanges: true);
-        }
-
-        [Fact]
-        public void DetectChanges_is_called_by_non_generic_Entry_when_AutoDetectChangesEnabled_is_on()
-        {
-            TestDetectChanges(c => c.Entry((object)new Driver()), autoDetectChanges: true);
-        }
-
-        [Fact]
-        public void DetectChanges_is_called_by_generic_Entry_when_AutoDetectChangesEnabled_is_on()
-        {
-            TestDetectChanges(c => c.Entry(new Driver()), autoDetectChanges: true);
-        }
-
-        [Fact]
-        public void DetectChanges_is_called_by_non_generic_Entries_when_AutoDetectChangesEnabled_is_on()
-        {
-            TestDetectChanges(c => c.ChangeTracker.Entries(), autoDetectChanges: true);
-        }
-
-        [Fact]
-        public void DetectChanges_is_called_by_generic_Entries_when_AutoDetectChangesEnabled_is_on()
-        {
-            TestDetectChanges(c => c.ChangeTracker.Entries<Driver>(), autoDetectChanges: true);
-        }
-
-        [Fact]
-        public void DetectChanges_is_not_called_by_Find_on_generic_DbSet_when_AutoDetectChangesEnabled_is_off()
-        {
-            TestDetectChanges(c => c.Teams.Find(Team.Williams), autoDetectChanges: false);
-        }
-
-        [Fact]
-        public void DetectChanges_is_not_called_by_Add_on_generic_DbSet_when_AutoDetectChangesEnabled_is_off()
-        {
-            TestDetectChanges(c => c.Drivers.Add(new Driver()), autoDetectChanges: false);
-        }
-
-        [Fact]
-        public void DetectChanges_is_not_called_by_Attach_on_generic_DbSet_when_AutoDetectChangesEnabled_is_off()
-        {
-            TestDetectChanges(c => c.Drivers.Attach(new Driver()), autoDetectChanges: false);
-        }
-
-        [Fact]
-        public void DetectChanges_is_not_called_by_Remove_on_generic_DbSet_when_AutoDetectChangesEnabled_is_off()
-        {
-            Driver driver = null;
-            TestDetectChanges(
-                c => { driver = c.Drivers.Add(new Driver()); }, c => c.Drivers.Remove(driver),
-                autoDetectChanges: false);
-        }
-
-        [Fact]
-        public void DetectChanges_is_not_called_by_Local_on_generic_DbSet_when_AutoDetectChangesEnabled_is_off()
-        {
-            TestDetectChanges(c => { var _ = c.Drivers.Local; }, autoDetectChanges: false);
-        }
-
-        [Fact]
-        public void DetectChanges_is_not_called_by_Find_on_non_generic_DbSet_when_AutoDetectChangesEnabled_is_off()
-        {
-            TestDetectChanges(c => c.Set(typeof(Team)).Find(Team.Williams), autoDetectChanges: false);
-        }
-
-        [Fact]
-        public void DetectChanges_is_not_called_by_Add_on_non_generic_DbSet_when_AutoDetectChangesEnabled_is_off()
-        {
-            TestDetectChanges(c => c.Set(typeof(Driver)).Add(new Driver()), autoDetectChanges: false);
-        }
-
-        [Fact]
-        public void DetectChanges_is_not_called_by_Attach_on_non_generic_DbSet_when_AutoDetectChangesEnabled_is_off()
-        {
-            TestDetectChanges(c => c.Set(typeof(Driver)).Attach(new Driver()), autoDetectChanges: false);
-        }
-
-        [Fact]
-        public void DetectChanges_is_not_called_by_Remove_on_non_generic_DbSet_when_AutoDetectChangesEnabled_is_off()
-        {
-            Driver driver = null;
-            TestDetectChanges(
-                c => { driver = c.Drivers.Add(new Driver()); }, c => c.Set(typeof(Driver)).Remove(driver),
-                autoDetectChanges: false);
-        }
-
-        [Fact]
-        public void DetectChanges_is_not_called_by_Local_on_non_generic_DbSet_when_AutoDetectChangesEnabled_is_off()
-        {
-            TestDetectChanges(c => { var _ = c.Set(typeof(Driver)).Local; }, autoDetectChanges: false);
-        }
-
-        [Fact]
-        public void DetectChanges_is_not_called_by_non_generic_Entry_when_AutoDetectChangesEnabled_is_off()
-        {
-            TestDetectChanges(c => c.Entry((object)new Driver()), autoDetectChanges: false);
-        }
-
-        [Fact]
-        public void DetectChanges_is_not_called_by_generic_Entry_when_AutoDetectChangesEnabled_is_off()
-        {
-            TestDetectChanges(c => c.Entry(new Driver()), autoDetectChanges: false);
-        }
-
-        [Fact]
-        public void DetectChanges_is_not_called_by_non_generic_Entries_when_AutoDetectChangesEnabled_is_off()
-        {
-            TestDetectChanges(c => c.ChangeTracker.Entries(), autoDetectChanges: false);
-        }
-
-        [Fact]
-        public void DetectChanges_is_not_called_by_generic_Entries_when_AutoDetectChangesEnabled_is_off()
-        {
-            TestDetectChanges(c => c.ChangeTracker.Entries<Driver>(), autoDetectChanges: false);
-        }
-
-        private void TestDetectChanges(
-            Action<F1Context> actOnContext, bool autoDetectChanges,
-            bool? expectDetectChanges = null)
-        {
-            TestDetectChanges(c => { }, actOnContext, autoDetectChanges, expectDetectChanges);
-        }
-
-        private void TestDetectChanges(
-            Action<F1Context> setupContext, Action<F1Context> actOnContext,
-            bool autoDetectChanges, bool? expectDetectChanges = null)
-        {
-            using (var context = new F1Context())
-            {
-                context.Configuration.AutoDetectChangesEnabled = autoDetectChanges;
-
-                setupContext(context);
-
-                var mclaren = context.Teams.Find(Team.McLaren);
-                var larryEntry = context.Entry(
-                    new Driver
-                        {
-                            Name = "Larry David"
-                        });
-                mclaren.Drivers.Add(larryEntry.Entity);
-
-                actOnContext(context);
-
-                Assert.Equal(
-                    expectDetectChanges ?? autoDetectChanges ? EntityState.Added : EntityState.Detached,
-                    larryEntry.State);
-            }
-        }
-
-        [Fact]
-        public void DetectChanges_is_called_by_SaveChanges_when_AutoDetectChangesEnabled_is_on()
-        {
-            TestDetectChangesWithSaveChanges(autoDetectChanges: true);
-        }
-
-        [Fact]
-        public void DetectChanges_is_not_called_by_SaveChanges_when_AutoDetectChangesEnabled_is_off()
-        {
-            TestDetectChangesWithSaveChanges(autoDetectChanges: false);
-        }
-
-        private void TestDetectChangesWithSaveChanges(bool autoDetectChanges)
-        {
-            using (var context = new F1Context())
-            {
-                context.Database.Initialize(force: false);
-
-                using (new TransactionScope())
-                {
-                    context.Configuration.AutoDetectChangesEnabled = autoDetectChanges;
-
-                    var mclaren = context.Teams.Find(Team.McLaren);
-                    var larryEntry = context.Entry(
-                        new Driver
-                            {
-                                Name = "Larry David"
-                            });
-                    mclaren.Drivers.Add(larryEntry.Entity);
-
-                    Assert.Equal(autoDetectChanges ? EntityState.Added : EntityState.Detached, larryEntry.State);
-
-                    context.SaveChanges();
-
-                    Assert.Equal(autoDetectChanges ? EntityState.Unchanged : EntityState.Detached, larryEntry.State);
-                }
-            }
-        }
-
-        #endregion
-
-        #region ValidateOnSaveEnabled tests
-
-        [Fact]
-        public void ValidateOnSaveEnabled_is_on_by_default_when_using_empty_constructor()
-        {
-            using (var context = new F1Context())
-            {
-                Assert.True(context.Configuration.ValidateOnSaveEnabled);
-            }
-        }
-
-        [Fact]
-        public void ValidateOnSaveEnabled_is_on_by_default_when_using_String_constructor()
-        {
-            using (var context = new F1Context(DefaultDbName<F1Context>()))
-            {
-                Assert.True(context.Configuration.ValidateOnSaveEnabled);
-            }
-        }
-
-        [Fact]
-        public void ValidateOnSaveEnabled_is_on_by_default_when_using_DbCompiledModel_constructor()
-        {
-            using (var context = new F1Context(CreateF1Model()))
-            {
-                Assert.True(context.Configuration.ValidateOnSaveEnabled);
-            }
-        }
-
-        [Fact]
-        public void ValidateOnSaveEnabled_is_on_by_default_when_using_String_and_DbCompiledModel_constructor()
-        {
-            using (var context = new F1Context(DefaultDbName<F1Context>(), CreateF1Model()))
-            {
-                Assert.True(context.Configuration.ValidateOnSaveEnabled);
-            }
-        }
-
-        [Fact]
-        public void ValidateOnSaveEnabled_is_on_by_default_when_using_DbConnection_constructor()
-        {
-            using (var context = new F1Context(SimpleConnection<F1Context>(), contextOwnsConnection: true))
-            {
-                Assert.True(context.Configuration.ValidateOnSaveEnabled);
-            }
-        }
-
-        [Fact]
-        public void ValidateOnSaveEnabled_is_on_by_default_when_using_DbConnection_and_DbCompiledModel_constructor()
-        {
-            using (
-                var context = new F1Context(SimpleConnection<F1Context>(), CreateF1Model(), contextOwnsConnection: true)
-                )
-            {
-                Assert.True(context.Configuration.ValidateOnSaveEnabled);
-            }
-        }
-
-        [Fact]
-        public void ValidateOnSaveEnabled_is_on_by_default_when_using_entity_connection_string_in_constructor()
-        {
-            using (var context = new DbContext(SimpleModelEntityConnectionString))
-            {
-                Assert.True(context.Configuration.ValidateOnSaveEnabled);
-            }
-        }
-
-        [Fact]
-        public void ValidateOnSaveEnabled_is_on_by_default_when_using_EntityConnection_object_in_constructor()
-        {
-            using (
-                var context = new DbContext(
-                    new EntityConnection(SimpleModelEntityConnectionString),
-                    contextOwnsConnection: true))
-            {
-                Assert.True(context.Configuration.ValidateOnSaveEnabled);
-            }
-        }
-
-        [Fact]
-        public void ValidateOnSaveEnabled_flag_is_on_by_default_when_using_ObjectContext_constructor()
-        {
-            var objectContext = GetObjectContext(new F1Context());
-            using (var context = new F1Context(objectContext, dbContextOwnsObjectContext: true))
-            {
-                Assert.True(context.Configuration.ValidateOnSaveEnabled);
-            }
-        }
-
-        [Fact]
-        public void ValidateOnSaveEnabled_can_be_changed()
-        {
-            using (var context = new F1Context())
-            {
-                Assert.True(context.Configuration.ValidateOnSaveEnabled);
-                context.Configuration.ValidateOnSaveEnabled = false;
-                Assert.False(context.Configuration.ValidateOnSaveEnabled);
-                context.Configuration.ValidateOnSaveEnabled = true;
-                Assert.True(context.Configuration.ValidateOnSaveEnabled);
-            }
-        }
-
-        public class ValidationTestContext : DbContext
-        {
-            public DbSet<Category> Categories { get; set; }
-
-            public Func<DbEntityEntry, DbEntityValidationResult> ValidateEntityFunc { get; set; }
-
-            protected override bool ShouldValidateEntity(DbEntityEntry entityEntry)
-            {
-                return true;
-            }
-
-            protected override DbEntityValidationResult ValidateEntity(
-                DbEntityEntry entityEntry,
-                IDictionary<object, object> items)
-            {
-                if (ValidateEntityFunc != null)
-                {
-                    return ValidateEntityFunc(entityEntry);
-                }
-                return new DbEntityValidationResult(entityEntry, Enumerable.Empty<DbValidationError>());
-            }
-        }
-
-        [Fact]
-        public void ValidateEntity_is_called_by_SaveChanges_when_ValidateOnSaveEnabled_is_on()
-        {
-            TestValidateEntityWithSaveChanges(validateOnSaveEnabled: true);
-        }
-
-        [Fact]
-        public void ValidateEntity_is_not_called_by_SaveChanges_when_ValidateOnSaveEnabled_is_off()
-        {
-            TestValidateEntityWithSaveChanges(validateOnSaveEnabled: false);
-        }
-
-        private void TestValidateEntityWithSaveChanges(bool validateOnSaveEnabled)
-        {
-            using (var context = new ValidationTestContext())
-            {
-                context.Database.Initialize(force: false);
-
-                using (new TransactionScope())
-                {
-                    context.Configuration.ValidateOnSaveEnabled = validateOnSaveEnabled;
-                    var validateCalled = false;
-
-                    context.ValidateEntityFunc = (entry) =>
-                                                     {
-                                                         validateCalled = true;
-                                                         return new DbEntityValidationResult(
-                                                             entry,
-                                                             Enumerable.Empty
-                                                                 <DbValidationError>());
-                                                     };
-                    context.Categories.Add(new Category("FOOD"));
-                    context.SaveChanges();
-
-                    Assert.True(validateOnSaveEnabled == validateCalled);
-                }
-            }
-        }
-
-        [Fact]
-        public void DetectChanges_is_called_by_SaveChanges_once_when_ValidateOnSaveEnabled_is_on()
-        {
-            TestDetectChangesWithSaveChangesAndValidation(validateOnSaveEnabled: true);
-        }
-
-        [Fact]
-        public void DetectChanges_is_called_by_SaveChanges_once_when_ValidateOnSaveEnabled_is_off()
-        {
-            TestDetectChangesWithSaveChangesAndValidation(validateOnSaveEnabled: false);
-        }
-
-        private void TestDetectChangesWithSaveChangesAndValidation(bool validateOnSaveEnabled)
-        {
-            using (var context = new ValidationTestContext())
-            {
-                context.Database.Initialize(force: false);
-
-                using (new TransactionScope())
-                {
-                    context.Configuration.ValidateOnSaveEnabled = validateOnSaveEnabled;
-
-                    var food = context.Entry(new Category("FOOD"));
-                    context.Categories.Add(food.Entity);
-                    context.SaveChanges();
-
-                    Assert.Equal(null, food.Entity.DetailedDescription);
-                    Assert.Equal(EntityState.Unchanged, food.State);
-
-                    food.Entity.DetailedDescription = "foo";
-                    Assert.Equal(EntityState.Unchanged, food.State);
-
-                    context.ValidateEntityFunc = (entry) =>
-                                                     {
-                                                         Assert.Equal(
-                                                             validateOnSaveEnabled
-                                                                 ? EntityState.Modified
-                                                                 : EntityState.Unchanged, entry.State);
-                                                         entry.State = EntityState.Unchanged;
-
-                                                         food.Entity.DetailedDescription = "bar";
-                                                         Assert.Equal(EntityState.Unchanged, entry.State);
-
-                                                         return new DbEntityValidationResult(
-                                                             entry,
-                                                             Enumerable.Empty
-                                                                 <DbValidationError>());
-                                                     };
-
-                    context.SaveChanges();
-                    Assert.Equal(validateOnSaveEnabled ? "bar" : "foo", food.Entity.DetailedDescription);
-
-                    food.Reload();
-                    Assert.Equal(validateOnSaveEnabled ? null : "foo", food.Entity.DetailedDescription);
-                }
-            }
-        }
-
-        #endregion
-
-        #region Replace connection tests
-
-        [Fact]
-        public void Can_replace_connection()
-        {
-            using (var context = new ReplaceConnectionContext())
-            {
-                using (var newConnection = new LazyInternalConnection(
-                    new DbConnectionInfo(
-                        SimpleConnectionString("NewReplaceConnectionContextDatabase"),
-                        "System.Data.SqlClient")))
-                {
-                    Can_replace_connection_implementation(context, newConnection);
-                }
-            }
-        }
-
-        [Fact]
-        public void Can_replace_connection_with_different_provider()
-        {
-            using (var context = new ReplaceConnectionContext())
-            {
-                using (var newConnection = new LazyInternalConnection(
-                    new DbConnectionInfo(
-                        "Data Source=NewReplaceConnectionContextDatabase.sdf",
-                        "System.Data.SqlServerCe.4.0")))
-                {
-                    Can_replace_connection_implementation(context, newConnection);
-                }
-            }
-        }
-
-        private void Can_replace_connection_implementation(
-            ReplaceConnectionContext context,
-            LazyInternalConnection newConnection)
-        {
-            Database.Delete(newConnection.Connection);
-            Database.Delete(typeof(ReplaceConnectionContext).DatabaseName());
-
-            context.InternalContext.OverrideConnection(newConnection);
-
-            context.Entities.Add(
-                new PersistEntity
-                    {
-                        Name = "Testing"
-                    });
-            context.SaveChanges();
-
-            Assert.Same(newConnection.Connection, context.Database.Connection);
-            Assert.True(Database.Exists(newConnection.Connection));
-            Assert.False(Database.Exists(typeof(ReplaceConnectionContext).DatabaseName()));
-
-            // By pass EF just to make sure everything targetted the correct database
-            var cmd = newConnection.Connection.CreateCommand();
-            cmd.CommandText = "SELECT Count(*) FROM PersistEntities";
-            cmd.Connection.Open();
-            Assert.Equal(1, cmd.ExecuteScalar());
-            cmd.Connection.Close();
-        }
-
-        public class ReplaceConnectionContext : DbContext
-        {
-            public DbSet<PersistEntity> Entities { get; set; }
-        }
-
-        public class PersistEntity
-        {
-            public int Id { get; set; }
-            public string Name { get; set; }
-        }
-
-        #endregion
-
-        #region Test EntityConnection-Store Connection state correlation when opening EntityConnection implicitly through context
-
-        [Fact]
-        public void Implicit_EntityConnection_throws_if_close_underlying_StoreConnection()
-        {
-            using (var context = new SimpleModelContext())
-            {
-                EntityConnection entityConnection = (EntityConnection)((IObjectContextAdapter)context).ObjectContext.Connection;
-
-                Assert.True(context.Products.Count() >= 2, "Need at least 2 product entries for test to work below");
-
-                ConnectionEventsTracker dbConnectionTracker = new ConnectionEventsTracker(entityConnection.StoreConnection);
-                ConnectionEventsTracker entityConnectionTracker = new ConnectionEventsTracker(entityConnection);
-
-                var query = from p in context.Products
-                            select p.Name;
-
-                query = query.AsStreaming();
-
-                Assert.Equal(ConnectionState.Closed, entityConnection.State); // entityConnection state
-                Assert.Equal(ConnectionState.Closed, entityConnection.StoreConnection.State); // underlying storeConnection state
-
-                IEnumerator<string> enumerator = query.GetEnumerator();
-                enumerator.MoveNext();
-
-                // close the underlying store connection without explicitly closing entityConnection
-                // (but entityConnection state is updated automatically)
-                entityConnection.StoreConnection.Close();
-                Assert.Equal(ConnectionState.Closed, entityConnection.State);
-                Assert.Equal(ConnectionState.Closed, entityConnection.StoreConnection.State);
-
-                // verify that the open and close events have been fired once and only once on both EntityConnection and underlying DbConnection
-                dbConnectionTracker.VerifyConnectionOpenCloseEventsWereFired();
-                entityConnectionTracker.VerifyConnectionOpenCloseEventsWereFired();
-
-                // check that we throw when we attempt to use the implicitly-opened entityConnection with closed underlying store connection
-                Assert.Throws<EntityCommandExecutionException>(() => enumerator.MoveNext()).ValidateMessage("ADP_DataReaderClosed", "Read");
-
-                enumerator.Dispose();
-                Assert.Equal(ConnectionState.Closed, entityConnection.State);
-                Assert.Equal(ConnectionState.Closed, entityConnection.StoreConnection.State);
-
-                // verify that the open and close events are not fired again by the second MoveNext() above
-                dbConnectionTracker.VerifyConnectionOpenCloseEventsWereFired();
-                entityConnectionTracker.VerifyConnectionOpenCloseEventsWereFired();
-
-                // prove that can still re-use the connection even after the above
-                Assert.True(context.Products.Count() > 0); // this will check that the query will still execute
-
-                // and show that the entity connection and the store connection are once again closed
-                Assert.Equal(ConnectionState.Closed, entityConnection.State);
-                Assert.Equal(ConnectionState.Closed, entityConnection.StoreConnection.State);
-            }
-        }
-
-        [Fact]
-        public void Implicit_EntityConnection_throws_if_close_EntityConnection_during_query()
-        {
-            using (var context = new SimpleModelContext())
-            {
-                EntityConnection entityConnection = (EntityConnection)((IObjectContextAdapter)context).ObjectContext.Connection;
-
-                Assert.True(context.Products.Count() >= 2, "Need at least 2 product entries for test to work below");
-
-                ConnectionEventsTracker dbConnectionTracker = new ConnectionEventsTracker(entityConnection.StoreConnection);
-                ConnectionEventsTracker entityConnectionTracker = new ConnectionEventsTracker(entityConnection);
-
-                var query = from p in context.Products
-                            select p.Name;
-
-                query = query.AsStreaming();
-
-                Assert.Equal(ConnectionState.Closed, entityConnection.State); // entityConnection state
-                Assert.Equal(ConnectionState.Closed, entityConnection.StoreConnection.State); // underlying storeConnection state
-
-                IEnumerator<string> enumerator = query.GetEnumerator();
-                enumerator.MoveNext();
-
-                // close the entity connection explicitly (i.e. not through context) in middle of query
-                entityConnection.Close();
-                Assert.Equal(ConnectionState.Closed, entityConnection.State);
-                Assert.Equal(ConnectionState.Closed, entityConnection.StoreConnection.State);
-
-                // verify that the open and close events have been fired once and only once on both EntityConnection and underlying DbConnection
-                dbConnectionTracker.VerifyConnectionOpenCloseEventsWereFired();
-                entityConnectionTracker.VerifyConnectionOpenCloseEventsWereFired();
-
-                // check that we throw when we attempt to use the implicitly-opened entityConnection
-                Assert.Throws<EntityCommandExecutionException>(() => enumerator.MoveNext()).ValidateMessage("ADP_DataReaderClosed", "Read");
-
-                enumerator.Dispose();
-                Assert.Equal(ConnectionState.Closed, entityConnection.State);
-                Assert.Equal(ConnectionState.Closed, entityConnection.StoreConnection.State);
-
-                // verify that the open and close events are not fired again by the second MoveNext() above
-                dbConnectionTracker.VerifyConnectionOpenCloseEventsWereFired();
-                entityConnectionTracker.VerifyConnectionOpenCloseEventsWereFired();
-
-                // prove that can still re-use the connection even after the above
-                Assert.True(context.Products.Count() > 0); // this will check that the query will still execute
-
-                // and show that the entity connection and the store connection are once again closed
-                Assert.Equal(ConnectionState.Closed, entityConnection.State);
-                Assert.Equal(ConnectionState.Closed, entityConnection.StoreConnection.State);
-            }
-        }
-
-        [Fact]
-        public void EntityConnection_StateChangeEvents_are_fired_when_state_changes()
-        {
-            using (var context = new SimpleModelContext())
-            {
-                EntityConnection entityConnection = (EntityConnection)((IObjectContextAdapter)context).ObjectContext.Connection;
-
-                var dbConnectionTracker = new ConnectionEventsTracker(entityConnection.StoreConnection);
-                var entityConnectionTracker = new ConnectionEventsTracker(entityConnection);
-
-                // verify that the open and close events have not been fired yet
-                dbConnectionTracker.VerifyNoConnectionEventsWereFired();
-                entityConnectionTracker.VerifyNoConnectionEventsWereFired();
-
-                var storeConnection = entityConnection.StoreConnection;
-                storeConnection.Open();
-
-                // verify the open event has been fired on the store connection and the EntityConnection
-                // was subscribed so it updated too
-                dbConnectionTracker.VerifyConnectionOpenedEventWasFired();
-                entityConnectionTracker.VerifyConnectionOpenedEventWasFired();
-
-                storeConnection.Close();
-
-                // verify the close event has been fired on the store connection and the EntityConnection
-                // was subscribed so it updated too
-                dbConnectionTracker.VerifyConnectionOpenCloseEventsWereFired();
-                entityConnectionTracker.VerifyConnectionOpenCloseEventsWereFired();
-            }
-        }
-        #endregion
-
-        [Fact]
-        public void DbContext_can_be_initialized_without_promotion_to_distributed_transaction_inside_transaction_scope_if_the_context_type_has_been_previously_initialized_outside()
-        {
-            var connectionString = default(string);
-            using (var context = new TransactionTestsContext())
-            {
-                // force context initialization
-                context.Entities.Count();
-                connectionString = context.Database.Connection.ConnectionString;
-            }
-
-            using (new TransactionScope())
-            {
-                using (var connection = new SqlConnection(connectionString))
-                {
-                    connection.Open();
-                    connection.EnlistTransaction(Transaction.Current);
-                    using (var context = new TransactionTestsContext(connection, false))
-                    {
-                        context.Entities.Count();
-                    }
-                }
-            }
-        }
-
-        [Fact]
-        public void DbContext_can_be_initialized_without_promotion_to_distributed_transaction_inside_user_transaction_if_the_context_type_has_been_previously_initalized_outside()
-        {
-            var connectionString = default(string);
-            using (var context = new TransactionTestsContext())
-            {
-                // force context initialization
-                context.Entities.Count();
-                connectionString = context.Database.Connection.ConnectionString;
-            }
-
-            using (var connection = new SqlConnection(connectionString))
-            {
-                connection.Open();
-                using (var transaction = connection.BeginTransaction())
-                {
-                    using (var context = new TransactionTestsContext(connection, false))
-                    {
-                        context.Database.UseTransaction(transaction);
-                        context.Entities.Count();
-                    }
-                }
-            }
-        }
-    }
-
-    public class TransactionTestsContext : DbContext
-    {
-        public TransactionTestsContext()
-        {
-        }
-
-        public TransactionTestsContext(DbConnection existingConnection, bool contextOwnsConnection)
-            : base(existingConnection, contextOwnsConnection)
-        {
-        }
-
-        public DbSet<TransactionTestEntity> Entities { get; set; }
-    }
-
-    public class TransactionTestEntity
-    {
-        public int Id { get; set; }
-        public string Name { get; set; }
-    }
-
-}
->>>>>>> b1a13653
+}