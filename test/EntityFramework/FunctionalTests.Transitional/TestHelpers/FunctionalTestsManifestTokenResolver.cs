<<<<<<< HEAD
// Copyright (c) Microsoft Open Technologies, Inc. All rights reserved. See License.txt in the project root for license information.

namespace System.Data.Entity.TestHelpers
{
    using System.Data.Common;
    using System.Data.Entity.Infrastructure;
    using System.Data.SqlClient;

    public class FunctionalTestsManifestTokenResolver : IManifestTokenResolver
    {
        private static readonly DefaultManifestTokenResolver _defaultManifestTokenResolver = new DefaultManifestTokenResolver();

        public string ResolveManifestToken(DbConnection connection)
        {
            if( !string.IsNullOrWhiteSpace(connection.Database) // Some negative cases require the provider to fail
                   && connection is SqlConnection || connection.GetType().FullName.StartsWith("Castle.Proxies."))
            {
                return (DatabaseTestHelpers.IsSqlAzure(connection.ConnectionString)) ? "2012.Azure" : "2008";
            }
            return _defaultManifestTokenResolver.ResolveManifestToken(connection);
        }
    }
}
=======
// Copyright (c) Microsoft Open Technologies, Inc. All rights reserved. See License.txt in the project root for license information.

namespace System.Data.Entity.TestHelpers
{
    using System.Data.Common;
    using System.Data.Entity.Infrastructure;
    using System.Data.SqlClient;

    public class FunctionalTestsManifestTokenResolver : IManifestTokenResolver
    {
        private static readonly DefaultManifestTokenResolver _defaultManifestTokenResolver = new DefaultManifestTokenResolver();

        public string ResolveManifestToken(DbConnection connection)
        {
            return (!string.IsNullOrWhiteSpace(connection.Database) // Some negative cases require the provider to fail
                   && connection is SqlConnection)
                   || connection.GetType().FullName.StartsWith("Castle.Proxies.")
                       ? "2008"
                       : _defaultManifestTokenResolver.ResolveManifestToken(connection);
        }
    }
}
>>>>>>> b1a13653
<|MERGE_RESOLUTION|>--- conflicted
+++ resolved
@@ -1,4 +1,3 @@
-<<<<<<< HEAD
 // Copyright (c) Microsoft Open Technologies, Inc. All rights reserved. See License.txt in the project root for license information.
 
 namespace System.Data.Entity.TestHelpers
@@ -21,28 +20,4 @@
             return _defaultManifestTokenResolver.ResolveManifestToken(connection);
         }
     }
-}
-=======
-// Copyright (c) Microsoft Open Technologies, Inc. All rights reserved. See License.txt in the project root for license information.
-
-namespace System.Data.Entity.TestHelpers
-{
-    using System.Data.Common;
-    using System.Data.Entity.Infrastructure;
-    using System.Data.SqlClient;
-
-    public class FunctionalTestsManifestTokenResolver : IManifestTokenResolver
-    {
-        private static readonly DefaultManifestTokenResolver _defaultManifestTokenResolver = new DefaultManifestTokenResolver();
-
-        public string ResolveManifestToken(DbConnection connection)
-        {
-            return (!string.IsNullOrWhiteSpace(connection.Database) // Some negative cases require the provider to fail
-                   && connection is SqlConnection)
-                   || connection.GetType().FullName.StartsWith("Castle.Proxies.")
-                       ? "2008"
-                       : _defaultManifestTokenResolver.ResolveManifestToken(connection);
-        }
-    }
-}
->>>>>>> b1a13653
+}