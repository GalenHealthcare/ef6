<<<<<<< HEAD
﻿// Copyright (c) Microsoft Open Technologies, Inc. All rights reserved. See License.txt in the project root for license information.

namespace LazyUnicorns
{
    using System;
    using System.Collections.Concurrent;
    using System.Collections.Generic;
    using System.Data.Entity;
    using System.Data.Entity.Functionals.Utilities;
    using System.Data.Entity.Infrastructure;
    using System.Linq;
    using System.Reflection;

    public abstract class CachingCollectionInitializer
    {
        private static readonly ConcurrentDictionary<Type, IList<Tuple<string, Func<DbCollectionEntry, object>>>> _factories
            = new ConcurrentDictionary<Type, IList<Tuple<string, Func<DbCollectionEntry, object>>>>();

        private static readonly MethodInfo _factoryMethodInfo
            = typeof(CachingCollectionInitializer).GetDeclaredMethod("CreateCollection");

        public virtual Type TryGetElementType(PropertyInfo collectionProperty)
        {
            // We can only replace properties that are declared as ICollection<T> and have a setter.
            var propertyType = collectionProperty.PropertyType;
            if (propertyType.IsGenericType
                && propertyType.GetGenericTypeDefinition() == typeof(ICollection<>)
                && collectionProperty.Setter() != null)
            {
                return propertyType.GetGenericArguments().Single();
            }
            return null;
        }

        public virtual void InitializeCollections(DbContext context, object entity)
        {
            var factories = _factories.GetOrAdd(
                entity.GetType(),
                t =>
                    {
                        var currentDetectChanges = context.Configuration.AutoDetectChangesEnabled;
                        try
                        {
                            context.Configuration.AutoDetectChangesEnabled = false;

                            var list = new List<Tuple<string, Func<DbCollectionEntry, object>>>();

                            foreach (var property in t.GetRuntimeProperties().Where(p => p.IsPublic()))
                            {
                                var collectionEntry = context.Entry(entity).Member(property.Name) as DbCollectionEntry;

                                if (collectionEntry != null)
                                {
                                    var elementType = TryGetElementType(property);
                                    if (elementType != null)
                                    {
                                        list.Add(Tuple.Create(property.Name, CreateCollectionFactory(elementType)));
                                    }
                                }
                            }

                            return list;
                        }
                        finally
                        {
                            context.Configuration.AutoDetectChangesEnabled = currentDetectChanges;
                        }
                    });

            foreach (var factory in factories)
            {
                var collectionEntry = context.Entry(entity).Collection(factory.Item1);
                collectionEntry.CurrentValue = factory.Item2(collectionEntry);
            }
        }

        public virtual Func<DbCollectionEntry, object> CreateCollectionFactory(Type elementType)
        {
            return (Func<DbCollectionEntry, object>)Delegate.CreateDelegate(
                typeof(Func<DbCollectionEntry, object>), this,
                _factoryMethodInfo.MakeGenericMethod(elementType));
        }

        public abstract object CreateCollection<TElement>(DbCollectionEntry collectionEntry);
    }
}
=======
﻿// Copyright (c) Microsoft Open Technologies, Inc. All rights reserved. See License.txt in the project root for license information.

namespace LazyUnicorns
{
    using System;
    using System.Collections.Concurrent;
    using System.Collections.Generic;
    using System.Data.Entity;
    using System.Data.Entity.Infrastructure;
    using System.Linq;
    using System.Reflection;

    public abstract class CachingCollectionInitializer
    {
        private static readonly ConcurrentDictionary<Type, IList<Tuple<string, Func<DbCollectionEntry, object>>>> _factories
            = new ConcurrentDictionary<Type, IList<Tuple<string, Func<DbCollectionEntry, object>>>>();

        private static readonly MethodInfo _factoryMethodInfo
            = typeof(CachingCollectionInitializer).GetMethod("CreateCollection");

        public virtual Type TryGetElementType(PropertyInfo collectionProperty)
        {
            // We can only replace properties that are declared as ICollection<T> and have a setter.
            var propertyType = collectionProperty.PropertyType;
            if (propertyType.IsGenericType &&
                propertyType.GetGenericTypeDefinition() == typeof(ICollection<>)
                &&
                collectionProperty.GetSetMethod() != null)
            {
                return propertyType.GetGenericArguments().Single();
            }
            return null;
        }

        public virtual void InitializeCollections(DbContext context, object entity)
        {
            var factories = _factories.GetOrAdd(
                entity.GetType(),
                t =>
                    {
                        var currentDetectChanges = context.Configuration.AutoDetectChangesEnabled;
                        try
                        {
                            context.Configuration.AutoDetectChangesEnabled = false;

                            var list = new List<Tuple<string, Func<DbCollectionEntry, object>>>();

                            foreach (var property in t.GetProperties())
                            {
                                var collectionEntry = context.Entry(entity).Member(property.Name) as DbCollectionEntry;

                                if (collectionEntry != null)
                                {
                                    var elementType = TryGetElementType(property);
                                    if (elementType != null)
                                    {
                                        list.Add(Tuple.Create(property.Name, CreateCollectionFactory(elementType)));
                                    }
                                }
                            }

                            return list;
                        }
                        finally
                        {
                            context.Configuration.AutoDetectChangesEnabled = currentDetectChanges;
                        }
                    });

            foreach (var factory in factories)
            {
                var collectionEntry = context.Entry(entity).Collection(factory.Item1);
                collectionEntry.CurrentValue = factory.Item2(collectionEntry);
            }
        }

        public virtual Func<DbCollectionEntry, object> CreateCollectionFactory(Type elementType)
        {
            return (Func<DbCollectionEntry, object>)Delegate.CreateDelegate(
                typeof(Func<DbCollectionEntry, object>), this,
                _factoryMethodInfo.MakeGenericMethod(elementType));
        }

        public abstract object CreateCollection<TElement>(DbCollectionEntry collectionEntry);
    }
}
>>>>>>> b1a13653
<|MERGE_RESOLUTION|>--- conflicted
+++ resolved
@@ -1,4 +1,3 @@
-<<<<<<< HEAD
 ﻿// Copyright (c) Microsoft Open Technologies, Inc. All rights reserved. See License.txt in the project root for license information.
 
 namespace LazyUnicorns
@@ -84,92 +83,4 @@
 
         public abstract object CreateCollection<TElement>(DbCollectionEntry collectionEntry);
     }
-}
-=======
-﻿// Copyright (c) Microsoft Open Technologies, Inc. All rights reserved. See License.txt in the project root for license information.
-
-namespace LazyUnicorns
-{
-    using System;
-    using System.Collections.Concurrent;
-    using System.Collections.Generic;
-    using System.Data.Entity;
-    using System.Data.Entity.Infrastructure;
-    using System.Linq;
-    using System.Reflection;
-
-    public abstract class CachingCollectionInitializer
-    {
-        private static readonly ConcurrentDictionary<Type, IList<Tuple<string, Func<DbCollectionEntry, object>>>> _factories
-            = new ConcurrentDictionary<Type, IList<Tuple<string, Func<DbCollectionEntry, object>>>>();
-
-        private static readonly MethodInfo _factoryMethodInfo
-            = typeof(CachingCollectionInitializer).GetMethod("CreateCollection");
-
-        public virtual Type TryGetElementType(PropertyInfo collectionProperty)
-        {
-            // We can only replace properties that are declared as ICollection<T> and have a setter.
-            var propertyType = collectionProperty.PropertyType;
-            if (propertyType.IsGenericType &&
-                propertyType.GetGenericTypeDefinition() == typeof(ICollection<>)
-                &&
-                collectionProperty.GetSetMethod() != null)
-            {
-                return propertyType.GetGenericArguments().Single();
-            }
-            return null;
-        }
-
-        public virtual void InitializeCollections(DbContext context, object entity)
-        {
-            var factories = _factories.GetOrAdd(
-                entity.GetType(),
-                t =>
-                    {
-                        var currentDetectChanges = context.Configuration.AutoDetectChangesEnabled;
-                        try
-                        {
-                            context.Configuration.AutoDetectChangesEnabled = false;
-
-                            var list = new List<Tuple<string, Func<DbCollectionEntry, object>>>();
-
-                            foreach (var property in t.GetProperties())
-                            {
-                                var collectionEntry = context.Entry(entity).Member(property.Name) as DbCollectionEntry;
-
-                                if (collectionEntry != null)
-                                {
-                                    var elementType = TryGetElementType(property);
-                                    if (elementType != null)
-                                    {
-                                        list.Add(Tuple.Create(property.Name, CreateCollectionFactory(elementType)));
-                                    }
-                                }
-                            }
-
-                            return list;
-                        }
-                        finally
-                        {
-                            context.Configuration.AutoDetectChangesEnabled = currentDetectChanges;
-                        }
-                    });
-
-            foreach (var factory in factories)
-            {
-                var collectionEntry = context.Entry(entity).Collection(factory.Item1);
-                collectionEntry.CurrentValue = factory.Item2(collectionEntry);
-            }
-        }
-
-        public virtual Func<DbCollectionEntry, object> CreateCollectionFactory(Type elementType)
-        {
-            return (Func<DbCollectionEntry, object>)Delegate.CreateDelegate(
-                typeof(Func<DbCollectionEntry, object>), this,
-                _factoryMethodInfo.MakeGenericMethod(elementType));
-        }
-
-        public abstract object CreateCollection<TElement>(DbCollectionEntry collectionEntry);
-    }
-}
->>>>>>> b1a13653
+}