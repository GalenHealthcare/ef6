--- conflicted
+++ resolved
@@ -1,4 +1,3 @@
-<<<<<<< HEAD
 ﻿// Copyright (c) Microsoft Open Technologies, Inc. All rights reserved. See License.txt in the project root for license information.
 
 namespace SimpleModel
@@ -267,256 +266,4 @@
             }
         }
     }
-}
-=======
-﻿// Copyright (c) Microsoft Open Technologies, Inc. All rights reserved. See License.txt in the project root for license information.
-
-namespace SimpleModel
-{
-    using System;
-    using System.Collections.Generic;
-    using System.Data.Entity;
-
-    public class SimpleModelForLinqInitializer : DropCreateDatabaseIfModelChanges<SimpleModelForLinq>
-    {
-        protected override void Seed(SimpleModelForLinq context)
-        {
-            new List<NumberForLinq>
-                {
-                    new NumberForLinq(5, "Five"),
-                    new NumberForLinq(4, "Four"),
-                    new NumberForLinq(1, "One"),
-                    new NumberForLinq(3, "Three"),
-                    new NumberForLinq(9, "Nine"),
-                    new NumberForLinq(8, "Eight"),
-                    new NumberForLinq(6, "Six"),
-                    new NumberForLinq(7, "Seven"),
-                    new NumberForLinq(2, "Two"),
-                    new NumberForLinq(0, "Zero"),
-                }.ForEach(i => context.Numbers.Add(i));
-
-            new List<ProductForLinq>
-                {
-                    new ProductForLinq
-                        {
-                            ProductName = "Chai",
-                            Category = "Beverages",
-                            UnitPrice = 18.0000M,
-                            UnitsInStock = 39
-                        },
-                    new ProductForLinq
-                        {
-                            ProductName = "Chang",
-                            Category = "Beverages",
-                            UnitPrice = 19.0000M,
-                            UnitsInStock = 17
-                        },
-                    new ProductForLinq
-                        {
-                            ProductName = "Aniseed Syrup",
-                            Category = "Condiments",
-                            UnitPrice = 10.0000M,
-                            UnitsInStock = 13
-                        },
-                    new ProductForLinq
-                        {
-                            ProductName = "Chef Anton's Cajun Seasoning",
-                            Category = "Condiments",
-                            UnitPrice = 22.0000M,
-                            UnitsInStock = 53
-                        },
-                    new ProductForLinq
-                        {
-                            ProductName = "Chef Anton's Gumbo Mix",
-                            Category = "Condiments",
-                            UnitPrice = 21.3500M,
-                            UnitsInStock = 0
-                        },
-                    new ProductForLinq
-                        {
-                            ProductName = "Grandma's Boysenberry Spread",
-                            Category = "Condiments",
-                            UnitPrice = 25.0000M,
-                            UnitsInStock = 120
-                        },
-                    new ProductForLinq
-                        {
-                            ProductName = "Uncle Bob's Organic Dried Pears",
-                            Category = "Produce",
-                            UnitPrice = 30.0000M,
-                            UnitsInStock = 15
-                        },
-                    new FeaturedProductForLinq
-                        {
-                            ProductName = "Northwoods Cranberry Sauce",
-                            Category = "Condiments",
-                            UnitPrice = 40.0000M,
-                            UnitsInStock = 6
-                        },
-                    new ProductForLinq
-                        {
-                            ProductName = "Mishi Kobe Niku",
-                            Category = "Meat/Poultry",
-                            UnitPrice = 97.0000M,
-                            UnitsInStock = 29
-                        },
-                    new ProductForLinq
-                        {
-                            ProductName = "Ikura",
-                            Category = "Seafood",
-                            UnitPrice = 31.0000M,
-                            UnitsInStock = 31
-                        },
-                    new ProductForLinq
-                        {
-                            ProductName = "Queso Cabrales",
-                            Category = "Dairy Products",
-                            UnitPrice = 21.0000M,
-                            UnitsInStock = 22
-                        },
-                    new FeaturedProductForLinq
-                        {
-                            ProductName = "Queso Manchego La Pastora",
-                            Category = "Dairy Products",
-                            UnitPrice = 38.0000M,
-                            UnitsInStock = 86
-                        },
-                    new ProductForLinq
-                        {
-                            ProductName = "Konbu",
-                            Category = "Seafood",
-                            UnitPrice = 6.0000M,
-                            UnitsInStock = 24
-                        },
-                    new ProductForLinq
-                        {
-                            ProductName = "Tofu",
-                            Category = "Produce",
-                            UnitPrice = 23.2500M,
-                            UnitsInStock = 35
-                        },
-                    new ProductForLinq
-                        {
-                            ProductName = "Genen Shouyu",
-                            Category = "Condiments",
-                            UnitPrice = 15.5000M,
-                            UnitsInStock = 39
-                        },
-                    new ProductForLinq
-                        {
-                            ProductName = "Pavlova",
-                            Category = "Confections",
-                            UnitPrice = 17.4500M,
-                            UnitsInStock = 29
-                        },
-                    new FeaturedProductForLinq
-                        {
-                            ProductName = "Alice Mutton",
-                            Category = "Meat/Poultry",
-                            UnitPrice = 39.0000M,
-                            UnitsInStock = 0
-                        },
-                    new FeaturedProductForLinq
-                        {
-                            ProductName = "Carnarvon Tigers",
-                            Category = "Seafood",
-                            UnitPrice = 62.5000M,
-                            UnitsInStock = 42
-                        },
-                    new ProductForLinq
-                        {
-                            ProductName = "Teatime Chocolate Biscuits",
-                            Category = "Confections",
-                            UnitPrice = 9.2000M,
-                            UnitsInStock = 25
-                        },
-                    new ProductForLinq
-                        {
-                            ProductName = "Sir Rodney's Marmalade",
-                            Category = "Confections",
-                            UnitPrice = 81.0000M,
-                            UnitsInStock = 40
-                        },
-                    new ProductForLinq
-                        {
-                            ProductName = "Sir Rodney's Scones",
-                            Category = "Confections",
-                            UnitPrice = 10.0000M,
-                            UnitsInStock = 3
-                        },
-                }.ForEach(i => context.Products.Add(i));
-
-            var customers = new List<CustomerForLinq>
-                                {
-                                    new CustomerForLinq
-                                        {
-                                            Region = "WA",
-                                            CompanyName = "Microsoft"
-                                        },
-                                    new CustomerForLinq
-                                        {
-                                            Region = "WA",
-                                            CompanyName = "NewMonics"
-                                        },
-                                    new CustomerForLinq
-                                        {
-                                            Region = "OR",
-                                            CompanyName = "NewMonics"
-                                        },
-                                    new CustomerForLinq
-                                        {
-                                            Region = "CA",
-                                            CompanyName = "Microsoft"
-                                        },
-                                };
-            customers.ForEach(i => context.Customers.Add(i));
-
-            new List<OrderForLinq>
-                {
-                    new OrderForLinq
-                        {
-                            Total = 111M,
-                            OrderDate = new DateTime(1997, 9, 3),
-                            Customer = customers[0]
-                        },
-                    new OrderForLinq
-                        {
-                            Total = 222M,
-                            OrderDate = new DateTime(2006, 9, 3),
-                            Customer = customers[1]
-                        },
-                    new OrderForLinq
-                        {
-                            Total = 333M,
-                            OrderDate = new DateTime(1999, 9, 3),
-                            Customer = customers[0]
-                        },
-                    new OrderForLinq
-                        {
-                            Total = 444M,
-                            OrderDate = new DateTime(2010, 9, 3),
-                            Customer = customers[1]
-                        },
-                    new OrderForLinq
-                        {
-                            Total = 2555M,
-                            OrderDate = new DateTime(2009, 9, 3),
-                            Customer = customers[2]
-                        },
-                    new OrderForLinq
-                        {
-                            Total = 6555M,
-                            OrderDate = new DateTime(1976, 9, 3),
-                            Customer = customers[3]
-                        },
-                    new OrderForLinq
-                        {
-                            Total = 555M,
-                            OrderDate = new DateTime(1985, 9, 3),
-                            Customer = customers[2]
-                        },
-                }.ForEach(i => context.Orders.Add(i));
-        }
-    }
-}
->>>>>>> b1a13653
+}