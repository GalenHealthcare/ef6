<<<<<<< HEAD
﻿// Copyright (c) Microsoft Open Technologies, Inc. All rights reserved. See License.txt in the project root for license information.

using System.Data.Entity.Infrastructure;
using System.Data.Entity.Infrastructure.MappingViews;
using System.Data.Entity.ViewGeneration;

[assembly: DbMappingViewCacheType(typeof(PregenContext), typeof(PregenContextViews))]
[assembly: DbMappingViewCacheType(typeof(PregenContextEdmx), typeof(PregenContextEdmxViews))]
[assembly: DbMappingViewCacheType(typeof(PregenObjectContext), typeof(PregenObjectContextViews))]

[assembly: DbMappingViewCacheType(typeof(ContextWithHashMissmatch), typeof(ViewCacheWithHashMissmatch))]
[assembly: DbMappingViewCacheType(typeof(ContextWithInvalidView), typeof(ViewCacheWithInvalidView))]
[assembly: DbMappingViewCacheType(typeof(ContextWithNullView), typeof(ViewCacheWithNullView))]

namespace System.Data.Entity.ViewGeneration
{
    using System.Collections.Generic;
    using System.Data.Entity.Core;
    using System.Data.Entity.Core.EntityClient;
    using System.Data.Entity.Core.Mapping;
    using System.Data.Entity.Core.Metadata.Edm;
    using System.Data.Entity.Core.Objects;    
    using System.Data.SqlClient;
    using System.Xml.Linq;
    using Xunit;

    public class PregeneratedViewsTests : FunctionalTestBase
    {
        [Fact]
        public void Pregenerated_views_are_found_for_Code_First_model()
        {
            using (var context = new PregenContext())
            {
                // Trigger view loading
                var _ = context.Blogs.ToString(); 

                Assert.True(PregenContextViews.View0Accessed);
                Assert.True(PregenContextViews.View1Accessed);
            }
        }

        [Fact]
        public void Pregenerated_views_are_found_for_EDMX_model()
        {
            var edmItemCollection = new EdmItemCollection(new[] { XDocument.Parse(PregenContextEdmx.Csdl).CreateReader() });
            var storeItemCollection = new StoreItemCollection(new[] { XDocument.Parse(PregenContextEdmx.Ssdl).CreateReader() });

            IList<EdmSchemaError> errors;
            var storageMappingItemCollection = StorageMappingItemCollection.Create(
                edmItemCollection,
                storeItemCollection,
                new[] { XDocument.Parse(PregenContextEdmx.Msl).CreateReader() },
                null,
                out errors);

            var workspace = new MetadataWorkspace(
                () => edmItemCollection,
                () => storeItemCollection,
                () => storageMappingItemCollection);

            using (var context = new PregenContextEdmx(workspace))
            {
                // Trigger view loading
                var _ = context.Blogs.ToString(); 

                Assert.True(PregenContextEdmxViews.View0Accessed);
                Assert.True(PregenContextEdmxViews.View1Accessed);
            }
        }

        [Fact]
        public void Pregenerated_views_are_found_for_object_context()
        {
            var modelBuilder = new DbModelBuilder();
            modelBuilder.Entity<PregenBlog>();
            var compiledModel = modelBuilder.Build(new DbProviderInfo("System.Data.SqlClient", "2008")).Compile();
            var connection = new SqlConnection();

            using (var context = compiledModel.CreateObjectContext<PregenObjectContext>(connection))
            {
                // Trigger view loading
                var _ = context.Blogs.ToTraceString(); 

                Assert.True(PregenObjectContextViews.View0Accessed);
                Assert.True(PregenObjectContextViews.View1Accessed);
            }
        }

        [Fact]
        public void Exception_is_thrown_if_pregenerated_view_cache_mapping_hash_does_not_match()
        {
            using (var context = new ContextWithHashMissmatch())
            {
                var exception =
                    Assert.Throws<EntityCommandCompilationException>(
                        () => context.Blogs.ToString());

                Assert.NotNull(exception.InnerException);
                exception.InnerException.ValidateMessage("ViewGen_HashOnMappingClosure_Not_Matching", "ViewCacheWithHashMissmatch");
            }
        }

        [Fact]
        public void Exception_is_thrown_if_pregenerated_view_cache_returns_view_with_invalid_esql()
        {
            using (var context = new ContextWithInvalidView())
            {
                var exception =
                    Assert.Throws<EntityCommandCompilationException>(
                        () => context.Blogs.ToString());

                Assert.NotNull(exception.InnerException);
                exception.InnerException.ValidateMessage("CouldNotResolveIdentifier", false, "Invalid");
            }
        }

        [Fact]
        public void Exception_is_thrown_if_pregenerated_view_cache_returns_null_view_for_EntitySetBase_that_requires_esql()
        {
            using (var context = new ContextWithNullView())
            {
                var exception =
                    Assert.Throws<EntityCommandCompilationException>(
                        () => context.Blogs.ToString());

                Assert.NotNull(exception.InnerException);
                exception.InnerException.ValidateMessage("Mapping_Views_For_Extent_Not_Generated", "EntitySet", "Blogs");
            }
        }
    }

    public class PregenBlog
    {
        public int Id { get; set; }
    }

    public class PregenContext : DbContext
    {
        static PregenContext()
        {
            Database.SetInitializer<PregenContext>(null);
        }

        public DbSet<PregenBlog> Blogs { get; set; }
    }

    public class PregenBlogEdmx
    {
        public int Id { get; set; }
    }

    public class PregenContextEdmx : DbContext
    {
        static PregenContextEdmx()
        {
            Database.SetInitializer<PregenContextEdmx>(null);
        }

        public PregenContextEdmx(MetadataWorkspace workspace)
            : base(
                new EntityConnection(workspace, new SqlConnection(), entityConnectionOwnsStoreConnection: true),
                contextOwnsConnection: true)
        {
        }

        public DbSet<PregenBlogEdmx> Blogs { get; set; }

        public const string Csdl =
            @"<Schema Namespace='System.Data.Entity.ViewGeneration' Alias='Self' p4:UseStrongSpatialTypes='false' xmlns:p4='http://schemas.microsoft.com/ado/2009/02/edm/annotation' xmlns='http://schemas.microsoft.com/ado/2009/11/edm'>
                <EntityType Name='PregenBlogEdmx'>
                  <Key>
                    <PropertyRef Name='Id' />
                  </Key>
                  <Property Name='Id' Type='Int32' Nullable='false' p4:StoreGeneratedPattern='Identity' />
                </EntityType>
                <EntityContainer Name='PregenContextEdmx'>
                  <EntitySet Name='Blogs' EntityType='Self.PregenBlogEdmx' />
                </EntityContainer>
              </Schema>";

        public const string Msl =
            @"<Mapping Space='C-S' xmlns='http://schemas.microsoft.com/ado/2009/11/mapping/cs'>
                <EntityContainerMapping StorageEntityContainer='CodeFirstDatabase' CdmEntityContainer='PregenContextEdmx'>
                  <EntitySetMapping Name='Blogs'>
                    <EntityTypeMapping TypeName='System.Data.Entity.ViewGeneration.PregenBlogEdmx'>
                      <MappingFragment StoreEntitySet='PregenBlogEdmx'>
                        <ScalarProperty Name='Id' ColumnName='Id' />
                      </MappingFragment>
                    </EntityTypeMapping>
                  </EntitySetMapping>
                </EntityContainerMapping>
              </Mapping>";

        public const string Ssdl =
            @"<Schema Namespace='CodeFirstDatabaseSchema' Provider='System.Data.SqlClient' ProviderManifestToken='2008' Alias='Self' xmlns='http://schemas.microsoft.com/ado/2009/11/edm/ssdl'>
                <EntityType Name='PregenBlogEdmx'>
                  <Key>
                    <PropertyRef Name='Id' />
                  </Key>
                  <Property Name='Id' Type='int' StoreGeneratedPattern='Identity' Nullable='false' />
                </EntityType>
                <EntityContainer Name='CodeFirstDatabase'>
                  <EntitySet Name='PregenBlogEdmx' EntityType='Self.PregenBlogEdmx' Schema='dbo' Table='PregenBlogEdmxes' />
                </EntityContainer>
              </Schema>";
    }

    public class PregenObjectContext : ObjectContext
    {
        public PregenObjectContext(EntityConnection connection)
            : base(connection)
        {
        }

        public ObjectSet<PregenBlog> Blogs
        {
            get
            {
                return CreateObjectSet<PregenBlog>();
            }
        }
    }

    public class ContextWithHashMissmatch : DbContext
    {
        static ContextWithHashMissmatch()
        {
            Database.SetInitializer<ContextWithHashMissmatch>(null);
        }

        public DbSet<PregenBlog> Blogs { get; set; }
    }

    public class ViewCacheWithHashMissmatch : DbMappingViewCache
    {
        public override string MappingHashValue
        {
            get { return "Missmatch"; }
        }

        public override DbMappingView GetView(EntitySetBase extent)
        {
            throw new NotImplementedException();
        }
    }

    public class ContextWithInvalidView : DbContext
    {
        static ContextWithInvalidView()
        {
            Database.SetInitializer<ContextWithInvalidView>(null);
        }

        public DbSet<PregenBlog> Blogs { get; set; }
    }

    public class ViewCacheWithInvalidView : DbMappingViewCache
    {
        public override string MappingHashValue
        {
            get { return "15d7c7e9868caaf4966b8ef383979b6dbbeccffe1a12e3c1427de366f557cbe1"; }
        }

        public override DbMappingView GetView(EntitySetBase extent)
        {
            return new DbMappingView("Invalid");
        }
    }

    public class ContextWithNullView : DbContext
    {
        static ContextWithNullView()
        {
            Database.SetInitializer<ContextWithNullView>(null);
        }

        public DbSet<PregenBlog> Blogs { get; set; }
    }

    public class ViewCacheWithNullView : DbMappingViewCache
    {
        public override string MappingHashValue
        {
            get { return "073bf2d4f3ff4b869adf2adf400785826ba08e02a178374c013f35992856df6a"; }
        }

        public override DbMappingView GetView(EntitySetBase extent)
        {
            if (extent.Name == "PregenBlog")
            {
                return new DbMappingView(@"
SELECT VALUE -- Constructing PregenBlog
    [CodeFirstDatabaseSchema.PregenBlog](T1.PregenBlog_Id)
FROM (
    SELECT 
        T.Id AS PregenBlog_Id, 
        True AS _from0
    FROM ContextWithNullView.Blogs AS T
) AS T1");
            }

            return null;
        }
    }
}
=======
﻿// Copyright (c) Microsoft Open Technologies, Inc. All rights reserved. See License.txt in the project root for license information.

using System.Data.Entity.Infrastructure;
using System.Data.Entity.Infrastructure.MappingViews;
using System.Data.Entity.ViewGeneration;

[assembly: DbMappingViewCacheType(typeof(PregenContext), typeof(PregenContextViews))]
[assembly: DbMappingViewCacheType(typeof(PregenContextEdmx), typeof(PregenContextEdmxViews))]
[assembly: DbMappingViewCacheType(typeof(PregenObjectContext), typeof(PregenObjectContextViews))]

namespace System.Data.Entity.ViewGeneration
{
    using System.Collections.Generic;
    using System.Data.Entity.Core.EntityClient;
    using System.Data.Entity.Core.Mapping;
    using System.Data.Entity.Core.Metadata.Edm;
    using System.Data.Entity.Core.Objects;    
    using System.Data.SqlClient;
    using System.Linq;
    using System.Xml.Linq;
    using Xunit;

    public class PregeneratedViewsTests : FunctionalTestBase
    {
        [Fact]
        public void Pregenerated_views_are_found_for_Code_First_model()
        {
            using (var context = new PregenContext())
            {
                var _ = context.Blogs.ToString(); // Trigger view loading

                Assert.True(PregenContextViews.View0Accessed);
                Assert.True(PregenContextViews.View1Accessed);
            }
        }

        [Fact]
        public void Pregenerated_views_are_found_for_EDMX_model()
        {
            var edmItemCollection = new EdmItemCollection(new[] { XDocument.Parse(PregenContextEdmx.Csdl).CreateReader() });
            var storeItemCollection = new StoreItemCollection(new[] { XDocument.Parse(PregenContextEdmx.Ssdl).CreateReader() });

            IList<EdmSchemaError> errors;
            var storageMappingItemCollection = StorageMappingItemCollection.Create(
                edmItemCollection,
                storeItemCollection,
                new[] { XDocument.Parse(PregenContextEdmx.Msl).CreateReader() },
                null,
                out errors);

            var workspace = new MetadataWorkspace(
                () => edmItemCollection,
                () => storeItemCollection,
                () => storageMappingItemCollection);

            using (var context = new PregenContextEdmx(workspace))
            {
                var _ = context.Blogs.ToString(); // Trigger view loading

                Assert.True(PregenContextEdmxViews.View0Accessed);
                Assert.True(PregenContextEdmxViews.View1Accessed);
            }
        }

        [Fact]
        public void Pregenerated_views_are_found_for_object_context()
        {
            var modelBuilder = new DbModelBuilder();
            modelBuilder.Entity<PregenBlog>();
            var compiledModel = modelBuilder.Build(new DbProviderInfo("System.Data.SqlClient", "2008")).Compile();
            var connection = new SqlConnection();

            using (var context = compiledModel.CreateObjectContext<PregenObjectContext>(connection))
            {
                var _ = context.Blogs.ToTraceString(); // Trigger view loading

                Assert.True(PregenObjectContextViews.View0Accessed);
                Assert.True(PregenObjectContextViews.View1Accessed);
            }
        }
    }

    public class PregenBlog
    {
        public int Id { get; set; }
    }

    public class PregenContext : DbContext
    {
        static PregenContext()
        {
            Database.SetInitializer<PregenContext>(null);
        }

        public DbSet<PregenBlog> Blogs { get; set; }
    }

    public class PregenBlogEdmx
    {
        public int Id { get; set; }
    }

    public class PregenContextEdmx : DbContext
    {
        static PregenContextEdmx()
        {
            Database.SetInitializer<PregenContextEdmx>(null);
        }

        public PregenContextEdmx(MetadataWorkspace workspace)
            : base(
                new EntityConnection(workspace, new SqlConnection(), entityConnectionOwnsStoreConnection: true),
                contextOwnsConnection: true)
        {
        }

        public DbSet<PregenBlogEdmx> Blogs { get; set; }

        public const string Csdl =
            @"<Schema Namespace='System.Data.Entity.ViewGeneration' Alias='Self' p4:UseStrongSpatialTypes='false' xmlns:p4='http://schemas.microsoft.com/ado/2009/02/edm/annotation' xmlns='http://schemas.microsoft.com/ado/2009/11/edm'>
                <EntityType Name='PregenBlogEdmx'>
                  <Key>
                    <PropertyRef Name='Id' />
                  </Key>
                  <Property Name='Id' Type='Int32' Nullable='false' p4:StoreGeneratedPattern='Identity' />
                </EntityType>
                <EntityContainer Name='PregenContextEdmx'>
                  <EntitySet Name='Blogs' EntityType='Self.PregenBlogEdmx' />
                </EntityContainer>
              </Schema>";

        public const string Msl =
            @"<Mapping Space='C-S' xmlns='http://schemas.microsoft.com/ado/2009/11/mapping/cs'>
                <EntityContainerMapping StorageEntityContainer='CodeFirstDatabase' CdmEntityContainer='PregenContextEdmx'>
                  <EntitySetMapping Name='Blogs'>
                    <EntityTypeMapping TypeName='System.Data.Entity.ViewGeneration.PregenBlogEdmx'>
                      <MappingFragment StoreEntitySet='PregenBlogEdmx'>
                        <ScalarProperty Name='Id' ColumnName='Id' />
                      </MappingFragment>
                    </EntityTypeMapping>
                  </EntitySetMapping>
                </EntityContainerMapping>
              </Mapping>";

        public const string Ssdl =
            @"<Schema Namespace='CodeFirstDatabaseSchema' Provider='System.Data.SqlClient' ProviderManifestToken='2008' Alias='Self' xmlns='http://schemas.microsoft.com/ado/2009/11/edm/ssdl'>
                <EntityType Name='PregenBlogEdmx'>
                  <Key>
                    <PropertyRef Name='Id' />
                  </Key>
                  <Property Name='Id' Type='int' StoreGeneratedPattern='Identity' Nullable='false' />
                </EntityType>
                <EntityContainer Name='CodeFirstDatabase'>
                  <EntitySet Name='PregenBlogEdmx' EntityType='Self.PregenBlogEdmx' Schema='dbo' Table='PregenBlogEdmxes' />
                </EntityContainer>
              </Schema>";
    }

    public class PregenObjectContext : ObjectContext
    {
        public PregenObjectContext(EntityConnection connection)
            : base(connection)
        {
        }

        public ObjectSet<PregenBlog> Blogs
        {
            get
            {
                return this.CreateObjectSet<PregenBlog>();
            }
        }
    }
}
>>>>>>> b1a13653
<|MERGE_RESOLUTION|>--- conflicted
+++ resolved
@@ -1,4 +1,3 @@
-<<<<<<< HEAD
 ﻿// Copyright (c) Microsoft Open Technologies, Inc. All rights reserved. See License.txt in the project root for license information.
 
 using System.Data.Entity.Infrastructure;
@@ -303,180 +302,4 @@
             return null;
         }
     }
-}
-=======
-﻿// Copyright (c) Microsoft Open Technologies, Inc. All rights reserved. See License.txt in the project root for license information.
-
-using System.Data.Entity.Infrastructure;
-using System.Data.Entity.Infrastructure.MappingViews;
-using System.Data.Entity.ViewGeneration;
-
-[assembly: DbMappingViewCacheType(typeof(PregenContext), typeof(PregenContextViews))]
-[assembly: DbMappingViewCacheType(typeof(PregenContextEdmx), typeof(PregenContextEdmxViews))]
-[assembly: DbMappingViewCacheType(typeof(PregenObjectContext), typeof(PregenObjectContextViews))]
-
-namespace System.Data.Entity.ViewGeneration
-{
-    using System.Collections.Generic;
-    using System.Data.Entity.Core.EntityClient;
-    using System.Data.Entity.Core.Mapping;
-    using System.Data.Entity.Core.Metadata.Edm;
-    using System.Data.Entity.Core.Objects;    
-    using System.Data.SqlClient;
-    using System.Linq;
-    using System.Xml.Linq;
-    using Xunit;
-
-    public class PregeneratedViewsTests : FunctionalTestBase
-    {
-        [Fact]
-        public void Pregenerated_views_are_found_for_Code_First_model()
-        {
-            using (var context = new PregenContext())
-            {
-                var _ = context.Blogs.ToString(); // Trigger view loading
-
-                Assert.True(PregenContextViews.View0Accessed);
-                Assert.True(PregenContextViews.View1Accessed);
-            }
-        }
-
-        [Fact]
-        public void Pregenerated_views_are_found_for_EDMX_model()
-        {
-            var edmItemCollection = new EdmItemCollection(new[] { XDocument.Parse(PregenContextEdmx.Csdl).CreateReader() });
-            var storeItemCollection = new StoreItemCollection(new[] { XDocument.Parse(PregenContextEdmx.Ssdl).CreateReader() });
-
-            IList<EdmSchemaError> errors;
-            var storageMappingItemCollection = StorageMappingItemCollection.Create(
-                edmItemCollection,
-                storeItemCollection,
-                new[] { XDocument.Parse(PregenContextEdmx.Msl).CreateReader() },
-                null,
-                out errors);
-
-            var workspace = new MetadataWorkspace(
-                () => edmItemCollection,
-                () => storeItemCollection,
-                () => storageMappingItemCollection);
-
-            using (var context = new PregenContextEdmx(workspace))
-            {
-                var _ = context.Blogs.ToString(); // Trigger view loading
-
-                Assert.True(PregenContextEdmxViews.View0Accessed);
-                Assert.True(PregenContextEdmxViews.View1Accessed);
-            }
-        }
-
-        [Fact]
-        public void Pregenerated_views_are_found_for_object_context()
-        {
-            var modelBuilder = new DbModelBuilder();
-            modelBuilder.Entity<PregenBlog>();
-            var compiledModel = modelBuilder.Build(new DbProviderInfo("System.Data.SqlClient", "2008")).Compile();
-            var connection = new SqlConnection();
-
-            using (var context = compiledModel.CreateObjectContext<PregenObjectContext>(connection))
-            {
-                var _ = context.Blogs.ToTraceString(); // Trigger view loading
-
-                Assert.True(PregenObjectContextViews.View0Accessed);
-                Assert.True(PregenObjectContextViews.View1Accessed);
-            }
-        }
-    }
-
-    public class PregenBlog
-    {
-        public int Id { get; set; }
-    }
-
-    public class PregenContext : DbContext
-    {
-        static PregenContext()
-        {
-            Database.SetInitializer<PregenContext>(null);
-        }
-
-        public DbSet<PregenBlog> Blogs { get; set; }
-    }
-
-    public class PregenBlogEdmx
-    {
-        public int Id { get; set; }
-    }
-
-    public class PregenContextEdmx : DbContext
-    {
-        static PregenContextEdmx()
-        {
-            Database.SetInitializer<PregenContextEdmx>(null);
-        }
-
-        public PregenContextEdmx(MetadataWorkspace workspace)
-            : base(
-                new EntityConnection(workspace, new SqlConnection(), entityConnectionOwnsStoreConnection: true),
-                contextOwnsConnection: true)
-        {
-        }
-
-        public DbSet<PregenBlogEdmx> Blogs { get; set; }
-
-        public const string Csdl =
-            @"<Schema Namespace='System.Data.Entity.ViewGeneration' Alias='Self' p4:UseStrongSpatialTypes='false' xmlns:p4='http://schemas.microsoft.com/ado/2009/02/edm/annotation' xmlns='http://schemas.microsoft.com/ado/2009/11/edm'>
-                <EntityType Name='PregenBlogEdmx'>
-                  <Key>
-                    <PropertyRef Name='Id' />
-                  </Key>
-                  <Property Name='Id' Type='Int32' Nullable='false' p4:StoreGeneratedPattern='Identity' />
-                </EntityType>
-                <EntityContainer Name='PregenContextEdmx'>
-                  <EntitySet Name='Blogs' EntityType='Self.PregenBlogEdmx' />
-                </EntityContainer>
-              </Schema>";
-
-        public const string Msl =
-            @"<Mapping Space='C-S' xmlns='http://schemas.microsoft.com/ado/2009/11/mapping/cs'>
-                <EntityContainerMapping StorageEntityContainer='CodeFirstDatabase' CdmEntityContainer='PregenContextEdmx'>
-                  <EntitySetMapping Name='Blogs'>
-                    <EntityTypeMapping TypeName='System.Data.Entity.ViewGeneration.PregenBlogEdmx'>
-                      <MappingFragment StoreEntitySet='PregenBlogEdmx'>
-                        <ScalarProperty Name='Id' ColumnName='Id' />
-                      </MappingFragment>
-                    </EntityTypeMapping>
-                  </EntitySetMapping>
-                </EntityContainerMapping>
-              </Mapping>";
-
-        public const string Ssdl =
-            @"<Schema Namespace='CodeFirstDatabaseSchema' Provider='System.Data.SqlClient' ProviderManifestToken='2008' Alias='Self' xmlns='http://schemas.microsoft.com/ado/2009/11/edm/ssdl'>
-                <EntityType Name='PregenBlogEdmx'>
-                  <Key>
-                    <PropertyRef Name='Id' />
-                  </Key>
-                  <Property Name='Id' Type='int' StoreGeneratedPattern='Identity' Nullable='false' />
-                </EntityType>
-                <EntityContainer Name='CodeFirstDatabase'>
-                  <EntitySet Name='PregenBlogEdmx' EntityType='Self.PregenBlogEdmx' Schema='dbo' Table='PregenBlogEdmxes' />
-                </EntityContainer>
-              </Schema>";
-    }
-
-    public class PregenObjectContext : ObjectContext
-    {
-        public PregenObjectContext(EntityConnection connection)
-            : base(connection)
-        {
-        }
-
-        public ObjectSet<PregenBlog> Blogs
-        {
-            get
-            {
-                return this.CreateObjectSet<PregenBlog>();
-            }
-        }
-    }
-}
->>>>>>> b1a13653
+}