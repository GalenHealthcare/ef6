<<<<<<< HEAD
﻿// Copyright (c) Microsoft Open Technologies, Inc. All rights reserved. See License.txt in the project root for license information.

namespace System.Data.Entity.TestDoubles
{
    using System.Collections;
    using System.Collections.Generic;
    using System.Data.Entity.Functionals.Utilities;
    using System.Data.Entity.Infrastructure;
    using System.Linq;
    using System.Linq.Expressions;
    using System.Reflection;
    using System.Threading;
    using System.Threading.Tasks;

    public class InMemoryAsyncQueryProvider : IQueryProvider
#if !NET40
        , IDbAsyncQueryProvider
#endif
    {
        private static readonly MethodInfo _createQueryMethod
            = typeof(InMemoryAsyncQueryProvider).GetDeclaredMethods().Single(m => m.IsGenericMethodDefinition && m.Name == "CreateQuery");

        private static readonly MethodInfo _executeMethod
            = typeof(InMemoryAsyncQueryProvider).GetDeclaredMethods().Single(m => m.IsGenericMethodDefinition && m.Name == "Execute");

        private readonly IQueryProvider _provider;
        private readonly Action<string, IEnumerable> _include;

        public InMemoryAsyncQueryProvider(IQueryProvider provider, Action<string, IEnumerable> include = null)
        {
            _provider = provider;
            _include = include;
        }

        public IQueryable CreateQuery(Expression expression)
        {
            return (IQueryable)_createQueryMethod
                .MakeGenericMethod(TryGetElementType(expression.Type))
                .Invoke(this, new object[] { expression });
        }

        public IQueryable<TElement> CreateQuery<TElement>(Expression expression)
        {
            return new InMemoryAsyncQueryable<TElement>(_provider.CreateQuery<TElement>(expression), _include);
        }

        public object Execute(Expression expression)
        {
            return _executeMethod.MakeGenericMethod(expression.Type).Invoke(this, new object[] { expression });
        }

        public TResult Execute<TResult>(Expression expression)
        {
            return _provider.Execute<TResult>(expression);
        }

#if !NET40
        public Task<object> ExecuteAsync(Expression expression, CancellationToken cancellationToken)
        {
            return Task.FromResult(Execute(expression));
        }

        public Task<TResult> ExecuteAsync<TResult>(Expression expression, CancellationToken cancellationToken)
        {
            return Task.FromResult(Execute<TResult>(expression));
        }
#endif

        private static Type TryGetElementType(Type type)
        {
            if (!type.IsGenericTypeDefinition)
            {
                var interfaceImpl = type.GetInterfaces()
                    .Union(new[] { type })
                    .FirstOrDefault(t => t.IsGenericType && t.GetGenericTypeDefinition() == typeof(IEnumerable<>));

                if (interfaceImpl != null)
                {
                    return interfaceImpl.GetGenericArguments().Single();
                }
            }

            return type;
        }
    }
}
=======
﻿// Copyright (c) Microsoft Open Technologies, Inc. All rights reserved. See License.txt in the project root for license information.

namespace System.Data.Entity.TestDoubles
{
    using System.Collections;
    using System.Collections.Generic;
    using System.Data.Entity.Infrastructure;
    using System.Linq;
    using System.Linq.Expressions;
    using System.Reflection;
    using System.Threading;
    using System.Threading.Tasks;

    public class InMemoryAsyncQueryProvider : IQueryProvider
#if !NET40
        , IDbAsyncQueryProvider
#endif
    {
        private static readonly MethodInfo _createQueryMethod
            = typeof(InMemoryAsyncQueryProvider).GetMethods().Single(m => m.IsGenericMethodDefinition && m.Name == "CreateQuery");

        private static readonly MethodInfo _executeMethod
            = typeof(InMemoryAsyncQueryProvider).GetMethods().Single(m => m.IsGenericMethodDefinition && m.Name == "Execute");

        private readonly IQueryProvider _provider;
        private readonly Action<string, IEnumerable> _include;

        public InMemoryAsyncQueryProvider(IQueryProvider provider, Action<string, IEnumerable> include = null)
        {
            _provider = provider;
            _include = include;
        }

        public IQueryable CreateQuery(Expression expression)
        {
            return (IQueryable)_createQueryMethod
                .MakeGenericMethod(TryGetElementType(expression.Type))
                .Invoke(this, new object[] { expression });
        }

        public IQueryable<TElement> CreateQuery<TElement>(Expression expression)
        {
            return new InMemoryAsyncQueryable<TElement>(_provider.CreateQuery<TElement>(expression), _include);
        }

        public object Execute(Expression expression)
        {
            return _executeMethod.MakeGenericMethod(expression.Type).Invoke(this, new object[] { expression });
        }

        public TResult Execute<TResult>(Expression expression)
        {
            return _provider.Execute<TResult>(expression);
        }

#if !NET40
        public Task<object> ExecuteAsync(Expression expression, CancellationToken cancellationToken)
        {
            return Task.FromResult(Execute(expression));
        }

        public Task<TResult> ExecuteAsync<TResult>(Expression expression, CancellationToken cancellationToken)
        {
            return Task.FromResult(Execute<TResult>(expression));
        }
#endif

        private static Type TryGetElementType(Type type)
        {
            if (!type.IsGenericTypeDefinition)
            {
                var interfaceImpl = type.GetInterfaces()
                    .Union(new[] { type })
                    .FirstOrDefault(t => t.IsGenericType && t.GetGenericTypeDefinition() == typeof(IEnumerable<>));

                if (interfaceImpl != null)
                {
                    return interfaceImpl.GetGenericArguments().Single();
                }
            }

            return type;
        }
    }
}
>>>>>>> b1a13653
<|MERGE_RESOLUTION|>--- conflicted
+++ resolved
@@ -1,4 +1,3 @@
-<<<<<<< HEAD
 ﻿// Copyright (c) Microsoft Open Technologies, Inc. All rights reserved. See License.txt in the project root for license information.
 
 namespace System.Data.Entity.TestDoubles
@@ -84,91 +83,4 @@
             return type;
         }
     }
-}
-=======
-﻿// Copyright (c) Microsoft Open Technologies, Inc. All rights reserved. See License.txt in the project root for license information.
-
-namespace System.Data.Entity.TestDoubles
-{
-    using System.Collections;
-    using System.Collections.Generic;
-    using System.Data.Entity.Infrastructure;
-    using System.Linq;
-    using System.Linq.Expressions;
-    using System.Reflection;
-    using System.Threading;
-    using System.Threading.Tasks;
-
-    public class InMemoryAsyncQueryProvider : IQueryProvider
-#if !NET40
-        , IDbAsyncQueryProvider
-#endif
-    {
-        private static readonly MethodInfo _createQueryMethod
-            = typeof(InMemoryAsyncQueryProvider).GetMethods().Single(m => m.IsGenericMethodDefinition && m.Name == "CreateQuery");
-
-        private static readonly MethodInfo _executeMethod
-            = typeof(InMemoryAsyncQueryProvider).GetMethods().Single(m => m.IsGenericMethodDefinition && m.Name == "Execute");
-
-        private readonly IQueryProvider _provider;
-        private readonly Action<string, IEnumerable> _include;
-
-        public InMemoryAsyncQueryProvider(IQueryProvider provider, Action<string, IEnumerable> include = null)
-        {
-            _provider = provider;
-            _include = include;
-        }
-
-        public IQueryable CreateQuery(Expression expression)
-        {
-            return (IQueryable)_createQueryMethod
-                .MakeGenericMethod(TryGetElementType(expression.Type))
-                .Invoke(this, new object[] { expression });
-        }
-
-        public IQueryable<TElement> CreateQuery<TElement>(Expression expression)
-        {
-            return new InMemoryAsyncQueryable<TElement>(_provider.CreateQuery<TElement>(expression), _include);
-        }
-
-        public object Execute(Expression expression)
-        {
-            return _executeMethod.MakeGenericMethod(expression.Type).Invoke(this, new object[] { expression });
-        }
-
-        public TResult Execute<TResult>(Expression expression)
-        {
-            return _provider.Execute<TResult>(expression);
-        }
-
-#if !NET40
-        public Task<object> ExecuteAsync(Expression expression, CancellationToken cancellationToken)
-        {
-            return Task.FromResult(Execute(expression));
-        }
-
-        public Task<TResult> ExecuteAsync<TResult>(Expression expression, CancellationToken cancellationToken)
-        {
-            return Task.FromResult(Execute<TResult>(expression));
-        }
-#endif
-
-        private static Type TryGetElementType(Type type)
-        {
-            if (!type.IsGenericTypeDefinition)
-            {
-                var interfaceImpl = type.GetInterfaces()
-                    .Union(new[] { type })
-                    .FirstOrDefault(t => t.IsGenericType && t.GetGenericTypeDefinition() == typeof(IEnumerable<>));
-
-                if (interfaceImpl != null)
-                {
-                    return interfaceImpl.GetGenericArguments().Single();
-                }
-            }
-
-            return type;
-        }
-    }
-}
->>>>>>> b1a13653
+}