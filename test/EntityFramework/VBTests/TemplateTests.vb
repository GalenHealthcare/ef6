--- conflicted
+++ resolved
@@ -1,4 +1,3 @@
-<<<<<<< HEAD
 ﻿' Copyright (c) Microsoft Open Technologies, Inc. All rights reserved. See License.txt in the project root for license information.
 Imports System.Data.Entity
 Imports System.Data.Entity.Infrastructure
@@ -528,533 +527,3 @@
 #End Region
 
 End Class
-
-=======
-﻿' Copyright (c) Microsoft Open Technologies, Inc. All rights reserved. See License.txt in the project root for license information.
-Imports System.Data.Entity
-Imports System.Data.Entity.Infrastructure
-Imports System.Data.Entity.Core.Objects
-Imports System.Data.Entity.TestHelpers
-Imports System.Reflection
-Imports System.Transactions
-Imports AdvancedPatternsVB
-Imports Another.Place
-Imports Xunit.Extensions
-
-''' <summary>
-''' Visual Basic tests that use T4 models generated in Visual Basic.
-''' </summary>
-Public Class TemplateTests
-    Inherits FunctionalTestBase
-
-#Region "Infrastructure/setup"
-
-    Private Const MemberBindingFlags As BindingFlags = BindingFlags.Instance Or BindingFlags.NonPublic Or BindingFlags.Public
-
-    Shared Sub New()
-        DbConfiguration.SetConfiguration(New FunctionalTestsConfiguration())
-        InitializeModelFirstDatabases(False)
-
-        Using context = New AdvancedPatternsModelFirstContext
-            Database.SetInitializer(New AdvancedPatternsModelFirstInitializer())
-            context.Database.Initialize(False)
-        End Using
-
-        Using context = New MonsterModel
-            Database.SetInitializer(New DropCreateDatabaseAlways(Of MonsterModel))
-            context.Database.Initialize(False)
-        End Using
-    End Sub
-
-#End Region
-
-#Region "Simple tests that the context and entities works"
-
-    <Fact()> _
-    Public Sub Read_and_write_using_AdvancedPatternsModelFirst_created_from_Visual_Basic_T4_template()
-
-        Dim building18 = CreateBuilding()
-
-        Using New TransactionScope()
-            Using context = New AdvancedPatternsModelFirstContext()
-                context.Buildings.Add(building18)
-
-                Dim foundBuilding = context.Buildings.Find(New Guid(Building18Id))
-                Assert.Equal("Building 18", foundBuilding.Name)
-
-                context.SaveChanges()
-            End Using
-
-            Using context = New AdvancedPatternsModelFirstContext()
-                Dim foundBuilding = context.Buildings.Find(New Guid(Building18Id))
-                Assert.Equal("Building 18", foundBuilding.Name)
-                Assert.Equal(3, context.Entry(foundBuilding).Collection(Function(b) b.Offices).Query().Count())
-
-                Dim arthursOffice = context.Offices.[Single](Function(o) o.Number = "1/1125")
-                Assert.Same(foundBuilding, arthursOffice.GetBuilding())
-            End Using
-        End Using
-
-    End Sub
-
-    Private Const Building18Id As String = "18181818-1818-1818-1818-181818181818"
-
-    Private Shared Function CreateBuilding() As BuildingMf
-
-        Dim building18 = New BuildingMf(New Guid(Building18Id), "Building 18", -1000000D,
-                                        New AddressMf("Across From 25", "Redmond", "WA", "98052", 7, "70's"))
-
-        Dim office = New OfficeMf
-        office.Number = "1/1125"
-        building18.Offices.Add(office)
-        office = New OfficeMf
-        office.Number = "1/1120"
-        building18.Offices.Add(office)
-        office = New OfficeMf
-        office.Number = "1/1123"
-        building18.Offices.Add(office)
-
-        Return building18
-
-    End Function
-
-    <Fact(), AutoRollback()> _
-    Public Sub Read_and_write_using_MonsterModel_created_from_Visual_Basic_T4_template()
-
-        Dim orderId As Integer
-        Dim customerId As System.Nullable(Of Integer)
-
-        Using context = New MonsterModel()
-            Dim entry = context.Entry(CreateOrder())
-            entry.State = EntityState.Added
-
-            context.SaveChanges()
-
-            orderId = entry.Entity.OrderId
-            customerId = entry.Entity.CustomerId
-        End Using
-
-        Using context = New MonsterModel()
-            Dim order = context.Order.Include(Function(o) o.Customer).[Single](Function(o) CBool(o.CustomerId = customerId))
-
-            Assert.Equal(orderId, order.OrderId)
-            Assert.True(order.Customer.Orders.Contains(order))
-        End Using
-
-    End Sub
-
-    Private Shared Function CreateOrder() As OrderMm
-
-        Dim order = New OrderMm()
-
-        order.OrderId = -1
-        order.Customer = New CustomerMm()
-        order.Customer.CustomerId = -1
-        order.Customer.Name = "Jim Lathrop"
-        order.Customer.ContactInfo.Email = "jil@newmonics.com"
-        order.Customer.ContactInfo.HomePhone.PhoneNumber = "555-5555-551"
-        order.Customer.ContactInfo.HomePhone.Extension = "x555"
-        order.Customer.ContactInfo.HomePhone.PhoneType = PhoneTypeMm.Cell
-        order.Customer.ContactInfo.WorkPhone.PhoneNumber = "555-5555-552"
-        order.Customer.ContactInfo.WorkPhone.Extension = "x555"
-        order.Customer.ContactInfo.WorkPhone.PhoneType = PhoneTypeMm.Land
-        order.Customer.ContactInfo.MobilePhone.PhoneNumber = "555-5555-553"
-        order.Customer.ContactInfo.MobilePhone.Extension = "x555"
-        order.Customer.ContactInfo.MobilePhone.PhoneType = PhoneTypeMm.Satellite
-        order.Customer.Auditing.ModifiedBy = "barney"
-        order.Customer.Auditing.ModifiedDate = DateTime.Now
-        order.Customer.Auditing.Concurrency.QueriedDateTime = DateTime.Now
-        order.Customer.Auditing.Concurrency.Token = "1"
-        order.Concurrency.QueriedDateTime = DateTime.Now
-        order.Concurrency.Token = "1"
-
-        Return order
-
-    End Function
-
-#End Region
-
-#Region "Function import tests"
-
-    Public Shared ReadOnly KnownBuildingGuid As New Guid("21EC2020-3AEA-1069-A2DD-08002B30309D")
-
-    <Fact()> _
-    Public Sub Can_read_entities_from_a_stored_proc_mapped_to_a_function_import()
-        Using context = New AdvancedPatternsModelFirstContext()
-            Dim offices = context.AllOfficesStoredProc().ToList()
-
-            Assert.Equal(4, offices.Count)
-            Assert.Equal(4, context.Offices.Local.Count)
-            Dim expected = New List(Of String)() From {"1/1221", "1/1223", "2/1458", "2/1789"}
-            expected.ForEach(Function(n) offices.Where(Function(o) o.Number = n).[Single]())
-        End Using
-    End Sub
-
-    <Fact()> _
-    Public Sub Can_read_entities_from_a_stored_proc_mapped_to_a_function_import_with_merge_option()
-        Using context = New AdvancedPatternsModelFirstContext()
-            Dim offices = context.AllOfficesStoredProc(MergeOption.NoTracking).ToList()
-
-            Assert.Equal(4, offices.Count)
-            Assert.Equal(0, context.Offices.Local.Count)
-            Dim expected = New List(Of String)() From {"1/1221", "1/1223", "2/1458", "2/1789"}
-            expected.ForEach(Function(n) offices.Where(Function(o) o.Number = n).[Single]())
-        End Using
-    End Sub
-
-    <Fact()> _
-    Public Sub Can_read_entities_from_a_stored_proc_with_parameters_mapped_to_a_function_import()
-        Using context = New AdvancedPatternsModelFirstContext()
-            Dim offices = context.OfficesInBuildingStoredProc(KnownBuildingGuid).ToList()
-
-            Assert.Equal(2, offices.Count)
-            Assert.Equal(2, context.Offices.Local.Count)
-            Dim expected = New List(Of String)() From {"1/1221", "1/1223"}
-            expected.ForEach(Function(n) offices.Where(Function(o) o.Number = n).[Single]())
-        End Using
-    End Sub
-
-    <Fact()> _
-    Public Sub Can_read_entities_from_a_stored_proc_with_parameters_mapped_to_a_function_import_with_merge_option()
-        Using context = New AdvancedPatternsModelFirstContext()
-            Dim offices = context.OfficesInBuildingStoredProc(KnownBuildingGuid, MergeOption.NoTracking).ToList()
-
-            Assert.Equal(2, offices.Count)
-            Assert.Equal(0, context.Offices.Local.Count)
-            Dim expected = New List(Of String)() From {"1/1221", "1/1223"}
-            expected.ForEach(Function(n) offices.Where(Function(o) o.Number = n).[Single]())
-        End Using
-    End Sub
-
-    <Fact()> _
-    Public Sub Can_read_complex_objects_from_a_stored_proc_mapped_to_a_function_import()
-        Using context = New AdvancedPatternsModelFirstContext()
-            Dim siteInfo = context.AllSiteInfoStoredProc().ToList()
-
-            Assert.Equal(2, siteInfo.Count)
-            Dim expected = New List(Of String)() From {"Clean", "Contaminated"}
-            expected.ForEach(Function(n) siteInfo.Where(Function(o) o.Environment = n).[Single]())
-        End Using
-    End Sub
-
-    <Fact()> _
-    Public Sub Can_read_scalar_return_from_a_stored_proc_mapped_to_a_function_import()
-        Using context = New AdvancedPatternsModelFirstContext()
-            Dim employeeIds = context.EmployeeIdsInOfficeStoredProc("1/1221", KnownBuildingGuid).ToList()
-
-            Assert.Equal(1, employeeIds.Count)
-            Assert.Equal("Rowan", context.Employees.Find(employeeIds.[Single]()).FirstName)
-        End Using
-    End Sub
-
-    <Fact()> _
-    Public Sub Can_execute_a_stored_proc_that_returns_no_results_mapped_to_a_function_import()
-        Using context = New AdvancedPatternsModelFirstContext()
-            Dim result = context.SkimOffLeaveBalanceStoredProc("Arthur", "Vickers")
-
-            Assert.Equal(-1, result)
-            Assert.Equal(0D, context.[Set](Of CurrentEmployeeMf)().Where(Function(e) e.FirstName = "Arthur").[Single]().LeaveBalance)
-        End Using
-    End Sub
-
-    <Fact()> _
-    Public Sub Executing_a_stored_proc_mapped_to_a_function_import_honors_append_only_merge_option()
-        Using context = New AdvancedPatternsModelFirstContext()
-            Dim office = context.Offices.Find("1/1221", KnownBuildingGuid)
-            context.Entry(office).Property("Description").CurrentValue = "Test"
-
-            Dim offices = context.AllOfficesStoredProc(MergeOption.AppendOnly).ToList()
-
-            Assert.True(context.Entry(office).State = EntityState.Modified)
-            Assert.True(context.ChangeTracker.Entries(Of OfficeMf)().Count = 4)
-        End Using
-    End Sub
-
-    <Fact()> _
-    Public Sub Executing_a_stored_proc_mapped_to_a_function_import_honors_no_tracking_merge_option()
-        Using context = New AdvancedPatternsModelFirstContext()
-            Dim offices = context.AllOfficesStoredProc(MergeOption.NoTracking).ToList()
-
-            Assert.True(context.ChangeTracker.Entries(Of OfficeMf)().Count() = 0)
-        End Using
-    End Sub
-
-    <Fact()> _
-    Public Sub Executing_a_stored_proc_mapped_to_a_function_import_with_merge_option_overwrite_changes()
-        Using context = New AdvancedPatternsModelFirstContext()
-            Dim office = context.Offices.Find("1/1221", KnownBuildingGuid)
-            context.Entry(office).Property("Description").CurrentValue = "Test"
-
-            Dim offices = context.AllOfficesStoredProc(MergeOption.OverwriteChanges).ToList()
-
-            Assert.True(context.Entry(office).State = EntityState.Unchanged)
-            Assert.True(context.ChangeTracker.Entries(Of OfficeMf)().Count() = 4)
-        End Using
-    End Sub
-
-    <Fact()> _
-    Public Sub Executing_a_stored_proc_mapped_to_a_function_import_with_merge_option_preserve_changes()
-        Using context = New AdvancedPatternsModelFirstContext()
-            Dim office1 = context.Offices.Find("1/1221", KnownBuildingGuid)
-            Dim office2 = context.Offices.Find("1/1223", KnownBuildingGuid)
-            context.Entry(office2).Property("Description").CurrentValue = "Test"
-
-            Dim offices = context.AllOfficesStoredProc(MergeOption.PreserveChanges).ToList()
-
-            Assert.True(context.Entry(office1).State = EntityState.Unchanged)
-            Assert.True(context.Entry(office2).State = EntityState.Modified)
-            Assert.True(context.ChangeTracker.Entries(Of OfficeMf)().Count() = 4)
-        End Using
-    End Sub
-
-#End Region
-
-#Region "Tests for specific properties of the generated code"
-
-    <Fact()> _
-    Public Sub VB_DbContext_template_creates_collections_that_are_initialized_with_HashSets()
-        Assert.IsType(GetType(HashSet(Of OrderLineMm)), New OrderMm().OrderLines)
-    End Sub
-
-    <Fact()> _
-    Public Sub VB_DbContext_template_initializes_complex_properties_on_entities()
-        Assert.NotNull(New CustomerMm().ContactInfo)
-    End Sub
-
-    <Fact()> _
-    Public Sub VB_DbContext_template_initializes_complex_properties_on_complex_objects()
-        Assert.NotNull(New CustomerMm().ContactInfo.HomePhone)
-    End Sub
-
-    <Fact()> _
-    Public Sub VB_DbContext_template_initializes_default_values()
-        Assert.Equal(1, New OrderLineMm().Quantity)
-        Assert.Equal("C", New LicenseMm().LicenseClass)
-    End Sub
-
-    <Fact()> _
-    Public Sub VB_DbContext_template_initializes_default_values_on_complex_objects()
-        Assert.Equal("None", New PhoneMm().Extension)
-    End Sub
-
-    <Fact()> _
-    Public Sub VB_DbContext_template_creates_non_virtual_scalar_and_complex_properties()
-        Assert.False(GetType(CustomerMm).GetProperty("Name").GetGetMethod().IsVirtual)
-        Assert.False(GetType(CustomerMm).GetProperty("Name").GetSetMethod().IsVirtual)
-        Assert.False(GetType(CustomerMm).GetProperty("ContactInfo").GetGetMethod().IsVirtual)
-        Assert.False(GetType(CustomerMm).GetProperty("ContactInfo").GetSetMethod().IsVirtual)
-    End Sub
-
-    <Fact()> _
-    Public Sub VB_DbContext_template_creates_virtual_collection_and_reference_navigation_properties()
-        Assert.True(GetType(CustomerMm).GetProperty("Orders").GetGetMethod().IsVirtual)
-        Assert.True(GetType(CustomerMm).GetProperty("Orders").GetSetMethod().IsVirtual)
-        Assert.True(GetType(CustomerMm).GetProperty("Info").GetGetMethod().IsVirtual)
-        Assert.True(GetType(CustomerMm).GetProperty("Info").GetSetMethod().IsVirtual)
-    End Sub
-
-    <Fact()> _
-    Public Sub VB_DbContext_template_creates_an_abstract_class_for_abstract_types_in_the_model()
-        Assert.True(GetType(EmployeeMf).IsAbstract)
-    End Sub
-
-    <Fact()> _
-    Public Sub VB_DbContext_template_can_create_private_non_virtual_nav_prop()
-        Dim navProp = GetType(OfficeMf).GetProperty("Building", MemberBindingFlags)
-        Assert.True(navProp.GetGetMethod(nonPublic:=True).IsPrivate)
-        Assert.False(navProp.GetGetMethod(nonPublic:=True).IsVirtual)
-        Assert.True(navProp.GetSetMethod(nonPublic:=True).IsPrivate)
-        Assert.False(navProp.GetSetMethod(nonPublic:=True).IsVirtual)
-    End Sub
-
-    <Fact()> _
-    Public Sub VB_DbContext_template_can_create_fully_internal_nav_prop()
-        Dim navProp = GetType(WorkOrderMf).GetProperty("Employee", MemberBindingFlags)
-        Assert.True(navProp.GetGetMethod(nonPublic:=True).IsAssembly)
-        Assert.True(navProp.GetGetMethod(nonPublic:=True).IsVirtual)
-        Assert.True(navProp.GetSetMethod(nonPublic:=True).IsAssembly)
-        Assert.True(navProp.GetSetMethod(nonPublic:=True).IsVirtual)
-    End Sub
-
-    <Fact()> _
-    Public Sub VB_DbContext_template_can_create_nav_prop_with_specific_getter_access()
-        Dim navProp = GetType(OfficeMf).GetProperty("WhiteBoards", MemberBindingFlags)
-        Assert.True(navProp.GetGetMethod(nonPublic:=True).IsAssembly)
-        Assert.True(navProp.GetGetMethod(nonPublic:=True).IsVirtual)
-        Assert.True(navProp.GetSetMethod(nonPublic:=True).IsPublic)
-        Assert.True(navProp.GetSetMethod(nonPublic:=True).IsVirtual)
-    End Sub
-
-    <Fact()> _
-    Public Sub VB_DbContext_template_can_create_nav_prop_with_specific_setter_access()
-        Dim navProp = GetType(BuildingMf).GetProperty("MailRooms", MemberBindingFlags)
-        Assert.True(navProp.GetGetMethod(nonPublic:=True).IsAssembly)
-        Assert.False(navProp.GetGetMethod(nonPublic:=True).IsVirtual) ' Can't have virtual and private setter in VB
-        Assert.True(navProp.GetSetMethod(nonPublic:=True).IsPrivate)
-        Assert.False(navProp.GetSetMethod(nonPublic:=True).IsVirtual)
-    End Sub
-
-    <Fact()> _
-    Public Sub VB_DbContext_template_can_create_fully_internal_primitive_prop()
-        Dim prop = GetType(BuildingMf).GetProperty("Value", MemberBindingFlags)
-        Assert.True(prop.GetGetMethod(nonPublic:=True).IsAssembly)
-        Assert.True(prop.GetSetMethod(nonPublic:=True).IsAssembly)
-    End Sub
-
-    <Fact()> _
-    Public Sub VB_DbContext_template_can_create_primitive_prop_with_specific_getter_access()
-        Dim prop = GetType(EmployeeMf).GetProperty("LastName", MemberBindingFlags)
-        Assert.True(prop.GetGetMethod(nonPublic:=True).IsPrivate)
-        Assert.True(prop.GetSetMethod(nonPublic:=True).IsAssembly)
-    End Sub
-
-    <Fact()> _
-    Public Sub VB_DbContext_template_can_create_primitive_prop_with_specific_setter_access()
-        Dim prop = GetType(EmployeeMf).GetProperty("FirstName", MemberBindingFlags)
-        Assert.True(prop.GetGetMethod(nonPublic:=True).IsPublic)
-        Assert.True(prop.GetSetMethod(nonPublic:=True).IsPrivate)
-    End Sub
-
-    <Fact()> _
-    Public Sub VB_DbContext_template_can_create_fully_internal_primitive_prop_on_a_complex_type()
-        Dim prop = GetType(AddressMf).GetProperty("State", MemberBindingFlags)
-        Assert.True(prop.GetGetMethod(nonPublic:=True).IsAssembly)
-        Assert.True(prop.GetSetMethod(nonPublic:=True).IsAssembly)
-    End Sub
-
-    <Fact()> _
-    Public Sub VB_DbContext_template_can_create_primitive_prop_on_a_complex_type_with_specific_getter_access()
-        Dim prop = GetType(AddressMf).GetProperty("City", MemberBindingFlags)
-        Assert.True(prop.GetGetMethod(nonPublic:=True).IsPrivate)
-        Assert.True(prop.GetSetMethod(nonPublic:=True).IsPublic)
-    End Sub
-
-    <Fact()> _
-    Public Sub VB_DbContext_template_can_create_primitive_prop_on_a_complex_type_with_specific_setter_access()
-        Dim prop = GetType(AddressMf).GetProperty("ZipCode", MemberBindingFlags)
-        Assert.True(prop.GetGetMethod(nonPublic:=True).IsAssembly)
-        Assert.True(prop.GetSetMethod(nonPublic:=True).IsPrivate)
-    End Sub
-
-    <Fact()> _
-    Public Sub VB_DbContext_template_can_create_complex_prop_with_different_getter_and_setter_access()
-        Dim prop = GetType(BuildingMf).GetProperty("Address", MemberBindingFlags)
-        Assert.True(prop.GetGetMethod(nonPublic:=True).IsAssembly)
-        Assert.True(prop.GetSetMethod(nonPublic:=True).IsPrivate)
-    End Sub
-
-    <Fact()> _
-    Public Sub VB_DbContext_template_can_create_complex_prop_on_a_complex_type_with_different_getter_and_setter_access()
-        Dim prop = GetType(AddressMf).GetProperty("SiteInfo", MemberBindingFlags)
-        Assert.True(prop.GetGetMethod(nonPublic:=True).IsAssembly)
-        Assert.True(prop.GetSetMethod(nonPublic:=True).IsPrivate)
-    End Sub
-
-    <Fact()> _
-    Public Sub VB_DbContext_template_can_create_non_public_DbSet_property()
-        Dim prop = GetType(AdvancedPatternsModelFirstContext).GetProperty("MailRooms", MemberBindingFlags)
-        Assert.True(prop.GetGetMethod(nonPublic:=True).IsAssembly)
-        Assert.True(prop.GetSetMethod(nonPublic:=True).IsAssembly)
-    End Sub
-
-    <Fact()> _
-    Public Sub VB_DbContext_template_can_create_non_public_complex_type()
-        Assert.True(GetType(SiteInfoMf).IsNotPublic)
-    End Sub
-
-    <Fact()> _
-    Public Sub VB_DbContext_template_can_create_non_public_entity_type()
-        Assert.True(GetType(MailRoomMf).IsNotPublic)
-    End Sub
-
-    <Fact()> _
-    Public Sub VB_DbContext_template_can_create_non_public_context_type()
-        Assert.True(GetType(AdvancedPatternsModelFirstContext).IsNotPublic)
-    End Sub
-
-    <Fact()> _
-    Public Sub CSharp_DbContext_template_has_lazy_loading_enabled_by_default()
-        Using context = New MonsterModel()
-            Assert.True(context.Configuration.LazyLoadingEnabled)
-        End Using
-    End Sub
-
-    <Fact()> _
-    Public Sub CSharp_DbContext_template_allows_lazy_loading_to_be_turned_off()
-        Using context = New AdvancedPatternsModelFirstContext()
-            Assert.False(context.Configuration.LazyLoadingEnabled)
-        End Using
-    End Sub
-
-    <Fact()> _
-    Public Sub VB_DbContext_template_creates_sets_for_all_base_types_but_not_derived_types()
-        Dim expectedMonsterSets = New String() { _
-            "Customer", "Barcode", "IncorrectScan", "BarcodeDetail", "Complaint", "Resolution", _
-            "Login", "SuspiciousActivity", "SmartCard", "RSAToken", "PasswordReset", "PageView", _
-            "LastLogin", "Message", "Order", "OrderNote", "OrderQualityCheck", "OrderLine", _
-            "Product", "ProductDetail", "ProductReview", "ProductPhoto", "ProductWebFeature", "Supplier", _
-            "SupplierLogo", "SupplierInfo", "CustomerInfo", "Computer", "ComputerDetail", "Driver", _
-            "License"}
-
-        Dim notExpectedMonsterSets = New String() {"ProductPageView", "BackOrderLine", "DiscontinuedProduct"}
-
-        Dim properties = New HashSet(Of String)(GetType(MonsterModel).GetProperties().[Select](Function(p) p.Name))
-
-        For Each expected As String In expectedMonsterSets
-            Assert.True(properties.Contains(expected), String.Format("No DbSet property found for {0}", expected))
-        Next
-
-        For Each notExpected As String In notExpectedMonsterSets
-            Assert.False(properties.Contains(notExpected), String.Format("Found unexpected DbSet property for {0}", notExpected))
-        Next
-    End Sub
-
-    <Fact()> _
-    Public Sub VB_DbContext_template_creates_a_derived_class_for_derived_types_in_the_model()
-        Assert.True(GetType(CurrentEmployeeMf).BaseType = GetType(EmployeeMf))
-    End Sub
-
-    <Fact()> _
-    Public Sub CSharp_DbContext_template_can_create_private_non_virtual_function_import()
-        Assert.True(GetType(MonsterModel).GetMethod("FunctionImport1", MemberBindingFlags).IsPrivate)
-        Assert.False(GetType(MonsterModel).GetMethod("FunctionImport1", MemberBindingFlags).IsVirtual)
-    End Sub
-
-    <Fact()> _
-    Public Sub CSharp_DbContext_template_can_create_function_import_with_specific_method_access()
-        Assert.True(GetType(MonsterModel).GetMethod("FunctionImport2", MemberBindingFlags, Nothing, New Type() {}, Nothing).IsAssembly)
-        Assert.True(GetType(MonsterModel).GetMethod("FunctionImport2", MemberBindingFlags, Nothing, New Type() {GetType(MergeOption)}, Nothing).IsAssembly)
-    End Sub
-
-    <Fact()> _
-    Public Sub CSharp_DbContext_template_creates_virtual_function_imports()
-        Assert.True(GetType(AdvancedPatternsModelFirstContext).GetMethod("AllOfficesStoredProc", MemberBindingFlags, Nothing, New Type() {}, Nothing).IsVirtual)
-        Assert.True(GetType(AdvancedPatternsModelFirstContext).GetMethod("AllOfficesStoredProc", MemberBindingFlags, Nothing, New Type() {GetType(MergeOption)}, Nothing).IsVirtual)
-    End Sub
-
-    <Fact()> _
-    Public Sub CSharp_DbContext_template_can_create_nullable_prop()
-        Assert.True(GetType(CurrentEmployeeMf).GetProperty("LeaveBalance", MemberBindingFlags).PropertyType = GetType(Nullable(Of Decimal)))
-    End Sub
-
-    <Fact()> _
-    Public Sub CSharp_DbContext_template_can_create_nullable_prop_on_a_complex_type()
-        Assert.True(GetType(SiteInfoMf).GetProperty("Zone", MemberBindingFlags).PropertyType = GetType(Nullable(Of Integer)))
-    End Sub
-
-#End Region
-
-#Region "Code First mode"
-
-    <Fact()> _
-    Public Sub Template_generated_context_throws_when_used_in_Code_First_mode()
-        Using context = New AdvancedPatternsModelFirstContext(SimpleConnectionString("AdvancedPatternsModelFirstContext"))
-
-            Assert.Equal(New UnintentionalCodeFirstException().Message, Assert.Throws(Of UnintentionalCodeFirstException)(Sub() context.Database.Initialize(force:=False)).Message)
-        End Using
-    End Sub
-
-#End Region
-
-End Class
->>>>>>> b1a13653
