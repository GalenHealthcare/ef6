<<<<<<< HEAD
﻿<?xml version="1.0" encoding="utf-8"?>
<packages>
  <package id="Moq" version="4.0.10827" />
  <package id="xunit" version="1.9.2" targetFramework="net40" />
=======
﻿<?xml version="1.0" encoding="utf-8"?>
<packages>
  <package id="Moq" version="4.0.10827" />
  <package id="xunit" version="1.9.1" targetFramework="net40" />
>>>>>>> b1a13653
</packages><|MERGE_RESOLUTION|>--- conflicted
+++ resolved
@@ -1,12 +1,5 @@
-<<<<<<< HEAD
 ﻿<?xml version="1.0" encoding="utf-8"?>
 <packages>
   <package id="Moq" version="4.0.10827" />
   <package id="xunit" version="1.9.2" targetFramework="net40" />
-=======
-﻿<?xml version="1.0" encoding="utf-8"?>
-<packages>
-  <package id="Moq" version="4.0.10827" />
-  <package id="xunit" version="1.9.1" targetFramework="net40" />
->>>>>>> b1a13653
 </packages>