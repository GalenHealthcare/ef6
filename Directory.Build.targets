<Project>
  <Import Project="Sdk.targets" Sdk="Microsoft.DotNet.Arcade.Sdk" />

<<<<<<< HEAD
=======
  <!-- Workaround while there is no 5.0 SDK available, suppress unsupported version error -->
  <PropertyGroup>
    <NETCoreAppMaximumVersion>5.0</NETCoreAppMaximumVersion>
  </PropertyGroup>

>>>>>>> ca24e0cd
  <ItemGroup>
    <!-- Workaround while there is no 5.0 SDK available, copy known apphost/framework reference info from 3.0 -->
    <KnownAppHostPack 
      Include="@(KnownAppHostPack->WithMetadataValue('TargetFramework', 'netcoreapp3.0'))"
      TargetFramework="netcoreapp5.0"
      />
    <KnownFrameworkReference
      Include="@(KnownFrameworkReference->WithMetadataValue('TargetFramework', 'netcoreapp3.0'))"
      TargetFramework="netcoreapp5.0"
      />
  </ItemGroup>

  <ItemGroup>
    <!-- Reference base shared framework at incoming dependency flow version, not bundled sdk version. -->
    <FrameworkReference 
      Update="Microsoft.NETCore.App"
      Condition="'$(TargetFramework)' == 'netcoreapp5.0'"
      RuntimeFrameworkVersion="$(MicrosoftNETCoreAppRuntimeVersion)"
      TargetingPackVersion="$(MicrosoftNETCoreAppRefPackageVersion)"
      />
  </ItemGroup>
</Project><|MERGE_RESOLUTION|>--- conflicted
+++ resolved
@@ -1,14 +1,6 @@
 <Project>
   <Import Project="Sdk.targets" Sdk="Microsoft.DotNet.Arcade.Sdk" />
 
-<<<<<<< HEAD
-=======
-  <!-- Workaround while there is no 5.0 SDK available, suppress unsupported version error -->
-  <PropertyGroup>
-    <NETCoreAppMaximumVersion>5.0</NETCoreAppMaximumVersion>
-  </PropertyGroup>
-
->>>>>>> ca24e0cd
   <ItemGroup>
     <!-- Workaround while there is no 5.0 SDK available, copy known apphost/framework reference info from 3.0 -->
     <KnownAppHostPack 
