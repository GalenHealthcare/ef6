--- conflicted
+++ resolved
@@ -1,16 +1,7 @@
-<<<<<<< HEAD
 ﻿<?xml version="1.0" encoding="utf-8"?>
 <packages>
   <package id="Microsoft.Web.SkipStrongNames" version="1.0.0" />
   <package id="OpenCover" version="4.5.1923" />
   <package id="ReportGenerator" version="1.9.0.0" />
   <package id="xunit.runners" version="1.9.2" />
-=======
-<?xml version="1.0" encoding="utf-8"?>
-<packages>
-  <package id="Microsoft.Web.SkipStrongNames" version="1.0.0" />
-  <package id="OpenCover" version="4.5.1314" />
-  <package id="ReportGenerator" version="1.7.3.0" />
-  <package id="xunit.runners" version="1.9.1" />
->>>>>>> b1a13653
 </packages>