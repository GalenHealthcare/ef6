--- conflicted
+++ resolved
@@ -1,4 +1,3 @@
-<<<<<<< HEAD
 // Copyright (c) Microsoft Open Technologies, Inc. All rights reserved. See License.txt in the project root for license information.
 
 namespace System.Data.Entity
@@ -7559,7567 +7558,4 @@
 
         #endregion
     }
-}
-=======
-// Copyright (c) Microsoft Open Technologies, Inc. All rights reserved. See License.txt in the project root for license information.
-
-namespace System.Data.Entity
-{
-    using System.Collections.Generic;
-    using System.Data.Entity.Core.Objects;
-    using System.Data.Entity.Infrastructure;
-    using System.Data.Entity.Internal;
-    using System.Data.Entity.Internal.Linq;
-    using System.Data.Entity.Resources;
-    using System.Data.Entity.Utilities;
-    using System.Diagnostics;
-    using System.Diagnostics.CodeAnalysis;
-    using System.Linq;
-    using System.Linq.Expressions;
-    using System.Reflection;
-    using System.Threading;
-    using System.Threading.Tasks;
-
-    /// <summary>
-    /// Useful extension methods for use with Entity Framework LINQ queries.
-    /// </summary>
-    public static class QueryableExtensions
-    {
-        #region Private static fields
-
-#if !NET40
-
-        private static readonly MethodInfo _first = GetMethod(
-            "First", (T) => new[]
-                {
-                    typeof(IQueryable<>).MakeGenericType(T)
-                });
-
-        private static readonly MethodInfo _first_Predicate = GetMethod(
-            "First", (T) => new[]
-                {
-                    typeof(IQueryable<>).MakeGenericType(T),
-                    typeof(Expression<>).MakeGenericType(typeof(Func<,>).MakeGenericType(T, typeof(bool)))
-                });
-
-        private static readonly MethodInfo _firstOrDefault = GetMethod(
-            "FirstOrDefault", (T) => new[]
-                {
-                    typeof(IQueryable<>).MakeGenericType(T)
-                });
-
-        private static readonly MethodInfo _firstOrDefault_Predicate = GetMethod(
-            "FirstOrDefault", (T) => new[]
-                {
-                    typeof(IQueryable<>).MakeGenericType(T),
-                    typeof(Expression<>).MakeGenericType(typeof(Func<,>).MakeGenericType(T, typeof(bool)))
-                });
-
-        private static readonly MethodInfo _single = GetMethod(
-            "Single", (T) => new[]
-                {
-                    typeof(IQueryable<>).MakeGenericType(T)
-                });
-
-        private static readonly MethodInfo _single_Predicate = GetMethod(
-            "Single", (T) => new[]
-                {
-                    typeof(IQueryable<>).MakeGenericType(T),
-                    typeof(Expression<>).MakeGenericType(typeof(Func<,>).MakeGenericType(T, typeof(bool)))
-                });
-
-        private static readonly MethodInfo _singleOrDefault = GetMethod(
-            "SingleOrDefault", (T) => new[]
-                {
-                    typeof(IQueryable<>).MakeGenericType(T)
-                });
-
-        private static readonly MethodInfo _singleOrDefault_Predicate = GetMethod(
-            "SingleOrDefault", (T) => new[]
-                {
-                    typeof(IQueryable<>).MakeGenericType(T),
-                    typeof(Expression<>).MakeGenericType(typeof(Func<,>).MakeGenericType(T, typeof(bool)))
-                });
-
-        private static readonly MethodInfo _contains = GetMethod(
-            "Contains", (T) => new[]
-                {
-                    typeof(IQueryable<>).MakeGenericType(T),
-                    T
-                });
-
-        private static readonly MethodInfo _any = GetMethod(
-            "Any", (T) => new[]
-                {
-                    typeof(IQueryable<>).MakeGenericType(T)
-                });
-
-        private static readonly MethodInfo _any_Predicate = GetMethod(
-            "Any", (T) => new[]
-                {
-                    typeof(IQueryable<>).MakeGenericType(T),
-                    typeof(Expression<>).MakeGenericType(typeof(Func<,>).MakeGenericType(T, typeof(bool)))
-                });
-
-        private static readonly MethodInfo _all_Predicate = GetMethod(
-            "All", (T) => new[]
-                {
-                    typeof(IQueryable<>).MakeGenericType(T),
-                    typeof(Expression<>).MakeGenericType(typeof(Func<,>).MakeGenericType(T, typeof(bool)))
-                });
-
-        private static readonly MethodInfo _count = GetMethod(
-            "Count", (T) => new[]
-                {
-                    typeof(IQueryable<>).MakeGenericType(T)
-                });
-
-        private static readonly MethodInfo _count_Predicate = GetMethod(
-            "Count", (T) => new[]
-                {
-                    typeof(IQueryable<>).MakeGenericType(T),
-                    typeof(Expression<>).MakeGenericType(typeof(Func<,>).MakeGenericType(T, typeof(bool)))
-                });
-
-        private static readonly MethodInfo _longCount = GetMethod(
-            "LongCount", (T) => new[]
-                {
-                    typeof(IQueryable<>).MakeGenericType(T)
-                });
-
-        private static readonly MethodInfo _longCount_Predicate = GetMethod(
-            "LongCount", (T) => new[]
-                {
-                    typeof(IQueryable<>).MakeGenericType(T),
-                    typeof(Expression<>).MakeGenericType(typeof(Func<,>).MakeGenericType(T, typeof(bool)))
-                });
-
-        private static readonly MethodInfo _min = GetMethod(
-            "Min", (T) => new[]
-                {
-                    typeof(IQueryable<>).MakeGenericType(T)
-                });
-
-        private static readonly MethodInfo _min_Selector = GetMethod(
-            "Min", (T, U) => new[]
-                {
-                    typeof(IQueryable<>).MakeGenericType(T),
-                    typeof(Expression<>).MakeGenericType(typeof(Func<,>).MakeGenericType(T, U))
-                });
-
-        private static readonly MethodInfo _max = GetMethod(
-            "Max", (T) => new[]
-                {
-                    typeof(IQueryable<>).MakeGenericType(T)
-                });
-
-        private static readonly MethodInfo _max_Selector = GetMethod(
-            "Max", (T, U) => new[]
-                {
-                    typeof(IQueryable<>).MakeGenericType(T),
-                    typeof(Expression<>).MakeGenericType(typeof(Func<,>).MakeGenericType(T, U))
-                });
-
-        private static readonly MethodInfo _sum_Int = GetMethod(
-            "Sum", () => new[]
-                {
-                    typeof(IQueryable<int>)
-                });
-
-        private static readonly MethodInfo _sum_IntNullable = GetMethod(
-            "Sum", () => new[]
-                {
-                    typeof(IQueryable<int?>)
-                });
-
-        private static readonly MethodInfo _sum_Long = GetMethod(
-            "Sum", () => new[]
-                {
-                    typeof(IQueryable<long>)
-                });
-
-        private static readonly MethodInfo _sum_LongNullable = GetMethod(
-            "Sum", () => new[]
-                {
-                    typeof(IQueryable<long?>)
-                });
-
-        private static readonly MethodInfo _sum_Float = GetMethod(
-            "Sum", () => new[]
-                {
-                    typeof(IQueryable<float>)
-                });
-
-        private static readonly MethodInfo _sum_FloatNullable = GetMethod(
-            "Sum", () => new[]
-                {
-                    typeof(IQueryable<float?>)
-                });
-
-        private static readonly MethodInfo _sum_Double = GetMethod(
-            "Sum", () => new[]
-                {
-                    typeof(IQueryable<double>)
-                });
-
-        private static readonly MethodInfo _sum_DoubleNullable = GetMethod(
-            "Sum", () => new[]
-                {
-                    typeof(IQueryable<double?>)
-                });
-
-        private static readonly MethodInfo _sum_Decimal = GetMethod(
-            "Sum", () => new[]
-                {
-                    typeof(IQueryable<decimal>)
-                });
-
-        private static readonly MethodInfo _sum_DecimalNullable = GetMethod(
-            "Sum", () => new[]
-                {
-                    typeof(IQueryable<decimal?>)
-                });
-
-        private static readonly MethodInfo _sum_Int_Selector = GetMethod(
-            "Sum", (T) => new[]
-                {
-                    typeof(IQueryable<>).MakeGenericType(T),
-                    typeof(Expression<>).MakeGenericType(typeof(Func<,>).MakeGenericType(T, typeof(int)))
-                });
-
-        private static readonly MethodInfo _sum_IntNullable_Selector = GetMethod(
-            "Sum", (T) => new[]
-                {
-                    typeof(IQueryable<>).MakeGenericType(T),
-                    typeof(Expression<>).MakeGenericType(typeof(Func<,>).MakeGenericType(T, typeof(int?)))
-                });
-
-        private static readonly MethodInfo _sum_Long_Selector = GetMethod(
-            "Sum", (T) => new[]
-                {
-                    typeof(IQueryable<>).MakeGenericType(T),
-                    typeof(Expression<>).MakeGenericType(typeof(Func<,>).MakeGenericType(T, typeof(long)))
-                });
-
-        private static readonly MethodInfo _sum_LongNullable_Selector = GetMethod(
-            "Sum", (T) => new[]
-                {
-                    typeof(IQueryable<>).MakeGenericType(T),
-                    typeof(Expression<>).MakeGenericType(typeof(Func<,>).MakeGenericType(T, typeof(long?)))
-                });
-
-        private static readonly MethodInfo _sum_Float_Selector = GetMethod(
-            "Sum", (T) => new[]
-                {
-                    typeof(IQueryable<>).MakeGenericType(T),
-                    typeof(Expression<>).MakeGenericType(typeof(Func<,>).MakeGenericType(T, typeof(float)))
-                });
-
-        private static readonly MethodInfo _sum_FloatNullable_Selector = GetMethod(
-            "Sum", (T) => new[]
-                {
-                    typeof(IQueryable<>).MakeGenericType(T),
-                    typeof(Expression<>).MakeGenericType(typeof(Func<,>).MakeGenericType(T, typeof(float?)))
-                });
-
-        private static readonly MethodInfo _sum_Double_Selector = GetMethod(
-            "Sum", (T) => new[]
-                {
-                    typeof(IQueryable<>).MakeGenericType(T),
-                    typeof(Expression<>).MakeGenericType(typeof(Func<,>).MakeGenericType(T, typeof(double)))
-                });
-
-        private static readonly MethodInfo _sum_DoubleNullable_Selector = GetMethod(
-            "Sum", (T) => new[]
-                {
-                    typeof(IQueryable<>).MakeGenericType(T),
-                    typeof(Expression<>).MakeGenericType(typeof(Func<,>).MakeGenericType(T, typeof(double?)))
-                });
-
-        private static readonly MethodInfo _sum_Decimal_Selector = GetMethod(
-            "Sum", (T) => new[]
-                {
-                    typeof(IQueryable<>).MakeGenericType(T),
-                    typeof(Expression<>).MakeGenericType(typeof(Func<,>).MakeGenericType(T, typeof(decimal)))
-                });
-
-        private static readonly MethodInfo _sum_DecimalNullable_Selector = GetMethod(
-            "Sum", (T) => new[]
-                {
-                    typeof(IQueryable<>).MakeGenericType(T),
-                    typeof(Expression<>).MakeGenericType(typeof(Func<,>).MakeGenericType(T, typeof(decimal?)))
-                });
-
-        private static readonly MethodInfo _average_Int = GetMethod(
-            "Average", () => new[]
-                {
-                    typeof(IQueryable<int>)
-                });
-
-        private static readonly MethodInfo _average_IntNullable = GetMethod(
-            "Average", () => new[]
-                {
-                    typeof(IQueryable<int?>)
-                });
-
-        private static readonly MethodInfo _average_Long = GetMethod(
-            "Average", () => new[]
-                {
-                    typeof(IQueryable<long>)
-                });
-
-        private static readonly MethodInfo _average_LongNullable = GetMethod(
-            "Average", () => new[]
-                {
-                    typeof(IQueryable<long?>)
-                });
-
-        private static readonly MethodInfo _average_Float = GetMethod(
-            "Average", () => new[]
-                {
-                    typeof(IQueryable<float>)
-                });
-
-        private static readonly MethodInfo _average_FloatNullable = GetMethod(
-            "Average", () => new[]
-                {
-                    typeof(IQueryable<float?>)
-                });
-
-        private static readonly MethodInfo _average_Double = GetMethod(
-            "Average", () => new[]
-                {
-                    typeof(IQueryable<double>)
-                });
-
-        private static readonly MethodInfo _average_DoubleNullable = GetMethod(
-            "Average", () => new[]
-                {
-                    typeof(IQueryable<double?>)
-                });
-
-        private static readonly MethodInfo _average_Decimal = GetMethod(
-            "Average", () => new[]
-                {
-                    typeof(IQueryable<decimal>)
-                });
-
-        private static readonly MethodInfo _average_DecimalNullable = GetMethod(
-            "Average", () => new[]
-                {
-                    typeof(IQueryable<decimal?>)
-                });
-
-        private static readonly MethodInfo _average_Int_Selector = GetMethod(
-            "Average", (T) => new[]
-                {
-                    typeof(IQueryable<>).MakeGenericType(T),
-                    typeof(Expression<>).MakeGenericType(typeof(Func<,>).MakeGenericType(T, typeof(int)))
-                });
-
-        private static readonly MethodInfo _average_IntNullable_Selector = GetMethod(
-            "Average", (T) => new[]
-                {
-                    typeof(IQueryable<>).MakeGenericType(T),
-                    typeof(Expression<>).MakeGenericType(typeof(Func<,>).MakeGenericType(T, typeof(int?)))
-                });
-
-        private static readonly MethodInfo _average_Long_Selector = GetMethod(
-            "Average", (T) => new[]
-                {
-                    typeof(IQueryable<>).MakeGenericType(T),
-                    typeof(Expression<>).MakeGenericType(typeof(Func<,>).MakeGenericType(T, typeof(long)))
-                });
-
-        private static readonly MethodInfo _average_LongNullable_Selector = GetMethod(
-            "Average", (T) => new[]
-                {
-                    typeof(IQueryable<>).MakeGenericType(T),
-                    typeof(Expression<>).MakeGenericType(typeof(Func<,>).MakeGenericType(T, typeof(long?)))
-                });
-
-        private static readonly MethodInfo _average_Float_Selector = GetMethod(
-            "Average", (T) => new[]
-                {
-                    typeof(IQueryable<>).MakeGenericType(T),
-                    typeof(Expression<>).MakeGenericType(typeof(Func<,>).MakeGenericType(T, typeof(float)))
-                });
-
-        private static readonly MethodInfo _average_FloatNullable_Selector = GetMethod(
-            "Average", (T) => new[]
-                {
-                    typeof(IQueryable<>).MakeGenericType(T),
-                    typeof(Expression<>).MakeGenericType(typeof(Func<,>).MakeGenericType(T, typeof(float?)))
-                });
-
-        private static readonly MethodInfo _average_Double_Selector = GetMethod(
-            "Average", (T) => new[]
-                {
-                    typeof(IQueryable<>).MakeGenericType(T),
-                    typeof(Expression<>).MakeGenericType(typeof(Func<,>).MakeGenericType(T, typeof(double)))
-                });
-
-        private static readonly MethodInfo _average_DoubleNullable_Selector = GetMethod(
-            "Average", (T) => new[]
-                {
-                    typeof(IQueryable<>).MakeGenericType(T),
-                    typeof(Expression<>).MakeGenericType(typeof(Func<,>).MakeGenericType(T, typeof(double?)))
-                });
-
-        private static readonly MethodInfo _average_Decimal_Selector = GetMethod(
-            "Average", (T) => new[]
-                {
-                    typeof(IQueryable<>).MakeGenericType(T),
-                    typeof(Expression<>).MakeGenericType(typeof(Func<,>).MakeGenericType(T, typeof(decimal)))
-                });
-
-        private static readonly MethodInfo _average_DecimalNullable_Selector = GetMethod(
-            "Average", (T) => new[]
-                {
-                    typeof(IQueryable<>).MakeGenericType(T),
-                    typeof(Expression<>).MakeGenericType(typeof(Func<,>).MakeGenericType(T, typeof(decimal?)))
-                });
-
-#endif
-
-        #endregion
-
-        #region Include
-
-        private static readonly Type[] _stringIncludeTypes = new[] { typeof(string) };
-
-        /// <summary>
-        /// Specifies the related objects to include in the query results.
-        /// </summary>
-        /// <remarks>
-        /// This extension method calls the Include(String) method of the source <see cref="IQueryable{T}" /> object,
-        /// if such a method exists. If the source <see cref="IQueryable{T}" /> does not have a matching method,
-        /// then this method does nothing. The <see cref="ObjectQuery{T}" />, <see cref="ObjectSet{T}" />,
-        /// <see cref="DbQuery{TResult}" /> and <see cref="DbSet{T}" /> types all have an appropriate Include method to call.
-        /// Paths are all-inclusive. For example, if an include call indicates Include("Orders.OrderLines"), not only will
-        /// OrderLines be included, but also Orders.  When you call the Include method, the query path is only valid on
-        /// the returned instance of the <see cref="IQueryable{T}" />. Other instances of <see cref="IQueryable{T}" />
-        /// and the object context itself are not affected. Because the Include method returns the query object,
-        /// you can call this method multiple times on an <see cref="IQueryable{T}" /> to specify multiple paths for the query.
-        /// </remarks>
-        /// <typeparam name="T"> The type of entity being queried. </typeparam>
-        /// <param name="source">
-        /// The source <see cref="IQueryable{T}" /> on which to call Include.
-        /// </param>
-        /// <param name="path"> The dot-separated list of related objects to return in the query results. </param>
-        /// <returns>
-        /// A new <see cref="IQueryable{T}" /> with the defined query path.
-        /// </returns>
-        public static IQueryable<T> Include<T>(this IQueryable<T> source, string path) where T : class
-        {
-            Check.NotNull(source, "source");
-            Check.NotEmpty(path, "path");
-
-            // Explicitly not checking the value of path since we don't care for the extension method.
-
-            // We could use dynamic here, but the problem is that we want to do nothing if the method
-            // isn't found or is somehow incompatible, which appears to involve catching the RuntimeBinderException
-            // and ignoring it, which isn't great.  Also, if only the return type of the Include method is wrong,
-            // then using dynamic will still result in the method being called before the exception is thrown.
-
-            // Special case the types we know about to avoid reflection, then use reflection for any other
-            // IQueryable that has an Include method.
-
-            var asDbQuery = source as DbQuery<T>;
-            if (asDbQuery != null)
-            {
-                return asDbQuery.Include(path);
-            }
-
-            var asObjectQuery = source as ObjectQuery<T>;
-            if (asObjectQuery != null)
-            {
-                return asObjectQuery.Include(path);
-            }
-
-            return CommonInclude(source, path);
-        }
-
-        /// <summary>
-        /// Specifies the related objects to include in the query results.
-        /// </summary>
-        /// <remarks>
-        /// This extension method calls the Include(String) method of the source <see cref="IQueryable" /> object,
-        /// if such a method exists. If the source <see cref="IQueryable" /> does not have a matching method,
-        /// then this method does nothing. The <see cref="ObjectQuery" />, <see cref="ObjectSet{T}" />,
-        /// <see cref="DbQuery" /> and <see cref="DbSet" /> types all have an appropriate Include method to call.
-        /// Paths are all-inclusive. For example, if an include call indicates Include("Orders.OrderLines"), not only will
-        /// OrderLines be included, but also Orders.  When you call the Include method, the query path is only valid on
-        /// the returned instance of the <see cref="IQueryable" />. Other instances of <see cref="IQueryable" />
-        /// and the object context itself are not affected. Because the Include method returns the query object,
-        /// you can call this method multiple times on an <see cref="IQueryable" /> to specify multiple paths for the query.
-        /// </remarks>
-        /// <param name="source">
-        /// The source <see cref="IQueryable" /> on which to call Include.
-        /// </param>
-        /// <param name="path"> The dot-separated list of related objects to return in the query results. </param>
-        /// <returns>
-        /// A new <see cref="IQueryable" /> with the defined query path.
-        /// </returns>
-        public static IQueryable Include(this IQueryable source, string path)
-        {
-            Check.NotNull(source, "source");
-            Check.NotEmpty(path, "path");
-
-            // Explicitly not checking the value of path since we don't care for the extension method.
-
-            // We could use dynamic here, but the problem is that we want to do nothing if the method
-            // isn't found or is somehow incompatible, which appears to involve catching the RuntimeBinderException
-            // and ignoring it, which isn't great.  Also, if only the return type of the Include method is wrong,
-            // then using dynamic will still result in the method being called before the exception is thrown.
-
-            // Special case the types we know about to avoid reflection, then use reflection for any other
-            // IQueryable that has an Include method.
-
-            var asDbQuery = source as DbQuery;
-            return asDbQuery != null ? asDbQuery.Include(path) : CommonInclude(source, path);
-        }
-
-        /// <summary>
-        /// Common code for generic and non-generic string Include.
-        /// </summary>
-        private static T CommonInclude<T>(T source, string path)
-        {
-            DebugCheck.NotNull((object)source);
-
-            var includeMethod = source.GetType().GetMethod("Include", _stringIncludeTypes);
-            if (includeMethod != null
-                && typeof(T).IsAssignableFrom(includeMethod.ReturnType))
-            {
-                return (T)includeMethod.Invoke(source, new object[] { path });
-            }
-            return source;
-        }
-
-        /// <summary>
-        /// Specifies the related objects to include in the query results.
-        /// </summary>
-        /// <remarks>
-        /// The path expression must be composed of simple property access expressions together with calls to Select for
-        /// composing additional includes after including a collection proprty.  Examples of possible include paths are:
-        /// To include a single reference: query.Include(e => e.Level1Reference)
-        /// To include a single collection: query.Include(e => e.Level1Collection)
-        /// To include a reference and then a reference one level down: query.Include(e => e.Level1Reference.Level2Reference)
-        /// To include a reference and then a collection one level down: query.Include(e => e.Level1Reference.Level2Collection)
-        /// To include a collection and then a reference one level down: query.Include(e => e.Level1Collection.Select(l1 => l1.Level2Reference))
-        /// To include a collection and then a collection one level down: query.Include(e => e.Level1Collection.Select(l1 => l1.Level2Collection))
-        /// To include a collection and then a reference one level down: query.Include(e => e.Level1Collection.Select(l1 => l1.Level2Reference))
-        /// To include a collection and then a collection one level down: query.Include(e => e.Level1Collection.Select(l1 => l1.Level2Collection))
-        /// To include a collection, a reference, and a reference two levels down: query.Include(e => e.Level1Collection.Select(l1 => l1.Level2Reference.Level3Reference))
-        /// To include a collection, a collection, and a reference two levels down: query.Include(e => e.Level1Collection.Select(l1 => l1.Level2Collection.Select(l2 => l2.Level3Reference)))
-        /// This extension method calls the Include(String) method of the source IQueryable object, if such a method exists.
-        /// If the source IQueryable does not have a matching method, then this method does nothing.
-        /// The Entity Framework ObjectQuery, ObjectSet, DbQuery, and DbSet types all have an appropriate Include method to call.
-        /// When you call the Include method, the query path is only valid on the returned instance of the IQueryable&lt;T&gt;. Other
-        /// instances of IQueryable&lt;T&gt; and the object context itself are not affected.  Because the Include method returns the
-        /// query object, you can call this method multiple times on an IQueryable&lt;T&gt; to specify multiple paths for the query.
-        /// </remarks>
-        /// <typeparam name="T"> The type of entity being queried. </typeparam>
-        /// <typeparam name="TProperty"> The type of navigation property being included. </typeparam>
-        /// <param name="source"> The source IQueryable on which to call Include. </param>
-        /// <param name="path"> A lambda expression representing the path to include. </param>
-        /// <returns>
-        /// A new IQueryable&lt;T&gt; with the defined query path.
-        /// </returns>
-        [SuppressMessage("Microsoft.Design", "CA1006:DoNotNestGenericTypesInMemberSignatures")]
-        [SuppressMessage("Microsoft.Design", "CA1011:ConsiderPassingBaseTypesAsParameters")]
-        public static IQueryable<T> Include<T, TProperty>(
-            this IQueryable<T> source, Expression<Func<T, TProperty>> path) where T : class
-        {
-            Check.NotNull(source, "source");
-            Check.NotNull(path, "path");
-
-            string include;
-            if (!DbHelpers.TryParsePath(path.Body, out include)
-                || include == null)
-            {
-                throw new ArgumentException(Strings.DbExtensions_InvalidIncludePathExpression, "path");
-            }
-
-            return Include(source, include);
-        }
-
-        #endregion
-
-        #region AsNoTracking
-
-        /// <summary>
-        /// Returns a new query where the entities returned will not be cached in the <see cref="DbContext" />
-        /// or <see cref="ObjectContext" />.  This method works by calling the AsNoTracking method of the
-        /// underlying query object.  If the underlying query object does not have an AsNoTracking method,
-        /// then calling this method will have no affect.
-        /// </summary>
-        /// <typeparam name="T"> The element type. </typeparam>
-        /// <param name="source"> The source query. </param>
-        /// <returns> A new query with NoTracking applied, or the source query if NoTracking is not supported. </returns>
-        public static IQueryable<T> AsNoTracking<T>(this IQueryable<T> source) where T : class
-        {
-            Check.NotNull(source, "source");
-
-            var asDbQuery = source as DbQuery<T>;
-            return asDbQuery != null ? asDbQuery.AsNoTracking() : CommonAsNoTracking(source);
-        }
-
-        /// <summary>
-        /// Returns a new query where the entities returned will not be cached in the <see cref="DbContext" />
-        /// or <see cref="ObjectContext" />.  This method works by calling the AsNoTracking method of the
-        /// underlying query object.  If the underlying query object does not have an AsNoTracking method,
-        /// then calling this method will have no affect.
-        /// </summary>
-        /// <param name="source"> The source query. </param>
-        /// <returns> A new query with NoTracking applied, or the source query if NoTracking is not supported. </returns>
-        public static IQueryable AsNoTracking(this IQueryable source)
-        {
-            Check.NotNull(source, "source");
-
-            var asDbQuery = source as DbQuery;
-            return asDbQuery != null ? asDbQuery.AsNoTracking() : CommonAsNoTracking(source);
-        }
-
-        /// <summary>
-        /// Common code for generic and non-generic AsNoTracking.
-        /// </summary>
-        private static T CommonAsNoTracking<T>(T source) where T : class
-        {
-            DebugCheck.NotNull(source);
-
-            var asObjectQuery = source as ObjectQuery;
-            if (asObjectQuery != null)
-            {
-                return (T)DbHelpers.CreateNoTrackingQuery(asObjectQuery);
-            }
-
-            var noTrackingMethod = source.GetType().GetMethod("AsNoTracking", Type.EmptyTypes);
-            if (noTrackingMethod != null
-                && typeof(T).IsAssignableFrom(noTrackingMethod.ReturnType))
-            {
-                return (T)noTrackingMethod.Invoke(source, null);
-            }
-
-            return source;
-        }
-
-        #endregion
-
-        #region AsStreaming
-
-        /// <summary>
-        /// Returns a new query that will stream the results instead of buffering. This method works by calling
-        /// the AsStreaming method of the underlying query object. If the underlying query object does not have
-        /// an AsStreaming method, then calling this method will have no affect.
-        /// </summary>
-        /// <typeparam name="T">
-        /// The type of the elements of <paramref name="source" />.
-        /// </typeparam>
-        /// <param name="source">
-        /// An <see cref="IQueryable{T}" /> to apply AsStreaming to.
-        /// </param>
-        /// <returns> A new query with AsStreaming applied, or the source query if AsStreaming is not supported. </returns>
-        public static IQueryable<T> AsStreaming<T>(this IQueryable<T> source)
-        {
-            Check.NotNull(source, "source");
-
-            var asDbQuery = source as DbQuery<T>;
-            return asDbQuery != null ? asDbQuery.AsStreaming() : CommonAsStreaming(source);
-        }
-
-        /// <summary>
-        /// Returns a new query that will stream the results instead of buffering. This method works by calling
-        /// the AsStreaming method of the underlying query object. If the underlying query object does not have
-        /// an AsStreaming method, then calling this method will have no affect.
-        /// </summary>
-        /// <param name="source">
-        /// An <see cref="IQueryable" /> to apply AsStreaming to.
-        /// </param>
-        /// <returns> A new query with AsStreaming applied, or the source query if AsStreaming is not supported. </returns>
-        public static IQueryable AsStreaming(this IQueryable source)
-        {
-            Check.NotNull(source, "source");
-
-            var asDbQuery = source as DbQuery;
-            return asDbQuery != null ? asDbQuery.AsStreaming() : CommonAsStreaming(source);
-        }
-
-        private static T CommonAsStreaming<T>(T source) where T : class
-        {
-            DebugCheck.NotNull(source);
-
-            var asObjectQuery = source as ObjectQuery;
-            if (asObjectQuery != null)
-            {
-                return (T)DbHelpers.CreateStreamingQuery(asObjectQuery);
-            }
-
-            var asStreamingMethod = source.GetType().GetMethod("AsStreaming", Type.EmptyTypes);
-            if (asStreamingMethod != null
-                && typeof(T).IsAssignableFrom(asStreamingMethod.ReturnType))
-            {
-                return (T)asStreamingMethod.Invoke(source, null);
-            }
-
-            return source;
-        }
-
-        #endregion
-
-        #region Load
-
-        /// <summary>
-        /// Enumerates the query such that for server queries such as those of <see cref="DbSet{T}" />,
-        /// <see
-        ///     cref="ObjectSet{T}" />
-        /// ,
-        /// <see cref="ObjectQuery{T}" />, and others the results of the query will be loaded into the associated
-        /// <see
-        ///     cref="DbContext" />
-        /// ,
-        /// <see cref="ObjectContext" /> or other cache on the client.
-        /// This is equivalent to calling ToList and then throwing away the list without the overhead of actually creating the list.
-        /// </summary>
-        /// <param name="source"> The source query. </param>
-        public static void Load(this IQueryable source)
-        {
-            Check.NotNull(source, "source");
-
-            var enumerator = source.GetEnumerator();
-            try
-            {
-                while (enumerator.MoveNext())
-                {
-                }
-            }
-            finally
-            {
-                var asDisposable = enumerator as IDisposable;
-                if (asDisposable != null)
-                {
-                    asDisposable.Dispose();
-                }
-            }
-        }
-
-#if !NET40
-
-        /// <summary>
-        /// Asynchronously enumerates the query such that for server queries such as those of <see cref="DbSet{T}" />,
-        /// <see
-        ///     cref="ObjectSet{T}" />
-        /// ,
-        /// <see cref="ObjectQuery{T}" />, and others the results of the query will be loaded into the associated
-        /// <see
-        ///     cref="DbContext" />
-        /// ,
-        /// <see cref="ObjectContext" /> or other cache on the client.
-        /// This is equivalent to calling ToList and then throwing away the list without the overhead of actually creating the list.
-        /// </summary>
-        /// <param name="source"> The source query. </param>
-        /// <returns>
-        /// A task that represents the asynchronous operation.
-        /// </returns>
-        public static Task LoadAsync(this IQueryable source)
-        {
-            Check.NotNull(source, "source");
-
-            return source.LoadAsync(CancellationToken.None);
-        }
-
-        /// <summary>
-        /// Asynchronously enumerates the query such that for server queries such as those of <see cref="DbSet{T}" />,
-        /// <see
-        ///     cref="ObjectSet{T}" />
-        /// ,
-        /// <see cref="ObjectQuery{T}" />, and others the results of the query will be loaded into the associated
-        /// <see
-        ///     cref="DbContext" />
-        /// ,
-        /// <see cref="ObjectContext" /> or other cache on the client.
-        /// This is equivalent to calling ToList and then throwing away the list without the overhead of actually creating the list.
-        /// </summary>
-        /// <param name="source"> The source query. </param>
-        /// <param name="cancellationToken">
-        /// A <see cref="CancellationToken" /> to observe while waiting for the task to complete.
-        /// </param>
-        /// <returns>
-        /// A task that represents the asynchronous operation.
-        /// </returns>
-        public static Task LoadAsync(this IQueryable source, CancellationToken cancellationToken)
-        {
-            Check.NotNull(source, "source");
-
-            return source.ForEachAsync(e => { }, cancellationToken);
-        }
-
-#endif
-
-        #endregion
-
-        #region ForEachAsync
-
-#if !NET40
-
-        /// <summary>
-        /// Asynchronously enumerates the query results and performs the specified action on each element.
-        /// </summary>
-        /// <remarks>
-        /// Multiple active operations on the same context instance are not supported.  Use 'await' to ensure
-        /// that any asynchronous operations have completed before calling another method on this context.
-        /// </remarks>
-        /// <param name="source">
-        /// An <see cref="IQueryable" /> to enumerate.
-        /// </param>
-        /// <param name="action"> The action to perform on each element. </param>
-        /// <returns> A task that represents the asynchronous operation. </returns>
-        public static Task ForEachAsync(this IQueryable source, Action<object> action)
-        {
-            Check.NotNull(source, "source");
-            Check.NotNull(action, "action");
-
-            return source.AsDbAsyncEnumerable().ForEachAsync(action, CancellationToken.None);
-        }
-
-        /// <summary>
-        /// Asynchronously enumerates the query results and performs the specified action on each element.
-        /// </summary>
-        /// <remarks>
-        /// Multiple active operations on the same context instance are not supported.  Use 'await' to ensure
-        /// that any asynchronous operations have completed before calling another method on this context.
-        /// </remarks>
-        /// <param name="source">
-        /// An <see cref="IQueryable" /> to enumerate.
-        /// </param>
-        /// <param name="action"> The action to perform on each element. </param>
-        /// <param name="cancellationToken">
-        /// A <see cref="CancellationToken" /> to observe while waiting for the task to complete.
-        /// </param>
-        /// <returns> A task that represents the asynchronous operation. </returns>
-        public static Task ForEachAsync(this IQueryable source, Action<object> action, CancellationToken cancellationToken)
-        {
-            Check.NotNull(source, "source");
-            Check.NotNull(action, "action");
-
-            return source.AsDbAsyncEnumerable().ForEachAsync(action, cancellationToken);
-        }
-
-        /// <summary>
-        /// Asynchronously enumerates the query results and performs the specified action on each element.
-        /// </summary>
-        /// <remarks>
-        /// Multiple active operations on the same context instance are not supported.  Use 'await' to ensure
-        /// that any asynchronous operations have completed before calling another method on this context.
-        /// </remarks>
-        /// <typeparam name="T">
-        /// The type of the elements of <paramref name="source" />.
-        /// </typeparam>
-        /// <param name="source">
-        /// An <see cref="IQueryable{T}" /> to enumerate.
-        /// </param>
-        /// <param name="action"> The action to perform on each element. </param>
-        /// <returns> A task that represents the asynchronous operation. </returns>
-        public static Task ForEachAsync<T>(this IQueryable<T> source, Action<T> action)
-        {
-            Check.NotNull(source, "source");
-            Check.NotNull(action, "action");
-
-            return source.AsDbAsyncEnumerable().ForEachAsync(action, CancellationToken.None);
-        }
-
-        /// <summary>
-        /// Asynchronously enumerates the query results and performs the specified action on each element.
-        /// </summary>
-        /// <remarks>
-        /// Multiple active operations on the same context instance are not supported.  Use 'await' to ensure
-        /// that any asynchronous operations have completed before calling another method on this context.
-        /// </remarks>
-        /// <typeparam name="T">
-        /// The type of the elements of <paramref name="source" />.
-        /// </typeparam>
-        /// <param name="source">
-        /// An <see cref="IQueryable{T}" /> to enumerate.
-        /// </param>
-        /// <param name="action"> The action to perform on each element. </param>
-        /// <param name="cancellationToken">
-        /// A <see cref="CancellationToken" /> to observe while waiting for the task to complete.
-        /// </param>
-        /// <returns> A task that represents the asynchronous operation. </returns>
-        public static Task ForEachAsync<T>(this IQueryable<T> source, Action<T> action, CancellationToken cancellationToken)
-        {
-            Check.NotNull(source, "source");
-            Check.NotNull(action, "action");
-
-            return source.AsDbAsyncEnumerable().ForEachAsync(action, cancellationToken);
-        }
-
-#endif
-
-        #endregion
-
-        #region Async equivalents of IEnumerable extension methods
-
-#if !NET40
-
-        /// <summary>
-        /// Creates a <see cref="List{Object}" /> from an <see cref="IQueryable" /> by enumerating it asynchronously.
-        /// </summary>
-        /// <remarks>
-        /// Multiple active operations on the same context instance are not supported.  Use 'await' to ensure
-        /// that any asynchronous operations have completed before calling another method on this context.
-        /// </remarks>
-        /// <param name="source">
-        /// An <see cref="IQueryable" /> to create a <see cref="List{Object}" /> from.
-        /// </param>
-        /// <returns>
-        /// A task that represents the asynchronous operation.
-        /// The task result contains a <see cref="List{Object}" /> that contains elements from the input sequence.
-        /// </returns>
-        [SuppressMessage("Microsoft.Design", "CA1006:DoNotNestGenericTypesInMemberSignatures")]
-        public static Task<List<object>> ToListAsync(this IQueryable source)
-        {
-            Check.NotNull(source, "source");
-
-            return source.AsDbAsyncEnumerable().ToListAsync<object>();
-        }
-
-        /// <summary>
-        /// Creates a <see cref="List{Object}" /> from an <see cref="IQueryable" /> by enumerating it asynchronously.
-        /// </summary>
-        /// <remarks>
-        /// Multiple active operations on the same context instance are not supported.  Use 'await' to ensure
-        /// that any asynchronous operations have completed before calling another method on this context.
-        /// </remarks>
-        /// <param name="source">
-        /// An <see cref="IQueryable" /> to create a <see cref="List{Object}" /> from.
-        /// </param>
-        /// <param name="cancellationToken">
-        /// A <see cref="CancellationToken" /> to observe while waiting for the task to complete.
-        /// </param>
-        /// <returns>
-        /// A task that represents the asynchronous operation.
-        /// The task result contains a <see cref="List{Object}" /> that contains elements from the input sequence.
-        /// </returns>
-        [SuppressMessage("Microsoft.Design", "CA1006:DoNotNestGenericTypesInMemberSignatures")]
-        public static Task<List<object>> ToListAsync(this IQueryable source, CancellationToken cancellationToken)
-        {
-            Check.NotNull(source, "source");
-
-            return source.AsDbAsyncEnumerable().ToListAsync<object>(cancellationToken);
-        }
-
-        /// <summary>
-        /// Creates a <see cref="List{T}" /> from an <see cref="IQueryable{T}" /> by enumerating it asynchronously.
-        /// </summary>
-        /// <remarks>
-        /// Multiple active operations on the same context instance are not supported.  Use 'await' to ensure
-        /// that any asynchronous operations have completed before calling another method on this context.
-        /// </remarks>
-        /// <typeparam name="TSource">
-        /// The type of the elements of <paramref name="source" />.
-        /// </typeparam>
-        /// <param name="source">
-        /// An <see cref="IQueryable{T}" /> to create a <see cref="List{T}" /> from.
-        /// </param>
-        /// <returns>
-        /// A task that represents the asynchronous operation.
-        /// The task result contains a <see cref="List{T}" /> that contains elements from the input sequence.
-        /// </returns>
-        [SuppressMessage("Microsoft.Design", "CA1006:DoNotNestGenericTypesInMemberSignatures")]
-        public static Task<List<TSource>> ToListAsync<TSource>(this IQueryable<TSource> source)
-        {
-            Check.NotNull(source, "source");
-
-            return source.AsDbAsyncEnumerable().ToListAsync();
-        }
-
-        /// <summary>
-        /// Creates a <see cref="List{T}" /> from an <see cref="IQueryable{T}" /> by enumerating it asynchronously.
-        /// </summary>
-        /// <remarks>
-        /// Multiple active operations on the same context instance are not supported.  Use 'await' to ensure
-        /// that any asynchronous operations have completed before calling another method on this context.
-        /// </remarks>
-        /// <typeparam name="TSource">
-        /// The type of the elements of <paramref name="source" />.
-        /// </typeparam>
-        /// <param name="source">
-        /// An <see cref="IQueryable{T}" /> to create a list from.
-        /// </param>
-        /// <param name="cancellationToken">
-        /// A <see cref="CancellationToken" /> to observe while waiting for the task to complete.
-        /// </param>
-        /// <returns>
-        /// A task that represents the asynchronous operation.
-        /// The task result contains a <see cref="List{T}" /> that contains elements from the input sequence.
-        /// </returns>
-        [SuppressMessage("Microsoft.Design", "CA1006:DoNotNestGenericTypesInMemberSignatures")]
-        public static Task<List<TSource>> ToListAsync<TSource>(this IQueryable<TSource> source, CancellationToken cancellationToken)
-        {
-            Check.NotNull(source, "source");
-
-            return source.AsDbAsyncEnumerable().ToListAsync(cancellationToken);
-        }
-
-        /// <summary>
-        /// Creates an array from an <see cref="IQueryable{T}" /> by enumerating it asynchronously.
-        /// </summary>
-        /// <remarks>
-        /// Multiple active operations on the same context instance are not supported.  Use 'await' to ensure
-        /// that any asynchronous operations have completed before calling another method on this context.
-        /// </remarks>
-        /// <typeparam name="TSource">
-        /// The type of the elements of <paramref name="source" />.
-        /// </typeparam>
-        /// <param name="source">
-        /// An <see cref="IQueryable{T}" /> to create an array from.
-        /// </param>
-        /// <returns>
-        /// A task that represents the asynchronous operation.
-        /// The task result contains an array that contains elements from the input sequence.
-        /// </returns>
-        [SuppressMessage("Microsoft.Design", "CA1006:DoNotNestGenericTypesInMemberSignatures")]
-        public static Task<TSource[]> ToArrayAsync<TSource>(this IQueryable<TSource> source)
-        {
-            Check.NotNull(source, "source");
-
-            return source.AsDbAsyncEnumerable().ToArrayAsync();
-        }
-
-        /// <summary>
-        /// Creates an array from an <see cref="IQueryable{T}" /> by enumerating it asynchronously.
-        /// </summary>
-        /// <remarks>
-        /// Multiple active operations on the same context instance are not supported.  Use 'await' to ensure
-        /// that any asynchronous operations have completed before calling another method on this context.
-        /// </remarks>
-        /// <typeparam name="TSource">
-        /// The type of the elements of <paramref name="source" />.
-        /// </typeparam>
-        /// <param name="source">
-        /// An <see cref="IQueryable{T}" /> to create an array from.
-        /// </param>
-        /// <param name="cancellationToken">
-        /// A <see cref="CancellationToken" /> to observe while waiting for the task to complete.
-        /// </param>
-        /// <returns>
-        /// A task that represents the asynchronous operation.
-        /// The task result contains an array that contains elements from the input sequence.
-        /// </returns>
-        [SuppressMessage("Microsoft.Design", "CA1006:DoNotNestGenericTypesInMemberSignatures")]
-        public static Task<TSource[]> ToArrayAsync<TSource>(this IQueryable<TSource> source, CancellationToken cancellationToken)
-        {
-            Check.NotNull(source, "source");
-
-            return source.AsDbAsyncEnumerable().ToArrayAsync(cancellationToken);
-        }
-
-        /// <summary>
-        /// Creates a <see cref="Dictionary{TKey, TValue}" /> from an <see cref="IQueryable{T}" /> by enumerating it asynchronously
-        /// according to a specified key selector function.
-        /// </summary>
-        /// <remarks>
-        /// Multiple active operations on the same context instance are not supported.  Use 'await' to ensure
-        /// that any asynchronous operations have completed before calling another method on this context.
-        /// </remarks>
-        /// <typeparam name="TSource">
-        /// The type of the elements of <paramref name="source" />.
-        /// </typeparam>
-        /// <typeparam name="TKey">
-        /// The type of the key returned by <paramref name="keySelector" /> .
-        /// </typeparam>
-        /// <param name="source">
-        /// An <see cref="IQueryable{T}" /> to create a <see cref="Dictionary{TKey, TValue}" /> from.
-        /// </param>
-        /// <param name="keySelector"> A function to extract a key from each element. </param>
-        /// <returns>
-        /// A task that represents the asynchronous operation.
-        /// The task result contains a <see cref="Dictionary{TKey, TSource}" /> that contains selected keys and values.
-        /// </returns>
-        [SuppressMessage("Microsoft.Design", "CA1006:DoNotNestGenericTypesInMemberSignatures")]
-        public static Task<Dictionary<TKey, TSource>> ToDictionaryAsync<TSource, TKey>(
-            this IQueryable<TSource> source, Func<TSource, TKey> keySelector)
-        {
-            Check.NotNull(source, "source");
-            Check.NotNull(keySelector, "keySelector");
-
-            return source.AsDbAsyncEnumerable().ToDictionaryAsync(keySelector);
-        }
-
-        /// <summary>
-        /// Creates a <see cref="Dictionary{TKey, TValue}" /> from an <see cref="IQueryable{T}" /> by enumerating it asynchronously
-        /// according to a specified key selector function.
-        /// </summary>
-        /// <remarks>
-        /// Multiple active operations on the same context instance are not supported.  Use 'await' to ensure
-        /// that any asynchronous operations have completed before calling another method on this context.
-        /// </remarks>
-        /// <typeparam name="TSource">
-        /// The type of the elements of <paramref name="source" />.
-        /// </typeparam>
-        /// <typeparam name="TKey">
-        /// The type of the key returned by <paramref name="keySelector" /> .
-        /// </typeparam>
-        /// <param name="source">
-        /// An <see cref="IQueryable{T}" /> to create a <see cref="Dictionary{TKey, TValue}" /> from.
-        /// </param>
-        /// <param name="keySelector"> A function to extract a key from each element. </param>
-        /// <param name="cancellationToken">
-        /// A <see cref="CancellationToken" /> to observe while waiting for the task to complete.
-        /// </param>
-        /// <returns>
-        /// A task that represents the asynchronous operation.
-        /// The task result contains a <see cref="Dictionary{TKey, TSource}" /> that contains selected keys and values.
-        /// </returns>
-        [SuppressMessage("Microsoft.Design", "CA1006:DoNotNestGenericTypesInMemberSignatures")]
-        public static Task<Dictionary<TKey, TSource>> ToDictionaryAsync<TSource, TKey>(
-            this IQueryable<TSource> source, Func<TSource, TKey> keySelector, CancellationToken cancellationToken)
-        {
-            Check.NotNull(source, "source");
-            Check.NotNull(keySelector, "keySelector");
-
-            return source.AsDbAsyncEnumerable().ToDictionaryAsync(keySelector, cancellationToken);
-        }
-
-        /// <summary>
-        /// Creates a <see cref="Dictionary{TKey, TValue}" /> from an <see cref="IQueryable{T}" /> by enumerating it asynchronously
-        /// according to a specified key selector function and a comparer.
-        /// </summary>
-        /// <remarks>
-        /// Multiple active operations on the same context instance are not supported.  Use 'await' to ensure
-        /// that any asynchronous operations have completed before calling another method on this context.
-        /// </remarks>
-        /// <typeparam name="TSource">
-        /// The type of the elements of <paramref name="source" />.
-        /// </typeparam>
-        /// <typeparam name="TKey">
-        /// The type of the key returned by <paramref name="keySelector" /> .
-        /// </typeparam>
-        /// <param name="source">
-        /// An <see cref="IQueryable{T}" /> to create a <see cref="Dictionary{TKey, TValue}" /> from.
-        /// </param>
-        /// <param name="keySelector"> A function to extract a key from each element. </param>
-        /// <param name="comparer">
-        /// An <see cref="IEqualityComparer{TKey}" /> to compare keys.
-        /// </param>
-        /// <returns>
-        /// A task that represents the asynchronous operation.
-        /// The task result contains a <see cref="Dictionary{TKey, TSource}" /> that contains selected keys and values.
-        /// </returns>
-        [SuppressMessage("Microsoft.Design", "CA1006:DoNotNestGenericTypesInMemberSignatures")]
-        public static Task<Dictionary<TKey, TSource>> ToDictionaryAsync<TSource, TKey>(
-            this IQueryable<TSource> source, Func<TSource, TKey> keySelector, IEqualityComparer<TKey> comparer)
-        {
-            Check.NotNull(source, "source");
-            Check.NotNull(keySelector, "keySelector");
-
-            return source.AsDbAsyncEnumerable().ToDictionaryAsync(keySelector, comparer);
-        }
-
-        /// <summary>
-        /// Creates a <see cref="Dictionary{TKey, TValue}" /> from an <see cref="IQueryable{T}" /> by enumerating it asynchronously
-        /// according to a specified key selector function and a comparer.
-        /// </summary>
-        /// <remarks>
-        /// Multiple active operations on the same context instance are not supported.  Use 'await' to ensure
-        /// that any asynchronous operations have completed before calling another method on this context.
-        /// </remarks>
-        /// <typeparam name="TSource">
-        /// The type of the elements of <paramref name="source" />.
-        /// </typeparam>
-        /// <typeparam name="TKey">
-        /// The type of the key returned by <paramref name="keySelector" /> .
-        /// </typeparam>
-        /// <param name="source">
-        /// An <see cref="IQueryable{T}" /> to create a <see cref="Dictionary{TKey, TValue}" /> from.
-        /// </param>
-        /// <param name="keySelector"> A function to extract a key from each element. </param>
-        /// <param name="comparer">
-        /// An <see cref="IEqualityComparer{TKey}" /> to compare keys.
-        /// </param>
-        /// <param name="cancellationToken">
-        /// A <see cref="CancellationToken" /> to observe while waiting for the task to complete.
-        /// </param>
-        /// <returns>
-        /// A task that represents the asynchronous operation.
-        /// The task result contains a <see cref="Dictionary{TKey, TSource}" /> that contains selected keys and values.
-        /// </returns>
-        [SuppressMessage("Microsoft.Design", "CA1006:DoNotNestGenericTypesInMemberSignatures")]
-        public static Task<Dictionary<TKey, TSource>> ToDictionaryAsync<TSource, TKey>(
-            this IQueryable<TSource> source, Func<TSource, TKey> keySelector, IEqualityComparer<TKey> comparer,
-            CancellationToken cancellationToken)
-        {
-            Check.NotNull(source, "source");
-            Check.NotNull(keySelector, "keySelector");
-
-            return source.AsDbAsyncEnumerable().ToDictionaryAsync(keySelector, comparer, cancellationToken);
-        }
-
-        /// <summary>
-        /// Creates a <see cref="Dictionary{TKey, TValue}" /> from an <see cref="IQueryable{T}" /> by enumerating it asynchronously
-        /// according to a specified key selector and an element selector function.
-        /// </summary>
-        /// <remarks>
-        /// Multiple active operations on the same context instance are not supported.  Use 'await' to ensure
-        /// that any asynchronous operations have completed before calling another method on this context.
-        /// </remarks>
-        /// <typeparam name="TSource">
-        /// The type of the elements of <paramref name="source" />.
-        /// </typeparam>
-        /// <typeparam name="TKey">
-        /// The type of the key returned by <paramref name="keySelector" /> .
-        /// </typeparam>
-        /// <typeparam name="TElement">
-        /// The type of the value returned by <paramref name="elementSelector" />.
-        /// </typeparam>
-        /// <param name="source">
-        /// An <see cref="IQueryable{T}" /> to create a <see cref="Dictionary{TKey, TValue}" /> from.
-        /// </param>
-        /// <param name="keySelector"> A function to extract a key from each element. </param>
-        /// <param name="elementSelector"> A transform function to produce a result element value from each element. </param>
-        /// <returns>
-        /// A task that represents the asynchronous operation.
-        /// The task result contains a <see cref="Dictionary{TKey, TElement}" /> that contains values of type
-        /// <typeparamref name="TElement" /> selected from the input sequence.
-        /// </returns>
-        [SuppressMessage("Microsoft.Design", "CA1006:DoNotNestGenericTypesInMemberSignatures")]
-        public static Task<Dictionary<TKey, TElement>> ToDictionaryAsync<TSource, TKey, TElement>(
-            this IQueryable<TSource> source, Func<TSource, TKey> keySelector, Func<TSource, TElement> elementSelector)
-        {
-            Check.NotNull(source, "source");
-            Check.NotNull(keySelector, "keySelector");
-            Check.NotNull(elementSelector, "elementSelector");
-
-            return source.AsDbAsyncEnumerable().ToDictionaryAsync(keySelector, elementSelector);
-        }
-
-        /// <summary>
-        /// Creates a <see cref="Dictionary{TKey, TValue}" /> from an <see cref="IQueryable{T}" /> by enumerating it asynchronously
-        /// according to a specified key selector and an element selector function.
-        /// </summary>
-        /// <remarks>
-        /// Multiple active operations on the same context instance are not supported.  Use 'await' to ensure
-        /// that any asynchronous operations have completed before calling another method on this context.
-        /// </remarks>
-        /// <typeparam name="TSource">
-        /// The type of the elements of <paramref name="source" />.
-        /// </typeparam>
-        /// <typeparam name="TKey">
-        /// The type of the key returned by <paramref name="keySelector" /> .
-        /// </typeparam>
-        /// <typeparam name="TElement">
-        /// The type of the value returned by <paramref name="elementSelector" />.
-        /// </typeparam>
-        /// <param name="source">
-        /// An <see cref="IQueryable{T}" /> to create a <see cref="Dictionary{TKey, TValue}" /> from.
-        /// </param>
-        /// <param name="keySelector"> A function to extract a key from each element. </param>
-        /// <param name="elementSelector"> A transform function to produce a result element value from each element. </param>
-        /// <param name="cancellationToken">
-        /// A <see cref="CancellationToken" /> to observe while waiting for the task to complete.
-        /// </param>
-        /// <returns>
-        /// A task that represents the asynchronous operation.
-        /// The task result contains a <see cref="Dictionary{TKey, TElement}" /> that contains values of type
-        /// <typeparamref name="TElement" /> selected from the input sequence.
-        /// </returns>
-        [SuppressMessage("Microsoft.Design", "CA1006:DoNotNestGenericTypesInMemberSignatures")]
-        public static Task<Dictionary<TKey, TElement>> ToDictionaryAsync<TSource, TKey, TElement>(
-            this IQueryable<TSource> source, Func<TSource, TKey> keySelector, Func<TSource, TElement> elementSelector,
-            CancellationToken cancellationToken)
-        {
-            Check.NotNull(source, "source");
-            Check.NotNull(keySelector, "keySelector");
-            Check.NotNull(elementSelector, "elementSelector");
-
-            return source.AsDbAsyncEnumerable().ToDictionaryAsync(keySelector, elementSelector, cancellationToken);
-        }
-
-        /// <summary>
-        /// Creates a <see cref="Dictionary{TKey, TValue}" /> from an <see cref="IQueryable{T}" /> by enumerating it asynchronously
-        /// according to a specified key selector function, a comparer, and an element selector function.
-        /// </summary>
-        /// <remarks>
-        /// Multiple active operations on the same context instance are not supported.  Use 'await' to ensure
-        /// that any asynchronous operations have completed before calling another method on this context.
-        /// </remarks>
-        /// <typeparam name="TSource">
-        /// The type of the elements of <paramref name="source" />.
-        /// </typeparam>
-        /// <typeparam name="TKey">
-        /// The type of the key returned by <paramref name="keySelector" /> .
-        /// </typeparam>
-        /// <typeparam name="TElement">
-        /// The type of the value returned by <paramref name="elementSelector" />.
-        /// </typeparam>
-        /// <param name="source">
-        /// An <see cref="IQueryable{T}" /> to create a <see cref="Dictionary{TKey, TValue}" /> from.
-        /// </param>
-        /// <param name="keySelector"> A function to extract a key from each element. </param>
-        /// <param name="elementSelector"> A transform function to produce a result element value from each element. </param>
-        /// <param name="comparer">
-        /// An <see cref="IEqualityComparer{TKey}" /> to compare keys.
-        /// </param>
-        /// <returns>
-        /// A task that represents the asynchronous operation.
-        /// The task result contains a <see cref="Dictionary{TKey, TElement}" /> that contains values of type
-        /// <typeparamref name="TElement" /> selected from the input sequence.
-        /// </returns>
-        [SuppressMessage("Microsoft.Design", "CA1006:DoNotNestGenericTypesInMemberSignatures")]
-        public static Task<Dictionary<TKey, TElement>> ToDictionaryAsync<TSource, TKey, TElement>(
-            this IQueryable<TSource> source, Func<TSource, TKey> keySelector, Func<TSource, TElement> elementSelector,
-            IEqualityComparer<TKey> comparer)
-        {
-            Check.NotNull(source, "source");
-            Check.NotNull(keySelector, "keySelector");
-            Check.NotNull(elementSelector, "elementSelector");
-
-            return source.AsDbAsyncEnumerable().ToDictionaryAsync(keySelector, elementSelector, comparer);
-        }
-
-        /// <summary>
-        /// Creates a <see cref="Dictionary{TKey, TValue}" /> from an <see cref="IQueryable{T}" /> by enumerating it asynchronously
-        /// according to a specified key selector function, a comparer, and an element selector function.
-        /// </summary>
-        /// <remarks>
-        /// Multiple active operations on the same context instance are not supported.  Use 'await' to ensure
-        /// that any asynchronous operations have completed before calling another method on this context.
-        /// </remarks>
-        /// <typeparam name="TSource">
-        /// The type of the elements of <paramref name="source" />.
-        /// </typeparam>
-        /// <typeparam name="TKey">
-        /// The type of the key returned by <paramref name="keySelector" /> .
-        /// </typeparam>
-        /// <typeparam name="TElement">
-        /// The type of the value returned by <paramref name="elementSelector" />.
-        /// </typeparam>
-        /// <param name="source">
-        /// An <see cref="IQueryable{T}" /> to create a <see cref="Dictionary{TKey, TValue}" /> from.
-        /// </param>
-        /// <param name="keySelector"> A function to extract a key from each element. </param>
-        /// <param name="elementSelector"> A transform function to produce a result element value from each element. </param>
-        /// <param name="comparer">
-        /// An <see cref="IEqualityComparer{TKey}" /> to compare keys.
-        /// </param>
-        /// <param name="cancellationToken">
-        /// A <see cref="CancellationToken" /> to observe while waiting for the task to complete.
-        /// </param>
-        /// <returns>
-        /// A task that represents the asynchronous operation.
-        /// The task result contains a <see cref="Dictionary{TKey, TElement}" /> that contains values of type
-        /// <typeparamref name="TElement" /> selected from the input sequence.
-        /// </returns>
-        [SuppressMessage("Microsoft.Design", "CA1006:DoNotNestGenericTypesInMemberSignatures")]
-        public static Task<Dictionary<TKey, TElement>> ToDictionaryAsync<TSource, TKey, TElement>(
-            this IQueryable<TSource> source, Func<TSource, TKey> keySelector, Func<TSource, TElement> elementSelector,
-            IEqualityComparer<TKey> comparer, CancellationToken cancellationToken)
-        {
-            Check.NotNull(source, "source");
-            Check.NotNull(keySelector, "keySelector");
-            Check.NotNull(elementSelector, "elementSelector");
-
-            return source.AsDbAsyncEnumerable().ToDictionaryAsync(keySelector, elementSelector, comparer, cancellationToken);
-        }
-
-#endif
-
-        #endregion
-
-        #region Async equivalents of IQueryable extension methods
-
-#if !NET40
-
-        /// <summary>
-        /// Asynchronously returns the first element of a sequence.
-        /// </summary>
-        /// <remarks>
-        /// Multiple active operations on the same context instance are not supported.  Use 'await' to ensure
-        /// that any asynchronous operations have completed before calling another method on this context.
-        /// </remarks>
-        /// <typeparam name="TSource">
-        /// The type of the elements of <paramref name="source" />.
-        /// </typeparam>
-        /// <param name="source">
-        /// An <see cref="IQueryable{T}" /> to return the first element of.
-        /// </param>
-        /// <returns>
-        /// A task that represents the asynchronous operation.
-        /// The task result contains the first element in <paramref name="source" />.
-        /// </returns>
-        /// <exception cref="ArgumentNullException">
-        /// <paramref name="source" /> is <c>null</c>.
-        /// </exception>
-        /// <exception cref="InvalidOperationException">
-        /// <paramref name="source" /> doesn't implement <see cref="IDbAsyncQueryProvider" />.
-        /// </exception>
-        /// <exception cref="InvalidOperationException">The source sequence is empty.</exception>
-        public static Task<TSource> FirstAsync<TSource>(this IQueryable<TSource> source)
-        {
-            Check.NotNull(source, "source");
-
-            return source.FirstAsync(CancellationToken.None);
-        }
-
-        /// <summary>
-        /// Asynchronously returns the first element of a sequence.
-        /// </summary>
-        /// <remarks>
-        /// Multiple active operations on the same context instance are not supported.  Use 'await' to ensure
-        /// that any asynchronous operations have completed before calling another method on this context.
-        /// </remarks>
-        /// <typeparam name="TSource">
-        /// The type of the elements of <paramref name="source" />.
-        /// </typeparam>
-        /// <param name="source">
-        /// An <see cref="IQueryable{T}" /> to return the first element of.
-        /// </param>
-        /// <param name="cancellationToken">
-        /// A <see cref="CancellationToken" /> to observe while waiting for the task to complete.
-        /// </param>
-        /// <returns>
-        /// A task that represents the asynchronous operation.
-        /// The task result contains the first element in <paramref name="source" />.
-        /// </returns>
-        /// <exception cref="ArgumentNullException">
-        /// <paramref name="source" />
-        /// is
-        /// <c>null</c>
-        /// .
-        /// </exception>
-        /// <exception cref="InvalidOperationException">
-        /// <paramref name="source" />
-        /// doesn't implement
-        /// <see cref="IDbAsyncQueryProvider" />
-        /// .
-        /// </exception>
-        /// <exception cref="InvalidOperationException">The source sequence is empty.</exception>
-        public static Task<TSource> FirstAsync<TSource>(this IQueryable<TSource> source, CancellationToken cancellationToken)
-        {
-            Check.NotNull(source, "source");
-
-            var provider = source.Provider as IDbAsyncQueryProvider;
-            if (provider != null)
-            {
-                return provider.ExecuteAsync<TSource>(
-                    Expression.Call(
-                        null,
-                        _first.MakeGenericMethod(typeof(TSource)),
-                        new[] { source.Expression }
-                        ),
-                    cancellationToken);
-            }
-            else
-            {
-                throw Error.IQueryable_Provider_Not_Async();
-            }
-        }
-
-        /// <summary>
-        /// Asynchronously returns the first element of a sequence that satisfies a specified condition.
-        /// </summary>
-        /// <remarks>
-        /// Multiple active operations on the same context instance are not supported.  Use 'await' to ensure
-        /// that any asynchronous operations have completed before calling another method on this context.
-        /// </remarks>
-        /// <typeparam name="TSource">
-        /// The type of the elements of <paramref name="source" />.
-        /// </typeparam>
-        /// <param name="source">
-        /// An <see cref="IQueryable{T}" /> to return the first element of.
-        /// </param>
-        /// <param name="predicate"> A function to test each element for a condition. </param>
-        /// <returns>
-        /// A task that represents the asynchronous operation.
-        /// The task result contains the first element in <paramref name="source" /> that passes the test in
-        /// <paramref name="predicate" />.
-        /// </returns>
-        /// <exception cref="ArgumentNullException">
-        /// <paramref name="source" />
-        /// or
-        /// <paramref name="predicate" />
-        /// is
-        /// <c>null</c>
-        /// .
-        /// </exception>
-        /// <exception cref="InvalidOperationException">
-        /// <paramref name="source" />
-        /// doesn't implement
-        /// <see cref="IDbAsyncQueryProvider" />
-        /// .
-        /// </exception>
-        /// <exception cref="InvalidOperationException">
-        /// No element satisfies the condition in
-        /// <paramref name="predicate" />
-        /// .
-        /// </exception>
-        [SuppressMessage("Microsoft.Design", "CA1006:DoNotNestGenericTypesInMemberSignatures")]
-        public static Task<TSource> FirstAsync<TSource>(
-            this IQueryable<TSource> source, Expression<Func<TSource, bool>> predicate)
-        {
-            Check.NotNull(source, "source");
-            Check.NotNull(predicate, "predicate");
-
-            return source.FirstAsync(predicate, CancellationToken.None);
-        }
-
-        /// <summary>
-        /// Asynchronously returns the first element of a sequence that satisfies a specified condition.
-        /// </summary>
-        /// <remarks>
-        /// Multiple active operations on the same context instance are not supported.  Use 'await' to ensure
-        /// that any asynchronous operations have completed before calling another method on this context.
-        /// </remarks>
-        /// <typeparam name="TSource">
-        /// The type of the elements of <paramref name="source" />.
-        /// </typeparam>
-        /// <param name="source">
-        /// An <see cref="IQueryable{T}" /> to return the first element of.
-        /// </param>
-        /// <param name="predicate"> A function to test each element for a condition. </param>
-        /// <param name="cancellationToken">
-        /// A <see cref="CancellationToken" /> to observe while waiting for the task to complete.
-        /// </param>
-        /// <returns>
-        /// A task that represents the asynchronous operation.
-        /// The task result contains the first element in <paramref name="source" /> that passes the test in
-        /// <paramref name="predicate" />.
-        /// </returns>
-        /// <exception cref="ArgumentNullException">
-        /// <paramref name="source" />
-        /// or
-        /// <paramref name="predicate" />
-        /// is
-        /// <c>null</c>
-        /// .
-        /// </exception>
-        /// <exception cref="InvalidOperationException">
-        /// <paramref name="source" />
-        /// doesn't implement
-        /// <see cref="IDbAsyncQueryProvider" />
-        /// .
-        /// </exception>
-        /// <exception cref="InvalidOperationException">
-        /// No element satisfies the condition in
-        /// <paramref name="predicate" />
-        /// .
-        /// </exception>
-        [SuppressMessage("Microsoft.Design", "CA1011:ConsiderPassingBaseTypesAsParameters")]
-        [SuppressMessage("Microsoft.Design", "CA1006:DoNotNestGenericTypesInMemberSignatures")]
-        public static Task<TSource> FirstAsync<TSource>(
-            this IQueryable<TSource> source, Expression<Func<TSource, bool>> predicate, CancellationToken cancellationToken)
-        {
-            Check.NotNull(source, "source");
-            Check.NotNull(predicate, "predicate");
-
-            var provider = source.Provider as IDbAsyncQueryProvider;
-            if (provider != null)
-            {
-                return provider.ExecuteAsync<TSource>(
-                    Expression.Call(
-                        null,
-                        _first_Predicate.MakeGenericMethod(typeof(TSource)),
-                        new[] { source.Expression, Expression.Quote(predicate) }
-                        ),
-                    cancellationToken);
-            }
-            else
-            {
-                throw Error.IQueryable_Provider_Not_Async();
-            }
-        }
-
-        /// <summary>
-        /// Asynchronously returns the first element of a sequence, or a default value if the sequence contains no elements.
-        /// </summary>
-        /// <remarks>
-        /// Multiple active operations on the same context instance are not supported.  Use 'await' to ensure
-        /// that any asynchronous operations have completed before calling another method on this context.
-        /// </remarks>
-        /// <typeparam name="TSource">
-        /// The type of the elements of <paramref name="source" />.
-        /// </typeparam>
-        /// <param name="source">
-        /// An <see cref="IQueryable{T}" /> to return the first element of.
-        /// </param>
-        /// <returns>
-        /// A task that represents the asynchronous operation.
-        /// The task result contains <c>default</c> ( <typeparamref name="TSource" /> ) if
-        /// <paramref name="source" /> is empty; otherwise, the first element in <paramref name="source" />.
-        /// </returns>
-        /// <exception cref="ArgumentNullException">
-        /// <paramref name="source" />
-        /// is
-        /// <c>null</c>
-        /// .
-        /// </exception>
-        /// <exception cref="InvalidOperationException">
-        /// <paramref name="source" />
-        /// doesn't implement
-        /// <see cref="IDbAsyncQueryProvider" />
-        /// .
-        /// </exception>
-        public static Task<TSource> FirstOrDefaultAsync<TSource>(this IQueryable<TSource> source)
-        {
-            Check.NotNull(source, "source");
-
-            return source.FirstOrDefaultAsync(CancellationToken.None);
-        }
-
-        /// <summary>
-        /// Asynchronously returns the first element of a sequence, or a default value if the sequence contains no elements.
-        /// </summary>
-        /// <remarks>
-        /// Multiple active operations on the same context instance are not supported.  Use 'await' to ensure
-        /// that any asynchronous operations have completed before calling another method on this context.
-        /// </remarks>
-        /// <typeparam name="TSource">
-        /// The type of the elements of <paramref name="source" />.
-        /// </typeparam>
-        /// <param name="source">
-        /// An <see cref="IQueryable{T}" /> to return the first element of.
-        /// </param>
-        /// <param name="cancellationToken">
-        /// A <see cref="CancellationToken" /> to observe while waiting for the task to complete.
-        /// </param>
-        /// <returns>
-        /// A task that represents the asynchronous operation.
-        /// The task result contains <c>default</c> ( <typeparamref name="TSource" /> ) if
-        /// <paramref name="source" /> is empty; otherwise, the first element in <paramref name="source" />.
-        /// </returns>
-        /// <exception cref="ArgumentNullException">
-        /// <paramref name="source" />
-        /// is
-        /// <c>null</c>
-        /// .
-        /// </exception>
-        /// <exception cref="InvalidOperationException">
-        /// <paramref name="source" />
-        /// doesn't implement
-        /// <see cref="IDbAsyncQueryProvider" />
-        /// .
-        /// </exception>
-        public static Task<TSource> FirstOrDefaultAsync<TSource>(this IQueryable<TSource> source, CancellationToken cancellationToken)
-        {
-            Check.NotNull(source, "source");
-
-            var provider = source.Provider as IDbAsyncQueryProvider;
-            if (provider != null)
-            {
-                return provider.ExecuteAsync<TSource>(
-                    Expression.Call(
-                        null,
-                        _firstOrDefault.MakeGenericMethod(typeof(TSource)),
-                        new[] { source.Expression }
-                        ),
-                    cancellationToken);
-            }
-            else
-            {
-                throw Error.IQueryable_Provider_Not_Async();
-            }
-        }
-
-        /// <summary>
-        /// Asynchronously returns the first element of a sequence that satisfies a specified condition
-        /// or a default value if no such element is found.
-        /// </summary>
-        /// <remarks>
-        /// Multiple active operations on the same context instance are not supported.  Use 'await' to ensure
-        /// that any asynchronous operations have completed before calling another method on this context.
-        /// </remarks>
-        /// <typeparam name="TSource">
-        /// The type of the elements of <paramref name="source" />.
-        /// </typeparam>
-        /// <param name="source">
-        /// An <see cref="IQueryable{T}" /> to return the first element of.
-        /// </param>
-        /// <param name="predicate"> A function to test each element for a condition. </param>
-        /// <returns>
-        /// A task that represents the asynchronous operation.
-        /// The task result contains <c>default</c> ( <typeparamref name="TSource" /> ) if <paramref name="source" />
-        /// is empty or if no element passes the test specified by <paramref name="predicate" /> ; otherwise, the first
-        /// element in <paramref name="source" /> that passes the test specified by <paramref name="predicate" />.
-        /// </returns>
-        /// <exception cref="ArgumentNullException">
-        /// <paramref name="source" />
-        /// or
-        /// <paramref name="predicate" />
-        /// is
-        /// <c>null</c>
-        /// .
-        /// </exception>
-        /// <exception cref="InvalidOperationException">
-        /// <paramref name="source" />
-        /// doesn't implement
-        /// <see cref="IDbAsyncQueryProvider" />
-        /// .
-        /// </exception>
-        [SuppressMessage("Microsoft.Design", "CA1006:DoNotNestGenericTypesInMemberSignatures")]
-        public static Task<TSource> FirstOrDefaultAsync<TSource>(
-            this IQueryable<TSource> source, Expression<Func<TSource, bool>> predicate)
-        {
-            Check.NotNull(source, "source");
-            Check.NotNull(predicate, "predicate");
-
-            return source.FirstOrDefaultAsync(predicate, CancellationToken.None);
-        }
-
-        /// <summary>
-        /// Asynchronously returns the first element of a sequence that satisfies a specified condition
-        /// or a default value if no such element is found.
-        /// </summary>
-        /// <remarks>
-        /// Multiple active operations on the same context instance are not supported.  Use 'await' to ensure
-        /// that any asynchronous operations have completed before calling another method on this context.
-        /// </remarks>
-        /// <typeparam name="TSource">
-        /// The type of the elements of <paramref name="source" />.
-        /// </typeparam>
-        /// <param name="source">
-        /// An <see cref="IQueryable{T}" /> to return the first element of.
-        /// </param>
-        /// <param name="predicate"> A function to test each element for a condition. </param>
-        /// <param name="cancellationToken">
-        /// A <see cref="CancellationToken" /> to observe while waiting for the task to complete.
-        /// </param>
-        /// <returns>
-        /// A task that represents the asynchronous operation.
-        /// The task result contains <c>default</c> ( <typeparamref name="TSource" /> ) if <paramref name="source" />
-        /// is empty or if no element passes the test specified by <paramref name="predicate" /> ; otherwise, the first
-        /// element in <paramref name="source" /> that passes the test specified by <paramref name="predicate" />.
-        /// </returns>
-        /// <exception cref="ArgumentNullException">
-        /// <paramref name="source" />
-        /// or
-        /// <paramref name="predicate" />
-        /// is
-        /// <c>null</c>
-        /// .
-        /// </exception>
-        /// <exception cref="InvalidOperationException">
-        /// <paramref name="source" />
-        /// doesn't implement
-        /// <see cref="IDbAsyncQueryProvider" />
-        /// .
-        /// </exception>
-        /// <exception cref="InvalidOperationException">
-        /// <paramref name="source" />
-        /// has more than one element.
-        /// </exception>
-        [SuppressMessage("Microsoft.Design", "CA1011:ConsiderPassingBaseTypesAsParameters")]
-        [SuppressMessage("Microsoft.Design", "CA1006:DoNotNestGenericTypesInMemberSignatures")]
-        public static Task<TSource> FirstOrDefaultAsync<TSource>(
-            this IQueryable<TSource> source, Expression<Func<TSource, bool>> predicate, CancellationToken cancellationToken)
-        {
-            Check.NotNull(source, "source");
-            Check.NotNull(predicate, "predicate");
-
-            var provider = source.Provider as IDbAsyncQueryProvider;
-            if (provider != null)
-            {
-                return provider.ExecuteAsync<TSource>(
-                    Expression.Call(
-                        null,
-                        _firstOrDefault_Predicate.MakeGenericMethod(typeof(TSource)),
-                        new[] { source.Expression, Expression.Quote(predicate) }
-                        ),
-                    cancellationToken);
-            }
-            else
-            {
-                throw Error.IQueryable_Provider_Not_Async();
-            }
-        }
-
-        /// <summary>
-        /// Asynchronously returns the only element of a sequence, and throws an exception
-        /// if there is not exactly one element in the sequence.
-        /// </summary>
-        /// <remarks>
-        /// Multiple active operations on the same context instance are not supported.  Use 'await' to ensure
-        /// that any asynchronous operations have completed before calling another method on this context.
-        /// </remarks>
-        /// <typeparam name="TSource">
-        /// The type of the elements of <paramref name="source" />.
-        /// </typeparam>
-        /// <param name="source">
-        /// An <see cref="IQueryable{T}" /> to return the single element of.
-        /// </param>
-        /// <returns>
-        /// A task that represents the asynchronous operation.
-        /// The task result contains the single element of the input sequence.
-        /// </returns>
-        /// <exception cref="ArgumentNullException">
-        /// <paramref name="source" />
-        /// is
-        /// <c>null</c>
-        /// .
-        /// </exception>
-        /// <exception cref="InvalidOperationException">
-        /// <paramref name="source" />
-        /// doesn't implement
-        /// <see cref="IDbAsyncQueryProvider" />
-        /// .
-        /// </exception>
-        /// <exception cref="InvalidOperationException">The source sequence is empty.</exception>
-        public static Task<TSource> SingleAsync<TSource>(this IQueryable<TSource> source)
-        {
-            Check.NotNull(source, "source");
-
-            return source.SingleAsync(CancellationToken.None);
-        }
-
-        /// <summary>
-        /// Asynchronously returns the only element of a sequence, and throws an exception
-        /// if there is not exactly one element in the sequence.
-        /// </summary>
-        /// <remarks>
-        /// Multiple active operations on the same context instance are not supported.  Use 'await' to ensure
-        /// that any asynchronous operations have completed before calling another method on this context.
-        /// </remarks>
-        /// <typeparam name="TSource">
-        /// The type of the elements of <paramref name="source" />.
-        /// </typeparam>
-        /// <param name="source">
-        /// An <see cref="IQueryable{T}" /> to return the single element of.
-        /// </param>
-        /// <param name="cancellationToken">
-        /// A <see cref="CancellationToken" /> to observe while waiting for the task to complete.
-        /// </param>
-        /// <returns>
-        /// A task that represents the asynchronous operation.
-        /// The task result contains the single element of the input sequence.
-        /// </returns>
-        /// <exception cref="ArgumentNullException">
-        /// <paramref name="source" />
-        /// is
-        /// <c>null</c>
-        /// .
-        /// </exception>
-        /// <exception cref="InvalidOperationException">
-        /// <paramref name="source" />
-        /// doesn't implement
-        /// <see cref="IDbAsyncQueryProvider" />
-        /// .
-        /// </exception>
-        /// <exception cref="InvalidOperationException">
-        /// <paramref name="source" />
-        /// has more than one element.
-        /// </exception>
-        /// <exception cref="InvalidOperationException">The source sequence is empty.</exception>
-        public static Task<TSource> SingleAsync<TSource>(this IQueryable<TSource> source, CancellationToken cancellationToken)
-        {
-            Check.NotNull(source, "source");
-
-            var provider = source.Provider as IDbAsyncQueryProvider;
-            if (provider != null)
-            {
-                return provider.ExecuteAsync<TSource>(
-                    Expression.Call(
-                        null,
-                        _single.MakeGenericMethod(typeof(TSource)),
-                        new[] { source.Expression }
-                        ),
-                    cancellationToken);
-            }
-            else
-            {
-                throw Error.IQueryable_Provider_Not_Async();
-            }
-        }
-
-        /// <summary>
-        /// Asynchronously returns the only element of a sequence that satisfies a specified condition,
-        /// and throws an exception if more than one such element exists.
-        /// </summary>
-        /// <remarks>
-        /// Multiple active operations on the same context instance are not supported.  Use 'await' to ensure
-        /// that any asynchronous operations have completed before calling another method on this context.
-        /// </remarks>
-        /// <typeparam name="TSource">
-        /// The type of the elements of <paramref name="source" />.
-        /// </typeparam>
-        /// <param name="source">
-        /// An <see cref="IQueryable{T}" /> to return the the single element of.
-        /// </param>
-        /// <param name="predicate"> A function to test an element for a condition. </param>
-        /// <returns>
-        /// A task that represents the asynchronous operation.
-        /// The task result contains the single element of the input sequence that satisfies the condition in
-        /// <paramref name="predicate" />.
-        /// </returns>
-        /// <exception cref="ArgumentNullException">
-        /// <paramref name="source" />
-        /// or
-        /// <paramref name="predicate" />
-        /// is
-        /// <c>null</c>
-        /// .
-        /// </exception>
-        /// <exception cref="InvalidOperationException">
-        /// <paramref name="source" />
-        /// doesn't implement
-        /// <see cref="IDbAsyncQueryProvider" />
-        /// .
-        /// </exception>
-        /// <exception cref="InvalidOperationException">
-        /// No element satisfies the condition in
-        /// <paramref name="predicate" />
-        /// .
-        /// </exception>
-        /// <exception cref="InvalidOperationException">
-        /// More than one element satisfies the condition in
-        /// <paramref name="predicate" />
-        /// .
-        /// </exception>
-        [SuppressMessage("Microsoft.Design", "CA1006:DoNotNestGenericTypesInMemberSignatures")]
-        public static Task<TSource> SingleAsync<TSource>(
-            this IQueryable<TSource> source, Expression<Func<TSource, bool>> predicate)
-        {
-            Check.NotNull(source, "source");
-            Check.NotNull(predicate, "predicate");
-
-            return source.SingleAsync(predicate, CancellationToken.None);
-        }
-
-        /// <summary>
-        /// Asynchronously returns the only element of a sequence that satisfies a specified condition,
-        /// and throws an exception if more than one such element exists.
-        /// </summary>
-        /// <remarks>
-        /// Multiple active operations on the same context instance are not supported.  Use 'await' to ensure
-        /// that any asynchronous operations have completed before calling another method on this context.
-        /// </remarks>
-        /// <typeparam name="TSource">
-        /// The type of the elements of <paramref name="source" />.
-        /// </typeparam>
-        /// <param name="source">
-        /// An <see cref="IQueryable{T}" /> to return the single element of.
-        /// </param>
-        /// <param name="predicate"> A function to test an element for a condition. </param>
-        /// <param name="cancellationToken">
-        /// A <see cref="CancellationToken" /> to observe while waiting for the task to complete.
-        /// </param>
-        /// <returns>
-        /// A task that represents the asynchronous operation.
-        /// The task result contains the single element of the input sequence that satisfies the condition in
-        /// <paramref name="predicate" />.
-        /// </returns>
-        /// <exception cref="ArgumentNullException">
-        /// <paramref name="source" />
-        /// or
-        /// <paramref name="predicate" />
-        /// is
-        /// <c>null</c>
-        /// .
-        /// </exception>
-        /// <exception cref="InvalidOperationException">
-        /// <paramref name="source" />
-        /// doesn't implement
-        /// <see cref="IDbAsyncQueryProvider" />
-        /// .
-        /// </exception>
-        /// <exception cref="InvalidOperationException">
-        /// No element satisfies the condition in
-        /// <paramref name="predicate" />
-        /// .
-        /// </exception>
-        /// <exception cref="InvalidOperationException">
-        /// More than one element satisfies the condition in
-        /// <paramref name="predicate" />
-        /// .
-        /// </exception>
-        [SuppressMessage("Microsoft.Design", "CA1011:ConsiderPassingBaseTypesAsParameters")]
-        [SuppressMessage("Microsoft.Design", "CA1006:DoNotNestGenericTypesInMemberSignatures")]
-        public static Task<TSource> SingleAsync<TSource>(
-            this IQueryable<TSource> source, Expression<Func<TSource, bool>> predicate, CancellationToken cancellationToken)
-        {
-            Check.NotNull(source, "source");
-            Check.NotNull(predicate, "predicate");
-
-            var provider = source.Provider as IDbAsyncQueryProvider;
-            if (provider != null)
-            {
-                return provider.ExecuteAsync<TSource>(
-                    Expression.Call(
-                        null,
-                        _single_Predicate.MakeGenericMethod(typeof(TSource)),
-                        new[] { source.Expression, Expression.Quote(predicate) }
-                        ),
-                    cancellationToken);
-            }
-            else
-            {
-                throw Error.IQueryable_Provider_Not_Async();
-            }
-        }
-
-        /// <summary>
-        /// Asynchronously returns the only element of a sequence, or a default value if the sequence is empty;
-        /// this method throws an exception if there is more than one element in the sequence.
-        /// </summary>
-        /// <remarks>
-        /// Multiple active operations on the same context instance are not supported.  Use 'await' to ensure
-        /// that any asynchronous operations have completed before calling another method on this context.
-        /// </remarks>
-        /// <typeparam name="TSource">
-        /// The type of the elements of <paramref name="source" />.
-        /// </typeparam>
-        /// <param name="source">
-        /// An <see cref="IQueryable{T}" /> to return the single element of.
-        /// </param>
-        /// <returns>
-        /// A task that represents the asynchronous operation.
-        /// The task result contains the single element of the input sequence, or <c>default</c> (<typeparamref name="TSource" />)
-        /// if the sequence contains no elements.
-        /// </returns>
-        /// <exception cref="ArgumentNullException">
-        /// <paramref name="source" />
-        /// is
-        /// <c>null</c>
-        /// .
-        /// </exception>
-        /// <exception cref="InvalidOperationException">
-        /// <paramref name="source" />
-        /// doesn't implement
-        /// <see cref="IDbAsyncQueryProvider" />
-        /// .
-        /// </exception>
-        /// <exception cref="InvalidOperationException">
-        /// <paramref name="source" />
-        /// has more than one element.
-        /// </exception>
-        public static Task<TSource> SingleOrDefaultAsync<TSource>(this IQueryable<TSource> source)
-        {
-            Check.NotNull(source, "source");
-
-            return source.SingleOrDefaultAsync(CancellationToken.None);
-        }
-
-        /// <summary>
-        /// Asynchronously returns the only element of a sequence, or a default value if the sequence is empty;
-        /// this method throws an exception if there is more than one element in the sequence.
-        /// </summary>
-        /// <remarks>
-        /// Multiple active operations on the same context instance are not supported.  Use 'await' to ensure
-        /// that any asynchronous operations have completed before calling another method on this context.
-        /// </remarks>
-        /// <typeparam name="TSource">
-        /// The type of the elements of <paramref name="source" />.
-        /// </typeparam>
-        /// <param name="source">
-        /// An <see cref="IQueryable{T}" /> to return the single element of.
-        /// </param>
-        /// <param name="cancellationToken">
-        /// A <see cref="CancellationToken" /> to observe while waiting for the task to complete.
-        /// </param>
-        /// <returns>
-        /// A task that represents the asynchronous operation.
-        /// The task result contains the single element of the input sequence, or <c>default</c> (<typeparamref name="TSource" />)
-        /// if the sequence contains no elements.
-        /// </returns>
-        /// <exception cref="ArgumentNullException">
-        /// <paramref name="source" />
-        /// is
-        /// <c>null</c>
-        /// .
-        /// </exception>
-        /// <exception cref="InvalidOperationException">
-        /// <paramref name="source" />
-        /// doesn't implement
-        /// <see cref="IDbAsyncQueryProvider" />
-        /// .
-        /// </exception>
-        /// <exception cref="InvalidOperationException">
-        /// <paramref name="source" />
-        /// has more than one element.
-        /// </exception>
-        public static Task<TSource> SingleOrDefaultAsync<TSource>(this IQueryable<TSource> source, CancellationToken cancellationToken)
-        {
-            Check.NotNull(source, "source");
-
-            var provider = source.Provider as IDbAsyncQueryProvider;
-            if (provider != null)
-            {
-                return provider.ExecuteAsync<TSource>(
-                    Expression.Call(
-                        null,
-                        _singleOrDefault.MakeGenericMethod(typeof(TSource)),
-                        new[] { source.Expression }
-                        ),
-                    cancellationToken);
-            }
-            else
-            {
-                throw Error.IQueryable_Provider_Not_Async();
-            }
-        }
-
-        /// <summary>
-        /// Asynchronously returns the only element of a sequence that satisfies a specified condition or
-        /// a default value if no such element exists; this method throws an exception if more than one element
-        /// satisfies the condition.
-        /// </summary>
-        /// <remarks>
-        /// Multiple active operations on the same context instance are not supported.  Use 'await' to ensure
-        /// that any asynchronous operations have completed before calling another method on this context.
-        /// </remarks>
-        /// <typeparam name="TSource">
-        /// The type of the elements of <paramref name="source" />.
-        /// </typeparam>
-        /// <param name="source">
-        /// An <see cref="IQueryable{T}" /> to return the single element of.
-        /// </param>
-        /// <param name="predicate"> A function to test an element for a condition. </param>
-        /// <returns>
-        /// A task that represents the asynchronous operation.
-        /// The task result contains the single element of the input sequence that satisfies the condition in
-        /// <paramref name="predicate" />, or <c>default</c> ( <typeparamref name="TSource" /> ) if no such element is found.
-        /// </returns>
-        /// <exception cref="ArgumentNullException">
-        /// <paramref name="source" />
-        /// or
-        /// <paramref name="predicate" />
-        /// is
-        /// <c>null</c>
-        /// .
-        /// </exception>
-        /// <exception cref="InvalidOperationException">
-        /// <paramref name="source" />
-        /// doesn't implement
-        /// <see cref="IDbAsyncQueryProvider" />
-        /// .
-        /// </exception>
-        [SuppressMessage("Microsoft.Design", "CA1006:DoNotNestGenericTypesInMemberSignatures")]
-        public static Task<TSource> SingleOrDefaultAsync<TSource>(
-            this IQueryable<TSource> source, Expression<Func<TSource, bool>> predicate)
-        {
-            Check.NotNull(source, "source");
-            Check.NotNull(predicate, "predicate");
-
-            return source.SingleOrDefaultAsync(predicate, CancellationToken.None);
-        }
-
-        /// <summary>
-        /// Asynchronously returns the only element of a sequence that satisfies a specified condition or
-        /// a default value if no such element exists; this method throws an exception if more than one element
-        /// satisfies the condition.
-        /// </summary>
-        /// <remarks>
-        /// Multiple active operations on the same context instance are not supported.  Use 'await' to ensure
-        /// that any asynchronous operations have completed before calling another method on this context.
-        /// </remarks>
-        /// <typeparam name="TSource">
-        /// The type of the elements of <paramref name="source" />.
-        /// </typeparam>
-        /// <param name="source">
-        /// An <see cref="IQueryable{T}" /> to return the single element of.
-        /// </param>
-        /// <param name="predicate"> A function to test an element for a condition. </param>
-        /// <param name="cancellationToken">
-        /// A <see cref="CancellationToken" /> to observe while waiting for the task to complete.
-        /// </param>
-        /// <returns>
-        /// A task that represents the asynchronous operation.
-        /// The task result contains the single element of the input sequence that satisfies the condition in
-        /// <paramref name="predicate" />, or <c>default</c> ( <typeparamref name="TSource" /> ) if no such element is found.
-        /// </returns>
-        /// <exception cref="ArgumentNullException">
-        /// <paramref name="source" />
-        /// or
-        /// <paramref name="predicate" />
-        /// is
-        /// <c>null</c>
-        /// .
-        /// </exception>
-        /// <exception cref="InvalidOperationException">
-        /// <paramref name="source" />
-        /// doesn't implement
-        /// <see cref="IDbAsyncQueryProvider" />
-        /// .
-        /// </exception>
-        [SuppressMessage("Microsoft.Design", "CA1011:ConsiderPassingBaseTypesAsParameters")]
-        [SuppressMessage("Microsoft.Design", "CA1006:DoNotNestGenericTypesInMemberSignatures")]
-        public static Task<TSource> SingleOrDefaultAsync<TSource>(
-            this IQueryable<TSource> source, Expression<Func<TSource, bool>> predicate, CancellationToken cancellationToken)
-        {
-            Check.NotNull(source, "source");
-            Check.NotNull(predicate, "predicate");
-
-            var provider = source.Provider as IDbAsyncQueryProvider;
-            if (provider != null)
-            {
-                return provider.ExecuteAsync<TSource>(
-                    Expression.Call(
-                        null,
-                        _singleOrDefault_Predicate.MakeGenericMethod(typeof(TSource)),
-                        new[] { source.Expression, Expression.Quote(predicate) }
-                        ),
-                    cancellationToken);
-            }
-            else
-            {
-                throw Error.IQueryable_Provider_Not_Async();
-            }
-        }
-
-        /// <summary>
-        /// Asynchronously determines whether a sequence contains a specified element by using the default equality comparer.
-        /// </summary>
-        /// <remarks>
-        /// Multiple active operations on the same context instance are not supported.  Use 'await' to ensure
-        /// that any asynchronous operations have completed before calling another method on this context.
-        /// </remarks>
-        /// <typeparam name="TSource">
-        /// The type of the elements of <paramref name="source" />.
-        /// </typeparam>
-        /// <param name="source">
-        /// An <see cref="IQueryable{T}" /> to return the single element of.
-        /// </param>
-        /// <param name="item"> The object to locate in the sequence. </param>
-        /// <returns>
-        /// A task that represents the asynchronous operation.
-        /// The task result contains <c>true</c> if the input sequence contains the specified value; otherwise, <c>false</c>.
-        /// </returns>
-        /// <exception cref="ArgumentNullException">
-        /// <paramref name="source" />
-        /// is
-        /// <c>null</c>
-        /// .
-        /// </exception>
-        /// <exception cref="InvalidOperationException">
-        /// <paramref name="source" />
-        /// doesn't implement
-        /// <see cref="IDbAsyncQueryProvider" />
-        /// .
-        /// </exception>
-        public static Task<bool> ContainsAsync<TSource>(this IQueryable<TSource> source, TSource item)
-        {
-            Check.NotNull(source, "source");
-
-            return source.ContainsAsync(item, CancellationToken.None);
-        }
-
-        /// <summary>
-        /// Asynchronously determines whether a sequence contains a specified element by using the default equality comparer.
-        /// </summary>
-        /// <remarks>
-        /// Multiple active operations on the same context instance are not supported.  Use 'await' to ensure
-        /// that any asynchronous operations have completed before calling another method on this context.
-        /// </remarks>
-        /// <typeparam name="TSource">
-        /// The type of the elements of <paramref name="source" />.
-        /// </typeparam>
-        /// <param name="source">
-        /// An <see cref="IQueryable{T}" /> to return the single element of.
-        /// </param>
-        /// <param name="item"> The object to locate in the sequence. </param>
-        /// <param name="cancellationToken">
-        /// A <see cref="CancellationToken" /> to observe while waiting for the task to complete.
-        /// </param>
-        /// <returns>
-        /// A task that represents the asynchronous operation.
-        /// The task result contains <c>true</c> if the input sequence contains the specified value; otherwise, <c>false</c>.
-        /// </returns>
-        /// <exception cref="ArgumentNullException">
-        /// <paramref name="source" />
-        /// is
-        /// <c>null</c>
-        /// .
-        /// </exception>
-        /// <exception cref="InvalidOperationException">
-        /// <paramref name="source" />
-        /// doesn't implement
-        /// <see cref="IDbAsyncQueryProvider" />
-        /// .
-        /// </exception>
-        public static Task<bool> ContainsAsync<TSource>(this IQueryable<TSource> source, TSource item, CancellationToken cancellationToken)
-        {
-            Check.NotNull(source, "source");
-
-            var provider = source.Provider as IDbAsyncQueryProvider;
-            if (provider != null)
-            {
-                return provider.ExecuteAsync<bool>(
-                    Expression.Call(
-                        null,
-                        _contains.MakeGenericMethod(typeof(TSource)),
-                        new[] { source.Expression, Expression.Constant(item, typeof(TSource)) }
-                        ),
-                    cancellationToken);
-            }
-            else
-            {
-                throw Error.IQueryable_Provider_Not_Async();
-            }
-        }
-
-        /// <summary>
-        /// Asynchronously determines whether a sequence contains any elements.
-        /// </summary>
-        /// <remarks>
-        /// Multiple active operations on the same context instance are not supported.  Use 'await' to ensure
-        /// that any asynchronous operations have completed before calling another method on this context.
-        /// </remarks>
-        /// <typeparam name="TSource">
-        /// The type of the elements of <paramref name="source" />.
-        /// </typeparam>
-        /// <param name="source">
-        /// An <see cref="IQueryable{T}" /> to check for being empty.
-        /// </param>
-        /// <returns>
-        /// A task that represents the asynchronous operation.
-        /// The task result contains <c>true</c> if the source sequence contains any elements; otherwise, <c>false</c>.
-        /// </returns>
-        /// <exception cref="ArgumentNullException">
-        /// <paramref name="source" />
-        /// is
-        /// <c>null</c>
-        /// .
-        /// </exception>
-        /// <exception cref="InvalidOperationException">
-        /// <paramref name="source" />
-        /// doesn't implement
-        /// <see cref="IDbAsyncQueryProvider" />
-        /// .
-        /// </exception>
-        public static Task<bool> AnyAsync<TSource>(this IQueryable<TSource> source)
-        {
-            Check.NotNull(source, "source");
-
-            return source.AnyAsync(CancellationToken.None);
-        }
-
-        /// <summary>
-        /// Asynchronously determines whether a sequence contains any elements.
-        /// </summary>
-        /// <remarks>
-        /// Multiple active operations on the same context instance are not supported.  Use 'await' to ensure
-        /// that any asynchronous operations have completed before calling another method on this context.
-        /// </remarks>
-        /// <typeparam name="TSource">
-        /// The type of the elements of <paramref name="source" />.
-        /// </typeparam>
-        /// <param name="source">
-        /// An <see cref="IQueryable{T}" /> to check for being empty.
-        /// </param>
-        /// <param name="cancellationToken">
-        /// A <see cref="CancellationToken" /> to observe while waiting for the task to complete.
-        /// </param>
-        /// <returns>
-        /// A task that represents the asynchronous operation.
-        /// The task result contains <c>true</c> if the source sequence contains any elements; otherwise, <c>false</c>.
-        /// </returns>
-        /// <exception cref="ArgumentNullException">
-        /// <paramref name="source" />
-        /// is
-        /// <c>null</c>
-        /// .
-        /// </exception>
-        /// <exception cref="InvalidOperationException">
-        /// <paramref name="source" />
-        /// doesn't implement
-        /// <see cref="IDbAsyncQueryProvider" />
-        /// .
-        /// </exception>
-        public static Task<bool> AnyAsync<TSource>(this IQueryable<TSource> source, CancellationToken cancellationToken)
-        {
-            Check.NotNull(source, "source");
-
-            var provider = source.Provider as IDbAsyncQueryProvider;
-            if (provider != null)
-            {
-                return provider.ExecuteAsync<bool>(
-                    Expression.Call(
-                        null,
-                        _any.MakeGenericMethod(typeof(TSource)),
-                        new[] { source.Expression }
-                        ),
-                    cancellationToken);
-            }
-            else
-            {
-                throw Error.IQueryable_Provider_Not_Async();
-            }
-        }
-
-        /// <summary>
-        /// Asynchronously determines whether any element of a sequence satisfies a condition.
-        /// </summary>
-        /// <remarks>
-        /// Multiple active operations on the same context instance are not supported.  Use 'await' to ensure
-        /// that any asynchronous operations have completed before calling another method on this context.
-        /// </remarks>
-        /// <typeparam name="TSource">
-        /// The type of the elements of <paramref name="source" />.
-        /// </typeparam>
-        /// <param name="source">
-        /// An <see cref="IQueryable{T}" /> whose elements to test for a condition.
-        /// </param>
-        /// <param name="predicate"> A function to test each element for a condition. </param>
-        /// <returns>
-        /// A task that represents the asynchronous operation.
-        /// The task result contains <c>true</c> if any elements in the source sequence pass the test in the specified predicate; otherwise, <c>false</c>.
-        /// </returns>
-        /// <exception cref="ArgumentNullException">
-        /// <paramref name="source" />
-        /// or
-        /// <paramref name="predicate" />
-        /// is
-        /// <c>null</c>
-        /// .
-        /// </exception>
-        /// <exception cref="InvalidOperationException">
-        /// <paramref name="source" />
-        /// doesn't implement
-        /// <see cref="IDbAsyncQueryProvider" />
-        /// .
-        /// </exception>
-        [SuppressMessage("Microsoft.Design", "CA1006:DoNotNestGenericTypesInMemberSignatures")]
-        public static Task<bool> AnyAsync<TSource>(
-            this IQueryable<TSource> source, Expression<Func<TSource, bool>> predicate)
-        {
-            Check.NotNull(source, "source");
-            Check.NotNull(predicate, "predicate");
-
-            return source.AnyAsync(predicate, CancellationToken.None);
-        }
-
-        /// <summary>
-        /// Asynchronously determines whether any element of a sequence satisfies a condition.
-        /// </summary>
-        /// <remarks>
-        /// Multiple active operations on the same context instance are not supported.  Use 'await' to ensure
-        /// that any asynchronous operations have completed before calling another method on this context.
-        /// </remarks>
-        /// <typeparam name="TSource">
-        /// The type of the elements of <paramref name="source" />.
-        /// </typeparam>
-        /// <param name="source">
-        /// An <see cref="IQueryable{T}" /> whose elements to test for a condition.
-        /// </param>
-        /// <param name="predicate"> A function to test each element for a condition. </param>
-        /// <param name="cancellationToken">
-        /// A <see cref="CancellationToken" /> to observe while waiting for the task to complete.
-        /// </param>
-        /// <returns>
-        /// A task that represents the asynchronous operation.
-        /// The task result contains <c>true</c> if any elements in the source sequence pass the test in the specified predicate; otherwise, <c>false</c>.
-        /// </returns>
-        /// <exception cref="ArgumentNullException">
-        /// <paramref name="source" />
-        /// or
-        /// <paramref name="predicate" />
-        /// is
-        /// <c>null</c>
-        /// .
-        /// </exception>
-        /// <exception cref="InvalidOperationException">
-        /// <paramref name="source" />
-        /// doesn't implement
-        /// <see cref="IDbAsyncQueryProvider" />
-        /// .
-        /// </exception>
-        [SuppressMessage("Microsoft.Design", "CA1011:ConsiderPassingBaseTypesAsParameters")]
-        [SuppressMessage("Microsoft.Design", "CA1006:DoNotNestGenericTypesInMemberSignatures")]
-        public static Task<bool> AnyAsync<TSource>(
-            this IQueryable<TSource> source, Expression<Func<TSource, bool>> predicate, CancellationToken cancellationToken)
-        {
-            Check.NotNull(source, "source");
-            Check.NotNull(predicate, "predicate");
-
-            var provider = source.Provider as IDbAsyncQueryProvider;
-            if (provider != null)
-            {
-                return provider.ExecuteAsync<bool>(
-                    Expression.Call(
-                        null,
-                        _any_Predicate.MakeGenericMethod(typeof(TSource)),
-                        new[] { source.Expression, Expression.Quote(predicate) }
-                        ),
-                    cancellationToken);
-            }
-            else
-            {
-                throw Error.IQueryable_Provider_Not_Async();
-            }
-        }
-
-        /// <summary>
-        /// Asynchronously determines whether all the elements of a sequence satisfy a condition.
-        /// </summary>
-        /// <remarks>
-        /// Multiple active operations on the same context instance are not supported.  Use 'await' to ensure
-        /// that any asynchronous operations have completed before calling another method on this context.
-        /// </remarks>
-        /// <typeparam name="TSource">
-        /// The type of the elements of <paramref name="source" />.
-        /// </typeparam>
-        /// <param name="source">
-        /// An <see cref="IQueryable{T}" /> whose elements to test for a condition.
-        /// </param>
-        /// <param name="predicate"> A function to test each element for a condition. </param>
-        /// <returns>
-        /// A task that represents the asynchronous operation.
-        /// The task result contains <c>true</c> if every element of the source sequence passes the test in the specified predicate; otherwise, <c>false</c>.
-        /// </returns>
-        /// <exception cref="ArgumentNullException">
-        /// <paramref name="source" />
-        /// or
-        /// <paramref name="predicate" />
-        /// is
-        /// <c>null</c>
-        /// .
-        /// </exception>
-        /// <exception cref="InvalidOperationException">
-        /// <paramref name="source" />
-        /// doesn't implement
-        /// <see cref="IDbAsyncQueryProvider" />
-        /// .
-        /// </exception>
-        [SuppressMessage("Microsoft.Design", "CA1006:DoNotNestGenericTypesInMemberSignatures")]
-        public static Task<bool> AllAsync<TSource>(
-            this IQueryable<TSource> source, Expression<Func<TSource, bool>> predicate)
-        {
-            Check.NotNull(source, "source");
-            Check.NotNull(predicate, "predicate");
-
-            return source.AllAsync(predicate, CancellationToken.None);
-        }
-
-        /// <summary>
-        /// Asynchronously determines whether all the elements of a sequence satisfy a condition.
-        /// </summary>
-        /// <remarks>
-        /// Multiple active operations on the same context instance are not supported.  Use 'await' to ensure
-        /// that any asynchronous operations have completed before calling another method on this context.
-        /// </remarks>
-        /// <typeparam name="TSource">
-        /// The type of the elements of <paramref name="source" />.
-        /// </typeparam>
-        /// <param name="source">
-        /// An <see cref="IQueryable{T}" /> whose elements to test for a condition.
-        /// </param>
-        /// <param name="predicate"> A function to test each element for a condition. </param>
-        /// <param name="cancellationToken">
-        /// A <see cref="CancellationToken" /> to observe while waiting for the task to complete.
-        /// </param>
-        /// <returns>
-        /// A task that represents the asynchronous operation.
-        /// The task result contains <c>true</c> if every element of the source sequence passes the test in the specified predicate; otherwise, <c>false</c>.
-        /// </returns>
-        /// <exception cref="ArgumentNullException">
-        /// <paramref name="source" />
-        /// or
-        /// <paramref name="predicate" />
-        /// is
-        /// <c>null</c>
-        /// .
-        /// </exception>
-        /// <exception cref="InvalidOperationException">
-        /// <paramref name="source" />
-        /// doesn't implement
-        /// <see cref="IDbAsyncQueryProvider" />
-        /// .
-        /// </exception>
-        [SuppressMessage("Microsoft.Design", "CA1011:ConsiderPassingBaseTypesAsParameters")]
-        [SuppressMessage("Microsoft.Design", "CA1006:DoNotNestGenericTypesInMemberSignatures")]
-        public static Task<bool> AllAsync<TSource>(
-            this IQueryable<TSource> source, Expression<Func<TSource, bool>> predicate, CancellationToken cancellationToken)
-        {
-            Check.NotNull(source, "source");
-            Check.NotNull(predicate, "predicate");
-
-            var provider = source.Provider as IDbAsyncQueryProvider;
-            if (provider != null)
-            {
-                return provider.ExecuteAsync<bool>(
-                    Expression.Call(
-                        null,
-                        _all_Predicate.MakeGenericMethod(typeof(TSource)),
-                        new[] { source.Expression, Expression.Quote(predicate) }
-                        ),
-                    cancellationToken);
-            }
-            else
-            {
-                throw Error.IQueryable_Provider_Not_Async();
-            }
-        }
-
-        /// <summary>
-        /// Asynchronously returns the number of elements in a sequence.
-        /// </summary>
-        /// <remarks>
-        /// Multiple active operations on the same context instance are not supported.  Use 'await' to ensure
-        /// that any asynchronous operations have completed before calling another method on this context.
-        /// </remarks>
-        /// <typeparam name="TSource">
-        /// The type of the elements of <paramref name="source" />.
-        /// </typeparam>
-        /// <param name="source">
-        /// An <see cref="IQueryable{T}" /> that contains the elements to be counted.
-        /// </param>
-        /// <returns>
-        /// A task that represents the asynchronous operation.
-        /// The task result contains the number of elements in the input sequence.
-        /// </returns>
-        /// <exception cref="ArgumentNullException">
-        /// <paramref name="source" />
-        /// is
-        /// <c>null</c>
-        /// .
-        /// </exception>
-        /// <exception cref="InvalidOperationException">
-        /// <paramref name="source" />
-        /// doesn't implement
-        /// <see cref="IDbAsyncQueryProvider" />
-        /// .
-        /// </exception>
-        /// <exception cref="OverflowException">
-        /// The number of elements in
-        /// <paramref name="source" />
-        /// is larger than
-        /// <see cref="Int32.MaxValue" />
-        /// .
-        /// </exception>
-        public static Task<int> CountAsync<TSource>(this IQueryable<TSource> source)
-        {
-            Check.NotNull(source, "source");
-
-            return source.CountAsync(CancellationToken.None);
-        }
-
-        /// <summary>
-        /// Asynchronously returns the number of elements in a sequence.
-        /// </summary>
-        /// <remarks>
-        /// Multiple active operations on the same context instance are not supported.  Use 'await' to ensure
-        /// that any asynchronous operations have completed before calling another method on this context.
-        /// </remarks>
-        /// <typeparam name="TSource">
-        /// The type of the elements of <paramref name="source" />.
-        /// </typeparam>
-        /// <param name="source">
-        /// An <see cref="IQueryable{T}" /> that contains the elements to be counted.
-        /// </param>
-        /// <param name="cancellationToken">
-        /// A <see cref="CancellationToken" /> to observe while waiting for the task to complete.
-        /// </param>
-        /// <returns>
-        /// A task that represents the asynchronous operation.
-        /// The task result contains the number of elements in the input sequence.
-        /// </returns>
-        /// <exception cref="ArgumentNullException">
-        /// <paramref name="source" />
-        /// is
-        /// <c>null</c>
-        /// .
-        /// </exception>
-        /// <exception cref="InvalidOperationException">
-        /// <paramref name="source" />
-        /// doesn't implement
-        /// <see cref="IDbAsyncQueryProvider" />
-        /// .
-        /// </exception>
-        /// <exception cref="OverflowException">
-        /// The number of elements in
-        /// <paramref name="source" />
-        /// is larger than
-        /// <see cref="Int32.MaxValue" />
-        /// .
-        /// </exception>
-        public static Task<int> CountAsync<TSource>(this IQueryable<TSource> source, CancellationToken cancellationToken)
-        {
-            Check.NotNull(source, "source");
-
-            var provider = source.Provider as IDbAsyncQueryProvider;
-            if (provider != null)
-            {
-                return provider.ExecuteAsync<int>(
-                    Expression.Call(
-                        null,
-                        _count.MakeGenericMethod(typeof(TSource)),
-                        new[] { source.Expression }
-                        ),
-                    cancellationToken);
-            }
-            else
-            {
-                throw Error.IQueryable_Provider_Not_Async();
-            }
-        }
-
-        /// <summary>
-        /// Asynchronously returns the number of elements in a sequence that satisfy a condition.
-        /// </summary>
-        /// <remarks>
-        /// Multiple active operations on the same context instance are not supported.  Use 'await' to ensure
-        /// that any asynchronous operations have completed before calling another method on this context.
-        /// </remarks>
-        /// <typeparam name="TSource">
-        /// The type of the elements of <paramref name="source" />.
-        /// </typeparam>
-        /// <param name="source">
-        /// An <see cref="IQueryable{T}" /> that contains the elements to be counted.
-        /// </param>
-        /// <param name="predicate"> A function to test each element for a condition. </param>
-        /// <returns>
-        /// A task that represents the asynchronous operation.
-        /// The task result contains the number of elements in the sequence that satisfy the condition in the predicate function.
-        /// </returns>
-        /// <exception cref="ArgumentNullException">
-        /// <paramref name="source" />
-        /// or
-        /// <paramref name="predicate" />
-        /// is
-        /// <c>null</c>
-        /// .
-        /// </exception>
-        /// <exception cref="InvalidOperationException">
-        /// <paramref name="source" />
-        /// doesn't implement
-        /// <see cref="IDbAsyncQueryProvider" />
-        /// .
-        /// </exception>
-        /// <exception cref="OverflowException">
-        /// The number of elements in
-        /// <paramref name="source" />
-        /// that satisfy the condition in the predicate function
-        /// is larger than
-        /// <see cref="Int32.MaxValue" />
-        /// .
-        /// </exception>
-        [SuppressMessage("Microsoft.Design", "CA1006:DoNotNestGenericTypesInMemberSignatures")]
-        public static Task<int> CountAsync<TSource>(
-            this IQueryable<TSource> source, Expression<Func<TSource, bool>> predicate)
-        {
-            Check.NotNull(source, "source");
-            Check.NotNull(predicate, "predicate");
-
-            return source.CountAsync(predicate, CancellationToken.None);
-        }
-
-        /// <summary>
-        /// Asynchronously returns the number of elements in a sequence that satisfy a condition.
-        /// </summary>
-        /// <remarks>
-        /// Multiple active operations on the same context instance are not supported.  Use 'await' to ensure
-        /// that any asynchronous operations have completed before calling another method on this context.
-        /// </remarks>
-        /// <typeparam name="TSource">
-        /// The type of the elements of <paramref name="source" />.
-        /// </typeparam>
-        /// <param name="source">
-        /// An <see cref="IQueryable{T}" /> that contains the elements to be counted.
-        /// </param>
-        /// <param name="predicate"> A function to test each element for a condition. </param>
-        /// <param name="cancellationToken">
-        /// A <see cref="CancellationToken" /> to observe while waiting for the task to complete.
-        /// </param>
-        /// <returns>
-        /// A task that represents the asynchronous operation.
-        /// The task result contains the number of elements in the sequence that satisfy the condition in the predicate function.
-        /// </returns>
-        /// <exception cref="ArgumentNullException">
-        /// <paramref name="source" />
-        /// or
-        /// <paramref name="predicate" />
-        /// is
-        /// <c>null</c>
-        /// .
-        /// </exception>
-        /// <exception cref="InvalidOperationException">
-        /// <paramref name="source" />
-        /// doesn't implement
-        /// <see cref="IDbAsyncQueryProvider" />
-        /// .
-        /// </exception>
-        /// <exception cref="OverflowException">
-        /// The number of elements in
-        /// <paramref name="source" />
-        /// that satisfy the condition in the predicate function
-        /// is larger than
-        /// <see cref="Int32.MaxValue" />
-        /// .
-        /// </exception>
-        [SuppressMessage("Microsoft.Design", "CA1011:ConsiderPassingBaseTypesAsParameters")]
-        [SuppressMessage("Microsoft.Design", "CA1006:DoNotNestGenericTypesInMemberSignatures")]
-        public static Task<int> CountAsync<TSource>(
-            this IQueryable<TSource> source, Expression<Func<TSource, bool>> predicate, CancellationToken cancellationToken)
-        {
-            Check.NotNull(source, "source");
-            Check.NotNull(predicate, "predicate");
-
-            var provider = source.Provider as IDbAsyncQueryProvider;
-            if (provider != null)
-            {
-                return provider.ExecuteAsync<int>(
-                    Expression.Call(
-                        null,
-                        _count_Predicate.MakeGenericMethod(typeof(TSource)),
-                        new[] { source.Expression, Expression.Quote(predicate) }
-                        ),
-                    cancellationToken);
-            }
-            else
-            {
-                throw Error.IQueryable_Provider_Not_Async();
-            }
-        }
-
-        /// <summary>
-        /// Asynchronously returns an <see cref="Int64" /> that represents the total number of elements in a sequence.
-        /// </summary>
-        /// <remarks>
-        /// Multiple active operations on the same context instance are not supported.  Use 'await' to ensure
-        /// that any asynchronous operations have completed before calling another method on this context.
-        /// </remarks>
-        /// <typeparam name="TSource">
-        /// The type of the elements of <paramref name="source" />.
-        /// </typeparam>
-        /// <param name="source">
-        /// An <see cref="IQueryable{T}" /> that contains the elements to be counted.
-        /// </param>
-        /// <returns>
-        /// A task that represents the asynchronous operation.
-        /// The task result contains the number of elements in the input sequence.
-        /// </returns>
-        /// <exception cref="ArgumentNullException">
-        /// <paramref name="source" />
-        /// is
-        /// <c>null</c>
-        /// .
-        /// </exception>
-        /// <exception cref="InvalidOperationException">
-        /// <paramref name="source" />
-        /// doesn't implement
-        /// <see cref="IDbAsyncQueryProvider" />
-        /// .
-        /// </exception>
-        /// <exception cref="OverflowException">
-        /// The number of elements in
-        /// <paramref name="source" />
-        /// is larger than
-        /// <see cref="Int64.MaxValue" />
-        /// .
-        /// </exception>
-        public static Task<long> LongCountAsync<TSource>(this IQueryable<TSource> source)
-        {
-            Check.NotNull(source, "source");
-
-            return source.LongCountAsync(CancellationToken.None);
-        }
-
-        /// <summary>
-        /// Asynchronously returns an <see cref="Int64" /> that represents the total number of elements in a sequence.
-        /// </summary>
-        /// <remarks>
-        /// Multiple active operations on the same context instance are not supported.  Use 'await' to ensure
-        /// that any asynchronous operations have completed before calling another method on this context.
-        /// </remarks>
-        /// <typeparam name="TSource">
-        /// The type of the elements of <paramref name="source" />.
-        /// </typeparam>
-        /// <param name="source">
-        /// An <see cref="IQueryable{T}" /> that contains the elements to be counted.
-        /// </param>
-        /// <param name="cancellationToken">
-        /// A <see cref="CancellationToken" /> to observe while waiting for the task to complete.
-        /// </param>
-        /// <returns>
-        /// A task that represents the asynchronous operation.
-        /// The task result contains the number of elements in the input sequence.
-        /// </returns>
-        /// <exception cref="ArgumentNullException">
-        /// <paramref name="source" />
-        /// is
-        /// <c>null</c>
-        /// .
-        /// </exception>
-        /// <exception cref="InvalidOperationException">
-        /// <paramref name="source" />
-        /// doesn't implement
-        /// <see cref="IDbAsyncQueryProvider" />
-        /// .
-        /// </exception>
-        /// <exception cref="OverflowException">
-        /// The number of elements in
-        /// <paramref name="source" />
-        /// is larger than
-        /// <see cref="Int64.MaxValue" />
-        /// .
-        /// </exception>
-        public static Task<long> LongCountAsync<TSource>(this IQueryable<TSource> source, CancellationToken cancellationToken)
-        {
-            Check.NotNull(source, "source");
-
-            var provider = source.Provider as IDbAsyncQueryProvider;
-            if (provider != null)
-            {
-                return provider.ExecuteAsync<long>(
-                    Expression.Call(
-                        null,
-                        _longCount.MakeGenericMethod(typeof(TSource)),
-                        new[] { source.Expression }
-                        ),
-                    cancellationToken);
-            }
-            else
-            {
-                throw Error.IQueryable_Provider_Not_Async();
-            }
-        }
-
-        /// <summary>
-        /// Asynchronously returns an <see cref="Int64" /> that represents the number of elements in a sequence
-        /// that satisfy a condition.
-        /// </summary>
-        /// <remarks>
-        /// Multiple active operations on the same context instance are not supported.  Use 'await' to ensure
-        /// that any asynchronous operations have completed before calling another method on this context.
-        /// </remarks>
-        /// <typeparam name="TSource">
-        /// The type of the elements of <paramref name="source" />.
-        /// </typeparam>
-        /// <param name="source">
-        /// An <see cref="IQueryable{T}" /> that contains the elements to be counted.
-        /// </param>
-        /// <param name="predicate"> A function to test each element for a condition. </param>
-        /// <returns>
-        /// A task that represents the asynchronous operation.
-        /// The task result contains the number of elements in the sequence that satisfy the condition in the predicate function.
-        /// </returns>
-        /// <exception cref="ArgumentNullException">
-        /// <paramref name="source" />
-        /// or
-        /// <paramref name="predicate" />
-        /// is
-        /// <c>null</c>
-        /// .
-        /// </exception>
-        /// <exception cref="InvalidOperationException">
-        /// <paramref name="source" />
-        /// doesn't implement
-        /// <see cref="IDbAsyncQueryProvider" />
-        /// .
-        /// </exception>
-        /// <exception cref="OverflowException">
-        /// The number of elements in
-        /// <paramref name="source" />
-        /// that satisfy the condition in the predicate function
-        /// is larger than
-        /// <see cref="Int64.MaxValue" />
-        /// .
-        /// </exception>
-        [SuppressMessage("Microsoft.Design", "CA1006:DoNotNestGenericTypesInMemberSignatures")]
-        public static Task<long> LongCountAsync<TSource>(
-            this IQueryable<TSource> source, Expression<Func<TSource, bool>> predicate)
-        {
-            Check.NotNull(source, "source");
-            Check.NotNull(predicate, "predicate");
-
-            return source.LongCountAsync(predicate, CancellationToken.None);
-        }
-
-        /// <summary>
-        /// Asynchronously returns an <see cref="Int64" /> that represents the number of elements in a sequence
-        /// that satisfy a condition.
-        /// </summary>
-        /// <remarks>
-        /// Multiple active operations on the same context instance are not supported.  Use 'await' to ensure
-        /// that any asynchronous operations have completed before calling another method on this context.
-        /// </remarks>
-        /// <typeparam name="TSource">
-        /// The type of the elements of <paramref name="source" />.
-        /// </typeparam>
-        /// <param name="source">
-        /// An <see cref="IQueryable{T}" /> that contains the elements to be counted.
-        /// </param>
-        /// <param name="predicate"> A function to test each element for a condition. </param>
-        /// <param name="cancellationToken">
-        /// A <see cref="CancellationToken" /> to observe while waiting for the task to complete.
-        /// </param>
-        /// <returns>
-        /// A task that represents the asynchronous operation.
-        /// The task result contains the number of elements in the sequence that satisfy the condition in the predicate function.
-        /// </returns>
-        /// <exception cref="ArgumentNullException">
-        /// <paramref name="source" />
-        /// or
-        /// <paramref name="predicate" />
-        /// is
-        /// <c>null</c>
-        /// .
-        /// </exception>
-        /// <exception cref="InvalidOperationException">
-        /// <paramref name="source" />
-        /// doesn't implement
-        /// <see cref="IDbAsyncQueryProvider" />
-        /// .
-        /// </exception>
-        /// <exception cref="OverflowException">
-        /// The number of elements in
-        /// <paramref name="source" />
-        /// that satisfy the condition in the predicate function
-        /// is larger than
-        /// <see cref="Int64.MaxValue" />
-        /// .
-        /// </exception>
-        [SuppressMessage("Microsoft.Design", "CA1011:ConsiderPassingBaseTypesAsParameters")]
-        [SuppressMessage("Microsoft.Design", "CA1006:DoNotNestGenericTypesInMemberSignatures")]
-        public static Task<long> LongCountAsync<TSource>(
-            this IQueryable<TSource> source, Expression<Func<TSource, bool>> predicate, CancellationToken cancellationToken)
-        {
-            Check.NotNull(source, "source");
-            Check.NotNull(predicate, "predicate");
-
-            var provider = source.Provider as IDbAsyncQueryProvider;
-            if (provider != null)
-            {
-                return provider.ExecuteAsync<long>(
-                    Expression.Call(
-                        null,
-                        _longCount_Predicate.MakeGenericMethod(typeof(TSource)),
-                        new[] { source.Expression, Expression.Quote(predicate) }
-                        ),
-                    cancellationToken);
-            }
-            else
-            {
-                throw Error.IQueryable_Provider_Not_Async();
-            }
-        }
-
-        /// <summary>
-        /// Asynchronously returns the minimum value of a sequence.
-        /// </summary>
-        /// <remarks>
-        /// Multiple active operations on the same context instance are not supported.  Use 'await' to ensure
-        /// that any asynchronous operations have completed before calling another method on this context.
-        /// </remarks>
-        /// <typeparam name="TSource">
-        /// The type of the elements of <paramref name="source" />.
-        /// </typeparam>
-        /// <param name="source">
-        /// An <see cref="IQueryable{T}" /> that contains the elements to determine the minimum of.
-        /// </param>
-        /// <returns>
-        /// A task that represents the asynchronous operation.
-        /// The task result contains the minimum value in the sequence.
-        /// </returns>
-        /// <exception cref="ArgumentNullException">
-        /// <paramref name="source" />
-        /// is
-        /// <c>null</c>
-        /// .
-        /// </exception>
-        /// <exception cref="InvalidOperationException">
-        /// <paramref name="source" />
-        /// doesn't implement
-        /// <see cref="IDbAsyncQueryProvider" />
-        /// .
-        /// </exception>
-        public static Task<TSource> MinAsync<TSource>(this IQueryable<TSource> source)
-        {
-            Check.NotNull(source, "source");
-
-            return source.MinAsync(CancellationToken.None);
-        }
-
-        /// <summary>
-        /// Asynchronously returns the minimum value of a sequence.
-        /// </summary>
-        /// <remarks>
-        /// Multiple active operations on the same context instance are not supported.  Use 'await' to ensure
-        /// that any asynchronous operations have completed before calling another method on this context.
-        /// </remarks>
-        /// <typeparam name="TSource">
-        /// The type of the elements of <paramref name="source" />.
-        /// </typeparam>
-        /// <param name="source">
-        /// An <see cref="IQueryable{T}" /> that contains the elements to determine the minimum of.
-        /// </param>
-        /// <param name="cancellationToken">
-        /// A <see cref="CancellationToken" /> to observe while waiting for the task to complete.
-        /// </param>
-        /// <returns>
-        /// A task that represents the asynchronous operation.
-        /// The task result contains the minimum value in the sequence.
-        /// </returns>
-        /// <exception cref="ArgumentNullException">
-        /// <paramref name="source" />
-        /// is
-        /// <c>null</c>
-        /// .
-        /// </exception>
-        /// <exception cref="InvalidOperationException">
-        /// <paramref name="source" />
-        /// doesn't implement
-        /// <see cref="IDbAsyncQueryProvider" />
-        /// .
-        /// </exception>
-        public static Task<TSource> MinAsync<TSource>(this IQueryable<TSource> source, CancellationToken cancellationToken)
-        {
-            Check.NotNull(source, "source");
-
-            var provider = source.Provider as IDbAsyncQueryProvider;
-            if (provider != null)
-            {
-                return provider.ExecuteAsync<TSource>(
-                    Expression.Call(
-                        null,
-                        _min.MakeGenericMethod(typeof(TSource)),
-                        new[] { source.Expression }
-                        ),
-                    cancellationToken);
-            }
-            else
-            {
-                throw Error.IQueryable_Provider_Not_Async();
-            }
-        }
-
-        /// <summary>
-        /// Asynchronously invokes a projection function on each element of a sequence and returns the minimum resulting value.
-        /// </summary>
-        /// <remarks>
-        /// Multiple active operations on the same context instance are not supported.  Use 'await' to ensure
-        /// that any asynchronous operations have completed before calling another method on this context.
-        /// </remarks>
-        /// <typeparam name="TSource">
-        /// The type of the elements of <paramref name="source" />.
-        /// </typeparam>
-        /// <typeparam name="TResult">
-        /// The type of the value returned by the function represented by <paramref name="selector" /> .
-        /// </typeparam>
-        /// <param name="source">
-        /// An <see cref="IQueryable{T}" /> that contains the elements to determine the minimum of.
-        /// </param>
-        /// <param name="selector"> A projection function to apply to each element. </param>
-        /// <returns>
-        /// A task that represents the asynchronous operation.
-        /// The task result contains the minimum value in the sequence.
-        /// </returns>
-        /// <exception cref="ArgumentNullException">
-        /// <paramref name="source" />
-        /// or
-        /// <paramref name="selector" />
-        /// is
-        /// <c>null</c>
-        /// .
-        /// </exception>
-        /// <exception cref="InvalidOperationException">
-        /// <paramref name="source" />
-        /// doesn't implement
-        /// <see cref="IDbAsyncQueryProvider" />
-        /// .
-        /// </exception>
-        [SuppressMessage("Microsoft.Design", "CA1006:DoNotNestGenericTypesInMemberSignatures")]
-        public static Task<TResult> MinAsync<TSource, TResult>(
-            this IQueryable<TSource> source, Expression<Func<TSource, TResult>> selector)
-        {
-            Check.NotNull(source, "source");
-            Check.NotNull(selector, "selector");
-
-            return source.MinAsync(selector, CancellationToken.None);
-        }
-
-        /// <summary>
-        /// Asynchronously invokes a projection function on each element of a sequence and returns the minimum resulting value.
-        /// </summary>
-        /// <remarks>
-        /// Multiple active operations on the same context instance are not supported.  Use 'await' to ensure
-        /// that any asynchronous operations have completed before calling another method on this context.
-        /// </remarks>
-        /// <typeparam name="TSource">
-        /// The type of the elements of <paramref name="source" />.
-        /// </typeparam>
-        /// <typeparam name="TResult">
-        /// The type of the value returned by the function represented by <paramref name="selector" /> .
-        /// </typeparam>
-        /// <param name="source">
-        /// An <see cref="IQueryable{T}" /> that contains the elements to determine the minimum of.
-        /// </param>
-        /// <param name="selector"> A projection function to apply to each element. </param>
-        /// <param name="cancellationToken">
-        /// A <see cref="CancellationToken" /> to observe while waiting for the task to complete.
-        /// </param>
-        /// <returns>
-        /// A task that represents the asynchronous operation.
-        /// The task result contains the minimum value in the sequence.
-        /// </returns>
-        /// <exception cref="ArgumentNullException">
-        /// <paramref name="source" />
-        /// or
-        /// <paramref name="selector" />
-        /// is
-        /// <c>null</c>
-        /// .
-        /// </exception>
-        /// <exception cref="InvalidOperationException">
-        /// <paramref name="source" />
-        /// doesn't implement
-        /// <see cref="IDbAsyncQueryProvider" />
-        /// .
-        /// </exception>
-        [SuppressMessage("Microsoft.Design", "CA1011:ConsiderPassingBaseTypesAsParameters")]
-        [SuppressMessage("Microsoft.Design", "CA1006:DoNotNestGenericTypesInMemberSignatures")]
-        public static Task<TResult> MinAsync<TSource, TResult>(
-            this IQueryable<TSource> source, Expression<Func<TSource, TResult>> selector, CancellationToken cancellationToken)
-        {
-            Check.NotNull(source, "source");
-            Check.NotNull(selector, "selector");
-
-            var provider = source.Provider as IDbAsyncQueryProvider;
-            if (provider != null)
-            {
-                return provider.ExecuteAsync<TResult>(
-                    Expression.Call(
-                        null,
-                        _min_Selector.MakeGenericMethod(typeof(TSource), typeof(TResult)),
-                        new[] { source.Expression, Expression.Quote(selector) }
-                        ),
-                    cancellationToken);
-            }
-            else
-            {
-                throw Error.IQueryable_Provider_Not_Async();
-            }
-        }
-
-        /// <summary>
-        /// Asynchronously returns the maximum value of a sequence.
-        /// </summary>
-        /// <remarks>
-        /// Multiple active operations on the same context instance are not supported.  Use 'await' to ensure
-        /// that any asynchronous operations have completed before calling another method on this context.
-        /// </remarks>
-        /// <typeparam name="TSource">
-        /// The type of the elements of <paramref name="source" />.
-        /// </typeparam>
-        /// <param name="source">
-        /// An <see cref="IQueryable{T}" /> that contains the elements to determine the maximum of.
-        /// </param>
-        /// <returns>
-        /// A task that represents the asynchronous operation.
-        /// The task result contains the maximum value in the sequence.
-        /// </returns>
-        /// <exception cref="ArgumentNullException">
-        /// <paramref name="source" />
-        /// is
-        /// <c>null</c>
-        /// .
-        /// </exception>
-        /// <exception cref="InvalidOperationException">
-        /// <paramref name="source" />
-        /// doesn't implement
-        /// <see cref="IDbAsyncQueryProvider" />
-        /// .
-        /// </exception>
-        public static Task<TSource> MaxAsync<TSource>(this IQueryable<TSource> source)
-        {
-            Check.NotNull(source, "source");
-
-            return source.MaxAsync(CancellationToken.None);
-        }
-
-        /// <summary>
-        /// Asynchronously returns the maximum value of a sequence.
-        /// </summary>
-        /// <remarks>
-        /// Multiple active operations on the same context instance are not supported.  Use 'await' to ensure
-        /// that any asynchronous operations have completed before calling another method on this context.
-        /// </remarks>
-        /// <typeparam name="TSource">
-        /// The type of the elements of <paramref name="source" />.
-        /// </typeparam>
-        /// <param name="source">
-        /// An <see cref="IQueryable{T}" /> that contains the elements to determine the maximum of.
-        /// </param>
-        /// <param name="cancellationToken">
-        /// A <see cref="CancellationToken" /> to observe while waiting for the task to complete.
-        /// </param>
-        /// <returns>
-        /// A task that represents the asynchronous operation.
-        /// The task result contains the maximum value in the sequence.
-        /// </returns>
-        /// <exception cref="ArgumentNullException">
-        /// <paramref name="source" />
-        /// is
-        /// <c>null</c>
-        /// .
-        /// </exception>
-        /// <exception cref="InvalidOperationException">
-        /// <paramref name="source" />
-        /// doesn't implement
-        /// <see cref="IDbAsyncQueryProvider" />
-        /// .
-        /// </exception>
-        public static Task<TSource> MaxAsync<TSource>(this IQueryable<TSource> source, CancellationToken cancellationToken)
-        {
-            Check.NotNull(source, "source");
-
-            var provider = source.Provider as IDbAsyncQueryProvider;
-            if (provider != null)
-            {
-                return provider.ExecuteAsync<TSource>(
-                    Expression.Call(
-                        null,
-                        _max.MakeGenericMethod(typeof(TSource)),
-                        new[] { source.Expression }
-                        ),
-                    cancellationToken);
-            }
-            else
-            {
-                throw Error.IQueryable_Provider_Not_Async();
-            }
-        }
-
-        /// <summary>
-        /// Asynchronously invokes a projection function on each element of a sequence and returns the maximum resulting value.
-        /// </summary>
-        /// <remarks>
-        /// Multiple active operations on the same context instance are not supported.  Use 'await' to ensure
-        /// that any asynchronous operations have completed before calling another method on this context.
-        /// </remarks>
-        /// <typeparam name="TSource">
-        /// The type of the elements of <paramref name="source" />.
-        /// </typeparam>
-        /// <typeparam name="TResult">
-        /// The type of the value returned by the function represented by <paramref name="selector" /> .
-        /// </typeparam>
-        /// <param name="source">
-        /// An <see cref="IQueryable{T}" /> that contains the elements to determine the maximum of.
-        /// </param>
-        /// <param name="selector"> A projection function to apply to each element. </param>
-        /// <returns>
-        /// A task that represents the asynchronous operation.
-        /// The task result contains the maximum value in the sequence.
-        /// </returns>
-        /// <exception cref="ArgumentNullException">
-        /// <paramref name="source" />
-        /// or
-        /// <paramref name="selector" />
-        /// is
-        /// <c>null</c>
-        /// .
-        /// </exception>
-        /// <exception cref="InvalidOperationException">
-        /// <paramref name="source" />
-        /// doesn't implement
-        /// <see cref="IDbAsyncQueryProvider" />
-        /// .
-        /// </exception>
-        [SuppressMessage("Microsoft.Design", "CA1006:DoNotNestGenericTypesInMemberSignatures")]
-        public static Task<TResult> MaxAsync<TSource, TResult>(
-            this IQueryable<TSource> source, Expression<Func<TSource, TResult>> selector)
-        {
-            Check.NotNull(source, "source");
-            Check.NotNull(selector, "selector");
-
-            return source.MaxAsync(selector, CancellationToken.None);
-        }
-
-        /// <summary>
-        /// Asynchronously invokes a projection function on each element of a sequence and returns the maximum resulting value.
-        /// </summary>
-        /// <remarks>
-        /// Multiple active operations on the same context instance are not supported.  Use 'await' to ensure
-        /// that any asynchronous operations have completed before calling another method on this context.
-        /// </remarks>
-        /// <typeparam name="TSource">
-        /// The type of the elements of <paramref name="source" />.
-        /// </typeparam>
-        /// <typeparam name="TResult">
-        /// The type of the value returned by the function represented by <paramref name="selector" /> .
-        /// </typeparam>
-        /// <param name="source">
-        /// An <see cref="IQueryable{T}" /> that contains the elements to determine the maximum of.
-        /// </param>
-        /// <param name="selector"> A projection function to apply to each element. </param>
-        /// <param name="cancellationToken">
-        /// A <see cref="CancellationToken" /> to observe while waiting for the task to complete.
-        /// </param>
-        /// <returns>
-        /// A task that represents the asynchronous operation.
-        /// The task result contains the maximum value in the sequence.
-        /// </returns>
-        /// <exception cref="ArgumentNullException">
-        /// <paramref name="source" />
-        /// or
-        /// <paramref name="selector" />
-        /// is
-        /// <c>null</c>
-        /// .
-        /// </exception>
-        /// <exception cref="InvalidOperationException">
-        /// <paramref name="source" />
-        /// doesn't implement
-        /// <see cref="IDbAsyncQueryProvider" />
-        /// .
-        /// </exception>
-        [SuppressMessage("Microsoft.Design", "CA1011:ConsiderPassingBaseTypesAsParameters")]
-        [SuppressMessage("Microsoft.Design", "CA1006:DoNotNestGenericTypesInMemberSignatures")]
-        public static Task<TResult> MaxAsync<TSource, TResult>(
-            this IQueryable<TSource> source, Expression<Func<TSource, TResult>> selector, CancellationToken cancellationToken)
-        {
-            Check.NotNull(source, "source");
-            Check.NotNull(selector, "selector");
-
-            var provider = source.Provider as IDbAsyncQueryProvider;
-            if (provider != null)
-            {
-                return provider.ExecuteAsync<TResult>(
-                    Expression.Call(
-                        null,
-                        _max_Selector.MakeGenericMethod(typeof(TSource), typeof(TResult)),
-                        new[] { source.Expression, Expression.Quote(selector) }
-                        ),
-                    cancellationToken);
-            }
-            else
-            {
-                throw Error.IQueryable_Provider_Not_Async();
-            }
-        }
-
-        /// <summary>
-        /// Asynchronously computes the sum of a sequence of <see cref="Int32" /> values.
-        /// </summary>
-        /// <remarks>
-        /// Multiple active operations on the same context instance are not supported.  Use 'await' to ensure
-        /// that any asynchronous operations have completed before calling another method on this context.
-        /// </remarks>
-        /// <param name="source">
-        /// A sequence of <see cref="Int32" /> values to calculate the sum of.
-        /// </param>
-        /// <returns>
-        /// A task that represents the asynchronous operation.
-        /// The task result contains  the sum of the values in the sequence.
-        /// </returns>
-        /// <exception cref="ArgumentNullException">
-        /// <paramref name="source" />
-        /// is
-        /// <c>null</c>
-        /// .
-        /// </exception>
-        /// <exception cref="InvalidOperationException">
-        /// <paramref name="source" />
-        /// doesn't implement
-        /// <see cref="IDbAsyncQueryProvider" />
-        /// .
-        /// </exception>
-        /// <exception cref="OverflowException">
-        /// The number of elements in
-        /// <paramref name="source" />
-        /// is larger than
-        /// <see cref="Int32.MaxValue" />
-        /// .
-        /// </exception>
-        public static Task<int> SumAsync(this IQueryable<int> source)
-        {
-            Check.NotNull(source, "source");
-
-            return source.SumAsync(CancellationToken.None);
-        }
-
-        /// <summary>
-        /// Asynchronously computes the sum of a sequence of <see cref="Int32" /> values.
-        /// </summary>
-        /// <remarks>
-        /// Multiple active operations on the same context instance are not supported.  Use 'await' to ensure
-        /// that any asynchronous operations have completed before calling another method on this context.
-        /// </remarks>
-        /// <param name="source">
-        /// A sequence of <see cref="Int32" /> values to calculate the sum of.
-        /// </param>
-        /// <param name="cancellationToken">
-        /// A <see cref="CancellationToken" /> to observe while waiting for the task to complete.
-        /// </param>
-        /// <returns>
-        /// A task that represents the asynchronous operation.
-        /// The task result contains the sum of the values in the sequence.
-        /// </returns>
-        /// <exception cref="ArgumentNullException">
-        /// <paramref name="source" />
-        /// is
-        /// <c>null</c>
-        /// .
-        /// </exception>
-        /// <exception cref="InvalidOperationException">
-        /// <paramref name="source" />
-        /// doesn't implement
-        /// <see cref="IDbAsyncQueryProvider" />
-        /// .
-        /// </exception>
-        /// <exception cref="OverflowException">
-        /// The number of elements in
-        /// <paramref name="source" />
-        /// is larger than
-        /// <see cref="Int32.MaxValue" />
-        /// .
-        /// </exception>
-        public static Task<int> SumAsync(this IQueryable<int> source, CancellationToken cancellationToken)
-        {
-            Check.NotNull(source, "source");
-
-            var provider = source.Provider as IDbAsyncQueryProvider;
-            if (provider != null)
-            {
-                return provider.ExecuteAsync<int>(
-                    Expression.Call(
-                        null,
-                        _sum_Int,
-                        new[] { source.Expression }
-                        ),
-                    cancellationToken);
-            }
-            else
-            {
-                throw Error.IQueryable_Provider_Not_Async();
-            }
-        }
-
-        /// <summary>
-        /// Asynchronously computes the sum of a sequence of nullable <see cref="Int32" /> values.
-        /// </summary>
-        /// <remarks>
-        /// Multiple active operations on the same context instance are not supported.  Use 'await' to ensure
-        /// that any asynchronous operations have completed before calling another method on this context.
-        /// </remarks>
-        /// <param name="source">
-        /// A sequence of nullable <see cref="Int32" /> values to calculate the sum of.
-        /// </param>
-        /// <returns>
-        /// A task that represents the asynchronous operation.
-        /// The task result contains the sum of the values in the sequence.
-        /// </returns>
-        /// <exception cref="ArgumentNullException">
-        /// <paramref name="source" />
-        /// is
-        /// <c>null</c>
-        /// .
-        /// </exception>
-        /// <exception cref="InvalidOperationException">
-        /// <paramref name="source" />
-        /// doesn't implement
-        /// <see cref="IDbAsyncQueryProvider" />
-        /// .
-        /// </exception>
-        /// <exception cref="OverflowException">
-        /// The number of elements in
-        /// <paramref name="source" />
-        /// is larger than
-        /// <see cref="Int32.MaxValue" />
-        /// .
-        /// </exception>
-        [SuppressMessage("Microsoft.Design", "CA1006:DoNotNestGenericTypesInMemberSignatures")]
-        public static Task<int?> SumAsync(this IQueryable<int?> source)
-        {
-            Check.NotNull(source, "source");
-
-            return source.SumAsync(CancellationToken.None);
-        }
-
-        /// <summary>
-        /// Asynchronously computes the sum of a sequence of nullable <see cref="Int32" /> values.
-        /// </summary>
-        /// <remarks>
-        /// Multiple active operations on the same context instance are not supported.  Use 'await' to ensure
-        /// that any asynchronous operations have completed before calling another method on this context.
-        /// </remarks>
-        /// <param name="source">
-        /// A sequence of nullable <see cref="Int32" /> values to calculate the sum of.
-        /// </param>
-        /// <param name="cancellationToken">
-        /// A <see cref="CancellationToken" /> to observe while waiting for the task to complete.
-        /// </param>
-        /// <returns>
-        /// A task that represents the asynchronous operation.
-        /// The task result contains the sum of the values in the sequence.
-        /// </returns>
-        /// <exception cref="ArgumentNullException">
-        /// <paramref name="source" />
-        /// is
-        /// <c>null</c>
-        /// .
-        /// </exception>
-        /// <exception cref="InvalidOperationException">
-        /// <paramref name="source" />
-        /// doesn't implement
-        /// <see cref="IDbAsyncQueryProvider" />
-        /// .
-        /// </exception>
-        /// <exception cref="OverflowException">
-        /// The number of elements in
-        /// <paramref name="source" />
-        /// is larger than
-        /// <see cref="Int32.MaxValue" />
-        /// .
-        /// </exception>
-        [SuppressMessage("Microsoft.Design", "CA1006:DoNotNestGenericTypesInMemberSignatures")]
-        public static Task<int?> SumAsync(this IQueryable<int?> source, CancellationToken cancellationToken)
-        {
-            Check.NotNull(source, "source");
-
-            var provider = source.Provider as IDbAsyncQueryProvider;
-            if (provider != null)
-            {
-                return provider.ExecuteAsync<int?>(
-                    Expression.Call(
-                        null,
-                        _sum_IntNullable,
-                        new[] { source.Expression }
-                        ),
-                    cancellationToken);
-            }
-            else
-            {
-                throw Error.IQueryable_Provider_Not_Async();
-            }
-        }
-
-        /// <summary>
-        /// Asynchronously computes the sum of a sequence of <see cref="Int64" /> values.
-        /// </summary>
-        /// <remarks>
-        /// Multiple active operations on the same context instance are not supported.  Use 'await' to ensure
-        /// that any asynchronous operations have completed before calling another method on this context.
-        /// </remarks>
-        /// <param name="source">
-        /// A sequence of <see cref="Int64" /> values to calculate the sum of.
-        /// </param>
-        /// <returns>
-        /// A task that represents the asynchronous operation.
-        /// The task result contains the sum of the values in the sequence.
-        /// </returns>
-        /// <exception cref="ArgumentNullException">
-        /// <paramref name="source" />
-        /// is
-        /// <c>null</c>
-        /// .
-        /// </exception>
-        /// <exception cref="InvalidOperationException">
-        /// <paramref name="source" />
-        /// doesn't implement
-        /// <see cref="IDbAsyncQueryProvider" />
-        /// .
-        /// </exception>
-        /// <exception cref="OverflowException">
-        /// The number of elements in
-        /// <paramref name="source" />
-        /// is larger than
-        /// <see cref="Int64.MaxValue" />
-        /// .
-        /// </exception>
-        public static Task<long> SumAsync(this IQueryable<long> source)
-        {
-            Check.NotNull(source, "source");
-
-            return source.SumAsync(CancellationToken.None);
-        }
-
-        /// <summary>
-        /// Asynchronously computes the sum of a sequence of <see cref="Int64" /> values.
-        /// </summary>
-        /// <remarks>
-        /// Multiple active operations on the same context instance are not supported.  Use 'await' to ensure
-        /// that any asynchronous operations have completed before calling another method on this context.
-        /// </remarks>
-        /// <param name="source">
-        /// A sequence of <see cref="Int64" /> values to calculate the sum of.
-        /// </param>
-        /// <param name="cancellationToken">
-        /// A <see cref="CancellationToken" /> to observe while waiting for the task to complete.
-        /// </param>
-        /// <returns>
-        /// A task that represents the asynchronous operation.
-        /// The task result contains the sum of the values in the sequence.
-        /// </returns>
-        /// <exception cref="ArgumentNullException">
-        /// <paramref name="source" />
-        /// is
-        /// <c>null</c>
-        /// .
-        /// </exception>
-        /// <exception cref="InvalidOperationException">
-        /// <paramref name="source" />
-        /// doesn't implement
-        /// <see cref="IDbAsyncQueryProvider" />
-        /// .
-        /// </exception>
-        /// <exception cref="OverflowException">
-        /// The number of elements in
-        /// <paramref name="source" />
-        /// is larger than
-        /// <see cref="Int64.MaxValue" />
-        /// .
-        /// </exception>
-        public static Task<long> SumAsync(this IQueryable<long> source, CancellationToken cancellationToken)
-        {
-            Check.NotNull(source, "source");
-
-            var provider = source.Provider as IDbAsyncQueryProvider;
-            if (provider != null)
-            {
-                return provider.ExecuteAsync<long>(
-                    Expression.Call(
-                        null,
-                        _sum_Long,
-                        new[] { source.Expression }
-                        ),
-                    cancellationToken);
-            }
-            else
-            {
-                throw Error.IQueryable_Provider_Not_Async();
-            }
-        }
-
-        /// <summary>
-        /// Asynchronously computes the sum of a sequence of nullable <see cref="Int64" /> values.
-        /// </summary>
-        /// <remarks>
-        /// Multiple active operations on the same context instance are not supported.  Use 'await' to ensure
-        /// that any asynchronous operations have completed before calling another method on this context.
-        /// </remarks>
-        /// <param name="source">
-        /// A sequence of nullable <see cref="Int64" /> values to calculate the sum of.
-        /// </param>
-        /// <returns>
-        /// A task that represents the asynchronous operation.
-        /// The task result contains the sum of the values in the sequence.
-        /// </returns>
-        /// <exception cref="ArgumentNullException">
-        /// <paramref name="source" />
-        /// is
-        /// <c>null</c>
-        /// .
-        /// </exception>
-        /// <exception cref="InvalidOperationException">
-        /// <paramref name="source" />
-        /// doesn't implement
-        /// <see cref="IDbAsyncQueryProvider" />
-        /// .
-        /// </exception>
-        /// <exception cref="OverflowException">
-        /// The number of elements in
-        /// <paramref name="source" />
-        /// is larger than
-        /// <see cref="Int64.MaxValue" />
-        /// .
-        /// </exception>
-        [SuppressMessage("Microsoft.Design", "CA1006:DoNotNestGenericTypesInMemberSignatures")]
-        public static Task<long?> SumAsync(this IQueryable<long?> source)
-        {
-            Check.NotNull(source, "source");
-
-            return source.SumAsync(CancellationToken.None);
-        }
-
-        /// <summary>
-        /// Asynchronously computes the sum of a sequence of nullable <see cref="Int64" /> values.
-        /// </summary>
-        /// <remarks>
-        /// Multiple active operations on the same context instance are not supported.  Use 'await' to ensure
-        /// that any asynchronous operations have completed before calling another method on this context.
-        /// </remarks>
-        /// <param name="source">
-        /// A sequence of nullable <see cref="Int64" /> values to calculate the sum of.
-        /// </param>
-        /// <param name="cancellationToken">
-        /// A <see cref="CancellationToken" /> to observe while waiting for the task to complete.
-        /// </param>
-        /// <returns>
-        /// A task that represents the asynchronous operation.
-        /// The task result contains the sum of the values in the sequence.
-        /// </returns>
-        /// <exception cref="ArgumentNullException">
-        /// <paramref name="source" />
-        /// is
-        /// <c>null</c>
-        /// .
-        /// </exception>
-        /// <exception cref="InvalidOperationException">
-        /// <paramref name="source" />
-        /// doesn't implement
-        /// <see cref="IDbAsyncQueryProvider" />
-        /// .
-        /// </exception>
-        /// <exception cref="OverflowException">
-        /// The number of elements in
-        /// <paramref name="source" />
-        /// is larger than
-        /// <see cref="Int64.MaxValue" />
-        /// .
-        /// </exception>
-        [SuppressMessage("Microsoft.Design", "CA1006:DoNotNestGenericTypesInMemberSignatures")]
-        public static Task<long?> SumAsync(this IQueryable<long?> source, CancellationToken cancellationToken)
-        {
-            Check.NotNull(source, "source");
-
-            var provider = source.Provider as IDbAsyncQueryProvider;
-            if (provider != null)
-            {
-                return provider.ExecuteAsync<long?>(
-                    Expression.Call(
-                        null,
-                        _sum_LongNullable,
-                        new[] { source.Expression }
-                        ),
-                    cancellationToken);
-            }
-            else
-            {
-                throw Error.IQueryable_Provider_Not_Async();
-            }
-        }
-
-        /// <summary>
-        /// Asynchronously computes the sum of a sequence of <see cref="Single" /> values.
-        /// </summary>
-        /// <remarks>
-        /// Multiple active operations on the same context instance are not supported.  Use 'await' to ensure
-        /// that any asynchronous operations have completed before calling another method on this context.
-        /// </remarks>
-        /// <param name="source">
-        /// A sequence of <see cref="Single" /> values to calculate the sum of.
-        /// </param>
-        /// <returns>
-        /// A task that represents the asynchronous operation.
-        /// The task result contains the sum of the values in the sequence.
-        /// </returns>
-        /// <exception cref="ArgumentNullException">
-        /// <paramref name="source" />
-        /// is
-        /// <c>null</c>
-        /// .
-        /// </exception>
-        /// <exception cref="InvalidOperationException">
-        /// <paramref name="source" />
-        /// doesn't implement
-        /// <see cref="IDbAsyncQueryProvider" />
-        /// .
-        /// </exception>
-        public static Task<float> SumAsync(this IQueryable<float> source)
-        {
-            Check.NotNull(source, "source");
-
-            return source.SumAsync(CancellationToken.None);
-        }
-
-        /// <summary>
-        /// Asynchronously computes the sum of a sequence of <see cref="Single" /> values.
-        /// </summary>
-        /// <remarks>
-        /// Multiple active operations on the same context instance are not supported.  Use 'await' to ensure
-        /// that any asynchronous operations have completed before calling another method on this context.
-        /// </remarks>
-        /// <param name="source">
-        /// A sequence of <see cref="Single" /> values to calculate the sum of.
-        /// </param>
-        /// <param name="cancellationToken">
-        /// A <see cref="CancellationToken" /> to observe while waiting for the task to complete.
-        /// </param>
-        /// <returns>
-        /// A task that represents the asynchronous operation.
-        /// The task result contains the sum of the values in the sequence.
-        /// </returns>
-        /// <exception cref="ArgumentNullException">
-        /// <paramref name="source" />
-        /// is
-        /// <c>null</c>
-        /// .
-        /// </exception>
-        /// <exception cref="InvalidOperationException">
-        /// <paramref name="source" />
-        /// doesn't implement
-        /// <see cref="IDbAsyncQueryProvider" />
-        /// .
-        /// </exception>
-        public static Task<float> SumAsync(this IQueryable<float> source, CancellationToken cancellationToken)
-        {
-            Check.NotNull(source, "source");
-
-            var provider = source.Provider as IDbAsyncQueryProvider;
-            if (provider != null)
-            {
-                return provider.ExecuteAsync<float>(
-                    Expression.Call(
-                        null,
-                        _sum_Float,
-                        new[] { source.Expression }
-                        ),
-                    cancellationToken);
-            }
-            else
-            {
-                throw Error.IQueryable_Provider_Not_Async();
-            }
-        }
-
-        /// <summary>
-        /// Asynchronously computes the sum of a sequence of nullable <see cref="Single" /> values.
-        /// </summary>
-        /// <remarks>
-        /// Multiple active operations on the same context instance are not supported.  Use 'await' to ensure
-        /// that any asynchronous operations have completed before calling another method on this context.
-        /// </remarks>
-        /// <param name="source">
-        /// A sequence of nullable <see cref="Single" /> values to calculate the sum of.
-        /// </param>
-        /// <returns>
-        /// A task that represents the asynchronous operation.
-        /// The task result contains the sum of the values in the sequence.
-        /// </returns>
-        /// <exception cref="ArgumentNullException">
-        /// <paramref name="source" />
-        /// is
-        /// <c>null</c>
-        /// .
-        /// </exception>
-        /// <exception cref="InvalidOperationException">
-        /// <paramref name="source" />
-        /// doesn't implement
-        /// <see cref="IDbAsyncQueryProvider" />
-        /// .
-        /// </exception>
-        [SuppressMessage("Microsoft.Design", "CA1006:DoNotNestGenericTypesInMemberSignatures")]
-        public static Task<float?> SumAsync(this IQueryable<float?> source)
-        {
-            Check.NotNull(source, "source");
-
-            return source.SumAsync(CancellationToken.None);
-        }
-
-        /// <summary>
-        /// Asynchronously computes the sum of a sequence of nullable <see cref="Single" /> values.
-        /// </summary>
-        /// <remarks>
-        /// Multiple active operations on the same context instance are not supported.  Use 'await' to ensure
-        /// that any asynchronous operations have completed before calling another method on this context.
-        /// </remarks>
-        /// <param name="source">
-        /// A sequence of nullable <see cref="Single" /> values to calculate the sum of.
-        /// </param>
-        /// <param name="cancellationToken">
-        /// A <see cref="CancellationToken" /> to observe while waiting for the task to complete.
-        /// </param>
-        /// <returns>
-        /// A task that represents the asynchronous operation.
-        /// The task result contains the sum of the values in the sequence.
-        /// </returns>
-        /// <exception cref="ArgumentNullException">
-        /// <paramref name="source" />
-        /// is
-        /// <c>null</c>
-        /// .
-        /// </exception>
-        /// <exception cref="InvalidOperationException">
-        /// <paramref name="source" />
-        /// doesn't implement
-        /// <see cref="IDbAsyncQueryProvider" />
-        /// .
-        /// </exception>
-        [SuppressMessage("Microsoft.Design", "CA1006:DoNotNestGenericTypesInMemberSignatures")]
-        public static Task<float?> SumAsync(this IQueryable<float?> source, CancellationToken cancellationToken)
-        {
-            Check.NotNull(source, "source");
-
-            var provider = source.Provider as IDbAsyncQueryProvider;
-            if (provider != null)
-            {
-                return provider.ExecuteAsync<float?>(
-                    Expression.Call(
-                        null,
-                        _sum_FloatNullable,
-                        new[] { source.Expression }
-                        ),
-                    cancellationToken);
-            }
-            else
-            {
-                throw Error.IQueryable_Provider_Not_Async();
-            }
-        }
-
-        /// <summary>
-        /// Asynchronously computes the sum of a sequence of <see cref="Double" /> values.
-        /// </summary>
-        /// <remarks>
-        /// Multiple active operations on the same context instance are not supported.  Use 'await' to ensure
-        /// that any asynchronous operations have completed before calling another method on this context.
-        /// </remarks>
-        /// <param name="source">
-        /// A sequence of <see cref="Double" /> values to calculate the sum of.
-        /// </param>
-        /// <returns>
-        /// A task that represents the asynchronous operation.
-        /// The task result contains the sum of the values in the sequence.
-        /// </returns>
-        /// <exception cref="ArgumentNullException">
-        /// <paramref name="source" />
-        /// is
-        /// <c>null</c>
-        /// .
-        /// </exception>
-        /// <exception cref="InvalidOperationException">
-        /// <paramref name="source" />
-        /// doesn't implement
-        /// <see cref="IDbAsyncQueryProvider" />
-        /// .
-        /// </exception>
-        public static Task<double> SumAsync(this IQueryable<double> source)
-        {
-            Check.NotNull(source, "source");
-
-            return source.SumAsync(CancellationToken.None);
-        }
-
-        /// <summary>
-        /// Asynchronously computes the sum of a sequence of <see cref="Double" /> values.
-        /// </summary>
-        /// <remarks>
-        /// Multiple active operations on the same context instance are not supported.  Use 'await' to ensure
-        /// that any asynchronous operations have completed before calling another method on this context.
-        /// </remarks>
-        /// <param name="source">
-        /// A sequence of <see cref="Double" /> values to calculate the sum of.
-        /// </param>
-        /// <param name="cancellationToken">
-        /// A <see cref="CancellationToken" /> to observe while waiting for the task to complete.
-        /// </param>
-        /// <returns>
-        /// A task that represents the asynchronous operation.
-        /// The task result contains the sum of the values in the sequence.
-        /// </returns>
-        /// <exception cref="ArgumentNullException">
-        /// <paramref name="source" />
-        /// is
-        /// <c>null</c>
-        /// .
-        /// </exception>
-        /// <exception cref="InvalidOperationException">
-        /// <paramref name="source" />
-        /// doesn't implement
-        /// <see cref="IDbAsyncQueryProvider" />
-        /// .
-        /// </exception>
-        public static Task<double> SumAsync(this IQueryable<double> source, CancellationToken cancellationToken)
-        {
-            Check.NotNull(source, "source");
-
-            var provider = source.Provider as IDbAsyncQueryProvider;
-            if (provider != null)
-            {
-                return provider.ExecuteAsync<double>(
-                    Expression.Call(
-                        null,
-                        _sum_Double,
-                        new[] { source.Expression }
-                        ),
-                    cancellationToken);
-            }
-            else
-            {
-                throw Error.IQueryable_Provider_Not_Async();
-            }
-        }
-
-        /// <summary>
-        /// Asynchronously computes the sum of a sequence of nullable <see cref="Double" /> values.
-        /// </summary>
-        /// <remarks>
-        /// Multiple active operations on the same context instance are not supported.  Use 'await' to ensure
-        /// that any asynchronous operations have completed before calling another method on this context.
-        /// </remarks>
-        /// <param name="source">
-        /// A sequence of nullable <see cref="Double" /> values to calculate the sum of.
-        /// </param>
-        /// <returns>
-        /// A task that represents the asynchronous operation.
-        /// The task result contains the sum of the values in the sequence.
-        /// </returns>
-        /// <exception cref="ArgumentNullException">
-        /// <paramref name="source" />
-        /// is
-        /// <c>null</c>
-        /// .
-        /// </exception>
-        /// <exception cref="InvalidOperationException">
-        /// <paramref name="source" />
-        /// doesn't implement
-        /// <see cref="IDbAsyncQueryProvider" />
-        /// .
-        /// </exception>
-        [SuppressMessage("Microsoft.Design", "CA1006:DoNotNestGenericTypesInMemberSignatures")]
-        public static Task<double?> SumAsync(this IQueryable<double?> source)
-        {
-            Check.NotNull(source, "source");
-
-            return source.SumAsync(CancellationToken.None);
-        }
-
-        /// <summary>
-        /// Asynchronously computes the sum of a sequence of nullable <see cref="Double" /> values.
-        /// </summary>
-        /// <remarks>
-        /// Multiple active operations on the same context instance are not supported.  Use 'await' to ensure
-        /// that any asynchronous operations have completed before calling another method on this context.
-        /// </remarks>
-        /// <param name="source">
-        /// A sequence of nullable <see cref="Double" /> values to calculate the sum of.
-        /// </param>
-        /// <param name="cancellationToken">
-        /// A <see cref="CancellationToken" /> to observe while waiting for the task to complete.
-        /// </param>
-        /// <returns>
-        /// A task that represents the asynchronous operation.
-        /// The task result contains the sum of the values in the sequence.
-        /// </returns>
-        /// <exception cref="ArgumentNullException">
-        /// <paramref name="source" />
-        /// is
-        /// <c>null</c>
-        /// .
-        /// </exception>
-        /// <exception cref="InvalidOperationException">
-        /// <paramref name="source" />
-        /// doesn't implement
-        /// <see cref="IDbAsyncQueryProvider" />
-        /// .
-        /// </exception>
-        [SuppressMessage("Microsoft.Design", "CA1006:DoNotNestGenericTypesInMemberSignatures")]
-        public static Task<double?> SumAsync(this IQueryable<double?> source, CancellationToken cancellationToken)
-        {
-            Check.NotNull(source, "source");
-
-            var provider = source.Provider as IDbAsyncQueryProvider;
-            if (provider != null)
-            {
-                return provider.ExecuteAsync<double?>(
-                    Expression.Call(
-                        null,
-                        _sum_DoubleNullable,
-                        new[] { source.Expression }
-                        ),
-                    cancellationToken);
-            }
-            else
-            {
-                throw Error.IQueryable_Provider_Not_Async();
-            }
-        }
-
-        /// <summary>
-        /// Asynchronously computes the sum of a sequence of <see cref="Decimal" /> values.
-        /// </summary>
-        /// <remarks>
-        /// Multiple active operations on the same context instance are not supported.  Use 'await' to ensure
-        /// that any asynchronous operations have completed before calling another method on this context.
-        /// </remarks>
-        /// <param name="source">
-        /// A sequence of <see cref="Decimal" /> values to calculate the sum of.
-        /// </param>
-        /// <returns>
-        /// A task that represents the asynchronous operation.
-        /// The task result contains the sum of the values in the sequence.
-        /// </returns>
-        /// <exception cref="ArgumentNullException">
-        /// <paramref name="source" />
-        /// is
-        /// <c>null</c>
-        /// .
-        /// </exception>
-        /// <exception cref="InvalidOperationException">
-        /// <paramref name="source" />
-        /// doesn't implement
-        /// <see cref="IDbAsyncQueryProvider" />
-        /// .
-        /// </exception>
-        public static Task<decimal> SumAsync(this IQueryable<decimal> source)
-        {
-            Check.NotNull(source, "source");
-
-            return source.SumAsync(CancellationToken.None);
-        }
-
-        /// <summary>
-        /// Asynchronously computes the sum of a sequence of <see cref="Decimal" /> values.
-        /// </summary>
-        /// <remarks>
-        /// Multiple active operations on the same context instance are not supported.  Use 'await' to ensure
-        /// that any asynchronous operations have completed before calling another method on this context.
-        /// </remarks>
-        /// <param name="source">
-        /// A sequence of <see cref="Decimal" /> values to calculate the sum of.
-        /// </param>
-        /// <param name="cancellationToken">
-        /// A <see cref="CancellationToken" /> to observe while waiting for the task to complete.
-        /// </param>
-        /// <returns>
-        /// A task that represents the asynchronous operation.
-        /// The task result contains the sum of the values in the sequence.
-        /// </returns>
-        /// <exception cref="ArgumentNullException">
-        /// <paramref name="source" />
-        /// is
-        /// <c>null</c>
-        /// .
-        /// </exception>
-        /// <exception cref="InvalidOperationException">
-        /// <paramref name="source" />
-        /// doesn't implement
-        /// <see cref="IDbAsyncQueryProvider" />
-        /// .
-        /// </exception>
-        public static Task<decimal> SumAsync(this IQueryable<decimal> source, CancellationToken cancellationToken)
-        {
-            Check.NotNull(source, "source");
-
-            var provider = source.Provider as IDbAsyncQueryProvider;
-            if (provider != null)
-            {
-                return provider.ExecuteAsync<decimal>(
-                    Expression.Call(
-                        null,
-                        _sum_Decimal,
-                        new[] { source.Expression }
-                        ),
-                    cancellationToken);
-            }
-            else
-            {
-                throw Error.IQueryable_Provider_Not_Async();
-            }
-        }
-
-        /// <summary>
-        /// Asynchronously computes the sum of a sequence of nullable <see cref="Decimal" /> values.
-        /// </summary>
-        /// <remarks>
-        /// Multiple active operations on the same context instance are not supported.  Use 'await' to ensure
-        /// that any asynchronous operations have completed before calling another method on this context.
-        /// </remarks>
-        /// <param name="source">
-        /// A sequence of nullable <see cref="Decimal" /> values to calculate the sum of.
-        /// </param>
-        /// <returns>
-        /// A task that represents the asynchronous operation.
-        /// The task result contains the sum of the values in the sequence.
-        /// </returns>
-        /// <exception cref="ArgumentNullException">
-        /// <paramref name="source" />
-        /// is
-        /// <c>null</c>
-        /// .
-        /// </exception>
-        /// <exception cref="InvalidOperationException">
-        /// <paramref name="source" />
-        /// doesn't implement
-        /// <see cref="IDbAsyncQueryProvider" />
-        /// .
-        /// </exception>
-        [SuppressMessage("Microsoft.Design", "CA1006:DoNotNestGenericTypesInMemberSignatures")]
-        public static Task<decimal?> SumAsync(this IQueryable<decimal?> source)
-        {
-            Check.NotNull(source, "source");
-
-            return source.SumAsync(CancellationToken.None);
-        }
-
-        /// <summary>
-        /// Asynchronously computes the sum of a sequence of nullable <see cref="Decimal" /> values.
-        /// </summary>
-        /// <remarks>
-        /// Multiple active operations on the same context instance are not supported.  Use 'await' to ensure
-        /// that any asynchronous operations have completed before calling another method on this context.
-        /// </remarks>
-        /// <param name="source">
-        /// A sequence of nullable <see cref="Decimal" /> values to calculate the sum of.
-        /// </param>
-        /// <param name="cancellationToken">
-        /// A <see cref="CancellationToken" /> to observe while waiting for the task to complete.
-        /// </param>
-        /// <returns>
-        /// A task that represents the asynchronous operation.
-        /// The task result contains the sum of the values in the sequence.
-        /// </returns>
-        /// <exception cref="ArgumentNullException">
-        /// <paramref name="source" />
-        /// is
-        /// <c>null</c>
-        /// .
-        /// </exception>
-        /// <exception cref="InvalidOperationException">
-        /// <paramref name="source" />
-        /// doesn't implement
-        /// <see cref="IDbAsyncQueryProvider" />
-        /// .
-        /// </exception>
-        /// <exception cref="OverflowException">
-        /// The number of elements in
-        /// <paramref name="source" />
-        /// is larger than
-        /// <see cref="Decimal.MaxValue" />
-        /// .
-        /// </exception>
-        [SuppressMessage("Microsoft.Design", "CA1006:DoNotNestGenericTypesInMemberSignatures")]
-        public static Task<decimal?> SumAsync(this IQueryable<decimal?> source, CancellationToken cancellationToken)
-        {
-            Check.NotNull(source, "source");
-
-            var provider = source.Provider as IDbAsyncQueryProvider;
-            if (provider != null)
-            {
-                return provider.ExecuteAsync<decimal?>(
-                    Expression.Call(
-                        null,
-                        _sum_DecimalNullable,
-                        new[] { source.Expression }
-                        ),
-                    cancellationToken);
-            }
-            else
-            {
-                throw Error.IQueryable_Provider_Not_Async();
-            }
-        }
-
-        /// <summary>
-        /// Asynchronously computes the sum of the sequence of <see cref="Int32" /> values that is obtained
-        /// by invoking a projection function on each element of the input sequence.
-        /// </summary>
-        /// <remarks>
-        /// Multiple active operations on the same context instance are not supported.  Use 'await' to ensure
-        /// that any asynchronous operations have completed before calling another method on this context.
-        /// </remarks>
-        /// <typeparam name="TSource">
-        /// The type of the elements of <paramref name="source" /> .
-        /// </typeparam>
-        /// <param name="source">
-        /// A sequence of values of type <typeparamref name="TSource" /> .
-        /// </param>
-        /// <param name="selector"> A projection function to apply to each element. </param>
-        /// <returns>
-        /// A task that represents the asynchronous operation.
-        /// The task result contains the sum of the projected values.
-        /// </returns>
-        /// <exception cref="ArgumentNullException">
-        /// <paramref name="source" />
-        /// or
-        /// <paramref name="selector" />
-        /// is
-        /// <c>null</c>
-        /// .
-        /// </exception>
-        /// <exception cref="InvalidOperationException">
-        /// <paramref name="source" />
-        /// doesn't implement
-        /// <see cref="IDbAsyncQueryProvider" />
-        /// .
-        /// </exception>
-        /// <exception cref="OverflowException">
-        /// The number of elements in
-        /// <paramref name="source" />
-        /// is larger than
-        /// <see cref="Int32.MaxValue" />
-        /// .
-        /// </exception>
-        [SuppressMessage("Microsoft.Design", "CA1006:DoNotNestGenericTypesInMemberSignatures")]
-        public static Task<int> SumAsync<TSource>(
-            this IQueryable<TSource> source, Expression<Func<TSource, int>> selector)
-        {
-            Check.NotNull(source, "source");
-            Check.NotNull(selector, "selector");
-
-            return source.SumAsync(selector, CancellationToken.None);
-        }
-
-        /// <summary>
-        /// Asynchronously computes the sum of the sequence of <see cref="Int32" /> values that is obtained
-        /// by invoking a projection function on each element of the input sequence.
-        /// </summary>
-        /// <remarks>
-        /// Multiple active operations on the same context instance are not supported.  Use 'await' to ensure
-        /// that any asynchronous operations have completed before calling another method on this context.
-        /// </remarks>
-        /// <typeparam name="TSource">
-        /// The type of the elements of <paramref name="source" /> .
-        /// </typeparam>
-        /// <param name="source">
-        /// A sequence of values of type <typeparamref name="TSource" /> .
-        /// </param>
-        /// <param name="selector"> A projection function to apply to each element. </param>
-        /// <param name="cancellationToken">
-        /// A <see cref="CancellationToken" /> to observe while waiting for the task to complete.
-        /// </param>
-        /// <returns>
-        /// A task that represents the asynchronous operation.
-        /// The task result contains the sum of the projected values.
-        /// </returns>
-        /// <exception cref="ArgumentNullException">
-        /// <paramref name="source" />
-        /// or
-        /// <paramref name="selector" />
-        /// is
-        /// <c>null</c>
-        /// .
-        /// </exception>
-        /// <exception cref="InvalidOperationException">
-        /// <paramref name="source" />
-        /// doesn't implement
-        /// <see cref="IDbAsyncQueryProvider" />
-        /// .
-        /// </exception>
-        /// <exception cref="OverflowException">
-        /// The number of elements in
-        /// <paramref name="source" />
-        /// is larger than
-        /// <see cref="Int32.MaxValue" />
-        /// .
-        /// </exception>
-        [SuppressMessage("Microsoft.Design", "CA1011:ConsiderPassingBaseTypesAsParameters")]
-        [SuppressMessage("Microsoft.Design", "CA1006:DoNotNestGenericTypesInMemberSignatures")]
-        public static Task<int> SumAsync<TSource>(
-            this IQueryable<TSource> source, Expression<Func<TSource, int>> selector, CancellationToken cancellationToken)
-        {
-            Check.NotNull(source, "source");
-            Check.NotNull(selector, "selector");
-
-            var provider = source.Provider as IDbAsyncQueryProvider;
-            if (provider != null)
-            {
-                return provider.ExecuteAsync<int>(
-                    Expression.Call(
-                        null,
-                        _sum_Int_Selector.MakeGenericMethod(typeof(TSource)),
-                        new[] { source.Expression, Expression.Quote(selector) }
-                        ),
-                    cancellationToken);
-            }
-            else
-            {
-                throw Error.IQueryable_Provider_Not_Async();
-            }
-        }
-
-        /// <summary>
-        /// Asynchronously computes the sum of the sequence of nullable <see cref="Int32" /> values that is obtained
-        /// by invoking a projection function on each element of the input sequence.
-        /// </summary>
-        /// <remarks>
-        /// Multiple active operations on the same context instance are not supported.  Use 'await' to ensure
-        /// that any asynchronous operations have completed before calling another method on this context.
-        /// </remarks>
-        /// <typeparam name="TSource">
-        /// The type of the elements of <paramref name="source" /> .
-        /// </typeparam>
-        /// <param name="source">
-        /// A sequence of values of type <typeparamref name="TSource" /> .
-        /// </param>
-        /// <param name="selector"> A projection function to apply to each element. </param>
-        /// <returns>
-        /// A task that represents the asynchronous operation.
-        /// The task result contains the sum of the projected values.
-        /// </returns>
-        /// <exception cref="ArgumentNullException">
-        /// <paramref name="source" />
-        /// or
-        /// <paramref name="selector" />
-        /// is
-        /// <c>null</c>
-        /// .
-        /// </exception>
-        /// <exception cref="InvalidOperationException">
-        /// <paramref name="source" />
-        /// doesn't implement
-        /// <see cref="IDbAsyncQueryProvider" />
-        /// .
-        /// </exception>
-        /// <exception cref="OverflowException">
-        /// The number of elements in
-        /// <paramref name="source" />
-        /// is larger than
-        /// <see cref="Int32.MaxValue" />
-        /// .
-        /// </exception>
-        [SuppressMessage("Microsoft.Design", "CA1006:DoNotNestGenericTypesInMemberSignatures")]
-        public static Task<int?> SumAsync<TSource>(
-            this IQueryable<TSource> source, Expression<Func<TSource, int?>> selector)
-        {
-            Check.NotNull(source, "source");
-            Check.NotNull(selector, "selector");
-
-            return source.SumAsync(selector, CancellationToken.None);
-        }
-
-        /// <summary>
-        /// Asynchronously computes the sum of the sequence of nullable <see cref="Int32" /> values that is obtained
-        /// by invoking a projection function on each element of the input sequence.
-        /// </summary>
-        /// <remarks>
-        /// Multiple active operations on the same context instance are not supported.  Use 'await' to ensure
-        /// that any asynchronous operations have completed before calling another method on this context.
-        /// </remarks>
-        /// <typeparam name="TSource">
-        /// The type of the elements of <paramref name="source" /> .
-        /// </typeparam>
-        /// <param name="source">
-        /// A sequence of values of type <typeparamref name="TSource" /> .
-        /// </param>
-        /// <param name="selector"> A projection function to apply to each element. </param>
-        /// <param name="cancellationToken">
-        /// A <see cref="CancellationToken" /> to observe while waiting for the task to complete.
-        /// </param>
-        /// <returns>
-        /// A task that represents the asynchronous operation.
-        /// The task result contains the sum of the projected values.
-        /// </returns>
-        /// <exception cref="ArgumentNullException">
-        /// <paramref name="source" />
-        /// or
-        /// <paramref name="selector" />
-        /// is
-        /// <c>null</c>
-        /// .
-        /// </exception>
-        /// <exception cref="InvalidOperationException">
-        /// <paramref name="source" />
-        /// doesn't implement
-        /// <see cref="IDbAsyncQueryProvider" />
-        /// .
-        /// </exception>
-        /// <exception cref="OverflowException">
-        /// The number of elements in
-        /// <paramref name="source" />
-        /// is larger than
-        /// <see cref="Int32.MaxValue" />
-        /// .
-        /// </exception>
-        [SuppressMessage("Microsoft.Design", "CA1011:ConsiderPassingBaseTypesAsParameters")]
-        [SuppressMessage("Microsoft.Design", "CA1006:DoNotNestGenericTypesInMemberSignatures")]
-        public static Task<int?> SumAsync<TSource>(
-            this IQueryable<TSource> source, Expression<Func<TSource, int?>> selector, CancellationToken cancellationToken)
-        {
-            Check.NotNull(source, "source");
-            Check.NotNull(selector, "selector");
-
-            var provider = source.Provider as IDbAsyncQueryProvider;
-            if (provider != null)
-            {
-                return provider.ExecuteAsync<int?>(
-                    Expression.Call(
-                        null,
-                        _sum_IntNullable_Selector.MakeGenericMethod(typeof(TSource)),
-                        new[] { source.Expression, Expression.Quote(selector) }
-                        ),
-                    cancellationToken);
-            }
-            else
-            {
-                throw Error.IQueryable_Provider_Not_Async();
-            }
-        }
-
-        /// <summary>
-        /// Asynchronously computes the sum of the sequence of <see cref="Int64" /> values that is obtained
-        /// by invoking a projection function on each element of the input sequence.
-        /// </summary>
-        /// <remarks>
-        /// Multiple active operations on the same context instance are not supported.  Use 'await' to ensure
-        /// that any asynchronous operations have completed before calling another method on this context.
-        /// </remarks>
-        /// <typeparam name="TSource">
-        /// The type of the elements of <paramref name="source" /> .
-        /// </typeparam>
-        /// <param name="source">
-        /// A sequence of values of type <typeparamref name="TSource" /> .
-        /// </param>
-        /// <param name="selector"> A projection function to apply to each element. </param>
-        /// <returns>
-        /// A task that represents the asynchronous operation.
-        /// The task result contains the sum of the projected values.
-        /// </returns>
-        /// <exception cref="ArgumentNullException">
-        /// <paramref name="source" />
-        /// or
-        /// <paramref name="selector" />
-        /// is
-        /// <c>null</c>
-        /// .
-        /// </exception>
-        /// <exception cref="InvalidOperationException">
-        /// <paramref name="source" />
-        /// doesn't implement
-        /// <see cref="IDbAsyncQueryProvider" />
-        /// .
-        /// </exception>
-        /// <exception cref="OverflowException">
-        /// The number of elements in
-        /// <paramref name="source" />
-        /// is larger than
-        /// <see cref="Int64.MaxValue" />
-        /// .
-        /// </exception>
-        [SuppressMessage("Microsoft.Design", "CA1006:DoNotNestGenericTypesInMemberSignatures")]
-        public static Task<long> SumAsync<TSource>(
-            this IQueryable<TSource> source, Expression<Func<TSource, long>> selector)
-        {
-            Check.NotNull(source, "source");
-            Check.NotNull(selector, "selector");
-
-            return source.SumAsync(selector, CancellationToken.None);
-        }
-
-        /// <summary>
-        /// Asynchronously computes the sum of the sequence of <see cref="Int64" /> values that is obtained
-        /// by invoking a projection function on each element of the input sequence.
-        /// </summary>
-        /// <remarks>
-        /// Multiple active operations on the same context instance are not supported.  Use 'await' to ensure
-        /// that any asynchronous operations have completed before calling another method on this context.
-        /// </remarks>
-        /// <typeparam name="TSource">
-        /// The type of the elements of <paramref name="source" /> .
-        /// </typeparam>
-        /// <param name="source">
-        /// A sequence of values of type <typeparamref name="TSource" /> .
-        /// </param>
-        /// <param name="selector"> A projection function to apply to each element. </param>
-        /// <param name="cancellationToken">
-        /// A <see cref="CancellationToken" /> to observe while waiting for the task to complete.
-        /// </param>
-        /// <returns>
-        /// A task that represents the asynchronous operation.
-        /// The task result contains the sum of the projected values.
-        /// </returns>
-        /// <exception cref="ArgumentNullException">
-        /// <paramref name="source" />
-        /// or
-        /// <paramref name="selector" />
-        /// is
-        /// <c>null</c>
-        /// .
-        /// </exception>
-        /// <exception cref="InvalidOperationException">
-        /// <paramref name="source" />
-        /// doesn't implement
-        /// <see cref="IDbAsyncQueryProvider" />
-        /// .
-        /// </exception>
-        /// <exception cref="OverflowException">
-        /// The number of elements in
-        /// <paramref name="source" />
-        /// is larger than
-        /// <see cref="Int64.MaxValue" />
-        /// .
-        /// </exception>
-        [SuppressMessage("Microsoft.Design", "CA1011:ConsiderPassingBaseTypesAsParameters")]
-        [SuppressMessage("Microsoft.Design", "CA1006:DoNotNestGenericTypesInMemberSignatures")]
-        public static Task<long> SumAsync<TSource>(
-            this IQueryable<TSource> source, Expression<Func<TSource, long>> selector, CancellationToken cancellationToken)
-        {
-            Check.NotNull(source, "source");
-            Check.NotNull(selector, "selector");
-
-            var provider = source.Provider as IDbAsyncQueryProvider;
-            if (provider != null)
-            {
-                return provider.ExecuteAsync<long>(
-                    Expression.Call(
-                        null,
-                        _sum_Long_Selector.MakeGenericMethod(typeof(TSource)),
-                        new[] { source.Expression, Expression.Quote(selector) }
-                        ),
-                    cancellationToken);
-            }
-            else
-            {
-                throw Error.IQueryable_Provider_Not_Async();
-            }
-        }
-
-        /// <summary>
-        /// Asynchronously computes the sum of the sequence of nullable <see cref="Int64" /> values that is obtained
-        /// by invoking a projection function on each element of the input sequence.
-        /// </summary>
-        /// <remarks>
-        /// Multiple active operations on the same context instance are not supported.  Use 'await' to ensure
-        /// that any asynchronous operations have completed before calling another method on this context.
-        /// </remarks>
-        /// <typeparam name="TSource">
-        /// The type of the elements of <paramref name="source" /> .
-        /// </typeparam>
-        /// <param name="source">
-        /// A sequence of values of type <typeparamref name="TSource" /> .
-        /// </param>
-        /// <param name="selector"> A projection function to apply to each element. </param>
-        /// <returns>
-        /// A task that represents the asynchronous operation.
-        /// The task result contains the sum of the projected values.
-        /// </returns>
-        /// <exception cref="ArgumentNullException">
-        /// <paramref name="source" />
-        /// or
-        /// <paramref name="selector" />
-        /// is
-        /// <c>null</c>
-        /// .
-        /// </exception>
-        /// <exception cref="InvalidOperationException">
-        /// <paramref name="source" />
-        /// doesn't implement
-        /// <see cref="IDbAsyncQueryProvider" />
-        /// .
-        /// </exception>
-        /// <exception cref="OverflowException">
-        /// The number of elements in
-        /// <paramref name="source" />
-        /// is larger than
-        /// <see cref="Int64.MaxValue" />
-        /// .
-        /// </exception>
-        [SuppressMessage("Microsoft.Design", "CA1006:DoNotNestGenericTypesInMemberSignatures")]
-        public static Task<long?> SumAsync<TSource>(
-            this IQueryable<TSource> source, Expression<Func<TSource, long?>> selector)
-        {
-            Check.NotNull(source, "source");
-            Check.NotNull(selector, "selector");
-
-            return source.SumAsync(selector, CancellationToken.None);
-        }
-
-        /// <summary>
-        /// Asynchronously computes the sum of the sequence of nullable <see cref="Int64" /> values that is obtained
-        /// by invoking a projection function on each element of the input sequence.
-        /// </summary>
-        /// <remarks>
-        /// Multiple active operations on the same context instance are not supported.  Use 'await' to ensure
-        /// that any asynchronous operations have completed before calling another method on this context.
-        /// </remarks>
-        /// <typeparam name="TSource">
-        /// The type of the elements of <paramref name="source" /> .
-        /// </typeparam>
-        /// <param name="source">
-        /// A sequence of values of type <typeparamref name="TSource" /> .
-        /// </param>
-        /// <param name="selector"> A projection function to apply to each element. </param>
-        /// <param name="cancellationToken">
-        /// A <see cref="CancellationToken" /> to observe while waiting for the task to complete.
-        /// </param>
-        /// <returns>
-        /// A task that represents the asynchronous operation.
-        /// The task result contains the sum of the projected values.
-        /// </returns>
-        /// <exception cref="ArgumentNullException">
-        /// <paramref name="source" />
-        /// or
-        /// <paramref name="selector" />
-        /// is
-        /// <c>null</c>
-        /// .
-        /// </exception>
-        /// <exception cref="InvalidOperationException">
-        /// <paramref name="source" />
-        /// doesn't implement
-        /// <see cref="IDbAsyncQueryProvider" />
-        /// .
-        /// </exception>
-        /// <exception cref="OverflowException">
-        /// The number of elements in
-        /// <paramref name="source" />
-        /// is larger than
-        /// <see cref="Int64.MaxValue" />
-        /// .
-        /// </exception>
-        [SuppressMessage("Microsoft.Design", "CA1011:ConsiderPassingBaseTypesAsParameters")]
-        [SuppressMessage("Microsoft.Design", "CA1006:DoNotNestGenericTypesInMemberSignatures")]
-        public static Task<long?> SumAsync<TSource>(
-            this IQueryable<TSource> source, Expression<Func<TSource, long?>> selector, CancellationToken cancellationToken)
-        {
-            Check.NotNull(source, "source");
-            Check.NotNull(selector, "selector");
-
-            var provider = source.Provider as IDbAsyncQueryProvider;
-            if (provider != null)
-            {
-                return provider.ExecuteAsync<long?>(
-                    Expression.Call(
-                        null,
-                        _sum_LongNullable_Selector.MakeGenericMethod(typeof(TSource)),
-                        new[] { source.Expression, Expression.Quote(selector) }
-                        ),
-                    cancellationToken);
-            }
-            else
-            {
-                throw Error.IQueryable_Provider_Not_Async();
-            }
-        }
-
-        /// <summary>
-        /// Asynchronously computes the sum of the sequence of <see cref="Single" /> values that is obtained
-        /// by invoking a projection function on each element of the input sequence.
-        /// </summary>
-        /// <remarks>
-        /// Multiple active operations on the same context instance are not supported.  Use 'await' to ensure
-        /// that any asynchronous operations have completed before calling another method on this context.
-        /// </remarks>
-        /// <typeparam name="TSource">
-        /// The type of the elements of <paramref name="source" /> .
-        /// </typeparam>
-        /// <param name="source">
-        /// A sequence of values of type <typeparamref name="TSource" /> .
-        /// </param>
-        /// <param name="selector"> A projection function to apply to each element. </param>
-        /// <returns>
-        /// A task that represents the asynchronous operation.
-        /// The task result contains the sum of the projected values.
-        /// </returns>
-        /// <exception cref="ArgumentNullException">
-        /// <paramref name="source" />
-        /// or
-        /// <paramref name="selector" />
-        /// is
-        /// <c>null</c>
-        /// .
-        /// </exception>
-        /// <exception cref="InvalidOperationException">
-        /// <paramref name="source" />
-        /// doesn't implement
-        /// <see cref="IDbAsyncQueryProvider" />
-        /// .
-        /// </exception>
-        [SuppressMessage("Microsoft.Design", "CA1006:DoNotNestGenericTypesInMemberSignatures")]
-        public static Task<float> SumAsync<TSource>(
-            this IQueryable<TSource> source, Expression<Func<TSource, float>> selector)
-        {
-            Check.NotNull(source, "source");
-            Check.NotNull(selector, "selector");
-
-            return source.SumAsync(selector, CancellationToken.None);
-        }
-
-        /// <summary>
-        /// Asynchronously computes the sum of the sequence of <see cref="Single" /> values that is obtained
-        /// by invoking a projection function on each element of the input sequence.
-        /// </summary>
-        /// <remarks>
-        /// Multiple active operations on the same context instance are not supported.  Use 'await' to ensure
-        /// that any asynchronous operations have completed before calling another method on this context.
-        /// </remarks>
-        /// <typeparam name="TSource">
-        /// The type of the elements of <paramref name="source" /> .
-        /// </typeparam>
-        /// <param name="source">
-        /// A sequence of values of type <typeparamref name="TSource" /> .
-        /// </param>
-        /// <param name="selector"> A projection function to apply to each element. </param>
-        /// <param name="cancellationToken">
-        /// A <see cref="CancellationToken" /> to observe while waiting for the task to complete.
-        /// </param>
-        /// <returns>
-        /// A task that represents the asynchronous operation.
-        /// The task result contains the sum of the projected values.
-        /// </returns>
-        /// <exception cref="ArgumentNullException">
-        /// <paramref name="source" />
-        /// or
-        /// <paramref name="selector" />
-        /// is
-        /// <c>null</c>
-        /// .
-        /// </exception>
-        /// <exception cref="InvalidOperationException">
-        /// <paramref name="source" />
-        /// doesn't implement
-        /// <see cref="IDbAsyncQueryProvider" />
-        /// .
-        /// </exception>
-        [SuppressMessage("Microsoft.Design", "CA1011:ConsiderPassingBaseTypesAsParameters")]
-        [SuppressMessage("Microsoft.Design", "CA1006:DoNotNestGenericTypesInMemberSignatures")]
-        public static Task<float> SumAsync<TSource>(
-            this IQueryable<TSource> source, Expression<Func<TSource, float>> selector, CancellationToken cancellationToken)
-        {
-            Check.NotNull(source, "source");
-            Check.NotNull(selector, "selector");
-
-            var provider = source.Provider as IDbAsyncQueryProvider;
-            if (provider != null)
-            {
-                return provider.ExecuteAsync<float>(
-                    Expression.Call(
-                        null,
-                        _sum_Float_Selector.MakeGenericMethod(typeof(TSource)),
-                        new[] { source.Expression, Expression.Quote(selector) }
-                        ),
-                    cancellationToken);
-            }
-            else
-            {
-                throw Error.IQueryable_Provider_Not_Async();
-            }
-        }
-
-        /// <summary>
-        /// Asynchronously computes the sum of the sequence of nullable <see cref="Single" /> values that is obtained
-        /// by invoking a projection function on each element of the input sequence.
-        /// </summary>
-        /// <remarks>
-        /// Multiple active operations on the same context instance are not supported.  Use 'await' to ensure
-        /// that any asynchronous operations have completed before calling another method on this context.
-        /// </remarks>
-        /// <typeparam name="TSource">
-        /// The type of the elements of <paramref name="source" /> .
-        /// </typeparam>
-        /// <param name="source">
-        /// A sequence of values of type <typeparamref name="TSource" /> .
-        /// </param>
-        /// <param name="selector"> A projection function to apply to each element. </param>
-        /// <returns>
-        /// A task that represents the asynchronous operation.
-        /// The task result contains the sum of the projected values.
-        /// </returns>
-        /// <exception cref="ArgumentNullException">
-        /// <paramref name="source" />
-        /// or
-        /// <paramref name="selector" />
-        /// is
-        /// <c>null</c>
-        /// .
-        /// </exception>
-        /// <exception cref="InvalidOperationException">
-        /// <paramref name="source" />
-        /// doesn't implement
-        /// <see cref="IDbAsyncQueryProvider" />
-        /// .
-        /// </exception>
-        [SuppressMessage("Microsoft.Design", "CA1006:DoNotNestGenericTypesInMemberSignatures")]
-        public static Task<float?> SumAsync<TSource>(
-            this IQueryable<TSource> source, Expression<Func<TSource, float?>> selector)
-        {
-            Check.NotNull(source, "source");
-            Check.NotNull(selector, "selector");
-
-            return source.SumAsync(selector, CancellationToken.None);
-        }
-
-        /// <summary>
-        /// Asynchronously computes the sum of the sequence of nullable <see cref="Single" /> values that is obtained
-        /// by invoking a projection function on each element of the input sequence.
-        /// </summary>
-        /// <remarks>
-        /// Multiple active operations on the same context instance are not supported.  Use 'await' to ensure
-        /// that any asynchronous operations have completed before calling another method on this context.
-        /// </remarks>
-        /// <typeparam name="TSource">
-        /// The type of the elements of <paramref name="source" /> .
-        /// </typeparam>
-        /// <param name="source">
-        /// A sequence of values of type <typeparamref name="TSource" /> .
-        /// </param>
-        /// <param name="selector"> A projection function to apply to each element. </param>
-        /// <param name="cancellationToken">
-        /// A <see cref="CancellationToken" /> to observe while waiting for the task to complete.
-        /// </param>
-        /// <returns>
-        /// A task that represents the asynchronous operation.
-        /// The task result contains the sum of the projected values.
-        /// </returns>
-        /// <exception cref="ArgumentNullException">
-        /// <paramref name="source" />
-        /// or
-        /// <paramref name="selector" />
-        /// is
-        /// <c>null</c>
-        /// .
-        /// </exception>
-        /// <exception cref="InvalidOperationException">
-        /// <paramref name="source" />
-        /// doesn't implement
-        /// <see cref="IDbAsyncQueryProvider" />
-        /// .
-        /// </exception>
-        [SuppressMessage("Microsoft.Design", "CA1011:ConsiderPassingBaseTypesAsParameters")]
-        [SuppressMessage("Microsoft.Design", "CA1006:DoNotNestGenericTypesInMemberSignatures")]
-        public static Task<float?> SumAsync<TSource>(
-            this IQueryable<TSource> source, Expression<Func<TSource, float?>> selector, CancellationToken cancellationToken)
-        {
-            Check.NotNull(source, "source");
-            Check.NotNull(selector, "selector");
-
-            var provider = source.Provider as IDbAsyncQueryProvider;
-            if (provider != null)
-            {
-                return provider.ExecuteAsync<float?>(
-                    Expression.Call(
-                        null,
-                        _sum_FloatNullable_Selector.MakeGenericMethod(typeof(TSource)),
-                        new[] { source.Expression, Expression.Quote(selector) }
-                        ),
-                    cancellationToken);
-            }
-            else
-            {
-                throw Error.IQueryable_Provider_Not_Async();
-            }
-        }
-
-        /// <summary>
-        /// Asynchronously computes the sum of the sequence of <see cref="Double" /> values that is obtained
-        /// by invoking a projection function on each element of the input sequence.
-        /// </summary>
-        /// <remarks>
-        /// Multiple active operations on the same context instance are not supported.  Use 'await' to ensure
-        /// that any asynchronous operations have completed before calling another method on this context.
-        /// </remarks>
-        /// <typeparam name="TSource">
-        /// The type of the elements of <paramref name="source" /> .
-        /// </typeparam>
-        /// <param name="source">
-        /// A sequence of values of type <typeparamref name="TSource" /> .
-        /// </param>
-        /// <param name="selector"> A projection function to apply to each element. </param>
-        /// <returns>
-        /// A task that represents the asynchronous operation.
-        /// The task result contains the sum of the projected values.
-        /// </returns>
-        /// <exception cref="ArgumentNullException">
-        /// <paramref name="source" />
-        /// or
-        /// <paramref name="selector" />
-        /// is
-        /// <c>null</c>
-        /// .
-        /// </exception>
-        /// <exception cref="InvalidOperationException">
-        /// <paramref name="source" />
-        /// doesn't implement
-        /// <see cref="IDbAsyncQueryProvider" />
-        /// .
-        /// </exception>
-        [SuppressMessage("Microsoft.Design", "CA1006:DoNotNestGenericTypesInMemberSignatures")]
-        public static Task<double> SumAsync<TSource>(
-            this IQueryable<TSource> source, Expression<Func<TSource, double>> selector)
-        {
-            Check.NotNull(source, "source");
-            Check.NotNull(selector, "selector");
-
-            return source.SumAsync(selector, CancellationToken.None);
-        }
-
-        /// <summary>
-        /// Asynchronously computes the sum of the sequence of <see cref="Double" /> values that is obtained
-        /// by invoking a projection function on each element of the input sequence.
-        /// </summary>
-        /// <remarks>
-        /// Multiple active operations on the same context instance are not supported.  Use 'await' to ensure
-        /// that any asynchronous operations have completed before calling another method on this context.
-        /// </remarks>
-        /// <typeparam name="TSource">
-        /// The type of the elements of <paramref name="source" /> .
-        /// </typeparam>
-        /// <param name="source">
-        /// A sequence of values of type <typeparamref name="TSource" /> .
-        /// </param>
-        /// <param name="selector"> A projection function to apply to each element. </param>
-        /// <param name="cancellationToken">
-        /// A <see cref="CancellationToken" /> to observe while waiting for the task to complete.
-        /// </param>
-        /// <returns>
-        /// A task that represents the asynchronous operation.
-        /// The task result contains the sum of the projected values.
-        /// </returns>
-        /// <exception cref="ArgumentNullException">
-        /// <paramref name="source" />
-        /// or
-        /// <paramref name="selector" />
-        /// is
-        /// <c>null</c>
-        /// .
-        /// </exception>
-        /// <exception cref="InvalidOperationException">
-        /// <paramref name="source" />
-        /// doesn't implement
-        /// <see cref="IDbAsyncQueryProvider" />
-        /// .
-        /// </exception>
-        [SuppressMessage("Microsoft.Design", "CA1011:ConsiderPassingBaseTypesAsParameters")]
-        [SuppressMessage("Microsoft.Design", "CA1006:DoNotNestGenericTypesInMemberSignatures")]
-        public static Task<double> SumAsync<TSource>(
-            this IQueryable<TSource> source, Expression<Func<TSource, double>> selector, CancellationToken cancellationToken)
-        {
-            Check.NotNull(source, "source");
-            Check.NotNull(selector, "selector");
-
-            var provider = source.Provider as IDbAsyncQueryProvider;
-            if (provider != null)
-            {
-                return provider.ExecuteAsync<double>(
-                    Expression.Call(
-                        null,
-                        _sum_Double_Selector.MakeGenericMethod(typeof(TSource)),
-                        new[] { source.Expression, Expression.Quote(selector) }
-                        ),
-                    cancellationToken);
-            }
-            else
-            {
-                throw Error.IQueryable_Provider_Not_Async();
-            }
-        }
-
-        /// <summary>
-        /// Asynchronously computes the sum of the sequence of nullable <see cref="Double" /> values that is obtained
-        /// by invoking a projection function on each element of the input sequence.
-        /// </summary>
-        /// <remarks>
-        /// Multiple active operations on the same context instance are not supported.  Use 'await' to ensure
-        /// that any asynchronous operations have completed before calling another method on this context.
-        /// </remarks>
-        /// <typeparam name="TSource">
-        /// The type of the elements of <paramref name="source" /> .
-        /// </typeparam>
-        /// <param name="source">
-        /// A sequence of values of type <typeparamref name="TSource" /> .
-        /// </param>
-        /// <param name="selector"> A projection function to apply to each element. </param>
-        /// <returns>
-        /// A task that represents the asynchronous operation.
-        /// The task result contains the sum of the projected values.
-        /// </returns>
-        /// <exception cref="ArgumentNullException">
-        /// <paramref name="source" />
-        /// or
-        /// <paramref name="selector" />
-        /// is
-        /// <c>null</c>
-        /// .
-        /// </exception>
-        /// <exception cref="InvalidOperationException">
-        /// <paramref name="source" />
-        /// doesn't implement
-        /// <see cref="IDbAsyncQueryProvider" />
-        /// .
-        /// </exception>
-        [SuppressMessage("Microsoft.Design", "CA1006:DoNotNestGenericTypesInMemberSignatures")]
-        public static Task<double?> SumAsync<TSource>(
-            this IQueryable<TSource> source, Expression<Func<TSource, double?>> selector)
-        {
-            Check.NotNull(source, "source");
-            Check.NotNull(selector, "selector");
-
-            return source.SumAsync(selector, CancellationToken.None);
-        }
-
-        /// <summary>
-        /// Asynchronously computes the sum of the sequence of nullable <see cref="Double" /> values that is obtained
-        /// by invoking a projection function on each element of the input sequence.
-        /// </summary>
-        /// <remarks>
-        /// Multiple active operations on the same context instance are not supported.  Use 'await' to ensure
-        /// that any asynchronous operations have completed before calling another method on this context.
-        /// </remarks>
-        /// <typeparam name="TSource">
-        /// The type of the elements of <paramref name="source" /> .
-        /// </typeparam>
-        /// <param name="source">
-        /// A sequence of values of type <typeparamref name="TSource" /> .
-        /// </param>
-        /// <param name="selector"> A projection function to apply to each element. </param>
-        /// <param name="cancellationToken">
-        /// A <see cref="CancellationToken" /> to observe while waiting for the task to complete.
-        /// </param>
-        /// <returns>
-        /// A task that represents the asynchronous operation.
-        /// The task result contains the sum of the projected values.
-        /// </returns>
-        /// <exception cref="ArgumentNullException">
-        /// <paramref name="source" />
-        /// or
-        /// <paramref name="selector" />
-        /// is
-        /// <c>null</c>
-        /// .
-        /// </exception>
-        /// <exception cref="InvalidOperationException">
-        /// <paramref name="source" />
-        /// doesn't implement
-        /// <see cref="IDbAsyncQueryProvider" />
-        /// .
-        /// </exception>
-        [SuppressMessage("Microsoft.Design", "CA1011:ConsiderPassingBaseTypesAsParameters")]
-        [SuppressMessage("Microsoft.Design", "CA1006:DoNotNestGenericTypesInMemberSignatures")]
-        public static Task<double?> SumAsync<TSource>(
-            this IQueryable<TSource> source, Expression<Func<TSource, double?>> selector, CancellationToken cancellationToken)
-        {
-            Check.NotNull(source, "source");
-            Check.NotNull(selector, "selector");
-
-            var provider = source.Provider as IDbAsyncQueryProvider;
-            if (provider != null)
-            {
-                return provider.ExecuteAsync<double?>(
-                    Expression.Call(
-                        null,
-                        _sum_DoubleNullable_Selector.MakeGenericMethod(typeof(TSource)),
-                        new[] { source.Expression, Expression.Quote(selector) }
-                        ),
-                    cancellationToken);
-            }
-            else
-            {
-                throw Error.IQueryable_Provider_Not_Async();
-            }
-        }
-
-        /// <summary>
-        /// Asynchronously computes the sum of the sequence of <see cref="Decimal" /> values that is obtained
-        /// by invoking a projection function on each element of the input sequence.
-        /// </summary>
-        /// <remarks>
-        /// Multiple active operations on the same context instance are not supported.  Use 'await' to ensure
-        /// that any asynchronous operations have completed before calling another method on this context.
-        /// </remarks>
-        /// <typeparam name="TSource">
-        /// The type of the elements of <paramref name="source" /> .
-        /// </typeparam>
-        /// <param name="source">
-        /// A sequence of values of type <typeparamref name="TSource" /> .
-        /// </param>
-        /// <param name="selector"> A projection function to apply to each element. </param>
-        /// <returns>
-        /// A task that represents the asynchronous operation.
-        /// The task result contains the sum of the projected values.
-        /// </returns>
-        /// <exception cref="ArgumentNullException">
-        /// <paramref name="source" />
-        /// or
-        /// <paramref name="selector" />
-        /// is
-        /// <c>null</c>
-        /// .
-        /// </exception>
-        /// <exception cref="InvalidOperationException">
-        /// <paramref name="source" />
-        /// doesn't implement
-        /// <see cref="IDbAsyncQueryProvider" />
-        /// .
-        /// </exception>
-        /// <exception cref="OverflowException">
-        /// The number of elements in
-        /// <paramref name="source" />
-        /// is larger than
-        /// <see cref="Decimal.MaxValue" />
-        /// .
-        /// </exception>
-        [SuppressMessage("Microsoft.Design", "CA1006:DoNotNestGenericTypesInMemberSignatures")]
-        public static Task<decimal> SumAsync<TSource>(
-            this IQueryable<TSource> source, Expression<Func<TSource, decimal>> selector)
-        {
-            Check.NotNull(source, "source");
-            Check.NotNull(selector, "selector");
-
-            return source.SumAsync(selector, CancellationToken.None);
-        }
-
-        /// <summary>
-        /// Asynchronously computes the sum of the sequence of <see cref="Decimal" /> values that is obtained
-        /// by invoking a projection function on each element of the input sequence.
-        /// </summary>
-        /// <remarks>
-        /// Multiple active operations on the same context instance are not supported.  Use 'await' to ensure
-        /// that any asynchronous operations have completed before calling another method on this context.
-        /// </remarks>
-        /// <typeparam name="TSource">
-        /// The type of the elements of <paramref name="source" /> .
-        /// </typeparam>
-        /// <param name="source">
-        /// A sequence of values of type <typeparamref name="TSource" /> .
-        /// </param>
-        /// <param name="selector"> A projection function to apply to each element. </param>
-        /// <param name="cancellationToken">
-        /// A <see cref="CancellationToken" /> to observe while waiting for the task to complete.
-        /// </param>
-        /// <returns>
-        /// A task that represents the asynchronous operation.
-        /// The task result contains the sum of the projected values.
-        /// </returns>
-        /// <exception cref="ArgumentNullException">
-        /// <paramref name="source" />
-        /// or
-        /// <paramref name="selector" />
-        /// is
-        /// <c>null</c>
-        /// .
-        /// </exception>
-        /// <exception cref="InvalidOperationException">
-        /// <paramref name="source" />
-        /// doesn't implement
-        /// <see cref="IDbAsyncQueryProvider" />
-        /// .
-        /// </exception>
-        /// <exception cref="OverflowException">
-        /// The number of elements in
-        /// <paramref name="source" />
-        /// is larger than
-        /// <see cref="Decimal.MaxValue" />
-        /// .
-        /// </exception>
-        [SuppressMessage("Microsoft.Design", "CA1011:ConsiderPassingBaseTypesAsParameters")]
-        [SuppressMessage("Microsoft.Design", "CA1006:DoNotNestGenericTypesInMemberSignatures")]
-        public static Task<decimal> SumAsync<TSource>(
-            this IQueryable<TSource> source, Expression<Func<TSource, decimal>> selector, CancellationToken cancellationToken)
-        {
-            Check.NotNull(source, "source");
-            Check.NotNull(selector, "selector");
-
-            var provider = source.Provider as IDbAsyncQueryProvider;
-            if (provider != null)
-            {
-                return provider.ExecuteAsync<decimal>(
-                    Expression.Call(
-                        null,
-                        _sum_Decimal_Selector.MakeGenericMethod(typeof(TSource)),
-                        new[] { source.Expression, Expression.Quote(selector) }
-                        ),
-                    cancellationToken);
-            }
-            else
-            {
-                throw Error.IQueryable_Provider_Not_Async();
-            }
-        }
-
-        /// <summary>
-        /// Asynchronously computes the sum of the sequence of nullable <see cref="Decimal" /> values that is obtained
-        /// by invoking a projection function on each element of the input sequence.
-        /// </summary>
-        /// <remarks>
-        /// Multiple active operations on the same context instance are not supported.  Use 'await' to ensure
-        /// that any asynchronous operations have completed before calling another method on this context.
-        /// </remarks>
-        /// <typeparam name="TSource">
-        /// The type of the elements of <paramref name="source" /> .
-        /// </typeparam>
-        /// <param name="source">
-        /// A sequence of values of type <typeparamref name="TSource" /> .
-        /// </param>
-        /// <param name="selector"> A projection function to apply to each element. </param>
-        /// <returns>
-        /// A task that represents the asynchronous operation.
-        /// The task result contains the sum of the projected values.
-        /// </returns>
-        /// <exception cref="ArgumentNullException">
-        /// <paramref name="source" />
-        /// or
-        /// <paramref name="selector" />
-        /// is
-        /// <c>null</c>
-        /// .
-        /// </exception>
-        /// <exception cref="InvalidOperationException">
-        /// <paramref name="source" />
-        /// doesn't implement
-        /// <see cref="IDbAsyncQueryProvider" />
-        /// .
-        /// </exception>
-        /// <exception cref="OverflowException">
-        /// The number of elements in
-        /// <paramref name="source" />
-        /// is larger than
-        /// <see cref="Decimal.MaxValue" />
-        /// .
-        /// </exception>
-        [SuppressMessage("Microsoft.Design", "CA1006:DoNotNestGenericTypesInMemberSignatures")]
-        public static Task<decimal?> SumAsync<TSource>(
-            this IQueryable<TSource> source, Expression<Func<TSource, decimal?>> selector)
-        {
-            Check.NotNull(source, "source");
-            Check.NotNull(selector, "selector");
-
-            return source.SumAsync(selector, CancellationToken.None);
-        }
-
-        /// <summary>
-        /// Asynchronously computes the sum of the sequence of nullable <see cref="Decimal" /> values that is obtained
-        /// by invoking a projection function on each element of the input sequence.
-        /// </summary>
-        /// <remarks>
-        /// Multiple active operations on the same context instance are not supported.  Use 'await' to ensure
-        /// that any asynchronous operations have completed before calling another method on this context.
-        /// </remarks>
-        /// <typeparam name="TSource">
-        /// The type of the elements of <paramref name="source" /> .
-        /// </typeparam>
-        /// <param name="source">
-        /// A sequence of values of type <typeparamref name="TSource" /> .
-        /// </param>
-        /// <param name="selector"> A projection function to apply to each element. </param>
-        /// <param name="cancellationToken">
-        /// A <see cref="CancellationToken" /> to observe while waiting for the task to complete.
-        /// </param>
-        /// <returns>
-        /// A task that represents the asynchronous operation.
-        /// The task result contains the sum of the projected values.
-        /// </returns>
-        /// <exception cref="ArgumentNullException">
-        /// <paramref name="source" />
-        /// or
-        /// <paramref name="selector" />
-        /// is
-        /// <c>null</c>
-        /// .
-        /// </exception>
-        /// <exception cref="InvalidOperationException">
-        /// <paramref name="source" />
-        /// doesn't implement
-        /// <see cref="IDbAsyncQueryProvider" />
-        /// .
-        /// </exception>
-        /// <exception cref="OverflowException">
-        /// The number of elements in
-        /// <paramref name="source" />
-        /// is larger than
-        /// <see cref="Decimal.MaxValue" />
-        /// .
-        /// </exception>
-        [SuppressMessage("Microsoft.Design", "CA1011:ConsiderPassingBaseTypesAsParameters")]
-        [SuppressMessage("Microsoft.Design", "CA1006:DoNotNestGenericTypesInMemberSignatures")]
-        public static Task<decimal?> SumAsync<TSource>(
-            this IQueryable<TSource> source, Expression<Func<TSource, decimal?>> selector, CancellationToken cancellationToken)
-        {
-            Check.NotNull(source, "source");
-            Check.NotNull(selector, "selector");
-
-            var provider = source.Provider as IDbAsyncQueryProvider;
-            if (provider != null)
-            {
-                return provider.ExecuteAsync<decimal?>(
-                    Expression.Call(
-                        null,
-                        _sum_DecimalNullable_Selector.MakeGenericMethod(typeof(TSource)),
-                        new[] { source.Expression, Expression.Quote(selector) }
-                        ),
-                    cancellationToken);
-            }
-            else
-            {
-                throw Error.IQueryable_Provider_Not_Async();
-            }
-        }
-
-        /// <summary>
-        /// Asynchronously computes the average of a sequence of <see cref="Int32" /> values.
-        /// </summary>
-        /// <remarks>
-        /// Multiple active operations on the same context instance are not supported.  Use 'await' to ensure
-        /// that any asynchronous operations have completed before calling another method on this context.
-        /// </remarks>
-        /// <param name="source">
-        /// A sequence of <see cref="Int32" /> values to calculate the average of.
-        /// </param>
-        /// <returns>
-        /// A task that represents the asynchronous operation.
-        /// The task result contains the average of the sequence of values.
-        /// </returns>
-        /// <exception cref="ArgumentNullException">
-        /// <paramref name="source" />
-        /// is
-        /// <c>null</c>
-        /// .
-        /// </exception>
-        /// <exception cref="InvalidOperationException">
-        /// <paramref name="source" />
-        /// doesn't implement
-        /// <see cref="IDbAsyncQueryProvider" />
-        /// .
-        /// </exception>
-        /// <exception cref="InvalidOperationException">
-        /// <paramref name="source" />
-        /// contains no elements.
-        /// </exception>
-        public static Task<double> AverageAsync(this IQueryable<int> source)
-        {
-            Check.NotNull(source, "source");
-
-            return source.AverageAsync(CancellationToken.None);
-        }
-
-        /// <summary>
-        /// Asynchronously computes the average of a sequence of <see cref="Int32" /> values.
-        /// </summary>
-        /// <remarks>
-        /// Multiple active operations on the same context instance are not supported.  Use 'await' to ensure
-        /// that any asynchronous operations have completed before calling another method on this context.
-        /// </remarks>
-        /// <param name="source">
-        /// A sequence of <see cref="Int32" /> values to calculate the average of.
-        /// </param>
-        /// <param name="cancellationToken">
-        /// A <see cref="CancellationToken" /> to observe while waiting for the task to complete.
-        /// </param>
-        /// <returns>
-        /// A task that represents the asynchronous operation.
-        /// The task result contains the average of the sequence of values.
-        /// </returns>
-        /// <exception cref="ArgumentNullException">
-        /// <paramref name="source" />
-        /// is
-        /// <c>null</c>
-        /// .
-        /// </exception>
-        /// <exception cref="InvalidOperationException">
-        /// <paramref name="source" />
-        /// doesn't implement
-        /// <see cref="IDbAsyncQueryProvider" />
-        /// .
-        /// </exception>
-        /// <exception cref="InvalidOperationException">
-        /// <paramref name="source" />
-        /// contains no elements.
-        /// </exception>
-        public static Task<double> AverageAsync(this IQueryable<int> source, CancellationToken cancellationToken)
-        {
-            Check.NotNull(source, "source");
-
-            var provider = source.Provider as IDbAsyncQueryProvider;
-            if (provider != null)
-            {
-                return provider.ExecuteAsync<double>(
-                    Expression.Call(
-                        null,
-                        _average_Int,
-                        new[] { source.Expression }
-                        ),
-                    cancellationToken);
-            }
-            else
-            {
-                throw Error.IQueryable_Provider_Not_Async();
-            }
-        }
-
-        /// <summary>
-        /// Asynchronously computes the average of a sequence of nullable <see cref="Int32" /> values.
-        /// </summary>
-        /// <remarks>
-        /// Multiple active operations on the same context instance are not supported.  Use 'await' to ensure
-        /// that any asynchronous operations have completed before calling another method on this context.
-        /// </remarks>
-        /// <param name="source">
-        /// A sequence of nullable <see cref="Int32" /> values to calculate the average of.
-        /// </param>
-        /// <returns>
-        /// A task that represents the asynchronous operation.
-        /// The task result contains the average of the sequence of values.
-        /// </returns>
-        /// <exception cref="ArgumentNullException">
-        /// <paramref name="source" />
-        /// is
-        /// <c>null</c>
-        /// .
-        /// </exception>
-        /// <exception cref="InvalidOperationException">
-        /// <paramref name="source" />
-        /// doesn't implement
-        /// <see cref="IDbAsyncQueryProvider" />
-        /// .
-        /// </exception>
-        [SuppressMessage("Microsoft.Design", "CA1006:DoNotNestGenericTypesInMemberSignatures")]
-        public static Task<double?> AverageAsync(this IQueryable<int?> source)
-        {
-            Check.NotNull(source, "source");
-
-            return source.AverageAsync(CancellationToken.None);
-        }
-
-        /// <summary>
-        /// Asynchronously computes the average of a sequence of nullable <see cref="Int32" /> values.
-        /// </summary>
-        /// <remarks>
-        /// Multiple active operations on the same context instance are not supported.  Use 'await' to ensure
-        /// that any asynchronous operations have completed before calling another method on this context.
-        /// </remarks>
-        /// <param name="source">
-        /// A sequence of nullable <see cref="Int32" /> values to calculate the average of.
-        /// </param>
-        /// <param name="cancellationToken">
-        /// A <see cref="CancellationToken" /> to observe while waiting for the task to complete.
-        /// </param>
-        /// <returns>
-        /// A task that represents the asynchronous operation.
-        /// The task result contains the average of the sequence of values.
-        /// </returns>
-        /// <exception cref="ArgumentNullException">
-        /// <paramref name="source" />
-        /// is
-        /// <c>null</c>
-        /// .
-        /// </exception>
-        /// <exception cref="InvalidOperationException">
-        /// <paramref name="source" />
-        /// doesn't implement
-        /// <see cref="IDbAsyncQueryProvider" />
-        /// .
-        /// </exception>
-        [SuppressMessage("Microsoft.Design", "CA1006:DoNotNestGenericTypesInMemberSignatures")]
-        public static Task<double?> AverageAsync(this IQueryable<int?> source, CancellationToken cancellationToken)
-        {
-            Check.NotNull(source, "source");
-
-            var provider = source.Provider as IDbAsyncQueryProvider;
-            if (provider != null)
-            {
-                return provider.ExecuteAsync<double?>(
-                    Expression.Call(
-                        null,
-                        _average_IntNullable,
-                        new[] { source.Expression }
-                        ),
-                    cancellationToken);
-            }
-            else
-            {
-                throw Error.IQueryable_Provider_Not_Async();
-            }
-        }
-
-        /// <summary>
-        /// Asynchronously computes the average of a sequence of <see cref="Int64" /> values.
-        /// </summary>
-        /// <remarks>
-        /// Multiple active operations on the same context instance are not supported.  Use 'await' to ensure
-        /// that any asynchronous operations have completed before calling another method on this context.
-        /// </remarks>
-        /// <param name="source">
-        /// A sequence of <see cref="Int64" /> values to calculate the average of.
-        /// </param>
-        /// <returns>
-        /// A task that represents the asynchronous operation.
-        /// The task result contains the average of the sequence of values.
-        /// </returns>
-        /// <exception cref="ArgumentNullException">
-        /// <paramref name="source" />
-        /// is
-        /// <c>null</c>
-        /// .
-        /// </exception>
-        /// <exception cref="InvalidOperationException">
-        /// <paramref name="source" />
-        /// doesn't implement
-        /// <see cref="IDbAsyncQueryProvider" />
-        /// .
-        /// </exception>
-        /// <exception cref="InvalidOperationException">
-        /// <paramref name="source" />
-        /// contains no elements.
-        /// </exception>
-        public static Task<double> AverageAsync(this IQueryable<long> source)
-        {
-            Check.NotNull(source, "source");
-
-            return source.AverageAsync(CancellationToken.None);
-        }
-
-        /// <summary>
-        /// Asynchronously computes the average of a sequence of <see cref="Int64" /> values.
-        /// </summary>
-        /// <remarks>
-        /// Multiple active operations on the same context instance are not supported.  Use 'await' to ensure
-        /// that any asynchronous operations have completed before calling another method on this context.
-        /// </remarks>
-        /// <param name="source">
-        /// A sequence of <see cref="Int64" /> values to calculate the average of.
-        /// </param>
-        /// <param name="cancellationToken">
-        /// A <see cref="CancellationToken" /> to observe while waiting for the task to complete.
-        /// </param>
-        /// <returns>
-        /// A task that represents the asynchronous operation.
-        /// The task result contains the average of the sequence of values.
-        /// </returns>
-        /// <exception cref="ArgumentNullException">
-        /// <paramref name="source" />
-        /// is
-        /// <c>null</c>
-        /// .
-        /// </exception>
-        /// <exception cref="InvalidOperationException">
-        /// <paramref name="source" />
-        /// doesn't implement
-        /// <see cref="IDbAsyncQueryProvider" />
-        /// .
-        /// </exception>
-        /// <exception cref="InvalidOperationException">
-        /// <paramref name="source" />
-        /// contains no elements.
-        /// </exception>
-        public static Task<double> AverageAsync(this IQueryable<long> source, CancellationToken cancellationToken)
-        {
-            Check.NotNull(source, "source");
-
-            var provider = source.Provider as IDbAsyncQueryProvider;
-            if (provider != null)
-            {
-                return provider.ExecuteAsync<double>(
-                    Expression.Call(
-                        null,
-                        _average_Long,
-                        new[] { source.Expression }
-                        ),
-                    cancellationToken);
-            }
-            else
-            {
-                throw Error.IQueryable_Provider_Not_Async();
-            }
-        }
-
-        /// <summary>
-        /// Asynchronously computes the average of a sequence of nullable <see cref="Int64" /> values.
-        /// </summary>
-        /// <remarks>
-        /// Multiple active operations on the same context instance are not supported.  Use 'await' to ensure
-        /// that any asynchronous operations have completed before calling another method on this context.
-        /// </remarks>
-        /// <param name="source">
-        /// A sequence of nullable <see cref="Int64" /> values to calculate the average of.
-        /// </param>
-        /// <returns>
-        /// A task that represents the asynchronous operation.
-        /// The task result contains the average of the sequence of values.
-        /// </returns>
-        /// <exception cref="ArgumentNullException">
-        /// <paramref name="source" />
-        /// is
-        /// <c>null</c>
-        /// .
-        /// </exception>
-        /// <exception cref="InvalidOperationException">
-        /// <paramref name="source" />
-        /// doesn't implement
-        /// <see cref="IDbAsyncQueryProvider" />
-        /// .
-        /// </exception>
-        [SuppressMessage("Microsoft.Design", "CA1006:DoNotNestGenericTypesInMemberSignatures")]
-        public static Task<double?> AverageAsync(this IQueryable<long?> source)
-        {
-            Check.NotNull(source, "source");
-
-            return source.AverageAsync(CancellationToken.None);
-        }
-
-        /// <summary>
-        /// Asynchronously computes the average of a sequence of nullable <see cref="Int64" /> values.
-        /// </summary>
-        /// <remarks>
-        /// Multiple active operations on the same context instance are not supported.  Use 'await' to ensure
-        /// that any asynchronous operations have completed before calling another method on this context.
-        /// </remarks>
-        /// <param name="source">
-        /// A sequence of nullable <see cref="Int64" /> values to calculate the average of.
-        /// </param>
-        /// <param name="cancellationToken">
-        /// A <see cref="CancellationToken" /> to observe while waiting for the task to complete.
-        /// </param>
-        /// <returns>
-        /// A task that represents the asynchronous operation.
-        /// The task result contains the average of the sequence of values.
-        /// </returns>
-        /// <exception cref="ArgumentNullException">
-        /// <paramref name="source" />
-        /// is
-        /// <c>null</c>
-        /// .
-        /// </exception>
-        /// <exception cref="InvalidOperationException">
-        /// <paramref name="source" />
-        /// doesn't implement
-        /// <see cref="IDbAsyncQueryProvider" />
-        /// .
-        /// </exception>
-        [SuppressMessage("Microsoft.Design", "CA1006:DoNotNestGenericTypesInMemberSignatures")]
-        public static Task<double?> AverageAsync(this IQueryable<long?> source, CancellationToken cancellationToken)
-        {
-            Check.NotNull(source, "source");
-
-            var provider = source.Provider as IDbAsyncQueryProvider;
-            if (provider != null)
-            {
-                return provider.ExecuteAsync<double?>(
-                    Expression.Call(
-                        null,
-                        _average_LongNullable,
-                        new[] { source.Expression }
-                        ),
-                    cancellationToken);
-            }
-            else
-            {
-                throw Error.IQueryable_Provider_Not_Async();
-            }
-        }
-
-        /// <summary>
-        /// Asynchronously computes the average of a sequence of <see cref="Single" /> values.
-        /// </summary>
-        /// <remarks>
-        /// Multiple active operations on the same context instance are not supported.  Use 'await' to ensure
-        /// that any asynchronous operations have completed before calling another method on this context.
-        /// </remarks>
-        /// <param name="source">
-        /// A sequence of <see cref="Single" /> values to calculate the average of.
-        /// </param>
-        /// <returns>
-        /// A task that represents the asynchronous operation.
-        /// The task result contains the average of the sequence of values.
-        /// </returns>
-        /// <exception cref="ArgumentNullException">
-        /// <paramref name="source" />
-        /// is
-        /// <c>null</c>
-        /// .
-        /// </exception>
-        /// <exception cref="InvalidOperationException">
-        /// <paramref name="source" />
-        /// doesn't implement
-        /// <see cref="IDbAsyncQueryProvider" />
-        /// .
-        /// </exception>
-        /// <exception cref="InvalidOperationException">
-        /// <paramref name="source" />
-        /// contains no elements.
-        /// </exception>
-        public static Task<float> AverageAsync(this IQueryable<float> source)
-        {
-            Check.NotNull(source, "source");
-
-            return source.AverageAsync(CancellationToken.None);
-        }
-
-        /// <summary>
-        /// Asynchronously computes the average of a sequence of <see cref="Single" /> values.
-        /// </summary>
-        /// <remarks>
-        /// Multiple active operations on the same context instance are not supported.  Use 'await' to ensure
-        /// that any asynchronous operations have completed before calling another method on this context.
-        /// </remarks>
-        /// <param name="source">
-        /// A sequence of <see cref="Single" /> values to calculate the average of.
-        /// </param>
-        /// <param name="cancellationToken">
-        /// A <see cref="CancellationToken" /> to observe while waiting for the task to complete.
-        /// </param>
-        /// <returns>
-        /// A task that represents the asynchronous operation.
-        /// The task result contains the average of the sequence of values.
-        /// </returns>
-        /// <exception cref="ArgumentNullException">
-        /// <paramref name="source" />
-        /// is
-        /// <c>null</c>
-        /// .
-        /// </exception>
-        /// <exception cref="InvalidOperationException">
-        /// <paramref name="source" />
-        /// doesn't implement
-        /// <see cref="IDbAsyncQueryProvider" />
-        /// .
-        /// </exception>
-        /// <exception cref="InvalidOperationException">
-        /// <paramref name="source" />
-        /// contains no elements.
-        /// </exception>
-        public static Task<float> AverageAsync(this IQueryable<float> source, CancellationToken cancellationToken)
-        {
-            Check.NotNull(source, "source");
-
-            var provider = source.Provider as IDbAsyncQueryProvider;
-            if (provider != null)
-            {
-                return provider.ExecuteAsync<float>(
-                    Expression.Call(
-                        null,
-                        _average_Float,
-                        new[] { source.Expression }
-                        ),
-                    cancellationToken);
-            }
-            else
-            {
-                throw Error.IQueryable_Provider_Not_Async();
-            }
-        }
-
-        /// <summary>
-        /// Asynchronously computes the average of a sequence of nullable <see cref="Single" /> values.
-        /// </summary>
-        /// <remarks>
-        /// Multiple active operations on the same context instance are not supported.  Use 'await' to ensure
-        /// that any asynchronous operations have completed before calling another method on this context.
-        /// </remarks>
-        /// <param name="source">
-        /// A sequence of nullable <see cref="Single" /> values to calculate the average of.
-        /// </param>
-        /// <returns>
-        /// A task that represents the asynchronous operation.
-        /// The task result contains the average of the sequence of values.
-        /// </returns>
-        /// <exception cref="ArgumentNullException">
-        /// <paramref name="source" />
-        /// is
-        /// <c>null</c>
-        /// .
-        /// </exception>
-        /// <exception cref="InvalidOperationException">
-        /// <paramref name="source" />
-        /// doesn't implement
-        /// <see cref="IDbAsyncQueryProvider" />
-        /// .
-        /// </exception>
-        [SuppressMessage("Microsoft.Design", "CA1006:DoNotNestGenericTypesInMemberSignatures")]
-        public static Task<float?> AverageAsync(this IQueryable<float?> source)
-        {
-            Check.NotNull(source, "source");
-
-            return source.AverageAsync(CancellationToken.None);
-        }
-
-        /// <summary>
-        /// Asynchronously computes the average of a sequence of nullable <see cref="Single" /> values.
-        /// </summary>
-        /// <remarks>
-        /// Multiple active operations on the same context instance are not supported.  Use 'await' to ensure
-        /// that any asynchronous operations have completed before calling another method on this context.
-        /// </remarks>
-        /// <param name="source">
-        /// A sequence of nullable <see cref="Single" /> values to calculate the average of.
-        /// </param>
-        /// <param name="cancellationToken">
-        /// A <see cref="CancellationToken" /> to observe while waiting for the task to complete.
-        /// </param>
-        /// <returns>
-        /// A task that represents the asynchronous operation.
-        /// The task result contains the average of the sequence of values.
-        /// </returns>
-        /// <exception cref="ArgumentNullException">
-        /// <paramref name="source" />
-        /// is
-        /// <c>null</c>
-        /// .
-        /// </exception>
-        /// <exception cref="InvalidOperationException">
-        /// <paramref name="source" />
-        /// doesn't implement
-        /// <see cref="IDbAsyncQueryProvider" />
-        /// .
-        /// </exception>
-        [SuppressMessage("Microsoft.Design", "CA1006:DoNotNestGenericTypesInMemberSignatures")]
-        public static Task<float?> AverageAsync(this IQueryable<float?> source, CancellationToken cancellationToken)
-        {
-            Check.NotNull(source, "source");
-
-            var provider = source.Provider as IDbAsyncQueryProvider;
-            if (provider != null)
-            {
-                return provider.ExecuteAsync<float?>(
-                    Expression.Call(
-                        null,
-                        _average_FloatNullable,
-                        new[] { source.Expression }
-                        ),
-                    cancellationToken);
-            }
-            else
-            {
-                throw Error.IQueryable_Provider_Not_Async();
-            }
-        }
-
-        /// <summary>
-        /// Asynchronously computes the average of a sequence of <see cref="Double" /> values.
-        /// </summary>
-        /// <remarks>
-        /// Multiple active operations on the same context instance are not supported.  Use 'await' to ensure
-        /// that any asynchronous operations have completed before calling another method on this context.
-        /// </remarks>
-        /// <param name="source">
-        /// A sequence of <see cref="Double" /> values to calculate the average of.
-        /// </param>
-        /// <returns>
-        /// A task that represents the asynchronous operation.
-        /// The task result contains the average of the sequence of values.
-        /// </returns>
-        /// <exception cref="ArgumentNullException">
-        /// <paramref name="source" />
-        /// is
-        /// <c>null</c>
-        /// .
-        /// </exception>
-        /// <exception cref="InvalidOperationException">
-        /// <paramref name="source" />
-        /// doesn't implement
-        /// <see cref="IDbAsyncQueryProvider" />
-        /// .
-        /// </exception>
-        /// <exception cref="InvalidOperationException">
-        /// <paramref name="source" />
-        /// contains no elements.
-        /// </exception>
-        public static Task<double> AverageAsync(this IQueryable<double> source)
-        {
-            Check.NotNull(source, "source");
-
-            return source.AverageAsync(CancellationToken.None);
-        }
-
-        /// <summary>
-        /// Asynchronously computes the average of a sequence of <see cref="Double" /> values.
-        /// </summary>
-        /// <remarks>
-        /// Multiple active operations on the same context instance are not supported.  Use 'await' to ensure
-        /// that any asynchronous operations have completed before calling another method on this context.
-        /// </remarks>
-        /// <param name="source">
-        /// A sequence of <see cref="Double" /> values to calculate the average of.
-        /// </param>
-        /// <param name="cancellationToken">
-        /// A <see cref="CancellationToken" /> to observe while waiting for the task to complete.
-        /// </param>
-        /// <returns>
-        /// A task that represents the asynchronous operation.
-        /// The task result contains the average of the sequence of values.
-        /// </returns>
-        /// <exception cref="ArgumentNullException">
-        /// <paramref name="source" />
-        /// is
-        /// <c>null</c>
-        /// .
-        /// </exception>
-        /// <exception cref="InvalidOperationException">
-        /// <paramref name="source" />
-        /// doesn't implement
-        /// <see cref="IDbAsyncQueryProvider" />
-        /// .
-        /// </exception>
-        /// <exception cref="InvalidOperationException">
-        /// <paramref name="source" />
-        /// contains no elements.
-        /// </exception>
-        public static Task<double> AverageAsync(this IQueryable<double> source, CancellationToken cancellationToken)
-        {
-            Check.NotNull(source, "source");
-
-            var provider = source.Provider as IDbAsyncQueryProvider;
-            if (provider != null)
-            {
-                return provider.ExecuteAsync<double>(
-                    Expression.Call(
-                        null,
-                        _average_Double,
-                        new[] { source.Expression }
-                        ),
-                    cancellationToken);
-            }
-            else
-            {
-                throw Error.IQueryable_Provider_Not_Async();
-            }
-        }
-
-        /// <summary>
-        /// Asynchronously computes the average of a sequence of nullable <see cref="Double" /> values.
-        /// </summary>
-        /// <remarks>
-        /// Multiple active operations on the same context instance are not supported.  Use 'await' to ensure
-        /// that any asynchronous operations have completed before calling another method on this context.
-        /// </remarks>
-        /// <param name="source">
-        /// A sequence of nullable <see cref="Double" /> values to calculate the average of.
-        /// </param>
-        /// <returns>
-        /// A task that represents the asynchronous operation.
-        /// The task result contains the average of the sequence of values.
-        /// </returns>
-        /// <exception cref="ArgumentNullException">
-        /// <paramref name="source" />
-        /// is
-        /// <c>null</c>
-        /// .
-        /// </exception>
-        /// <exception cref="InvalidOperationException">
-        /// <paramref name="source" />
-        /// doesn't implement
-        /// <see cref="IDbAsyncQueryProvider" />
-        /// .
-        /// </exception>
-        [SuppressMessage("Microsoft.Design", "CA1006:DoNotNestGenericTypesInMemberSignatures")]
-        public static Task<double?> AverageAsync(this IQueryable<double?> source)
-        {
-            Check.NotNull(source, "source");
-
-            return source.AverageAsync(CancellationToken.None);
-        }
-
-        /// <summary>
-        /// Asynchronously computes the average of a sequence of nullable <see cref="Double" /> values.
-        /// </summary>
-        /// <remarks>
-        /// Multiple active operations on the same context instance are not supported.  Use 'await' to ensure
-        /// that any asynchronous operations have completed before calling another method on this context.
-        /// </remarks>
-        /// <param name="source">
-        /// A sequence of nullable <see cref="Double" /> values to calculate the average of.
-        /// </param>
-        /// <param name="cancellationToken">
-        /// A <see cref="CancellationToken" /> to observe while waiting for the task to complete.
-        /// </param>
-        /// <returns>
-        /// A task that represents the asynchronous operation.
-        /// The task result contains the average of the sequence of values.
-        /// </returns>
-        /// <exception cref="ArgumentNullException">
-        /// <paramref name="source" />
-        /// is
-        /// <c>null</c>
-        /// .
-        /// </exception>
-        /// <exception cref="InvalidOperationException">
-        /// <paramref name="source" />
-        /// doesn't implement
-        /// <see cref="IDbAsyncQueryProvider" />
-        /// .
-        /// </exception>
-        [SuppressMessage("Microsoft.Design", "CA1006:DoNotNestGenericTypesInMemberSignatures")]
-        public static Task<double?> AverageAsync(this IQueryable<double?> source, CancellationToken cancellationToken)
-        {
-            Check.NotNull(source, "source");
-
-            var provider = source.Provider as IDbAsyncQueryProvider;
-            if (provider != null)
-            {
-                return provider.ExecuteAsync<double?>(
-                    Expression.Call(
-                        null,
-                        _average_DoubleNullable,
-                        new[] { source.Expression }
-                        ),
-                    cancellationToken);
-            }
-            else
-            {
-                throw Error.IQueryable_Provider_Not_Async();
-            }
-        }
-
-        /// <summary>
-        /// Asynchronously computes the average of a sequence of <see cref="Decimal" /> values.
-        /// </summary>
-        /// <remarks>
-        /// Multiple active operations on the same context instance are not supported.  Use 'await' to ensure
-        /// that any asynchronous operations have completed before calling another method on this context.
-        /// </remarks>
-        /// <param name="source">
-        /// A sequence of <see cref="Decimal" /> values to calculate the average of.
-        /// </param>
-        /// <returns>
-        /// A task that represents the asynchronous operation.
-        /// The task result contains the average of the sequence of values.
-        /// </returns>
-        /// <exception cref="ArgumentNullException">
-        /// <paramref name="source" />
-        /// is
-        /// <c>null</c>
-        /// .
-        /// </exception>
-        /// <exception cref="InvalidOperationException">
-        /// <paramref name="source" />
-        /// doesn't implement
-        /// <see cref="IDbAsyncQueryProvider" />
-        /// .
-        /// </exception>
-        /// <exception cref="InvalidOperationException">
-        /// <paramref name="source" />
-        /// contains no elements.
-        /// </exception>
-        public static Task<decimal> AverageAsync(this IQueryable<decimal> source)
-        {
-            Check.NotNull(source, "source");
-
-            return source.AverageAsync(CancellationToken.None);
-        }
-
-        /// <summary>
-        /// Asynchronously computes the average of a sequence of <see cref="Decimal" /> values.
-        /// </summary>
-        /// <remarks>
-        /// Multiple active operations on the same context instance are not supported.  Use 'await' to ensure
-        /// that any asynchronous operations have completed before calling another method on this context.
-        /// </remarks>
-        /// <param name="source">
-        /// A sequence of <see cref="Decimal" /> values to calculate the average of.
-        /// </param>
-        /// <param name="cancellationToken">
-        /// A <see cref="CancellationToken" /> to observe while waiting for the task to complete.
-        /// </param>
-        /// <returns>
-        /// A task that represents the asynchronous operation.
-        /// The task result contains the average of the sequence of values.
-        /// </returns>
-        /// <exception cref="ArgumentNullException">
-        /// <paramref name="source" />
-        /// is
-        /// <c>null</c>
-        /// .
-        /// </exception>
-        /// <exception cref="InvalidOperationException">
-        /// <paramref name="source" />
-        /// doesn't implement
-        /// <see cref="IDbAsyncQueryProvider" />
-        /// .
-        /// </exception>
-        /// <exception cref="InvalidOperationException">
-        /// <paramref name="source" />
-        /// contains no elements.
-        /// </exception>
-        public static Task<decimal> AverageAsync(this IQueryable<decimal> source, CancellationToken cancellationToken)
-        {
-            Check.NotNull(source, "source");
-
-            var provider = source.Provider as IDbAsyncQueryProvider;
-            if (provider != null)
-            {
-                return provider.ExecuteAsync<decimal>(
-                    Expression.Call(
-                        null,
-                        _average_Decimal,
-                        new[] { source.Expression }
-                        ),
-                    cancellationToken);
-            }
-            else
-            {
-                throw Error.IQueryable_Provider_Not_Async();
-            }
-        }
-
-        /// <summary>
-        /// Asynchronously computes the average of a sequence of nullable <see cref="Decimal" /> values.
-        /// </summary>
-        /// <remarks>
-        /// Multiple active operations on the same context instance are not supported.  Use 'await' to ensure
-        /// that any asynchronous operations have completed before calling another method on this context.
-        /// </remarks>
-        /// <param name="source">
-        /// A sequence of nullable <see cref="Decimal" /> values to calculate the average of.
-        /// </param>
-        /// <returns>
-        /// A task that represents the asynchronous operation.
-        /// The task result contains the average of the sequence of values.
-        /// </returns>
-        /// <exception cref="ArgumentNullException">
-        /// <paramref name="source" />
-        /// is
-        /// <c>null</c>
-        /// .
-        /// </exception>
-        /// <exception cref="InvalidOperationException">
-        /// <paramref name="source" />
-        /// doesn't implement
-        /// <see cref="IDbAsyncQueryProvider" />
-        /// .
-        /// </exception>
-        [SuppressMessage("Microsoft.Design", "CA1006:DoNotNestGenericTypesInMemberSignatures")]
-        public static Task<decimal?> AverageAsync(this IQueryable<decimal?> source)
-        {
-            Check.NotNull(source, "source");
-
-            return source.AverageAsync(CancellationToken.None);
-        }
-
-        /// <summary>
-        /// Asynchronously computes the average of a sequence of nullable <see cref="Decimal" /> values.
-        /// </summary>
-        /// <remarks>
-        /// Multiple active operations on the same context instance are not supported.  Use 'await' to ensure
-        /// that any asynchronous operations have completed before calling another method on this context.
-        /// </remarks>
-        /// <param name="source">
-        /// A sequence of nullable <see cref="Decimal" /> values to calculate the average of.
-        /// </param>
-        /// <param name="cancellationToken">
-        /// A <see cref="CancellationToken" /> to observe while waiting for the task to complete.
-        /// </param>
-        /// <returns>
-        /// A task that represents the asynchronous operation.
-        /// The task result contains the average of the sequence of values.
-        /// </returns>
-        /// <exception cref="ArgumentNullException">
-        /// <paramref name="source" />
-        /// is
-        /// <c>null</c>
-        /// .
-        /// </exception>
-        /// <exception cref="InvalidOperationException">
-        /// <paramref name="source" />
-        /// doesn't implement
-        /// <see cref="IDbAsyncQueryProvider" />
-        /// .
-        /// </exception>
-        [SuppressMessage("Microsoft.Design", "CA1006:DoNotNestGenericTypesInMemberSignatures")]
-        public static Task<decimal?> AverageAsync(this IQueryable<decimal?> source, CancellationToken cancellationToken)
-        {
-            Check.NotNull(source, "source");
-
-            var provider = source.Provider as IDbAsyncQueryProvider;
-            if (provider != null)
-            {
-                return provider.ExecuteAsync<decimal?>(
-                    Expression.Call(
-                        null,
-                        _average_DecimalNullable,
-                        new[] { source.Expression }
-                        ),
-                    cancellationToken);
-            }
-            else
-            {
-                throw Error.IQueryable_Provider_Not_Async();
-            }
-        }
-
-        /// <summary>
-        /// Asynchronously computes the average of a sequence of <see cref="Int32" /> values that is obtained
-        /// by invoking a projection function on each element of the input sequence.
-        /// </summary>
-        /// <remarks>
-        /// Multiple active operations on the same context instance are not supported.  Use 'await' to ensure
-        /// that any asynchronous operations have completed before calling another method on this context.
-        /// </remarks>
-        /// <typeparam name="TSource">
-        /// The type of the elements of <paramref name="source" /> .
-        /// </typeparam>
-        /// <param name="source"> A sequence of values to calculate the average of. </param>
-        /// <param name="selector"> A projection function to apply to each element. </param>
-        /// <returns>
-        /// A task that represents the asynchronous operation.
-        /// The task result contains the average of the sequence of values.
-        /// </returns>
-        /// <exception cref="ArgumentNullException">
-        /// <paramref name="source" />
-        /// or
-        /// <paramref name="selector" />
-        /// is
-        /// <c>null</c>
-        /// .
-        /// </exception>
-        /// <exception cref="InvalidOperationException">
-        /// <paramref name="source" />
-        /// doesn't implement
-        /// <see cref="IDbAsyncQueryProvider" />
-        /// .
-        /// </exception>
-        /// <exception cref="InvalidOperationException">
-        /// <paramref name="source" />
-        /// contains no elements.
-        /// </exception>
-        [SuppressMessage("Microsoft.Design", "CA1006:DoNotNestGenericTypesInMemberSignatures")]
-        public static Task<double> AverageAsync<TSource>(
-            this IQueryable<TSource> source, Expression<Func<TSource, int>> selector)
-        {
-            Check.NotNull(source, "source");
-            Check.NotNull(selector, "selector");
-
-            return source.AverageAsync(selector, CancellationToken.None);
-        }
-
-        /// <summary>
-        /// Asynchronously computes the average of a sequence of <see cref="Int32" /> values that is obtained
-        /// by invoking a projection function on each element of the input sequence.
-        /// </summary>
-        /// <remarks>
-        /// Multiple active operations on the same context instance are not supported.  Use 'await' to ensure
-        /// that any asynchronous operations have completed before calling another method on this context.
-        /// </remarks>
-        /// <typeparam name="TSource">
-        /// The type of the elements of <paramref name="source" /> .
-        /// </typeparam>
-        /// <param name="source"> A sequence of values to calculate the average of. </param>
-        /// <param name="selector"> A projection function to apply to each element. </param>
-        /// <param name="cancellationToken">
-        /// A <see cref="CancellationToken" /> to observe while waiting for the task to complete.
-        /// </param>
-        /// <returns>
-        /// A task that represents the asynchronous operation.
-        /// The task result contains the average of the sequence of values.
-        /// </returns>
-        /// <exception cref="ArgumentNullException">
-        /// <paramref name="source" />
-        /// or
-        /// <paramref name="selector" />
-        /// is
-        /// <c>null</c>
-        /// .
-        /// </exception>
-        /// <exception cref="InvalidOperationException">
-        /// <paramref name="source" />
-        /// doesn't implement
-        /// <see cref="IDbAsyncQueryProvider" />
-        /// .
-        /// </exception>
-        /// <exception cref="InvalidOperationException">
-        /// <paramref name="source" />
-        /// contains no elements.
-        /// </exception>
-        [SuppressMessage("Microsoft.Design", "CA1011:ConsiderPassingBaseTypesAsParameters")]
-        [SuppressMessage("Microsoft.Design", "CA1006:DoNotNestGenericTypesInMemberSignatures")]
-        public static Task<double> AverageAsync<TSource>(
-            this IQueryable<TSource> source, Expression<Func<TSource, int>> selector, CancellationToken cancellationToken)
-        {
-            Check.NotNull(source, "source");
-            Check.NotNull(selector, "selector");
-
-            var provider = source.Provider as IDbAsyncQueryProvider;
-            if (provider != null)
-            {
-                return provider.ExecuteAsync<double>(
-                    Expression.Call(
-                        null,
-                        _average_Int_Selector.MakeGenericMethod(typeof(TSource)),
-                        new[] { source.Expression, Expression.Quote(selector) }
-                        ),
-                    cancellationToken);
-            }
-            else
-            {
-                throw Error.IQueryable_Provider_Not_Async();
-            }
-        }
-
-        /// <summary>
-        /// Asynchronously computes the average of a sequence of nullable <see cref="Int32" /> values that is obtained
-        /// by invoking a projection function on each element of the input sequence.
-        /// </summary>
-        /// <remarks>
-        /// Multiple active operations on the same context instance are not supported.  Use 'await' to ensure
-        /// that any asynchronous operations have completed before calling another method on this context.
-        /// </remarks>
-        /// <typeparam name="TSource">
-        /// The type of the elements of <paramref name="source" /> .
-        /// </typeparam>
-        /// <param name="source"> A sequence of values to calculate the average of. </param>
-        /// <param name="selector"> A projection function to apply to each element. </param>
-        /// <returns>
-        /// A task that represents the asynchronous operation.
-        /// The task result contains the average of the sequence of values.
-        /// </returns>
-        /// <exception cref="ArgumentNullException">
-        /// <paramref name="source" />
-        /// or
-        /// <paramref name="selector" />
-        /// is
-        /// <c>null</c>
-        /// .
-        /// </exception>
-        /// <exception cref="InvalidOperationException">
-        /// <paramref name="source" />
-        /// doesn't implement
-        /// <see cref="IDbAsyncQueryProvider" />
-        /// .
-        /// </exception>
-        [SuppressMessage("Microsoft.Design", "CA1006:DoNotNestGenericTypesInMemberSignatures")]
-        public static Task<double?> AverageAsync<TSource>(
-            this IQueryable<TSource> source, Expression<Func<TSource, int?>> selector)
-        {
-            Check.NotNull(source, "source");
-            Check.NotNull(selector, "selector");
-
-            return source.AverageAsync(selector, CancellationToken.None);
-        }
-
-        /// <summary>
-        /// Asynchronously computes the average of a sequence of nullable <see cref="Int32" /> values that is obtained
-        /// by invoking a projection function on each element of the input sequence.
-        /// </summary>
-        /// <remarks>
-        /// Multiple active operations on the same context instance are not supported.  Use 'await' to ensure
-        /// that any asynchronous operations have completed before calling another method on this context.
-        /// </remarks>
-        /// <typeparam name="TSource">
-        /// The type of the elements of <paramref name="source" /> .
-        /// </typeparam>
-        /// <param name="source"> A sequence of values to calculate the average of. </param>
-        /// <param name="selector"> A projection function to apply to each element. </param>
-        /// <param name="cancellationToken">
-        /// A <see cref="CancellationToken" /> to observe while waiting for the task to complete.
-        /// </param>
-        /// <returns>
-        /// A task that represents the asynchronous operation.
-        /// The task result contains the average of the sequence of values.
-        /// </returns>
-        /// <exception cref="ArgumentNullException">
-        /// <paramref name="source" />
-        /// or
-        /// <paramref name="selector" />
-        /// is
-        /// <c>null</c>
-        /// .
-        /// </exception>
-        /// <exception cref="InvalidOperationException">
-        /// <paramref name="source" />
-        /// doesn't implement
-        /// <see cref="IDbAsyncQueryProvider" />
-        /// .
-        /// </exception>
-        [SuppressMessage("Microsoft.Design", "CA1011:ConsiderPassingBaseTypesAsParameters")]
-        [SuppressMessage("Microsoft.Design", "CA1006:DoNotNestGenericTypesInMemberSignatures")]
-        public static Task<double?> AverageAsync<TSource>(
-            this IQueryable<TSource> source, Expression<Func<TSource, int?>> selector, CancellationToken cancellationToken)
-        {
-            Check.NotNull(source, "source");
-            Check.NotNull(selector, "selector");
-
-            var provider = source.Provider as IDbAsyncQueryProvider;
-            if (provider != null)
-            {
-                return provider.ExecuteAsync<double?>(
-                    Expression.Call(
-                        null,
-                        _average_IntNullable_Selector.MakeGenericMethod(typeof(TSource)),
-                        new[] { source.Expression, Expression.Quote(selector) }
-                        ),
-                    cancellationToken);
-            }
-            else
-            {
-                throw Error.IQueryable_Provider_Not_Async();
-            }
-        }
-
-        /// <summary>
-        /// Asynchronously computes the average of a sequence of <see cref="Int64" /> values that is obtained
-        /// by invoking a projection function on each element of the input sequence.
-        /// </summary>
-        /// <remarks>
-        /// Multiple active operations on the same context instance are not supported.  Use 'await' to ensure
-        /// that any asynchronous operations have completed before calling another method on this context.
-        /// </remarks>
-        /// <typeparam name="TSource">
-        /// The type of the elements of <paramref name="source" /> .
-        /// </typeparam>
-        /// <param name="source"> A sequence of values to calculate the average of. </param>
-        /// <param name="selector"> A projection function to apply to each element. </param>
-        /// <returns>
-        /// A task that represents the asynchronous operation.
-        /// The task result contains the average of the sequence of values.
-        /// </returns>
-        /// <exception cref="ArgumentNullException">
-        /// <paramref name="source" />
-        /// or
-        /// <paramref name="selector" />
-        /// is
-        /// <c>null</c>
-        /// .
-        /// </exception>
-        /// <exception cref="InvalidOperationException">
-        /// <paramref name="source" />
-        /// doesn't implement
-        /// <see cref="IDbAsyncQueryProvider" />
-        /// .
-        /// </exception>
-        /// <exception cref="InvalidOperationException">
-        /// <paramref name="source" />
-        /// contains no elements.
-        /// </exception>
-        [SuppressMessage("Microsoft.Design", "CA1006:DoNotNestGenericTypesInMemberSignatures")]
-        public static Task<double> AverageAsync<TSource>(
-            this IQueryable<TSource> source, Expression<Func<TSource, long>> selector)
-        {
-            Check.NotNull(source, "source");
-            Check.NotNull(selector, "selector");
-
-            return source.AverageAsync(selector, CancellationToken.None);
-        }
-
-        /// <summary>
-        /// Asynchronously computes the average of a sequence of <see cref="Int64" /> values that is obtained
-        /// by invoking a projection function on each element of the input sequence.
-        /// </summary>
-        /// <remarks>
-        /// Multiple active operations on the same context instance are not supported.  Use 'await' to ensure
-        /// that any asynchronous operations have completed before calling another method on this context.
-        /// </remarks>
-        /// <typeparam name="TSource">
-        /// The type of the elements of <paramref name="source" /> .
-        /// </typeparam>
-        /// <param name="source"> A sequence of values to calculate the average of. </param>
-        /// <param name="selector"> A projection function to apply to each element. </param>
-        /// <param name="cancellationToken">
-        /// A <see cref="CancellationToken" /> to observe while waiting for the task to complete.
-        /// </param>
-        /// <returns>
-        /// A task that represents the asynchronous operation.
-        /// The task result contains the average of the sequence of values.
-        /// </returns>
-        /// <exception cref="ArgumentNullException">
-        /// <paramref name="source" />
-        /// or
-        /// <paramref name="selector" />
-        /// is
-        /// <c>null</c>
-        /// .
-        /// </exception>
-        /// <exception cref="InvalidOperationException">
-        /// <paramref name="source" />
-        /// doesn't implement
-        /// <see cref="IDbAsyncQueryProvider" />
-        /// .
-        /// </exception>
-        /// <exception cref="InvalidOperationException">
-        /// <paramref name="source" />
-        /// contains no elements.
-        /// </exception>
-        [SuppressMessage("Microsoft.Design", "CA1011:ConsiderPassingBaseTypesAsParameters")]
-        [SuppressMessage("Microsoft.Design", "CA1006:DoNotNestGenericTypesInMemberSignatures")]
-        public static Task<double> AverageAsync<TSource>(
-            this IQueryable<TSource> source, Expression<Func<TSource, long>> selector, CancellationToken cancellationToken)
-        {
-            Check.NotNull(source, "source");
-            Check.NotNull(selector, "selector");
-
-            var provider = source.Provider as IDbAsyncQueryProvider;
-            if (provider != null)
-            {
-                return provider.ExecuteAsync<double>(
-                    Expression.Call(
-                        null,
-                        _average_Long_Selector.MakeGenericMethod(typeof(TSource)),
-                        new[] { source.Expression, Expression.Quote(selector) }
-                        ),
-                    cancellationToken);
-            }
-            else
-            {
-                throw Error.IQueryable_Provider_Not_Async();
-            }
-        }
-
-        /// <summary>
-        /// Asynchronously computes the average of a sequence of nullable <see cref="Int64" /> values that is obtained
-        /// by invoking a projection function on each element of the input sequence.
-        /// </summary>
-        /// <remarks>
-        /// Multiple active operations on the same context instance are not supported.  Use 'await' to ensure
-        /// that any asynchronous operations have completed before calling another method on this context.
-        /// </remarks>
-        /// <typeparam name="TSource">
-        /// The type of the elements of <paramref name="source" /> .
-        /// </typeparam>
-        /// <param name="source"> A sequence of values to calculate the average of. </param>
-        /// <param name="selector"> A projection function to apply to each element. </param>
-        /// <returns>
-        /// A task that represents the asynchronous operation.
-        /// The task result contains the average of the sequence of values.
-        /// </returns>
-        /// <exception cref="ArgumentNullException">
-        /// <paramref name="source" />
-        /// or
-        /// <paramref name="selector" />
-        /// is
-        /// <c>null</c>
-        /// .
-        /// </exception>
-        /// <exception cref="InvalidOperationException">
-        /// <paramref name="source" />
-        /// doesn't implement
-        /// <see cref="IDbAsyncQueryProvider" />
-        /// .
-        /// </exception>
-        [SuppressMessage("Microsoft.Design", "CA1006:DoNotNestGenericTypesInMemberSignatures")]
-        public static Task<double?> AverageAsync<TSource>(
-            this IQueryable<TSource> source, Expression<Func<TSource, long?>> selector)
-        {
-            Check.NotNull(source, "source");
-            Check.NotNull(selector, "selector");
-
-            return source.AverageAsync(selector, CancellationToken.None);
-        }
-
-        /// <summary>
-        /// Asynchronously computes the average of a sequence of nullable <see cref="Int64" /> values that is obtained
-        /// by invoking a projection function on each element of the input sequence.
-        /// </summary>
-        /// <remarks>
-        /// Multiple active operations on the same context instance are not supported.  Use 'await' to ensure
-        /// that any asynchronous operations have completed before calling another method on this context.
-        /// </remarks>
-        /// <typeparam name="TSource">
-        /// The type of the elements of <paramref name="source" /> .
-        /// </typeparam>
-        /// <param name="source"> A sequence of values to calculate the average of. </param>
-        /// <param name="selector"> A projection function to apply to each element. </param>
-        /// <param name="cancellationToken">
-        /// A <see cref="CancellationToken" /> to observe while waiting for the task to complete.
-        /// </param>
-        /// <returns>
-        /// A task that represents the asynchronous operation.
-        /// The task result contains the average of the sequence of values.
-        /// </returns>
-        /// <exception cref="ArgumentNullException">
-        /// <paramref name="source" />
-        /// or
-        /// <paramref name="selector" />
-        /// is
-        /// <c>null</c>
-        /// .
-        /// </exception>
-        /// <exception cref="InvalidOperationException">
-        /// <paramref name="source" />
-        /// doesn't implement
-        /// <see cref="IDbAsyncQueryProvider" />
-        /// .
-        /// </exception>
-        [SuppressMessage("Microsoft.Design", "CA1011:ConsiderPassingBaseTypesAsParameters")]
-        [SuppressMessage("Microsoft.Design", "CA1006:DoNotNestGenericTypesInMemberSignatures")]
-        public static Task<double?> AverageAsync<TSource>(
-            this IQueryable<TSource> source, Expression<Func<TSource, long?>> selector, CancellationToken cancellationToken)
-        {
-            Check.NotNull(source, "source");
-            Check.NotNull(selector, "selector");
-
-            var provider = source.Provider as IDbAsyncQueryProvider;
-            if (provider != null)
-            {
-                return provider.ExecuteAsync<double?>(
-                    Expression.Call(
-                        null,
-                        _average_LongNullable_Selector.MakeGenericMethod(typeof(TSource)),
-                        new[] { source.Expression, Expression.Quote(selector) }
-                        ),
-                    cancellationToken);
-            }
-            else
-            {
-                throw Error.IQueryable_Provider_Not_Async();
-            }
-        }
-
-        /// <summary>
-        /// Asynchronously computes the average of a sequence of <see cref="Single" /> values that is obtained
-        /// by invoking a projection function on each element of the input sequence.
-        /// </summary>
-        /// <remarks>
-        /// Multiple active operations on the same context instance are not supported.  Use 'await' to ensure
-        /// that any asynchronous operations have completed before calling another method on this context.
-        /// </remarks>
-        /// <typeparam name="TSource">
-        /// The type of the elements of <paramref name="source" /> .
-        /// </typeparam>
-        /// <param name="source"> A sequence of values to calculate the average of. </param>
-        /// <param name="selector"> A projection function to apply to each element. </param>
-        /// <returns>
-        /// A task that represents the asynchronous operation.
-        /// The task result contains the average of the sequence of values.
-        /// </returns>
-        /// <exception cref="ArgumentNullException">
-        /// <paramref name="source" />
-        /// or
-        /// <paramref name="selector" />
-        /// is
-        /// <c>null</c>
-        /// .
-        /// </exception>
-        /// <exception cref="InvalidOperationException">
-        /// <paramref name="source" />
-        /// doesn't implement
-        /// <see cref="IDbAsyncQueryProvider" />
-        /// .
-        /// </exception>
-        /// <exception cref="InvalidOperationException">
-        /// <paramref name="source" />
-        /// contains no elements.
-        /// </exception>
-        [SuppressMessage("Microsoft.Design", "CA1006:DoNotNestGenericTypesInMemberSignatures")]
-        public static Task<float> AverageAsync<TSource>(
-            this IQueryable<TSource> source, Expression<Func<TSource, float>> selector)
-        {
-            Check.NotNull(source, "source");
-            Check.NotNull(selector, "selector");
-
-            return source.AverageAsync(selector, CancellationToken.None);
-        }
-
-        /// <summary>
-        /// Asynchronously computes the average of a sequence of <see cref="Single" /> values that is obtained
-        /// by invoking a projection function on each element of the input sequence.
-        /// </summary>
-        /// <remarks>
-        /// Multiple active operations on the same context instance are not supported.  Use 'await' to ensure
-        /// that any asynchronous operations have completed before calling another method on this context.
-        /// </remarks>
-        /// <typeparam name="TSource">
-        /// The type of the elements of <paramref name="source" /> .
-        /// </typeparam>
-        /// <param name="source"> A sequence of values to calculate the average of. </param>
-        /// <param name="selector"> A projection function to apply to each element. </param>
-        /// <param name="cancellationToken">
-        /// A <see cref="CancellationToken" /> to observe while waiting for the task to complete.
-        /// </param>
-        /// <returns>
-        /// A task that represents the asynchronous operation.
-        /// The task result contains the average of the sequence of values.
-        /// </returns>
-        /// <exception cref="ArgumentNullException">
-        /// <paramref name="source" />
-        /// or
-        /// <paramref name="selector" />
-        /// is
-        /// <c>null</c>
-        /// .
-        /// </exception>
-        /// <exception cref="InvalidOperationException">
-        /// <paramref name="source" />
-        /// doesn't implement
-        /// <see cref="IDbAsyncQueryProvider" />
-        /// .
-        /// </exception>
-        /// <exception cref="InvalidOperationException">
-        /// <paramref name="source" />
-        /// contains no elements.
-        /// </exception>
-        [SuppressMessage("Microsoft.Design", "CA1011:ConsiderPassingBaseTypesAsParameters")]
-        [SuppressMessage("Microsoft.Design", "CA1006:DoNotNestGenericTypesInMemberSignatures")]
-        public static Task<float> AverageAsync<TSource>(
-            this IQueryable<TSource> source, Expression<Func<TSource, float>> selector, CancellationToken cancellationToken)
-        {
-            Check.NotNull(source, "source");
-            Check.NotNull(selector, "selector");
-
-            var provider = source.Provider as IDbAsyncQueryProvider;
-            if (provider != null)
-            {
-                return provider.ExecuteAsync<float>(
-                    Expression.Call(
-                        null,
-                        _average_Float_Selector.MakeGenericMethod(typeof(TSource)),
-                        new[] { source.Expression, Expression.Quote(selector) }
-                        ),
-                    cancellationToken);
-            }
-            else
-            {
-                throw Error.IQueryable_Provider_Not_Async();
-            }
-        }
-
-        /// <summary>
-        /// Asynchronously computes the average of a sequence of nullable <see cref="Single" /> values that is obtained
-        /// by invoking a projection function on each element of the input sequence.
-        /// </summary>
-        /// <remarks>
-        /// Multiple active operations on the same context instance are not supported.  Use 'await' to ensure
-        /// that any asynchronous operations have completed before calling another method on this context.
-        /// </remarks>
-        /// <typeparam name="TSource">
-        /// The type of the elements of <paramref name="source" /> .
-        /// </typeparam>
-        /// <param name="source"> A sequence of values to calculate the average of. </param>
-        /// <param name="selector"> A projection function to apply to each element. </param>
-        /// <returns>
-        /// A task that represents the asynchronous operation.
-        /// The task result contains the average of the sequence of values.
-        /// </returns>
-        /// <exception cref="ArgumentNullException">
-        /// <paramref name="source" />
-        /// or
-        /// <paramref name="selector" />
-        /// is
-        /// <c>null</c>
-        /// .
-        /// </exception>
-        /// <exception cref="InvalidOperationException">
-        /// <paramref name="source" />
-        /// doesn't implement
-        /// <see cref="IDbAsyncQueryProvider" />
-        /// .
-        /// </exception>
-        [SuppressMessage("Microsoft.Design", "CA1006:DoNotNestGenericTypesInMemberSignatures")]
-        public static Task<float?> AverageAsync<TSource>(
-            this IQueryable<TSource> source, Expression<Func<TSource, float?>> selector)
-        {
-            Check.NotNull(source, "source");
-            Check.NotNull(selector, "selector");
-
-            return source.AverageAsync(selector, CancellationToken.None);
-        }
-
-        /// <summary>
-        /// Asynchronously computes the average of a sequence of nullable <see cref="Single" /> values that is obtained
-        /// by invoking a projection function on each element of the input sequence.
-        /// </summary>
-        /// <remarks>
-        /// Multiple active operations on the same context instance are not supported.  Use 'await' to ensure
-        /// that any asynchronous operations have completed before calling another method on this context.
-        /// </remarks>
-        /// <typeparam name="TSource">
-        /// The type of the elements of <paramref name="source" /> .
-        /// </typeparam>
-        /// <param name="source"> A sequence of values to calculate the average of. </param>
-        /// <param name="selector"> A projection function to apply to each element. </param>
-        /// <param name="cancellationToken">
-        /// A <see cref="CancellationToken" /> to observe while waiting for the task to complete.
-        /// </param>
-        /// <returns>
-        /// A task that represents the asynchronous operation.
-        /// The task result contains the average of the sequence of values.
-        /// </returns>
-        /// <exception cref="ArgumentNullException">
-        /// <paramref name="source" />
-        /// or
-        /// <paramref name="selector" />
-        /// is
-        /// <c>null</c>
-        /// .
-        /// </exception>
-        /// <exception cref="InvalidOperationException">
-        /// <paramref name="source" />
-        /// doesn't implement
-        /// <see cref="IDbAsyncQueryProvider" />
-        /// .
-        /// </exception>
-        [SuppressMessage("Microsoft.Design", "CA1011:ConsiderPassingBaseTypesAsParameters")]
-        [SuppressMessage("Microsoft.Design", "CA1006:DoNotNestGenericTypesInMemberSignatures")]
-        public static Task<float?> AverageAsync<TSource>(
-            this IQueryable<TSource> source, Expression<Func<TSource, float?>> selector, CancellationToken cancellationToken)
-        {
-            Check.NotNull(source, "source");
-            Check.NotNull(selector, "selector");
-
-            var provider = source.Provider as IDbAsyncQueryProvider;
-            if (provider != null)
-            {
-                return provider.ExecuteAsync<float?>(
-                    Expression.Call(
-                        null,
-                        _average_FloatNullable_Selector.MakeGenericMethod(typeof(TSource)),
-                        new[] { source.Expression, Expression.Quote(selector) }
-                        ),
-                    cancellationToken);
-            }
-            else
-            {
-                throw Error.IQueryable_Provider_Not_Async();
-            }
-        }
-
-        /// <summary>
-        /// Asynchronously computes the average of a sequence of <see cref="Double" /> values that is obtained
-        /// by invoking a projection function on each element of the input sequence.
-        /// </summary>
-        /// <remarks>
-        /// Multiple active operations on the same context instance are not supported.  Use 'await' to ensure
-        /// that any asynchronous operations have completed before calling another method on this context.
-        /// </remarks>
-        /// <typeparam name="TSource">
-        /// The type of the elements of <paramref name="source" /> .
-        /// </typeparam>
-        /// <param name="source"> A sequence of values to calculate the average of. </param>
-        /// <param name="selector"> A projection function to apply to each element. </param>
-        /// <returns>
-        /// A task that represents the asynchronous operation.
-        /// The task result contains the average of the sequence of values.
-        /// </returns>
-        /// <exception cref="ArgumentNullException">
-        /// <paramref name="source" />
-        /// or
-        /// <paramref name="selector" />
-        /// is
-        /// <c>null</c>
-        /// .
-        /// </exception>
-        /// <exception cref="InvalidOperationException">
-        /// <paramref name="source" />
-        /// doesn't implement
-        /// <see cref="IDbAsyncQueryProvider" />
-        /// .
-        /// </exception>
-        /// <exception cref="InvalidOperationException">
-        /// <paramref name="source" />
-        /// contains no elements.
-        /// </exception>
-        [SuppressMessage("Microsoft.Design", "CA1006:DoNotNestGenericTypesInMemberSignatures")]
-        public static Task<double> AverageAsync<TSource>(
-            this IQueryable<TSource> source, Expression<Func<TSource, double>> selector)
-        {
-            Check.NotNull(source, "source");
-            Check.NotNull(selector, "selector");
-
-            return source.AverageAsync(selector, CancellationToken.None);
-        }
-
-        /// <summary>
-        /// Asynchronously computes the average of a sequence of <see cref="Double" /> values that is obtained
-        /// by invoking a projection function on each element of the input sequence.
-        /// </summary>
-        /// <remarks>
-        /// Multiple active operations on the same context instance are not supported.  Use 'await' to ensure
-        /// that any asynchronous operations have completed before calling another method on this context.
-        /// </remarks>
-        /// <typeparam name="TSource">
-        /// The type of the elements of <paramref name="source" /> .
-        /// </typeparam>
-        /// <param name="source"> A sequence of values to calculate the average of. </param>
-        /// <param name="selector"> A projection function to apply to each element. </param>
-        /// <param name="cancellationToken">
-        /// A <see cref="CancellationToken" /> to observe while waiting for the task to complete.
-        /// </param>
-        /// <returns>
-        /// A task that represents the asynchronous operation.
-        /// The task result contains the average of the sequence of values.
-        /// </returns>
-        /// <exception cref="ArgumentNullException">
-        /// <paramref name="source" />
-        /// or
-        /// <paramref name="selector" />
-        /// is
-        /// <c>null</c>
-        /// .
-        /// </exception>
-        /// <exception cref="InvalidOperationException">
-        /// <paramref name="source" />
-        /// doesn't implement
-        /// <see cref="IDbAsyncQueryProvider" />
-        /// .
-        /// </exception>
-        /// <exception cref="InvalidOperationException">
-        /// <paramref name="source" />
-        /// contains no elements.
-        /// </exception>
-        [SuppressMessage("Microsoft.Design", "CA1011:ConsiderPassingBaseTypesAsParameters")]
-        [SuppressMessage("Microsoft.Design", "CA1006:DoNotNestGenericTypesInMemberSignatures")]
-        public static Task<double> AverageAsync<TSource>(
-            this IQueryable<TSource> source, Expression<Func<TSource, double>> selector, CancellationToken cancellationToken)
-        {
-            Check.NotNull(source, "source");
-            Check.NotNull(selector, "selector");
-
-            var provider = source.Provider as IDbAsyncQueryProvider;
-            if (provider != null)
-            {
-                return provider.ExecuteAsync<double>(
-                    Expression.Call(
-                        null,
-                        _average_Double_Selector.MakeGenericMethod(typeof(TSource)),
-                        new[] { source.Expression, Expression.Quote(selector) }
-                        ),
-                    cancellationToken);
-            }
-            else
-            {
-                throw Error.IQueryable_Provider_Not_Async();
-            }
-        }
-
-        /// <summary>
-        /// Asynchronously computes the average of a sequence of nullable <see cref="Double" /> values that is obtained
-        /// by invoking a projection function on each element of the input sequence.
-        /// </summary>
-        /// <remarks>
-        /// Multiple active operations on the same context instance are not supported.  Use 'await' to ensure
-        /// that any asynchronous operations have completed before calling another method on this context.
-        /// </remarks>
-        /// <typeparam name="TSource">
-        /// The type of the elements of <paramref name="source" /> .
-        /// </typeparam>
-        /// <param name="source"> A sequence of values to calculate the average of. </param>
-        /// <param name="selector"> A projection function to apply to each element. </param>
-        /// <returns>
-        /// A task that represents the asynchronous operation.
-        /// The task result contains the average of the sequence of values.
-        /// </returns>
-        /// <exception cref="ArgumentNullException">
-        /// <paramref name="source" />
-        /// or
-        /// <paramref name="selector" />
-        /// is
-        /// <c>null</c>
-        /// .
-        /// </exception>
-        /// <exception cref="InvalidOperationException">
-        /// <paramref name="source" />
-        /// doesn't implement
-        /// <see cref="IDbAsyncQueryProvider" />
-        /// .
-        /// </exception>
-        [SuppressMessage("Microsoft.Design", "CA1006:DoNotNestGenericTypesInMemberSignatures")]
-        public static Task<double?> AverageAsync<TSource>(
-            this IQueryable<TSource> source, Expression<Func<TSource, double?>> selector)
-        {
-            Check.NotNull(source, "source");
-            Check.NotNull(selector, "selector");
-
-            return source.AverageAsync(selector, CancellationToken.None);
-        }
-
-        /// <summary>
-        /// Asynchronously computes the average of a sequence of nullable <see cref="Double" /> values that is obtained
-        /// by invoking a projection function on each element of the input sequence.
-        /// </summary>
-        /// <remarks>
-        /// Multiple active operations on the same context instance are not supported.  Use 'await' to ensure
-        /// that any asynchronous operations have completed before calling another method on this context.
-        /// </remarks>
-        /// <typeparam name="TSource">
-        /// The type of the elements of <paramref name="source" /> .
-        /// </typeparam>
-        /// <param name="source"> A sequence of values to calculate the average of. </param>
-        /// <param name="selector"> A projection function to apply to each element. </param>
-        /// <param name="cancellationToken">
-        /// A <see cref="CancellationToken" /> to observe while waiting for the task to complete.
-        /// </param>
-        /// <returns>
-        /// A task that represents the asynchronous operation.
-        /// The task result contains the average of the sequence of values.
-        /// </returns>
-        /// <exception cref="ArgumentNullException">
-        /// <paramref name="source" />
-        /// or
-        /// <paramref name="selector" />
-        /// is
-        /// <c>null</c>
-        /// .
-        /// </exception>
-        /// <exception cref="InvalidOperationException">
-        /// <paramref name="source" />
-        /// doesn't implement
-        /// <see cref="IDbAsyncQueryProvider" />
-        /// .
-        /// </exception>
-        [SuppressMessage("Microsoft.Design", "CA1011:ConsiderPassingBaseTypesAsParameters")]
-        [SuppressMessage("Microsoft.Design", "CA1006:DoNotNestGenericTypesInMemberSignatures")]
-        public static Task<double?> AverageAsync<TSource>(
-            this IQueryable<TSource> source, Expression<Func<TSource, double?>> selector, CancellationToken cancellationToken)
-        {
-            Check.NotNull(source, "source");
-            Check.NotNull(selector, "selector");
-
-            var provider = source.Provider as IDbAsyncQueryProvider;
-            if (provider != null)
-            {
-                return provider.ExecuteAsync<double?>(
-                    Expression.Call(
-                        null,
-                        _average_DoubleNullable_Selector.MakeGenericMethod(typeof(TSource)),
-                        new[] { source.Expression, Expression.Quote(selector) }
-                        ),
-                    cancellationToken);
-            }
-            else
-            {
-                throw Error.IQueryable_Provider_Not_Async();
-            }
-        }
-
-        /// <summary>
-        /// Asynchronously computes the average of a sequence of <see cref="Decimal" /> values that is obtained
-        /// by invoking a projection function on each element of the input sequence.
-        /// </summary>
-        /// <remarks>
-        /// Multiple active operations on the same context instance are not supported.  Use 'await' to ensure
-        /// that any asynchronous operations have completed before calling another method on this context.
-        /// </remarks>
-        /// <typeparam name="TSource">
-        /// The type of the elements of <paramref name="source" /> .
-        /// </typeparam>
-        /// <param name="source"> A sequence of values to calculate the average of. </param>
-        /// <param name="selector"> A projection function to apply to each element. </param>
-        /// <returns>
-        /// A task that represents the asynchronous operation.
-        /// The task result contains the average of the sequence of values.
-        /// </returns>
-        /// <exception cref="ArgumentNullException">
-        /// <paramref name="source" />
-        /// or
-        /// <paramref name="selector" />
-        /// is
-        /// <c>null</c>
-        /// .
-        /// </exception>
-        /// <exception cref="InvalidOperationException">
-        /// <paramref name="source" />
-        /// doesn't implement
-        /// <see cref="IDbAsyncQueryProvider" />
-        /// .
-        /// </exception>
-        /// <exception cref="InvalidOperationException">
-        /// <paramref name="source" />
-        /// contains no elements.
-        /// </exception>
-        [SuppressMessage("Microsoft.Design", "CA1006:DoNotNestGenericTypesInMemberSignatures")]
-        public static Task<decimal> AverageAsync<TSource>(
-            this IQueryable<TSource> source, Expression<Func<TSource, decimal>> selector)
-        {
-            Check.NotNull(source, "source");
-            Check.NotNull(selector, "selector");
-
-            return source.AverageAsync(selector, CancellationToken.None);
-        }
-
-        /// <summary>
-        /// Asynchronously computes the average of a sequence of <see cref="Decimal" /> values that is obtained
-        /// by invoking a projection function on each element of the input sequence.
-        /// </summary>
-        /// <remarks>
-        /// Multiple active operations on the same context instance are not supported.  Use 'await' to ensure
-        /// that any asynchronous operations have completed before calling another method on this context.
-        /// </remarks>
-        /// <typeparam name="TSource">
-        /// The type of the elements of <paramref name="source" /> .
-        /// </typeparam>
-        /// <param name="source"> A sequence of values to calculate the average of. </param>
-        /// <param name="selector"> A projection function to apply to each element. </param>
-        /// <param name="cancellationToken">
-        /// A <see cref="CancellationToken" /> to observe while waiting for the task to complete.
-        /// </param>
-        /// <returns>
-        /// A task that represents the asynchronous operation.
-        /// The task result contains the average of the sequence of values.
-        /// </returns>
-        /// <exception cref="ArgumentNullException">
-        /// <paramref name="source" />
-        /// or
-        /// <paramref name="selector" />
-        /// is
-        /// <c>null</c>
-        /// .
-        /// </exception>
-        /// <exception cref="InvalidOperationException">
-        /// <paramref name="source" />
-        /// doesn't implement
-        /// <see cref="IDbAsyncQueryProvider" />
-        /// .
-        /// </exception>
-        /// <exception cref="InvalidOperationException">
-        /// <paramref name="source" />
-        /// contains no elements.
-        /// </exception>
-        [SuppressMessage("Microsoft.Design", "CA1011:ConsiderPassingBaseTypesAsParameters")]
-        [SuppressMessage("Microsoft.Design", "CA1006:DoNotNestGenericTypesInMemberSignatures")]
-        public static Task<decimal> AverageAsync<TSource>(
-            this IQueryable<TSource> source, Expression<Func<TSource, decimal>> selector, CancellationToken cancellationToken)
-        {
-            Check.NotNull(source, "source");
-            Check.NotNull(selector, "selector");
-
-            var provider = source.Provider as IDbAsyncQueryProvider;
-            if (provider != null)
-            {
-                return provider.ExecuteAsync<decimal>(
-                    Expression.Call(
-                        null,
-                        _average_Decimal_Selector.MakeGenericMethod(typeof(TSource)),
-                        new[] { source.Expression, Expression.Quote(selector) }
-                        ),
-                    cancellationToken);
-            }
-            else
-            {
-                throw Error.IQueryable_Provider_Not_Async();
-            }
-        }
-
-        /// <summary>
-        /// Asynchronously computes the average of a sequence of nullable <see cref="Decimal" /> values that is obtained
-        /// by invoking a projection function on each element of the input sequence.
-        /// </summary>
-        /// <remarks>
-        /// Multiple active operations on the same context instance are not supported.  Use 'await' to ensure
-        /// that any asynchronous operations have completed before calling another method on this context.
-        /// </remarks>
-        /// <typeparam name="TSource">
-        /// The type of the elements of <paramref name="source" /> .
-        /// </typeparam>
-        /// <param name="source"> A sequence of values to calculate the average of. </param>
-        /// <param name="selector"> A projection function to apply to each element. </param>
-        /// <returns>
-        /// A task that represents the asynchronous operation.
-        /// The task result contains the average of the sequence of values.
-        /// </returns>
-        /// <exception cref="ArgumentNullException">
-        /// <paramref name="source" />
-        /// or
-        /// <paramref name="selector" />
-        /// is
-        /// <c>null</c>
-        /// .
-        /// </exception>
-        /// <exception cref="InvalidOperationException">
-        /// <paramref name="source" />
-        /// doesn't implement
-        /// <see cref="IDbAsyncQueryProvider" />
-        /// .
-        /// </exception>
-        [SuppressMessage("Microsoft.Design", "CA1006:DoNotNestGenericTypesInMemberSignatures")]
-        public static Task<decimal?> AverageAsync<TSource>(
-            this IQueryable<TSource> source, Expression<Func<TSource, decimal?>> selector)
-        {
-            Check.NotNull(source, "source");
-            Check.NotNull(selector, "selector");
-
-            return source.AverageAsync(selector, CancellationToken.None);
-        }
-
-        /// <summary>
-        /// Asynchronously computes the average of a sequence of nullable <see cref="Decimal" /> values that is obtained
-        /// by invoking a projection function on each element of the input sequence.
-        /// </summary>
-        /// <remarks>
-        /// Multiple active operations on the same context instance are not supported.  Use 'await' to ensure
-        /// that any asynchronous operations have completed before calling another method on this context.
-        /// </remarks>
-        /// <typeparam name="TSource">
-        /// The type of the elements of <paramref name="source" /> .
-        /// </typeparam>
-        /// <param name="source"> A sequence of values to calculate the average of. </param>
-        /// <param name="selector"> A projection function to apply to each element. </param>
-        /// <param name="cancellationToken">
-        /// A <see cref="CancellationToken" /> to observe while waiting for the task to complete.
-        /// </param>
-        /// <returns>
-        /// A task that represents the asynchronous operation.
-        /// The task result contains the average of the sequence of values.
-        /// </returns>
-        /// <exception cref="ArgumentNullException">
-        /// <paramref name="source" />
-        /// or
-        /// <paramref name="selector" />
-        /// is
-        /// <c>null</c>
-        /// .
-        /// </exception>
-        /// <exception cref="InvalidOperationException">
-        /// <paramref name="source" />
-        /// doesn't implement
-        /// <see cref="IDbAsyncQueryProvider" />
-        /// .
-        /// </exception>
-        [SuppressMessage("Microsoft.Design", "CA1011:ConsiderPassingBaseTypesAsParameters")]
-        [SuppressMessage("Microsoft.Design", "CA1006:DoNotNestGenericTypesInMemberSignatures")]
-        public static Task<decimal?> AverageAsync<TSource>(
-            this IQueryable<TSource> source, Expression<Func<TSource, decimal?>> selector, CancellationToken cancellationToken)
-        {
-            Check.NotNull(source, "source");
-            Check.NotNull(selector, "selector");
-
-            var provider = source.Provider as IDbAsyncQueryProvider;
-            if (provider != null)
-            {
-                return provider.ExecuteAsync<decimal?>(
-                    Expression.Call(
-                        null,
-                        _average_DecimalNullable_Selector.MakeGenericMethod(typeof(TSource)),
-                        new[] { source.Expression, Expression.Quote(selector) }
-                        ),
-                    cancellationToken);
-            }
-            else
-            {
-                throw Error.IQueryable_Provider_Not_Async();
-            }
-        }
-
-#endif
-
-        #endregion
-
-        #region Paging
-        private static readonly MethodInfo _skip = GetMethod(
-            "Skip", (T) => new[]
-                {
-                    typeof(IQueryable<>).MakeGenericType(T),
-                    typeof(int)
-                });
-
-        private static readonly MethodInfo _take = GetMethod(
-            "Take", (T) => new[]
-                {
-                    typeof(IQueryable<>).MakeGenericType(T),
-                    typeof(int)
-                });
-
-        /// <summary>
-        /// Bypasses a specified number of elements in a sequence and then returns the remaining elements.
-        /// </summary>
-        /// <typeparam name="TSource">The type of the elements of source.</typeparam>
-        /// <param name="source">A sequence to return elements from.</param>
-        /// <param name="countAccessor">An expression that evaluates to the number of elements to skip.</param>
-        /// <returns>A sequence that contains elements that occur after the specified index in the 
-        /// input sequence.</returns>
-        [SuppressMessage("Microsoft.Design", "CA1006:DoNotNestGenericTypesInMemberSignatures")]
-        public static IQueryable<TSource> Skip<TSource>(
-            this IQueryable<TSource> source, Expression<Func<int>> countAccessor)
-        {
-            Check.NotNull(source, "source");
-            Check.NotNull(countAccessor, "countAccessor");
-
-            return source.Provider.CreateQuery<TSource>(
-                Expression.Call(
-                    null,
-                    _skip.MakeGenericMethod(new[] { typeof(TSource) }),
-                    new[] { source.Expression, countAccessor.Body }));
-        }
-
-        /// <summary>
-        /// Returns a specified number of contiguous elements from the start of a sequence.
-        /// </summary>
-        /// <typeparam name="TSource">The type of the elements of source.</typeparam>
-        /// <param name="source">The sequence to return elements from.</param>
-        /// <param name="countAccessor">An expression that evaluates to the number of elements 
-        /// to return.</param>
-        /// <returns>A sequence that contains the specified number of elements from the 
-        /// start of the input sequence.</returns>
-        [SuppressMessage("Microsoft.Design", "CA1006:DoNotNestGenericTypesInMemberSignatures")]
-        public static IQueryable<TSource> Take<TSource>(
-            this IQueryable<TSource> source, Expression<Func<int>> countAccessor)
-        {
-            Check.NotNull(source, "source");
-            Check.NotNull(countAccessor, "countAccessor");
-
-            return source.Provider.CreateQuery<TSource>(
-                Expression.Call(
-                    null,
-                    _take.MakeGenericMethod(new[] { typeof(TSource) }),
-                    new[] { source.Expression, countAccessor.Body }));
-        }
-        #endregion
-
-        #region Private and internal methods
-
-        internal static ObjectQuery TryGetObjectQuery(this IQueryable source)
-        {
-            if (source == null)
-            {
-                return null;
-            }
-
-            var direct = source as ObjectQuery;
-            if (direct != null)
-            {
-                return direct;
-            }
-
-            var indirect = source as IInternalQueryAdapter;
-            if (indirect != null)
-            {
-                return indirect.InternalQuery.ObjectQuery;
-            }
-
-            return null;
-        }
-
-#if !NET40
-
-        private static IDbAsyncEnumerable AsDbAsyncEnumerable(this IQueryable source)
-        {
-            DebugCheck.NotNull(source);
-
-            var enumerable = source as IDbAsyncEnumerable;
-            if (enumerable != null)
-            {
-                return enumerable;
-            }
-            else
-            {
-                throw Error.IQueryable_Not_Async(string.Empty);
-            }
-        }
-
-        private static IDbAsyncEnumerable<T> AsDbAsyncEnumerable<T>(this IQueryable<T> source)
-        {
-            DebugCheck.NotNull(source);
-
-            var enumerable = source as IDbAsyncEnumerable<T>;
-            if (enumerable != null)
-            {
-                return enumerable;
-            }
-            else
-            {
-                throw Error.IQueryable_Not_Async("<" + typeof(T) + ">");
-            }
-        }
-
-        private static MethodInfo GetMethod(string methodName, Func<Type[]> getParameterTypes)
-        {
-            return GetMethod(methodName, getParameterTypes.Method, 0);
-        }
-
-        private static MethodInfo GetMethod(string methodName, Func<Type, Type, Type[]> getParameterTypes)
-        {
-            return GetMethod(methodName, getParameterTypes.Method, 2);
-        }
-
-#endif
-
-        private static MethodInfo GetMethod(string methodName, Func<Type, Type[]> getParameterTypes)
-        {
-            return GetMethod(methodName, getParameterTypes.Method, 1);
-        }
-
-        private static MethodInfo GetMethod(string methodName, MethodInfo getParameterTypesMethod, int genericArgumentsCount)
-        {
-            var candidates = typeof(Queryable).GetMember(methodName, MemberTypes.Method, BindingFlags.Public | BindingFlags.Static);
-
-            foreach (MethodInfo candidate in candidates)
-            {
-                var genericArguments = candidate.GetGenericArguments();
-                if (genericArguments.Length == genericArgumentsCount
-                    && Matches(candidate, (Type[])getParameterTypesMethod.Invoke(null, genericArguments)))
-                {
-                    return candidate;
-                }
-            }
-
-            Debug.Assert(
-                false, String.Format(
-                    "Method '{0}' with parameters '{1}' not found", methodName, PrettyPrint(getParameterTypesMethod, genericArgumentsCount)));
-
-            return null;
-        }
-
-        private static bool Matches(MethodInfo methodInfo, Type[] parameterTypes)
-        {
-            return methodInfo.GetParameters().Select(p => p.ParameterType).SequenceEqual(parameterTypes);
-        }
-
-        [SuppressMessage("Microsoft.Performance", "CA1811:AvoidUncalledPrivateCode",
-            Justification = "Called from an assert")]
-        private static string PrettyPrint(MethodInfo getParameterTypesMethod, int genericArgumentsCount)
-        {
-            var dummyTypes = new Type[genericArgumentsCount];
-            for (var i = 0; i < genericArgumentsCount; i++)
-            {
-                dummyTypes[i] = typeof(object);
-            }
-
-            var parameterTypes = (Type[])getParameterTypesMethod.Invoke(null, dummyTypes);
-            var textRepresentations = new string[parameterTypes.Length];
-
-            for (var i = 0; i < parameterTypes.Length; i++)
-            {
-                textRepresentations[i] = parameterTypes[i].ToString();
-            }
-
-            return "(" + string.Join(", ", textRepresentations) + ")";
-        }
-
-        #endregion
-    }
-}
->>>>>>> b1a13653
+}