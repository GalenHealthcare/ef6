--- conflicted
+++ resolved
@@ -244,24 +244,16 @@
             get { return null; }
         }
 
-<<<<<<< HEAD
+        public virtual DbModel ModelBeingInitialized
+        {
+            get { return null; }
+        }
+
         // <summary>
         // Called by methods of <see cref="Database" /> to create a database either using the Migrations pipeline
         // if possible and the core provider otherwise.
         // </summary>
         // <param name="objectContext"> The context to use for core provider calls. </param>
-=======
-        public virtual DbModel ModelBeingInitialized
-        {
-            get { return null; }
-        }
-
-        /// <summary>
-        /// Called by methods of <see cref="Database" /> to create a database either using the Migrations pipeline
-        /// if possible and the core provider otherwise.
-        /// </summary>
-        /// <param name="objectContext"> The context to use for core provider calls. </param>
->>>>>>> 1c22b3e3
         public virtual void CreateDatabase(ObjectContext objectContext)
         {
             // objectContext may be null when testing.
