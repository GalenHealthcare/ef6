--- conflicted
+++ resolved
@@ -60,13 +60,8 @@
             return new InternalDbQuery<TElement>(_internalQuery.AsNoTracking());
         }
 
-<<<<<<< HEAD
         // <inheritdoc />
-        [Obsolete("The queries are now streaming by default")]
-=======
-        /// <inheritdoc />
         [Obsolete("Queries are now streaming by default unless a retrying ExecutionStrategy is used. Calling this method will have no effect.")]
->>>>>>> 9d123b37
         public override DbQuery AsStreaming()
         {
             return new InternalDbQuery<TElement>(_internalQuery.AsStreaming());
