<<<<<<< HEAD
// Copyright (c) Microsoft Open Technologies, Inc. All rights reserved. See License.txt in the project root for license information.

namespace System.Data.Entity.Infrastructure.DependencyResolution
{
    using System.Data.Entity.Core.Common;
    using System.Data.Entity.Resources;
    using System.Data.Entity.Utilities;
    using System.Reflection;

    /// <summary>
    /// Responsible for obtaining <see cref="DbProviderServices" /> Singleton instances.
    /// </summary>
    internal class ProviderServicesFactory
    {
        public virtual DbProviderServices TryGetInstance(string providerTypeName)
        {
            DebugCheck.NotEmpty(providerTypeName);

            var providerType = Type.GetType(providerTypeName, throwOnError: false);

            return providerType == null ? null : GetInstance(providerType);
        }

        public virtual DbProviderServices GetInstance(string providerTypeName, string providerInvariantName)
        {
            DebugCheck.NotEmpty(providerTypeName);
            DebugCheck.NotEmpty(providerInvariantName);

            var providerType = Type.GetType(providerTypeName, throwOnError: false);

            if (providerType == null)
            {
                throw new InvalidOperationException(Strings.EF6Providers_ProviderTypeMissing(providerTypeName, providerInvariantName));
            }

            return GetInstance(providerType);
        }

        private static DbProviderServices GetInstance(Type providerType)
        {
            DebugCheck.NotNull(providerType);

            const BindingFlags bindingFlags = BindingFlags.Static | BindingFlags.Public | BindingFlags.NonPublic;

            var instanceMember = providerType.GetStaticProperty("Instance")
                                 ?? (MemberInfo)providerType.GetField("Instance", bindingFlags);
            if (instanceMember == null)
            {
                throw new InvalidOperationException(Strings.EF6Providers_InstanceMissing(providerType.AssemblyQualifiedName));
            }

            var providerInstance = instanceMember.GetValue() as DbProviderServices;
            if (providerInstance == null)
            {
                throw new InvalidOperationException(Strings.EF6Providers_NotDbProviderServices(providerType.AssemblyQualifiedName));
            }

            return providerInstance;
        }
    }
}
=======
// Copyright (c) Microsoft Open Technologies, Inc. All rights reserved. See License.txt in the project root for license information.

namespace System.Data.Entity.Infrastructure.DependencyResolution
{
    using System.Data.Entity.Core.Common;
    using System.Data.Entity.Resources;
    using System.Data.Entity.Utilities;
    using System.Reflection;

    /// <summary>
    /// Responsible for obtaining <see cref="DbProviderServices" /> Singleton instances.
    /// </summary>
    internal class ProviderServicesFactory
    {
        public virtual DbProviderServices TryGetInstance(string providerTypeName)
        {
            DebugCheck.NotEmpty(providerTypeName);

            var providerType = Type.GetType(providerTypeName, throwOnError: false);

            return providerType == null ? null : GetInstance(providerType);
        }

        public virtual DbProviderServices GetInstance(string providerTypeName, string providerInvariantName)
        {
            DebugCheck.NotEmpty(providerTypeName);
            DebugCheck.NotEmpty(providerInvariantName);

            var providerType = Type.GetType(providerTypeName, throwOnError: false);

            if (providerType == null)
            {
                throw new InvalidOperationException(Strings.EF6Providers_ProviderTypeMissing(providerTypeName, providerInvariantName));
            }

            return GetInstance(providerType);
        }

        private static DbProviderServices GetInstance(Type providerType)
        {
            DebugCheck.NotNull(providerType);

            const BindingFlags bindingFlags = BindingFlags.Static | BindingFlags.Public | BindingFlags.NonPublic;
            var instanceMember = providerType.GetProperty("Instance", bindingFlags)
                                 ?? (MemberInfo)providerType.GetField("Instance", bindingFlags);
            if (instanceMember == null)
            {
                throw new InvalidOperationException(Strings.EF6Providers_InstanceMissing(providerType.AssemblyQualifiedName));
            }

            var providerInstance = instanceMember.GetValue() as DbProviderServices;
            if (providerInstance == null)
            {
                throw new InvalidOperationException(Strings.EF6Providers_NotDbProviderServices(providerType.AssemblyQualifiedName));
            }

            return providerInstance;
        }
    }
}
>>>>>>> b1a13653
<|MERGE_RESOLUTION|>--- conflicted
+++ resolved
@@ -1,4 +1,3 @@
-<<<<<<< HEAD
 // Copyright (c) Microsoft Open Technologies, Inc. All rights reserved. See License.txt in the project root for license information.
 
 namespace System.Data.Entity.Infrastructure.DependencyResolution
@@ -59,66 +58,4 @@
             return providerInstance;
         }
     }
-}
-=======
-// Copyright (c) Microsoft Open Technologies, Inc. All rights reserved. See License.txt in the project root for license information.
-
-namespace System.Data.Entity.Infrastructure.DependencyResolution
-{
-    using System.Data.Entity.Core.Common;
-    using System.Data.Entity.Resources;
-    using System.Data.Entity.Utilities;
-    using System.Reflection;
-
-    /// <summary>
-    /// Responsible for obtaining <see cref="DbProviderServices" /> Singleton instances.
-    /// </summary>
-    internal class ProviderServicesFactory
-    {
-        public virtual DbProviderServices TryGetInstance(string providerTypeName)
-        {
-            DebugCheck.NotEmpty(providerTypeName);
-
-            var providerType = Type.GetType(providerTypeName, throwOnError: false);
-
-            return providerType == null ? null : GetInstance(providerType);
-        }
-
-        public virtual DbProviderServices GetInstance(string providerTypeName, string providerInvariantName)
-        {
-            DebugCheck.NotEmpty(providerTypeName);
-            DebugCheck.NotEmpty(providerInvariantName);
-
-            var providerType = Type.GetType(providerTypeName, throwOnError: false);
-
-            if (providerType == null)
-            {
-                throw new InvalidOperationException(Strings.EF6Providers_ProviderTypeMissing(providerTypeName, providerInvariantName));
-            }
-
-            return GetInstance(providerType);
-        }
-
-        private static DbProviderServices GetInstance(Type providerType)
-        {
-            DebugCheck.NotNull(providerType);
-
-            const BindingFlags bindingFlags = BindingFlags.Static | BindingFlags.Public | BindingFlags.NonPublic;
-            var instanceMember = providerType.GetProperty("Instance", bindingFlags)
-                                 ?? (MemberInfo)providerType.GetField("Instance", bindingFlags);
-            if (instanceMember == null)
-            {
-                throw new InvalidOperationException(Strings.EF6Providers_InstanceMissing(providerType.AssemblyQualifiedName));
-            }
-
-            var providerInstance = instanceMember.GetValue() as DbProviderServices;
-            if (providerInstance == null)
-            {
-                throw new InvalidOperationException(Strings.EF6Providers_NotDbProviderServices(providerType.AssemblyQualifiedName));
-            }
-
-            return providerInstance;
-        }
-    }
-}
->>>>>>> b1a13653
+}