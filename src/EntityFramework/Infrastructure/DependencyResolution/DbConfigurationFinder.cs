--- conflicted
+++ resolved
@@ -1,4 +1,3 @@
-<<<<<<< HEAD
 // Copyright (c) Microsoft Open Technologies, Inc. All rights reserved. See License.txt in the project root for license information.
 
 namespace System.Data.Entity.Infrastructure.DependencyResolution
@@ -87,96 +86,4 @@
             return contextTypes.Count == 1 ? contextTypes[0] : null;
         }
     }
-}
-=======
-// Copyright (c) Microsoft Open Technologies, Inc. All rights reserved. See License.txt in the project root for license information.
-
-namespace System.Data.Entity.Infrastructure.DependencyResolution
-{
-    using System.Collections.Generic;
-    using System.Data.Entity.Resources;
-    using System.Data.Entity.Utilities;
-    using System.Linq;
-    using System.Reflection;
-
-    /// <summary>
-    /// Searches types (usually obtained from an assembly) for different kinds of <see cref="DbConfiguration" />.
-    /// </summary>
-    internal class DbConfigurationFinder
-    {
-        public virtual Type TryFindConfigurationType(Type contextType, IEnumerable<Type> typesToSearch = null)
-        {
-            DebugCheck.NotNull(contextType);
-
-            return TryFindConfigurationType(contextType.Assembly, contextType, typesToSearch);
-        }
-
-        public virtual Type TryFindConfigurationType(
-            Assembly assemblyHint, 
-            Type contextTypeHint, 
-            IEnumerable<Type> typesToSearch = null)
-        {
-            DebugCheck.NotNull(assemblyHint);
-
-            if (contextTypeHint != null)
-            {
-                var typeFromAttribute = contextTypeHint.GetCustomAttributes(inherit: true)
-                    .OfType<DbConfigurationTypeAttribute>()
-                    .Select(a => a.ConfigurationType)
-                    .FirstOrDefault();
-
-                if (typeFromAttribute != null)
-                {
-                    if (!typeof(DbConfiguration).IsAssignableFrom(typeFromAttribute))
-                    {
-                        throw new InvalidOperationException(
-                            Strings.CreateInstance_BadDbConfigurationType(typeFromAttribute.ToString(), typeof(DbConfiguration).ToString()));
-                    }
-                    return typeFromAttribute;
-                }
-            }
-
-            var configurations = (typesToSearch ?? assemblyHint.GetAccessibleTypes())
-                .Where(
-                    t => t.IsSubclassOf(typeof(DbConfiguration))
-                         && !t.IsAbstract
-                         && !t.IsGenericType)
-                .ToList();
-
-            if (configurations.Count > 1)
-            {
-                throw new InvalidOperationException(
-                    Strings.MultipleConfigsInAssembly(configurations.First().Assembly, typeof(DbConfiguration).Name));
-            }
-
-            return configurations.FirstOrDefault();
-        }
-
-        public virtual Type TryFindContextType(
-            Assembly assemblyHint,
-            Type contextTypeHint,
-            IEnumerable<Type> typesToSearch = null)
-        {
-            if (contextTypeHint != null)
-            {
-                return contextTypeHint;
-            }
-
-            // If no context type is known then try to find a single DbContext in the given assembly that
-            // is attributed with the DbConfigurationTypeAttribute. This is a heuristic for tooling such
-            // that if tooling only knows the assembly, but the assembly has a DbContext type in it, and
-            // that DbContext type is attributed, then tooling will use the configuration specified in that
-            // attribute.
-            var contextTypes = (typesToSearch ?? assemblyHint.GetAccessibleTypes())
-                .Where(
-                    t => t.IsSubclassOf(typeof(DbContext))
-                         && !t.IsAbstract
-                         && !t.IsGenericType
-                         && t.GetCustomAttributes(typeof(DbConfigurationTypeAttribute), inherit: true).Any())
-                .ToList();
-
-            return contextTypes.Count == 1 ? contextTypes[0] : null;
-        }
-    }
-}
->>>>>>> b1a13653
+}