<<<<<<< HEAD
// Copyright (c) Microsoft Open Technologies, Inc. All rights reserved. See License.txt in the project root for license information.

namespace System.Data.Entity
{
    using System.Collections.Generic;
    using System.Data.Entity.Core.Objects;
    using System.Data.Entity.Resources;
    using System.Diagnostics.CodeAnalysis;
    using System.Linq;
    using System.Linq.Expressions;
    using System.Reflection;

    /// <summary>
    /// Provides common language runtime (CLR) methods that expose EDM canonical functions
    /// for use in <see cref="DbContext" /> or <see cref="ObjectContext" /> LINQ to Entities queries.
    /// </summary>
    /// <remarks>
    /// Note that this class was called EntityFunctions in some previous versions of Entity Framework.
    /// </remarks>
    public static class DbFunctions
    {
        /// <summary>
        /// When used as part of a LINQ to Entities query, this method invokes the canonical StDev EDM function to calculate
        /// the standard deviation of the collection.
        /// </summary>
        /// <remarks>
        /// You cannot call this function directly. This function can only appear within a LINQ to Entities query.
        /// This function is translated to a corresponding function in the database.
        /// </remarks>
        /// <param name="collection"> The collection over which to perform the calculation. </param>
        /// <returns> The standard deviation. </returns>
        [DbFunction("Edm", "StDev")]
        public static double? StandardDeviation(IEnumerable<decimal> collection)
        {
            return BootstrapFunction(c => StandardDeviation(c), collection);
        }

        /// <summary>
        /// When used as part of a LINQ to Entities query, this method invokes the canonical StDev EDM function to calculate
        /// the standard deviation of the collection.
        /// </summary>
        /// <remarks>
        /// You cannot call this function directly. This function can only appear within a LINQ to Entities query.
        /// This function is translated to a corresponding function in the database.
        /// </remarks>
        /// <param name="collection"> The collection over which to perform the calculation. </param>
        /// <returns> The standard deviation. </returns>
        [SuppressMessage("Microsoft.Design", "CA1006:DoNotNestGenericTypesInMemberSignatures")]
        [DbFunction("Edm", "StDev")]
        public static double? StandardDeviation(IEnumerable<decimal?> collection)
        {
            return BootstrapFunction(c => StandardDeviation(c), collection);
        }

        /// <summary>
        /// When used as part of a LINQ to Entities query, this method invokes the canonical StDev EDM function to calculate
        /// the standard deviation of the collection.
        /// </summary>
        /// <remarks>
        /// You cannot call this function directly. This function can only appear within a LINQ to Entities query.
        /// This function is translated to a corresponding function in the database.
        /// </remarks>
        /// <param name="collection"> The collection over which to perform the calculation. </param>
        /// <returns> The standard deviation. </returns>
        [DbFunction("Edm", "StDev")]
        public static double? StandardDeviation(IEnumerable<double> collection)
        {
            return BootstrapFunction(c => StandardDeviation(c), collection);
        }

        /// <summary>
        /// When used as part of a LINQ to Entities query, this method invokes the canonical StDev EDM function to calculate
        /// the standard deviation of the collection.
        /// </summary>
        /// <remarks>
        /// You cannot call this function directly. This function can only appear within a LINQ to Entities query.
        /// This function is translated to a corresponding function in the database.
        /// </remarks>
        /// <param name="collection"> The collection over which to perform the calculation. </param>
        /// <returns> The standard deviation. </returns>
        [SuppressMessage("Microsoft.Design", "CA1006:DoNotNestGenericTypesInMemberSignatures")]
        [DbFunction("Edm", "StDev")]
        public static double? StandardDeviation(IEnumerable<double?> collection)
        {
            return BootstrapFunction(c => StandardDeviation(c), collection);
        }

        /// <summary>
        /// When used as part of a LINQ to Entities query, this method invokes the canonical StDev EDM function to calculate
        /// the standard deviation of the collection.
        /// </summary>
        /// <remarks>
        /// You cannot call this function directly. This function can only appear within a LINQ to Entities query.
        /// This function is translated to a corresponding function in the database.
        /// </remarks>
        /// <param name="collection"> The collection over which to perform the calculation. </param>
        /// <returns> The standard deviation. </returns>
        [DbFunction("Edm", "StDev")]
        public static double? StandardDeviation(IEnumerable<int> collection)
        {
            return BootstrapFunction(c => StandardDeviation(c), collection);
        }

        /// <summary>
        /// When used as part of a LINQ to Entities query, this method invokes the canonical StDev EDM function to calculate
        /// the standard deviation of the collection.
        /// </summary>
        /// <remarks>
        /// You cannot call this function directly. This function can only appear within a LINQ to Entities query.
        /// This function is translated to a corresponding function in the database.
        /// </remarks>
        /// <param name="collection"> The collection over which to perform the calculation. </param>
        /// <returns> The standard deviation. </returns>
        [SuppressMessage("Microsoft.Design", "CA1006:DoNotNestGenericTypesInMemberSignatures")]
        [DbFunction("Edm", "StDev")]
        public static double? StandardDeviation(IEnumerable<int?> collection)
        {
            return BootstrapFunction(c => StandardDeviation(c), collection);
        }

        /// <summary>
        /// When used as part of a LINQ to Entities query, this method invokes the canonical StDev EDM function to calculate
        /// the standard deviation of the collection.
        /// </summary>
        /// <remarks>
        /// You cannot call this function directly. This function can only appear within a LINQ to Entities query.
        /// This function is translated to a corresponding function in the database.
        /// </remarks>
        /// <param name="collection"> The collection over which to perform the calculation. </param>
        /// <returns> The standard deviation. </returns>
        [DbFunction("Edm", "StDev")]
        public static double? StandardDeviation(IEnumerable<long> collection)
        {
            return BootstrapFunction(c => StandardDeviation(c), collection);
        }

        /// <summary>
        /// When used as part of a LINQ to Entities query, this method invokes the canonical StDev EDM function to calculate
        /// the standard deviation of the collection.
        /// </summary>
        /// <remarks>
        /// You cannot call this function directly. This function can only appear within a LINQ to Entities query.
        /// This function is translated to a corresponding function in the database.
        /// </remarks>
        /// <param name="collection"> The collection over which to perform the calculation. </param>
        /// <returns> The standard deviation. </returns>
        [SuppressMessage("Microsoft.Design", "CA1006:DoNotNestGenericTypesInMemberSignatures")]
        [DbFunction("Edm", "StDev")]
        public static double? StandardDeviation(IEnumerable<long?> collection)
        {
            return BootstrapFunction(c => StandardDeviation(c), collection);
        }

        /// <summary>
        /// When used as part of a LINQ to Entities query, this method invokes the canonical StDevP EDM function to calculate
        /// the standard deviation for the population.
        /// </summary>
        /// <remarks>
        /// You cannot call this function directly. This function can only appear within a LINQ to Entities query.
        /// This function is translated to a corresponding function in the database.
        /// </remarks>
        /// <param name="collection"> The collection over which to perform the calculation. </param>
        /// <returns> The standard deviation for the population. </returns>
        [DbFunction("Edm", "StDevP")]
        public static double? StandardDeviationP(IEnumerable<decimal> collection)
        {
            return BootstrapFunction(c => StandardDeviationP(c), collection);
        }

        /// <summary>
        /// When used as part of a LINQ to Entities query, this method invokes the canonical StDevP EDM function to calculate
        /// the standard deviation for the population.
        /// </summary>
        /// <remarks>
        /// You cannot call this function directly. This function can only appear within a LINQ to Entities query.
        /// This function is translated to a corresponding function in the database.
        /// </remarks>
        /// <param name="collection"> The collection over which to perform the calculation. </param>
        /// <returns> The standard deviation for the population. </returns>
        [SuppressMessage("Microsoft.Design", "CA1006:DoNotNestGenericTypesInMemberSignatures")]
        [DbFunction("Edm", "StDevP")]
        public static double? StandardDeviationP(IEnumerable<decimal?> collection)
        {
            return BootstrapFunction(c => StandardDeviationP(c), collection);
        }

        /// <summary>
        /// When used as part of a LINQ to Entities query, this method invokes the canonical StDevP EDM function to calculate
        /// the standard deviation for the population.
        /// </summary>
        /// <remarks>
        /// You cannot call this function directly. This function can only appear within a LINQ to Entities query.
        /// This function is translated to a corresponding function in the database.
        /// </remarks>
        /// <param name="collection"> The collection over which to perform the calculation. </param>
        /// <returns> The standard deviation for the population. </returns>
        [DbFunction("Edm", "StDevP")]
        public static double? StandardDeviationP(IEnumerable<double> collection)
        {
            return BootstrapFunction(c => StandardDeviationP(c), collection);
        }

        /// <summary>
        /// When used as part of a LINQ to Entities query, this method invokes the canonical StDevP EDM function to calculate
        /// the standard deviation for the population.
        /// </summary>
        /// <remarks>
        /// You cannot call this function directly. This function can only appear within a LINQ to Entities query.
        /// This function is translated to a corresponding function in the database.
        /// </remarks>
        /// <param name="collection"> The collection over which to perform the calculation. </param>
        /// <returns> The standard deviation for the population. </returns>
        [SuppressMessage("Microsoft.Design", "CA1006:DoNotNestGenericTypesInMemberSignatures")]
        [DbFunction("Edm", "StDevP")]
        public static double? StandardDeviationP(IEnumerable<double?> collection)
        {
            return BootstrapFunction(c => StandardDeviationP(c), collection);
        }

        /// <summary>
        /// When used as part of a LINQ to Entities query, this method invokes the canonical StDevP EDM function to calculate
        /// the standard deviation for the population.
        /// </summary>
        /// <remarks>
        /// You cannot call this function directly. This function can only appear within a LINQ to Entities query.
        /// This function is translated to a corresponding function in the database.
        /// </remarks>
        /// <param name="collection"> The collection over which to perform the calculation. </param>
        /// <returns> The standard deviation for the population. </returns>
        [DbFunction("Edm", "StDevP")]
        public static double? StandardDeviationP(IEnumerable<int> collection)
        {
            return BootstrapFunction(c => StandardDeviationP(c), collection);
        }

        /// <summary>
        /// When used as part of a LINQ to Entities query, this method invokes the canonical StDevP EDM function to calculate
        /// the standard deviation for the population.
        /// </summary>
        /// <remarks>
        /// You cannot call this function directly. This function can only appear within a LINQ to Entities query.
        /// This function is translated to a corresponding function in the database.
        /// </remarks>
        /// <param name="collection"> The collection over which to perform the calculation. </param>
        /// <returns> The standard deviation for the population. </returns>
        [SuppressMessage("Microsoft.Design", "CA1006:DoNotNestGenericTypesInMemberSignatures")]
        [DbFunction("Edm", "StDevP")]
        public static double? StandardDeviationP(IEnumerable<int?> collection)
        {
            return BootstrapFunction(c => StandardDeviationP(c), collection);
        }

        /// <summary>
        /// When used as part of a LINQ to Entities query, this method invokes the canonical StDevP EDM function to calculate
        /// the standard deviation for the population.
        /// </summary>
        /// <remarks>
        /// You cannot call this function directly. This function can only appear within a LINQ to Entities query.
        /// This function is translated to a corresponding function in the database.
        /// </remarks>
        /// <param name="collection"> The collection over which to perform the calculation. </param>
        /// <returns> The standard deviation for the population. </returns>
        [DbFunction("Edm", "StDevP")]
        public static double? StandardDeviationP(IEnumerable<long> collection)
        {
            return BootstrapFunction(c => StandardDeviationP(c), collection);
        }

        /// <summary>
        /// When used as part of a LINQ to Entities query, this method invokes the canonical StDevP EDM function to calculate
        /// the standard deviation for the population.
        /// </summary>
        /// <remarks>
        /// You cannot call this function directly. This function can only appear within a LINQ to Entities query.
        /// This function is translated to a corresponding function in the database.
        /// </remarks>
        /// <param name="collection"> The collection over which to perform the calculation. </param>
        /// <returns> The standard deviation for the population. </returns>
        [SuppressMessage("Microsoft.Design", "CA1006:DoNotNestGenericTypesInMemberSignatures")]
        [DbFunction("Edm", "StDevP")]
        public static double? StandardDeviationP(IEnumerable<long?> collection)
        {
            return BootstrapFunction(c => StandardDeviationP(c), collection);
        }

        /// <summary>
        /// When used as part of a LINQ to Entities query, this method invokes the canonical Var EDM function to calculate
        /// the variance of the collection.
        /// </summary>
        /// <remarks>
        /// You cannot call this function directly. This function can only appear within a LINQ to Entities query.
        /// This function is translated to a corresponding function in the database.
        /// </remarks>
        /// <param name="collection"> The collection over which to perform the calculation. </param>
        /// <returns> The variance. </returns>
        [DbFunction("Edm", "Var")]
        public static double? Var(IEnumerable<decimal> collection)
        {
            return BootstrapFunction(c => Var(c), collection);
        }

        /// <summary>
        /// When used as part of a LINQ to Entities query, this method invokes the canonical Var EDM function to calculate
        /// the variance of the collection.
        /// </summary>
        /// <remarks>
        /// You cannot call this function directly. This function can only appear within a LINQ to Entities query.
        /// This function is translated to a corresponding function in the database.
        /// </remarks>
        /// <param name="collection"> The collection over which to perform the calculation. </param>
        /// <returns> The variance. </returns>
        [SuppressMessage("Microsoft.Design", "CA1006:DoNotNestGenericTypesInMemberSignatures")]
        [DbFunction("Edm", "Var")]
        public static double? Var(IEnumerable<decimal?> collection)
        {
            return BootstrapFunction(c => Var(c), collection);
        }

        /// <summary>
        /// When used as part of a LINQ to Entities query, this method invokes the canonical Var EDM function to calculate
        /// the variance of the collection.
        /// </summary>
        /// <remarks>
        /// You cannot call this function directly. This function can only appear within a LINQ to Entities query.
        /// This function is translated to a corresponding function in the database.
        /// </remarks>
        /// <param name="collection"> The collection over which to perform the calculation. </param>
        /// <returns> The variance. </returns>
        [DbFunction("Edm", "Var")]
        public static double? Var(IEnumerable<double> collection)
        {
            return BootstrapFunction(c => Var(c), collection);
        }

        /// <summary>
        /// When used as part of a LINQ to Entities query, this method invokes the canonical Var EDM function to calculate
        /// the variance of the collection.
        /// </summary>
        /// <remarks>
        /// You cannot call this function directly. This function can only appear within a LINQ to Entities query.
        /// This function is translated to a corresponding function in the database.
        /// </remarks>
        /// <param name="collection"> The collection over which to perform the calculation. </param>
        /// <returns> The variance. </returns>
        [SuppressMessage("Microsoft.Design", "CA1006:DoNotNestGenericTypesInMemberSignatures")]
        [DbFunction("Edm", "Var")]
        public static double? Var(IEnumerable<double?> collection)
        {
            return BootstrapFunction(c => Var(c), collection);
        }

        /// <summary>
        /// When used as part of a LINQ to Entities query, this method invokes the canonical Var EDM function to calculate
        /// the variance of the collection.
        /// </summary>
        /// <remarks>
        /// You cannot call this function directly. This function can only appear within a LINQ to Entities query.
        /// This function is translated to a corresponding function in the database.
        /// </remarks>
        /// <param name="collection"> The collection over which to perform the calculation. </param>
        /// <returns> The variance. </returns>
        [DbFunction("Edm", "Var")]
        public static double? Var(IEnumerable<int> collection)
        {
            return BootstrapFunction(c => Var(c), collection);
        }

        /// <summary>
        /// When used as part of a LINQ to Entities query, this method invokes the canonical Var EDM function to calculate
        /// the variance of the collection.
        /// </summary>
        /// <remarks>
        /// You cannot call this function directly. This function can only appear within a LINQ to Entities query.
        /// This function is translated to a corresponding function in the database.
        /// </remarks>
        /// <param name="collection"> The collection over which to perform the calculation. </param>
        /// <returns> The variance. </returns>
        [SuppressMessage("Microsoft.Design", "CA1006:DoNotNestGenericTypesInMemberSignatures")]
        [DbFunction("Edm", "Var")]
        public static double? Var(IEnumerable<int?> collection)
        {
            return BootstrapFunction(c => Var(c), collection);
        }

        /// <summary>
        /// When used as part of a LINQ to Entities query, this method invokes the canonical Var EDM function to calculate
        /// the variance of the collection.
        /// </summary>
        /// <remarks>
        /// You cannot call this function directly. This function can only appear within a LINQ to Entities query.
        /// This function is translated to a corresponding function in the database.
        /// </remarks>
        /// <param name="collection"> The collection over which to perform the calculation. </param>
        /// <returns> The variance. </returns>
        [DbFunction("Edm", "Var")]
        public static double? Var(IEnumerable<long> collection)
        {
            return BootstrapFunction(c => Var(c), collection);
        }

        /// <summary>
        /// When used as part of a LINQ to Entities query, this method invokes the canonical Var EDM function to calculate
        /// the variance of the collection.
        /// </summary>
        /// <remarks>
        /// You cannot call this function directly. This function can only appear within a LINQ to Entities query.
        /// This function is translated to a corresponding function in the database.
        /// </remarks>
        /// <param name="collection"> The collection over which to perform the calculation. </param>
        /// <returns> The variance. </returns>
        [SuppressMessage("Microsoft.Design", "CA1006:DoNotNestGenericTypesInMemberSignatures")]
        [DbFunction("Edm", "Var")]
        public static double? Var(IEnumerable<long?> collection)
        {
            return BootstrapFunction(c => Var(c), collection);
        }

        /// <summary>
        /// When used as part of a LINQ to Entities query, this method invokes the canonical VarP EDM function to calculate
        /// the variance for the population.
        /// </summary>
        /// <remarks>
        /// You cannot call this function directly. This function can only appear within a LINQ to Entities query.
        /// This function is translated to a corresponding function in the database.
        /// </remarks>
        /// <param name="collection"> The collection over which to perform the calculation. </param>
        /// <returns> The variance for the population. </returns>
        [DbFunction("Edm", "VarP")]
        public static double? VarP(IEnumerable<decimal> collection)
        {
            return BootstrapFunction(c => VarP(c), collection);
        }

        /// <summary>
        /// When used as part of a LINQ to Entities query, this method invokes the canonical VarP EDM function to calculate
        /// the variance for the population.
        /// </summary>
        /// <remarks>
        /// You cannot call this function directly. This function can only appear within a LINQ to Entities query.
        /// This function is translated to a corresponding function in the database.
        /// </remarks>
        /// <param name="collection"> The collection over which to perform the calculation. </param>
        /// <returns> The variance for the population. </returns>
        [SuppressMessage("Microsoft.Design", "CA1006:DoNotNestGenericTypesInMemberSignatures")]
        [DbFunction("Edm", "VarP")]
        public static double? VarP(IEnumerable<decimal?> collection)
        {
            return BootstrapFunction(c => VarP(c), collection);
        }

        /// <summary>
        /// When used as part of a LINQ to Entities query, this method invokes the canonical VarP EDM function to calculate
        /// the variance for the population.
        /// </summary>
        /// <remarks>
        /// You cannot call this function directly. This function can only appear within a LINQ to Entities query.
        /// This function is translated to a corresponding function in the database.
        /// </remarks>
        /// <param name="collection"> The collection over which to perform the calculation. </param>
        /// <returns> The variance for the population. </returns>
        [DbFunction("Edm", "VarP")]
        public static double? VarP(IEnumerable<double> collection)
        {
            return BootstrapFunction(c => VarP(c), collection);
        }

        /// <summary>
        /// When used as part of a LINQ to Entities query, this method invokes the canonical VarP EDM function to calculate
        /// the variance for the population.
        /// </summary>
        /// <remarks>
        /// You cannot call this function directly. This function can only appear within a LINQ to Entities query.
        /// This function is translated to a corresponding function in the database.
        /// </remarks>
        /// <param name="collection"> The collection over which to perform the calculation. </param>
        /// <returns> The variance for the population. </returns>
        [SuppressMessage("Microsoft.Design", "CA1006:DoNotNestGenericTypesInMemberSignatures")]
        [DbFunction("Edm", "VarP")]
        public static double? VarP(IEnumerable<double?> collection)
        {
            return BootstrapFunction(c => VarP(c), collection);
        }

        /// <summary>
        /// When used as part of a LINQ to Entities query, this method invokes the canonical VarP EDM function to calculate
        /// the variance for the population.
        /// </summary>
        /// <remarks>
        /// You cannot call this function directly. This function can only appear within a LINQ to Entities query.
        /// This function is translated to a corresponding function in the database.
        /// </remarks>
        /// <param name="collection"> The collection over which to perform the calculation. </param>
        /// <returns> The variance for the population. </returns>
        [DbFunction("Edm", "VarP")]
        public static double? VarP(IEnumerable<int> collection)
        {
            return BootstrapFunction(c => VarP(c), collection);
        }

        /// <summary>
        /// When used as part of a LINQ to Entities query, this method invokes the canonical VarP EDM function to calculate
        /// the variance for the population.
        /// </summary>
        /// <remarks>
        /// You cannot call this function directly. This function can only appear within a LINQ to Entities query.
        /// This function is translated to a corresponding function in the database.
        /// </remarks>
        /// <param name="collection"> The collection over which to perform the calculation. </param>
        /// <returns> The variance for the population. </returns>
        [SuppressMessage("Microsoft.Design", "CA1006:DoNotNestGenericTypesInMemberSignatures")]
        [DbFunction("Edm", "VarP")]
        public static double? VarP(IEnumerable<int?> collection)
        {
            return BootstrapFunction(c => VarP(c), collection);
        }

        /// <summary>
        /// When used as part of a LINQ to Entities query, this method invokes the canonical VarP EDM function to calculate
        /// the variance for the population.
        /// </summary>
        /// <remarks>
        /// You cannot call this function directly. This function can only appear within a LINQ to Entities query.
        /// This function is translated to a corresponding function in the database.
        /// </remarks>
        /// <param name="collection"> The collection over which to perform the calculation. </param>
        /// <returns> The variance for the population. </returns>
        [DbFunction("Edm", "VarP")]
        public static double? VarP(IEnumerable<long> collection)
        {
            return BootstrapFunction(c => VarP(c), collection);
        }

        /// <summary>
        /// When used as part of a LINQ to Entities query, this method invokes the canonical VarP EDM function to calculate
        /// the variance for the population.
        /// </summary>
        /// <remarks>
        /// You cannot call this function directly. This function can only appear within a LINQ to Entities query.
        /// This function is translated to a corresponding function in the database.
        /// </remarks>
        /// <param name="collection"> The collection over which to perform the calculation. </param>
        /// <returns> The variance for the population. </returns>
        [SuppressMessage("Microsoft.Design", "CA1006:DoNotNestGenericTypesInMemberSignatures")]
        [DbFunction("Edm", "VarP")]
        public static double? VarP(IEnumerable<long?> collection)
        {
            return BootstrapFunction(c => VarP(c), collection);
        }

        /// <summary>
        /// When used as part of a LINQ to Entities query, this method invokes the canonical Left EDM function to return a given
        /// number of the leftmost characters in a string.
        /// </summary>
        /// <remarks>
        /// You cannot call this function directly. This function can only appear within a LINQ to Entities query.
        /// This function is translated to a corresponding function in the database.
        /// </remarks>
        /// <param name="stringArgument"> The input string. </param>
        /// <param name="length"> The number of characters to return </param>
        /// <returns> A string containing the number of characters asked for from the left of the input string. </returns>
        [SuppressMessage("Microsoft.Usage", "CA1801:ReviewUnusedParameters", MessageId = "stringArgument")]
        [SuppressMessage("Microsoft.Usage", "CA1801:ReviewUnusedParameters", MessageId = "length")]
        [DbFunction("Edm", "Left")]
        [SuppressMessage("Microsoft.Naming", "CA1720:IdentifiersShouldNotContainTypeNames", MessageId = "string")]
        public static String Left(String stringArgument, long? length)
        {
            throw new NotSupportedException(Strings.ELinq_DbFunctionDirectCall);
        }

        /// <summary>
        /// When used as part of a LINQ to Entities query, this method invokes the canonical Right EDM function to return a given
        /// number of the rightmost characters in a string.
        /// </summary>
        /// <remarks>
        /// You cannot call this function directly. This function can only appear within a LINQ to Entities query.
        /// This function is translated to a corresponding function in the database.
        /// </remarks>
        /// <param name="stringArgument"> The input string. </param>
        /// <param name="length"> The number of characters to return </param>
        /// <returns> A string containing the number of characters asked for from the right of the input string. </returns>
        [SuppressMessage("Microsoft.Usage", "CA1801:ReviewUnusedParameters", MessageId = "length")]
        [SuppressMessage("Microsoft.Usage", "CA1801:ReviewUnusedParameters", MessageId = "stringArgument")]
        [DbFunction("Edm", "Right")]
        [SuppressMessage("Microsoft.Naming", "CA1720:IdentifiersShouldNotContainTypeNames", MessageId = "string")]
        public static String Right(String stringArgument, long? length)
        {
            throw new NotSupportedException(Strings.ELinq_DbFunctionDirectCall);
        }

        /// <summary>
        /// When used as part of a LINQ to Entities query, this method invokes the canonical Reverse EDM function to return a given
        /// string with the order of the characters reversed.
        /// </summary>
        /// <remarks>
        /// You cannot call this function directly. This function can only appear within a LINQ to Entities query.
        /// This function is translated to a corresponding function in the database.
        /// </remarks>
        /// <param name="stringArgument"> The input string. </param>
        /// <returns> The input string with the order of the characters reversed. </returns>
        [SuppressMessage("Microsoft.Usage", "CA1801:ReviewUnusedParameters", MessageId = "stringArgument")]
        [DbFunction("Edm", "Reverse")]
        [SuppressMessage("Microsoft.Naming", "CA1720:IdentifiersShouldNotContainTypeNames", MessageId = "string")]
        public static String Reverse(String stringArgument)
        {
            throw new NotSupportedException(Strings.ELinq_DbFunctionDirectCall);
        }

        /// <summary>
        /// When used as part of a LINQ to Entities query, this method invokes the canonical GetTotalOffsetMinutes EDM function to
        /// return the number of minutes that the given date/time is offset from UTC. This is generally between +780
        /// and -780 (+ or - 13 hrs).
        /// </summary>
        /// <remarks>
        /// You cannot call this function directly. This function can only appear within a LINQ to Entities query.
        /// This function is translated to a corresponding function in the database.
        /// </remarks>
        /// <param name="dateTimeOffsetArgument"> The date/time value to use. </param>
        /// <returns> The offset of the input from UTC. </returns>
        [SuppressMessage("Microsoft.Usage", "CA1801:ReviewUnusedParameters", MessageId = "dateTimeOffsetArgument")]
        [DbFunction("Edm", "GetTotalOffsetMinutes")]
        public static int? GetTotalOffsetMinutes(DateTimeOffset? dateTimeOffsetArgument)
        {
            throw new NotSupportedException(Strings.ELinq_DbFunctionDirectCall);
        }

        /// <summary>
        /// When used as part of a LINQ to Entities query, this method invokes the canonical TruncateTime EDM function to return
        /// the given date with the time portion cleared.
        /// </summary>
        /// <remarks>
        /// You cannot call this function directly. This function can only appear within a LINQ to Entities query.
        /// This function is translated to a corresponding function in the database.
        /// </remarks>
        /// <param name="dateValue"> The date/time value to use. </param>
        /// <returns> The input date with the time portion cleared. </returns>
        [SuppressMessage("Microsoft.Usage", "CA1801:ReviewUnusedParameters", MessageId = "dateValue")]
        [DbFunction("Edm", "TruncateTime")]
        public static DateTimeOffset? TruncateTime(DateTimeOffset? dateValue)
        {
            throw new NotSupportedException(Strings.ELinq_DbFunctionDirectCall);
        }

        /// <summary>
        /// When used as part of a LINQ to Entities query, this method invokes the canonical TruncateTime EDM function to return
        /// the given date with the time portion cleared.
        /// </summary>
        /// <remarks>
        /// You cannot call this function directly. This function can only appear within a LINQ to Entities query.
        /// This function is translated to a corresponding function in the database.
        /// </remarks>
        /// <param name="dateValue"> The date/time value to use. </param>
        /// <returns> The input date with the time portion cleared. </returns>
        [SuppressMessage("Microsoft.Usage", "CA1801:ReviewUnusedParameters", MessageId = "dateValue")]
        [DbFunction("Edm", "TruncateTime")]
        public static DateTime? TruncateTime(DateTime? dateValue)
        {
            throw new NotSupportedException(Strings.ELinq_DbFunctionDirectCall);
        }

        /// <summary>
        /// When used as part of a LINQ to Entities query, this method invokes the canonical CreateDateTime EDM function to
        /// create a new <see cref="DateTime" /> object.
        /// </summary>
        /// <remarks>
        /// You cannot call this function directly. This function can only appear within a LINQ to Entities query.
        /// This function is translated to a corresponding function in the database.
        /// </remarks>
        /// <param name="year"> The year. </param>
        /// <param name="month"> The month (1-based). </param>
        /// <param name="day"> The day (1-based). </param>
        /// <param name="hour"> The hours. </param>
        /// <param name="minute"> The minutes. </param>
        /// <param name="second"> The seconds, including fractional parts of the seconds if desired. </param>
        /// <returns> The new date/time. </returns>
        [SuppressMessage("Microsoft.Usage", "CA1801:ReviewUnusedParameters", MessageId = "minute")]
        [SuppressMessage("Microsoft.Usage", "CA1801:ReviewUnusedParameters", MessageId = "second")]
        [SuppressMessage("Microsoft.Usage", "CA1801:ReviewUnusedParameters", MessageId = "day")]
        [SuppressMessage("Microsoft.Usage", "CA1801:ReviewUnusedParameters", MessageId = "hour")]
        [SuppressMessage("Microsoft.Usage", "CA1801:ReviewUnusedParameters", MessageId = "year")]
        [SuppressMessage("Microsoft.Usage", "CA1801:ReviewUnusedParameters", MessageId = "month")]
        [DbFunction("Edm", "CreateDateTime")]
        public static DateTime? CreateDateTime(int? year, Int32? month, Int32? day, Int32? hour, Int32? minute, double? second)
        {
            throw new NotSupportedException(Strings.ELinq_DbFunctionDirectCall);
        }

        /// <summary>
        /// When used as part of a LINQ to Entities query, this method invokes the canonical CreateDateTimeOffset EDM function to
        /// create a new <see cref="DateTimeOffset" /> object.
        /// </summary>
        /// <remarks>
        /// You cannot call this function directly. This function can only appear within a LINQ to Entities query.
        /// This function is translated to a corresponding function in the database.
        /// </remarks>
        /// <param name="year"> The year. </param>
        /// <param name="month"> The month (1-based). </param>
        /// <param name="day"> The day (1-based). </param>
        /// <param name="hour"> The hours. </param>
        /// <param name="minute"> The minutes. </param>
        /// <param name="second"> The seconds, including fractional parts of the seconds if desired. </param>
        /// <param name="timeZoneOffset"> The time zone offset part of the new date. </param>
        /// <returns> The new date/time. </returns>
        [SuppressMessage("Microsoft.Usage", "CA1801:ReviewUnusedParameters", MessageId = "month")]
        [SuppressMessage("Microsoft.Usage", "CA1801:ReviewUnusedParameters", MessageId = "timeZoneOffset")]
        [SuppressMessage("Microsoft.Usage", "CA1801:ReviewUnusedParameters", MessageId = "second")]
        [SuppressMessage("Microsoft.Usage", "CA1801:ReviewUnusedParameters", MessageId = "hour")]
        [SuppressMessage("Microsoft.Usage", "CA1801:ReviewUnusedParameters", MessageId = "minute")]
        [SuppressMessage("Microsoft.Usage", "CA1801:ReviewUnusedParameters", MessageId = "day")]
        [SuppressMessage("Microsoft.Usage", "CA1801:ReviewUnusedParameters", MessageId = "year")]
        [DbFunction("Edm", "CreateDateTimeOffset")]
        public static DateTimeOffset? CreateDateTimeOffset(
            int? year, Int32? month, Int32? day, Int32? hour, Int32? minute, double? second, Int32? timeZoneOffset)
        {
            throw new NotSupportedException(Strings.ELinq_DbFunctionDirectCall);
        }

        /// <summary>
        /// When used as part of a LINQ to Entities query, this method invokes the canonical CreateTime EDM function to
        /// create a new <see cref="TimeSpan" /> object.
        /// </summary>
        /// <remarks>
        /// You cannot call this function directly. This function can only appear within a LINQ to Entities query.
        /// This function is translated to a corresponding function in the database.
        /// </remarks>
        /// <param name="hour"> The hours. </param>
        /// <param name="minute"> The minutes. </param>
        /// <param name="second"> The seconds, including fractional parts of the seconds if desired. </param>
        /// <returns> The new time span. </returns>
        [SuppressMessage("Microsoft.Usage", "CA1801:ReviewUnusedParameters", MessageId = "minute")]
        [SuppressMessage("Microsoft.Usage", "CA1801:ReviewUnusedParameters", MessageId = "hour")]
        [SuppressMessage("Microsoft.Usage", "CA1801:ReviewUnusedParameters", MessageId = "second")]
        [DbFunction("Edm", "CreateTime")]
        public static TimeSpan? CreateTime(int? hour, Int32? minute, double? second)
        {
            throw new NotSupportedException(Strings.ELinq_DbFunctionDirectCall);
        }

        /// <summary>
        /// When used as part of a LINQ to Entities query, this method invokes the canonical AddYears EDM function to
        /// add the given number of years to a date/time.
        /// </summary>
        /// <remarks>
        /// You cannot call this function directly. This function can only appear within a LINQ to Entities query.
        /// This function is translated to a corresponding function in the database.
        /// </remarks>
        /// <param name="dateValue"> The input date/time. </param>
        /// <param name="addValue"> The number of years to add. </param>
        /// <returns> A resulting date/time. </returns>
        [SuppressMessage("Microsoft.Usage", "CA1801:ReviewUnusedParameters", MessageId = "addValue")]
        [SuppressMessage("Microsoft.Usage", "CA1801:ReviewUnusedParameters", MessageId = "dateValue")]
        [DbFunction("Edm", "AddYears")]
        public static DateTimeOffset? AddYears(DateTimeOffset? dateValue, int? addValue)
        {
            throw new NotSupportedException(Strings.ELinq_DbFunctionDirectCall);
        }

        /// <summary>
        /// When used as part of a LINQ to Entities query, this method invokes the canonical AddYears EDM function to
        /// add the given number of years to a date/time.
        /// </summary>
        /// <remarks>
        /// You cannot call this function directly. This function can only appear within a LINQ to Entities query.
        /// This function is translated to a corresponding function in the database.
        /// </remarks>
        /// <param name="dateValue"> The input date/time. </param>
        /// <param name="addValue"> The number of years to add. </param>
        /// <returns> A resulting date/time. </returns>
        [SuppressMessage("Microsoft.Usage", "CA1801:ReviewUnusedParameters", MessageId = "dateValue")]
        [SuppressMessage("Microsoft.Usage", "CA1801:ReviewUnusedParameters", MessageId = "addValue")]
        [DbFunction("Edm", "AddYears")]
        public static DateTime? AddYears(DateTime? dateValue, int? addValue)
        {
            throw new NotSupportedException(Strings.ELinq_DbFunctionDirectCall);
        }

        /// <summary>
        /// When used as part of a LINQ to Entities query, this method invokes the canonical AddMonths EDM function to
        /// add the given number of months to a date/time.
        /// </summary>
        /// <remarks>
        /// You cannot call this function directly. This function can only appear within a LINQ to Entities query.
        /// This function is translated to a corresponding function in the database.
        /// </remarks>
        /// <param name="dateValue"> The input date/time. </param>
        /// <param name="addValue"> The number of months to add. </param>
        /// <returns> A resulting date/time. </returns>
        [SuppressMessage("Microsoft.Usage", "CA1801:ReviewUnusedParameters", MessageId = "dateValue")]
        [SuppressMessage("Microsoft.Usage", "CA1801:ReviewUnusedParameters", MessageId = "addValue")]
        [DbFunction("Edm", "AddMonths")]
        public static DateTimeOffset? AddMonths(DateTimeOffset? dateValue, int? addValue)
        {
            throw new NotSupportedException(Strings.ELinq_DbFunctionDirectCall);
        }

        /// <summary>
        /// When used as part of a LINQ to Entities query, this method invokes the canonical AddMonths EDM function to
        /// add the given number of months to a date/time.
        /// </summary>
        /// <remarks>
        /// You cannot call this function directly. This function can only appear within a LINQ to Entities query.
        /// This function is translated to a corresponding function in the database.
        /// </remarks>
        /// <param name="dateValue"> The input date/time. </param>
        /// <param name="addValue"> The number of months to add. </param>
        /// <returns> A resulting date/time. </returns>
        [SuppressMessage("Microsoft.Usage", "CA1801:ReviewUnusedParameters", MessageId = "addValue")]
        [SuppressMessage("Microsoft.Usage", "CA1801:ReviewUnusedParameters", MessageId = "dateValue")]
        [DbFunction("Edm", "AddMonths")]
        public static DateTime? AddMonths(DateTime? dateValue, int? addValue)
        {
            throw new NotSupportedException(Strings.ELinq_DbFunctionDirectCall);
        }

        /// <summary>
        /// When used as part of a LINQ to Entities query, this method invokes the canonical AddDays EDM function to
        /// add the given number of days to a date/time.
        /// </summary>
        /// <remarks>
        /// You cannot call this function directly. This function can only appear within a LINQ to Entities query.
        /// This function is translated to a corresponding function in the database.
        /// </remarks>
        /// <param name="dateValue"> The input date/time. </param>
        /// <param name="addValue"> The number of days to add. </param>
        /// <returns> A resulting date/time. </returns>
        [SuppressMessage("Microsoft.Usage", "CA1801:ReviewUnusedParameters", MessageId = "addValue")]
        [SuppressMessage("Microsoft.Usage", "CA1801:ReviewUnusedParameters", MessageId = "dateValue")]
        [DbFunction("Edm", "AddDays")]
        public static DateTimeOffset? AddDays(DateTimeOffset? dateValue, int? addValue)
        {
            throw new NotSupportedException(Strings.ELinq_DbFunctionDirectCall);
        }

        /// <summary>
        /// When used as part of a LINQ to Entities query, this method invokes the canonical AddDays EDM function to
        /// add the given number of days to a date/time.
        /// </summary>
        /// <remarks>
        /// You cannot call this function directly. This function can only appear within a LINQ to Entities query.
        /// This function is translated to a corresponding function in the database.
        /// </remarks>
        /// <param name="dateValue"> The input date/time. </param>
        /// <param name="addValue"> The number of days to add. </param>
        /// <returns> A resulting date/time. </returns>
        [SuppressMessage("Microsoft.Usage", "CA1801:ReviewUnusedParameters", MessageId = "addValue")]
        [SuppressMessage("Microsoft.Usage", "CA1801:ReviewUnusedParameters", MessageId = "dateValue")]
        [DbFunction("Edm", "AddDays")]
        public static DateTime? AddDays(DateTime? dateValue, int? addValue)
        {
            throw new NotSupportedException(Strings.ELinq_DbFunctionDirectCall);
        }

        /// <summary>
        /// When used as part of a LINQ to Entities query, this method invokes the canonical AddHours EDM function to
        /// add the given number of hours to a date/time.
        /// </summary>
        /// <remarks>
        /// You cannot call this function directly. This function can only appear within a LINQ to Entities query.
        /// This function is translated to a corresponding function in the database.
        /// </remarks>
        /// <param name="timeValue"> The input date/time. </param>
        /// <param name="addValue"> The number of hours to add. </param>
        /// <returns> A resulting date/time. </returns>
        [SuppressMessage("Microsoft.Usage", "CA1801:ReviewUnusedParameters", MessageId = "addValue")]
        [SuppressMessage("Microsoft.Usage", "CA1801:ReviewUnusedParameters", MessageId = "timeValue")]
        [DbFunction("Edm", "AddHours")]
        public static DateTimeOffset? AddHours(DateTimeOffset? timeValue, int? addValue)
        {
            throw new NotSupportedException(Strings.ELinq_DbFunctionDirectCall);
        }

        /// <summary>
        /// When used as part of a LINQ to Entities query, this method invokes the canonical AddHours EDM function to
        /// add the given number of hours to a date/time.
        /// </summary>
        /// <remarks>
        /// You cannot call this function directly. This function can only appear within a LINQ to Entities query.
        /// This function is translated to a corresponding function in the database.
        /// </remarks>
        /// <param name="timeValue"> The input date/time. </param>
        /// <param name="addValue"> The number of hours to add. </param>
        /// <returns> A resulting date/time. </returns>
        [SuppressMessage("Microsoft.Usage", "CA1801:ReviewUnusedParameters", MessageId = "addValue")]
        [SuppressMessage("Microsoft.Usage", "CA1801:ReviewUnusedParameters", MessageId = "timeValue")]
        [DbFunction("Edm", "AddHours")]
        public static DateTime? AddHours(DateTime? timeValue, int? addValue)
        {
            throw new NotSupportedException(Strings.ELinq_DbFunctionDirectCall);
        }

        /// <summary>
        /// When used as part of a LINQ to Entities query, this method invokes the canonical AddHours EDM function to
        /// add the given number of hours to a time span.
        /// </summary>
        /// <remarks>
        /// You cannot call this function directly. This function can only appear within a LINQ to Entities query.
        /// This function is translated to a corresponding function in the database.
        /// </remarks>
        /// <param name="timeValue"> The input date/time. </param>
        /// <param name="addValue"> The number of hours to add. </param>
        /// <returns> A resulting time span. </returns>
        [SuppressMessage("Microsoft.Usage", "CA1801:ReviewUnusedParameters", MessageId = "addValue")]
        [SuppressMessage("Microsoft.Usage", "CA1801:ReviewUnusedParameters", MessageId = "timeValue")]
        [DbFunction("Edm", "AddHours")]
        public static TimeSpan? AddHours(TimeSpan? timeValue, int? addValue)
        {
            throw new NotSupportedException(Strings.ELinq_DbFunctionDirectCall);
        }

        /// <summary>
        /// When used as part of a LINQ to Entities query, this method invokes the canonical AddMinutes EDM function to
        /// add the given number of minutes to a date/time.
        /// </summary>
        /// <remarks>
        /// You cannot call this function directly. This function can only appear within a LINQ to Entities query.
        /// This function is translated to a corresponding function in the database.
        /// </remarks>
        /// <param name="timeValue"> The input date/time. </param>
        /// <param name="addValue"> The number of minutes to add. </param>
        /// <returns> A resulting date/time. </returns>
        [SuppressMessage("Microsoft.Usage", "CA1801:ReviewUnusedParameters", MessageId = "addValue")]
        [SuppressMessage("Microsoft.Usage", "CA1801:ReviewUnusedParameters", MessageId = "timeValue")]
        [DbFunction("Edm", "AddMinutes")]
        public static DateTimeOffset? AddMinutes(DateTimeOffset? timeValue, int? addValue)
        {
            throw new NotSupportedException(Strings.ELinq_DbFunctionDirectCall);
        }

        /// <summary>
        /// When used as part of a LINQ to Entities query, this method invokes the canonical AddMinutes EDM function to
        /// add the given number of minutes to a date/time.
        /// </summary>
        /// <remarks>
        /// You cannot call this function directly. This function can only appear within a LINQ to Entities query.
        /// This function is translated to a corresponding function in the database.
        /// </remarks>
        /// <param name="timeValue"> The input date/time. </param>
        /// <param name="addValue"> The number of minutes to add. </param>
        /// <returns> A resulting date/time. </returns>
        [SuppressMessage("Microsoft.Usage", "CA1801:ReviewUnusedParameters", MessageId = "timeValue")]
        [SuppressMessage("Microsoft.Usage", "CA1801:ReviewUnusedParameters", MessageId = "addValue")]
        [DbFunction("Edm", "AddMinutes")]
        public static DateTime? AddMinutes(DateTime? timeValue, int? addValue)
        {
            throw new NotSupportedException(Strings.ELinq_DbFunctionDirectCall);
        }

        /// <summary>
        /// When used as part of a LINQ to Entities query, this method invokes the canonical AddMinutes EDM function to
        /// add the given number of minutes to a time span.
        /// </summary>
        /// <remarks>
        /// You cannot call this function directly. This function can only appear within a LINQ to Entities query.
        /// This function is translated to a corresponding function in the database.
        /// </remarks>
        /// <param name="timeValue"> The input date/time. </param>
        /// <param name="addValue"> The number of minutes to add. </param>
        /// <returns> A resulting time span. </returns>
        [SuppressMessage("Microsoft.Usage", "CA1801:ReviewUnusedParameters", MessageId = "timeValue")]
        [SuppressMessage("Microsoft.Usage", "CA1801:ReviewUnusedParameters", MessageId = "addValue")]
        [DbFunction("Edm", "AddMinutes")]
        public static TimeSpan? AddMinutes(TimeSpan? timeValue, int? addValue)
        {
            throw new NotSupportedException(Strings.ELinq_DbFunctionDirectCall);
        }

        /// <summary>
        /// When used as part of a LINQ to Entities query, this method invokes the canonical AddSeconds EDM function to
        /// add the given number of seconds to a date/time.
        /// </summary>
        /// <remarks>
        /// You cannot call this function directly. This function can only appear within a LINQ to Entities query.
        /// This function is translated to a corresponding function in the database.
        /// </remarks>
        /// <param name="timeValue"> The input date/time. </param>
        /// <param name="addValue"> The number of seconds to add. </param>
        /// <returns> A resulting date/time. </returns>
        [SuppressMessage("Microsoft.Usage", "CA1801:ReviewUnusedParameters", MessageId = "addValue")]
        [SuppressMessage("Microsoft.Usage", "CA1801:ReviewUnusedParameters", MessageId = "timeValue")]
        [DbFunction("Edm", "AddSeconds")]
        public static DateTimeOffset? AddSeconds(DateTimeOffset? timeValue, int? addValue)
        {
            throw new NotSupportedException(Strings.ELinq_DbFunctionDirectCall);
        }

        /// <summary>
        /// When used as part of a LINQ to Entities query, this method invokes the canonical AddSeconds EDM function to
        /// add the given number of seconds to a date/time.
        /// </summary>
        /// <remarks>
        /// You cannot call this function directly. This function can only appear within a LINQ to Entities query.
        /// This function is translated to a corresponding function in the database.
        /// </remarks>
        /// <param name="timeValue"> The input date/time. </param>
        /// <param name="addValue"> The number of seconds to add. </param>
        /// <returns> A resulting date/time. </returns>
        [SuppressMessage("Microsoft.Usage", "CA1801:ReviewUnusedParameters", MessageId = "timeValue")]
        [SuppressMessage("Microsoft.Usage", "CA1801:ReviewUnusedParameters", MessageId = "addValue")]
        [DbFunction("Edm", "AddSeconds")]
        public static DateTime? AddSeconds(DateTime? timeValue, int? addValue)
        {
            throw new NotSupportedException(Strings.ELinq_DbFunctionDirectCall);
        }

        /// <summary>
        /// When used as part of a LINQ to Entities query, this method invokes the canonical AddSeconds EDM function to
        /// add the given number of seconds to a time span.
        /// </summary>
        /// <remarks>
        /// You cannot call this function directly. This function can only appear within a LINQ to Entities query.
        /// This function is translated to a corresponding function in the database.
        /// </remarks>
        /// <param name="timeValue"> The input date/time. </param>
        /// <param name="addValue"> The number of seconds to add. </param>
        /// <returns> A resulting time span. </returns>
        [SuppressMessage("Microsoft.Usage", "CA1801:ReviewUnusedParameters", MessageId = "timeValue")]
        [SuppressMessage("Microsoft.Usage", "CA1801:ReviewUnusedParameters", MessageId = "addValue")]
        [DbFunction("Edm", "AddSeconds")]
        public static TimeSpan? AddSeconds(TimeSpan? timeValue, int? addValue)
        {
            throw new NotSupportedException(Strings.ELinq_DbFunctionDirectCall);
        }

        /// <summary>
        /// When used as part of a LINQ to Entities query, this method invokes the canonical AddMilliseconds EDM function to
        /// add the given number of milliseconds to a date/time.
        /// </summary>
        /// <remarks>
        /// You cannot call this function directly. This function can only appear within a LINQ to Entities query.
        /// This function is translated to a corresponding function in the database.
        /// </remarks>
        /// <param name="timeValue"> The input date/time. </param>
        /// <param name="addValue"> The number of milliseconds to add. </param>
        /// <returns> A resulting date/time. </returns>
        [SuppressMessage("Microsoft.Usage", "CA1801:ReviewUnusedParameters", MessageId = "timeValue")]
        [SuppressMessage("Microsoft.Usage", "CA1801:ReviewUnusedParameters", MessageId = "addValue")]
        [DbFunction("Edm", "AddMilliseconds")]
        public static DateTimeOffset? AddMilliseconds(DateTimeOffset? timeValue, int? addValue)
        {
            throw new NotSupportedException(Strings.ELinq_DbFunctionDirectCall);
        }

        /// <summary>
        /// When used as part of a LINQ to Entities query, this method invokes the canonical AddMilliseconds EDM function to
        /// add the given number of milliseconds to a date/time.
        /// </summary>
        /// <remarks>
        /// You cannot call this function directly. This function can only appear within a LINQ to Entities query.
        /// This function is translated to a corresponding function in the database.
        /// </remarks>
        /// <param name="timeValue"> The input date/time. </param>
        /// <param name="addValue"> The number of milliseconds to add. </param>
        /// <returns> A resulting date/time. </returns>
        [SuppressMessage("Microsoft.Usage", "CA1801:ReviewUnusedParameters", MessageId = "timeValue")]
        [SuppressMessage("Microsoft.Usage", "CA1801:ReviewUnusedParameters", MessageId = "addValue")]
        [DbFunction("Edm", "AddMilliseconds")]
        public static DateTime? AddMilliseconds(DateTime? timeValue, int? addValue)
        {
            throw new NotSupportedException(Strings.ELinq_DbFunctionDirectCall);
        }

        /// <summary>
        /// When used as part of a LINQ to Entities query, this method invokes the canonical AddMilliseconds EDM function to
        /// add the given number of milliseconds to a time span.
        /// </summary>
        /// <remarks>
        /// You cannot call this function directly. This function can only appear within a LINQ to Entities query.
        /// This function is translated to a corresponding function in the database.
        /// </remarks>
        /// <param name="timeValue"> The input date/time. </param>
        /// <param name="addValue"> The number of milliseconds to add. </param>
        /// <returns> A resulting time span. </returns>
        [SuppressMessage("Microsoft.Usage", "CA1801:ReviewUnusedParameters", MessageId = "addValue")]
        [SuppressMessage("Microsoft.Usage", "CA1801:ReviewUnusedParameters", MessageId = "timeValue")]
        [DbFunction("Edm", "AddMilliseconds")]
        public static TimeSpan? AddMilliseconds(TimeSpan? timeValue, int? addValue)
        {
            throw new NotSupportedException(Strings.ELinq_DbFunctionDirectCall);
        }

        /// <summary>
        /// When used as part of a LINQ to Entities query, this method invokes the canonical AddMicroseconds EDM function to
        /// add the given number of microseconds to a date/time.
        /// </summary>
        /// <remarks>
        /// You cannot call this function directly. This function can only appear within a LINQ to Entities query.
        /// This function is translated to a corresponding function in the database.
        /// </remarks>
        /// <param name="timeValue"> The input date/time. </param>
        /// <param name="addValue"> The number of microseconds to add. </param>
        /// <returns> A resulting date/time. </returns>
        [SuppressMessage("Microsoft.Usage", "CA1801:ReviewUnusedParameters", MessageId = "timeValue")]
        [SuppressMessage("Microsoft.Usage", "CA1801:ReviewUnusedParameters", MessageId = "addValue")]
        [DbFunction("Edm", "AddMicroseconds")]
        public static DateTimeOffset? AddMicroseconds(DateTimeOffset? timeValue, int? addValue)
        {
            throw new NotSupportedException(Strings.ELinq_DbFunctionDirectCall);
        }

        /// <summary>
        /// When used as part of a LINQ to Entities query, this method invokes the canonical AddMicroseconds EDM function to
        /// add the given number of microseconds to a date/time.
        /// </summary>
        /// <remarks>
        /// You cannot call this function directly. This function can only appear within a LINQ to Entities query.
        /// This function is translated to a corresponding function in the database.
        /// </remarks>
        /// <param name="timeValue"> The input date/time. </param>
        /// <param name="addValue"> The number of microseconds to add. </param>
        /// <returns> A resulting date/time. </returns>
        [SuppressMessage("Microsoft.Usage", "CA1801:ReviewUnusedParameters", MessageId = "timeValue")]
        [SuppressMessage("Microsoft.Usage", "CA1801:ReviewUnusedParameters", MessageId = "addValue")]
        [DbFunction("Edm", "AddMicroseconds")]
        public static DateTime? AddMicroseconds(DateTime? timeValue, int? addValue)
        {
            throw new NotSupportedException(Strings.ELinq_DbFunctionDirectCall);
        }

        /// <summary>
        /// When used as part of a LINQ to Entities query, this method invokes the canonical AddMicroseconds EDM function to
        /// add the given number of microseconds to a time span.
        /// </summary>
        /// <remarks>
        /// You cannot call this function directly. This function can only appear within a LINQ to Entities query.
        /// This function is translated to a corresponding function in the database.
        /// </remarks>
        /// <param name="timeValue"> The input date/time. </param>
        /// <param name="addValue"> The number of microseconds to add. </param>
        /// <returns> A resulting time span. </returns>
        [SuppressMessage("Microsoft.Usage", "CA1801:ReviewUnusedParameters", MessageId = "timeValue")]
        [SuppressMessage("Microsoft.Usage", "CA1801:ReviewUnusedParameters", MessageId = "addValue")]
        [DbFunction("Edm", "AddMicroseconds")]
        public static TimeSpan? AddMicroseconds(TimeSpan? timeValue, int? addValue)
        {
            throw new NotSupportedException(Strings.ELinq_DbFunctionDirectCall);
        }

        /// <summary>
        /// When used as part of a LINQ to Entities query, this method invokes the canonical AddNanoseconds EDM function to
        /// add the given number of nanoseconds to a date/time.
        /// </summary>
        /// <remarks>
        /// You cannot call this function directly. This function can only appear within a LINQ to Entities query.
        /// This function is translated to a corresponding function in the database.
        /// </remarks>
        /// <param name="timeValue"> The input date/time. </param>
        /// <param name="addValue"> The number of nanoseconds to add. </param>
        /// <returns> A resulting date/time. </returns>
        [SuppressMessage("Microsoft.Usage", "CA1801:ReviewUnusedParameters", MessageId = "addValue")]
        [SuppressMessage("Microsoft.Usage", "CA1801:ReviewUnusedParameters", MessageId = "timeValue")]
        [DbFunction("Edm", "AddNanoseconds")]
        public static DateTimeOffset? AddNanoseconds(DateTimeOffset? timeValue, int? addValue)
        {
            throw new NotSupportedException(Strings.ELinq_DbFunctionDirectCall);
        }

        /// <summary>
        /// When used as part of a LINQ to Entities query, this method invokes the canonical AddNanoseconds EDM function to
        /// add the given number of nanoseconds to a date/time.
        /// </summary>
        /// <remarks>
        /// You cannot call this function directly. This function can only appear within a LINQ to Entities query.
        /// This function is translated to a corresponding function in the database.
        /// </remarks>
        /// <param name="timeValue"> The input date/time. </param>
        /// <param name="addValue"> The number of nanoseconds to add. </param>
        /// <returns> A resulting date/time. </returns>
        [SuppressMessage("Microsoft.Usage", "CA1801:ReviewUnusedParameters", MessageId = "timeValue")]
        [SuppressMessage("Microsoft.Usage", "CA1801:ReviewUnusedParameters", MessageId = "addValue")]
        [DbFunction("Edm", "AddNanoseconds")]
        public static DateTime? AddNanoseconds(DateTime? timeValue, int? addValue)
        {
            throw new NotSupportedException(Strings.ELinq_DbFunctionDirectCall);
        }

        /// <summary>
        /// When used as part of a LINQ to Entities query, this method invokes the canonical AddNanoseconds EDM function to
        /// add the given number of nanoseconds to a time span.
        /// </summary>
        /// <remarks>
        /// You cannot call this function directly. This function can only appear within a LINQ to Entities query.
        /// This function is translated to a corresponding function in the database.
        /// </remarks>
        /// <param name="timeValue"> The input date/time. </param>
        /// <param name="addValue"> The number of nanoseconds to add. </param>
        /// <returns> A resulting time span. </returns>
        [SuppressMessage("Microsoft.Usage", "CA1801:ReviewUnusedParameters", MessageId = "addValue")]
        [SuppressMessage("Microsoft.Usage", "CA1801:ReviewUnusedParameters", MessageId = "timeValue")]
        [DbFunction("Edm", "AddNanoseconds")]
        public static TimeSpan? AddNanoseconds(TimeSpan? timeValue, int? addValue)
        {
            throw new NotSupportedException(Strings.ELinq_DbFunctionDirectCall);
        }

        /// <summary>
        /// When used as part of a LINQ to Entities query, this method invokes the canonical DiffYears EDM function to
        /// calculate the number of years between two date/times.
        /// </summary>
        /// <remarks>
        /// You cannot call this function directly. This function can only appear within a LINQ to Entities query.
        /// This function is translated to a corresponding function in the database.
        /// </remarks>
        /// <param name="dateValue1"> The first date/time. </param>
        /// <param name="dateValue2"> The second date/time. </param>
        /// <returns> The number of years between the first and second date/times. </returns>
        [SuppressMessage("Microsoft.Usage", "CA1801:ReviewUnusedParameters", MessageId = "dateValue1")]
        [SuppressMessage("Microsoft.Usage", "CA1801:ReviewUnusedParameters", MessageId = "dateValue2")]
        [DbFunction("Edm", "DiffYears")]
        public static int? DiffYears(DateTimeOffset? dateValue1, DateTimeOffset? dateValue2)
        {
            throw new NotSupportedException(Strings.ELinq_DbFunctionDirectCall);
        }

        /// <summary>
        /// When used as part of a LINQ to Entities query, this method invokes the canonical DiffYears EDM function to
        /// calculate the number of years between two date/times.
        /// </summary>
        /// <remarks>
        /// You cannot call this function directly. This function can only appear within a LINQ to Entities query.
        /// This function is translated to a corresponding function in the database.
        /// </remarks>
        /// <param name="dateValue1"> The first date/time. </param>
        /// <param name="dateValue2"> The second date/time. </param>
        /// <returns> The number of years between the first and second date/times. </returns>
        [SuppressMessage("Microsoft.Usage", "CA1801:ReviewUnusedParameters", MessageId = "dateValue2")]
        [SuppressMessage("Microsoft.Usage", "CA1801:ReviewUnusedParameters", MessageId = "dateValue1")]
        [DbFunction("Edm", "DiffYears")]
        public static int? DiffYears(DateTime? dateValue1, DateTime? dateValue2)
        {
            throw new NotSupportedException(Strings.ELinq_DbFunctionDirectCall);
        }

        /// <summary>
        /// When used as part of a LINQ to Entities query, this method invokes the canonical DiffMonths EDM function to
        /// calculate the number of months between two date/times.
        /// </summary>
        /// <remarks>
        /// You cannot call this function directly. This function can only appear within a LINQ to Entities query.
        /// This function is translated to a corresponding function in the database.
        /// </remarks>
        /// <param name="dateValue1"> The first date/time. </param>
        /// <param name="dateValue2"> The second date/time. </param>
        /// <returns> The number of months between the first and second date/times. </returns>
        [SuppressMessage("Microsoft.Usage", "CA1801:ReviewUnusedParameters", MessageId = "dateValue2")]
        [SuppressMessage("Microsoft.Usage", "CA1801:ReviewUnusedParameters", MessageId = "dateValue1")]
        [DbFunction("Edm", "DiffMonths")]
        public static int? DiffMonths(DateTimeOffset? dateValue1, DateTimeOffset? dateValue2)
        {
            throw new NotSupportedException(Strings.ELinq_DbFunctionDirectCall);
        }

        /// <summary>
        /// When used as part of a LINQ to Entities query, this method invokes the canonical DiffMonths EDM function to
        /// calculate the number of months between two date/times.
        /// </summary>
        /// <remarks>
        /// You cannot call this function directly. This function can only appear within a LINQ to Entities query.
        /// This function is translated to a corresponding function in the database.
        /// </remarks>
        /// <param name="dateValue1"> The first date/time. </param>
        /// <param name="dateValue2"> The second date/time. </param>
        /// <returns> The number of months between the first and second date/times. </returns>
        [SuppressMessage("Microsoft.Usage", "CA1801:ReviewUnusedParameters", MessageId = "dateValue2")]
        [SuppressMessage("Microsoft.Usage", "CA1801:ReviewUnusedParameters", MessageId = "dateValue1")]
        [DbFunction("Edm", "DiffMonths")]
        public static int? DiffMonths(DateTime? dateValue1, DateTime? dateValue2)
        {
            throw new NotSupportedException(Strings.ELinq_DbFunctionDirectCall);
        }

        /// <summary>
        /// When used as part of a LINQ to Entities query, this method invokes the canonical DiffDays EDM function to
        /// calculate the number of days between two date/times.
        /// </summary>
        /// <remarks>
        /// You cannot call this function directly. This function can only appear within a LINQ to Entities query.
        /// This function is translated to a corresponding function in the database.
        /// </remarks>
        /// <param name="dateValue1"> The first date/time. </param>
        /// <param name="dateValue2"> The second date/time. </param>
        /// <returns> The number of days between the first and second date/times. </returns>
        [SuppressMessage("Microsoft.Usage", "CA1801:ReviewUnusedParameters", MessageId = "dateValue1")]
        [SuppressMessage("Microsoft.Usage", "CA1801:ReviewUnusedParameters", MessageId = "dateValue2")]
        [DbFunction("Edm", "DiffDays")]
        public static int? DiffDays(DateTimeOffset? dateValue1, DateTimeOffset? dateValue2)
        {
            throw new NotSupportedException(Strings.ELinq_DbFunctionDirectCall);
        }

        /// <summary>
        /// When used as part of a LINQ to Entities query, this method invokes the canonical DiffDays EDM function to
        /// calculate the number of days between two date/times.
        /// </summary>
        /// <remarks>
        /// You cannot call this function directly. This function can only appear within a LINQ to Entities query.
        /// This function is translated to a corresponding function in the database.
        /// </remarks>
        /// <param name="dateValue1"> The first date/time. </param>
        /// <param name="dateValue2"> The second date/time. </param>
        /// <returns> The number of days between the first and second date/times. </returns>
        [SuppressMessage("Microsoft.Usage", "CA1801:ReviewUnusedParameters", MessageId = "dateValue1")]
        [SuppressMessage("Microsoft.Usage", "CA1801:ReviewUnusedParameters", MessageId = "dateValue2")]
        [DbFunction("Edm", "DiffDays")]
        public static int? DiffDays(DateTime? dateValue1, DateTime? dateValue2)
        {
            throw new NotSupportedException(Strings.ELinq_DbFunctionDirectCall);
        }

        /// <summary>
        /// When used as part of a LINQ to Entities query, this method invokes the canonical DiffHours EDM function to
        /// calculate the number of hours between two date/times.
        /// </summary>
        /// <remarks>
        /// You cannot call this function directly. This function can only appear within a LINQ to Entities query.
        /// This function is translated to a corresponding function in the database.
        /// </remarks>
        /// <param name="timeValue1"> The first date/time. </param>
        /// <param name="timeValue2"> The second date/time. </param>
        /// <returns> The number of hours between the first and second date/times. </returns>
        [SuppressMessage("Microsoft.Usage", "CA1801:ReviewUnusedParameters", MessageId = "timeValue2")]
        [SuppressMessage("Microsoft.Usage", "CA1801:ReviewUnusedParameters", MessageId = "timeValue1")]
        [DbFunction("Edm", "DiffHours")]
        public static int? DiffHours(DateTimeOffset? timeValue1, DateTimeOffset? timeValue2)
        {
            throw new NotSupportedException(Strings.ELinq_DbFunctionDirectCall);
        }

        /// <summary>
        /// When used as part of a LINQ to Entities query, this method invokes the canonical DiffHours EDM function to
        /// calculate the number of hours between two date/times.
        /// </summary>
        /// <remarks>
        /// You cannot call this function directly. This function can only appear within a LINQ to Entities query.
        /// This function is translated to a corresponding function in the database.
        /// </remarks>
        /// <param name="timeValue1"> The first date/time. </param>
        /// <param name="timeValue2"> The second date/time. </param>
        /// <returns> The number of hours between the first and second date/times. </returns>
        [SuppressMessage("Microsoft.Usage", "CA1801:ReviewUnusedParameters", MessageId = "timeValue2")]
        [SuppressMessage("Microsoft.Usage", "CA1801:ReviewUnusedParameters", MessageId = "timeValue1")]
        [DbFunction("Edm", "DiffHours")]
        public static int? DiffHours(DateTime? timeValue1, DateTime? timeValue2)
        {
            throw new NotSupportedException(Strings.ELinq_DbFunctionDirectCall);
        }

        /// <summary>
        /// When used as part of a LINQ to Entities query, this method invokes the canonical DiffHours EDM function to
        /// calculate the number of hours between two time spans.
        /// </summary>
        /// <remarks>
        /// You cannot call this function directly. This function can only appear within a LINQ to Entities query.
        /// This function is translated to a corresponding function in the database.
        /// </remarks>
        /// <param name="timeValue1"> The first time span. </param>
        /// <param name="timeValue2"> The second time span. </param>
        /// <returns> The number of hours between the first and second time spans. </returns>
        [SuppressMessage("Microsoft.Usage", "CA1801:ReviewUnusedParameters", MessageId = "timeValue2")]
        [SuppressMessage("Microsoft.Usage", "CA1801:ReviewUnusedParameters", MessageId = "timeValue1")]
        [DbFunction("Edm", "DiffHours")]
        public static int? DiffHours(TimeSpan? timeValue1, TimeSpan? timeValue2)
        {
            throw new NotSupportedException(Strings.ELinq_DbFunctionDirectCall);
        }

        /// <summary>
        /// When used as part of a LINQ to Entities query, this method invokes the canonical DiffMinutes EDM function to
        /// calculate the number of minutes between two date/times.
        /// </summary>
        /// <remarks>
        /// You cannot call this function directly. This function can only appear within a LINQ to Entities query.
        /// This function is translated to a corresponding function in the database.
        /// </remarks>
        /// <param name="timeValue1"> The first date/time. </param>
        /// <param name="timeValue2"> The second date/time. </param>
        /// <returns> The number of minutes between the first and second date/times. </returns>
        [SuppressMessage("Microsoft.Usage", "CA1801:ReviewUnusedParameters", MessageId = "timeValue1")]
        [SuppressMessage("Microsoft.Usage", "CA1801:ReviewUnusedParameters", MessageId = "timeValue2")]
        [DbFunction("Edm", "DiffMinutes")]
        public static int? DiffMinutes(DateTimeOffset? timeValue1, DateTimeOffset? timeValue2)
        {
            throw new NotSupportedException(Strings.ELinq_DbFunctionDirectCall);
        }

        /// <summary>
        /// When used as part of a LINQ to Entities query, this method invokes the canonical DiffMinutes EDM function to
        /// calculate the number of minutes between two date/times.
        /// </summary>
        /// <remarks>
        /// You cannot call this function directly. This function can only appear within a LINQ to Entities query.
        /// This function is translated to a corresponding function in the database.
        /// </remarks>
        /// <param name="timeValue1"> The first date/time. </param>
        /// <param name="timeValue2"> The second date/time. </param>
        /// <returns> The number of minutes between the first and second date/times. </returns>
        [SuppressMessage("Microsoft.Usage", "CA1801:ReviewUnusedParameters", MessageId = "timeValue2")]
        [SuppressMessage("Microsoft.Usage", "CA1801:ReviewUnusedParameters", MessageId = "timeValue1")]
        [DbFunction("Edm", "DiffMinutes")]
        public static int? DiffMinutes(DateTime? timeValue1, DateTime? timeValue2)
        {
            throw new NotSupportedException(Strings.ELinq_DbFunctionDirectCall);
        }

        /// <summary>
        /// When used as part of a LINQ to Entities query, this method invokes the canonical DiffMinutes EDM function to
        /// calculate the number of minutes between two time spans.
        /// </summary>
        /// <remarks>
        /// You cannot call this function directly. This function can only appear within a LINQ to Entities query.
        /// This function is translated to a corresponding function in the database.
        /// </remarks>
        /// <param name="timeValue1"> The first time span. </param>
        /// <param name="timeValue2"> The second time span. </param>
        /// <returns> The number of minutes between the first and second time spans. </returns>
        [SuppressMessage("Microsoft.Usage", "CA1801:ReviewUnusedParameters", MessageId = "timeValue1")]
        [SuppressMessage("Microsoft.Usage", "CA1801:ReviewUnusedParameters", MessageId = "timeValue2")]
        [DbFunction("Edm", "DiffMinutes")]
        public static int? DiffMinutes(TimeSpan? timeValue1, TimeSpan? timeValue2)
        {
            throw new NotSupportedException(Strings.ELinq_DbFunctionDirectCall);
        }

        /// <summary>
        /// When used as part of a LINQ to Entities query, this method invokes the canonical DiffSeconds EDM function to
        /// calculate the number of seconds between two date/times.
        /// </summary>
        /// <remarks>
        /// You cannot call this function directly. This function can only appear within a LINQ to Entities query.
        /// This function is translated to a corresponding function in the database.
        /// </remarks>
        /// <param name="timeValue1"> The first date/time. </param>
        /// <param name="timeValue2"> The second date/time. </param>
        /// <returns> The number of seconds between the first and second date/times. </returns>
        [SuppressMessage("Microsoft.Usage", "CA1801:ReviewUnusedParameters", MessageId = "timeValue1")]
        [SuppressMessage("Microsoft.Usage", "CA1801:ReviewUnusedParameters", MessageId = "timeValue2")]
        [DbFunction("Edm", "DiffSeconds")]
        public static int? DiffSeconds(DateTimeOffset? timeValue1, DateTimeOffset? timeValue2)
        {
            throw new NotSupportedException(Strings.ELinq_DbFunctionDirectCall);
        }

        /// <summary>
        /// When used as part of a LINQ to Entities query, this method invokes the canonical DiffSeconds EDM function to
        /// calculate the number of seconds between two date/times.
        /// </summary>
        /// <remarks>
        /// You cannot call this function directly. This function can only appear within a LINQ to Entities query.
        /// This function is translated to a corresponding function in the database.
        /// </remarks>
        /// <param name="timeValue1"> The first date/time. </param>
        /// <param name="timeValue2"> The second date/time. </param>
        /// <returns> The number of seconds between the first and second date/times. </returns>
        [SuppressMessage("Microsoft.Usage", "CA1801:ReviewUnusedParameters", MessageId = "timeValue2")]
        [SuppressMessage("Microsoft.Usage", "CA1801:ReviewUnusedParameters", MessageId = "timeValue1")]
        [DbFunction("Edm", "DiffSeconds")]
        public static int? DiffSeconds(DateTime? timeValue1, DateTime? timeValue2)
        {
            throw new NotSupportedException(Strings.ELinq_DbFunctionDirectCall);
        }

        /// <summary>
        /// When used as part of a LINQ to Entities query, this method invokes the canonical DiffSeconds EDM function to
        /// calculate the number of seconds between two time spans.
        /// </summary>
        /// <remarks>
        /// You cannot call this function directly. This function can only appear within a LINQ to Entities query.
        /// This function is translated to a corresponding function in the database.
        /// </remarks>
        /// <param name="timeValue1"> The first time span. </param>
        /// <param name="timeValue2"> The second time span. </param>
        /// <returns> The number of seconds between the first and second time spans. </returns>
        [SuppressMessage("Microsoft.Usage", "CA1801:ReviewUnusedParameters", MessageId = "timeValue1")]
        [SuppressMessage("Microsoft.Usage", "CA1801:ReviewUnusedParameters", MessageId = "timeValue2")]
        [DbFunction("Edm", "DiffSeconds")]
        public static int? DiffSeconds(TimeSpan? timeValue1, TimeSpan? timeValue2)
        {
            throw new NotSupportedException(Strings.ELinq_DbFunctionDirectCall);
        }

        /// <summary>
        /// When used as part of a LINQ to Entities query, this method invokes the canonical DiffMilliseconds EDM function to
        /// calculate the number of milliseconds between two date/times.
        /// </summary>
        /// <remarks>
        /// You cannot call this function directly. This function can only appear within a LINQ to Entities query.
        /// This function is translated to a corresponding function in the database.
        /// </remarks>
        /// <param name="timeValue1"> The first date/time. </param>
        /// <param name="timeValue2"> The second date/time. </param>
        /// <returns> The number of milliseconds between the first and second date/times. </returns>
        [SuppressMessage("Microsoft.Usage", "CA1801:ReviewUnusedParameters", MessageId = "timeValue2")]
        [SuppressMessage("Microsoft.Usage", "CA1801:ReviewUnusedParameters", MessageId = "timeValue1")]
        [DbFunction("Edm", "DiffMilliseconds")]
        public static int? DiffMilliseconds(DateTimeOffset? timeValue1, DateTimeOffset? timeValue2)
        {
            throw new NotSupportedException(Strings.ELinq_DbFunctionDirectCall);
        }

        /// <summary>
        /// When used as part of a LINQ to Entities query, this method invokes the canonical DiffMilliseconds EDM function to
        /// calculate the number of milliseconds between two date/times.
        /// </summary>
        /// <remarks>
        /// You cannot call this function directly. This function can only appear within a LINQ to Entities query.
        /// This function is translated to a corresponding function in the database.
        /// </remarks>
        /// <param name="timeValue1"> The first date/time. </param>
        /// <param name="timeValue2"> The second date/time. </param>
        /// <returns> The number of milliseconds between the first and second date/times. </returns>
        [SuppressMessage("Microsoft.Usage", "CA1801:ReviewUnusedParameters", MessageId = "timeValue1")]
        [SuppressMessage("Microsoft.Usage", "CA1801:ReviewUnusedParameters", MessageId = "timeValue2")]
        [DbFunction("Edm", "DiffMilliseconds")]
        public static int? DiffMilliseconds(DateTime? timeValue1, DateTime? timeValue2)
        {
            throw new NotSupportedException(Strings.ELinq_DbFunctionDirectCall);
        }

        /// <summary>
        /// When used as part of a LINQ to Entities query, this method invokes the canonical DiffMilliseconds EDM function to
        /// calculate the number of milliseconds between two time spans.
        /// </summary>
        /// <remarks>
        /// You cannot call this function directly. This function can only appear within a LINQ to Entities query.
        /// This function is translated to a corresponding function in the database.
        /// </remarks>
        /// <param name="timeValue1"> The first time span. </param>
        /// <param name="timeValue2"> The second time span. </param>
        /// <returns> The number of milliseconds between the first and second time spans. </returns>
        [SuppressMessage("Microsoft.Usage", "CA1801:ReviewUnusedParameters", MessageId = "timeValue2")]
        [SuppressMessage("Microsoft.Usage", "CA1801:ReviewUnusedParameters", MessageId = "timeValue1")]
        [DbFunction("Edm", "DiffMilliseconds")]
        public static int? DiffMilliseconds(TimeSpan? timeValue1, TimeSpan? timeValue2)
        {
            throw new NotSupportedException(Strings.ELinq_DbFunctionDirectCall);
        }

        /// <summary>
        /// When used as part of a LINQ to Entities query, this method invokes the canonical DiffMicroseconds EDM function to
        /// calculate the number of microseconds between two date/times.
        /// </summary>
        /// <remarks>
        /// You cannot call this function directly. This function can only appear within a LINQ to Entities query.
        /// This function is translated to a corresponding function in the database.
        /// </remarks>
        /// <param name="timeValue1"> The first date/time. </param>
        /// <param name="timeValue2"> The second date/time. </param>
        /// <returns> The number of microseconds between the first and second date/times. </returns>
        [SuppressMessage("Microsoft.Usage", "CA1801:ReviewUnusedParameters", MessageId = "timeValue2")]
        [SuppressMessage("Microsoft.Usage", "CA1801:ReviewUnusedParameters", MessageId = "timeValue1")]
        [DbFunction("Edm", "DiffMicroseconds")]
        public static int? DiffMicroseconds(DateTimeOffset? timeValue1, DateTimeOffset? timeValue2)
        {
            throw new NotSupportedException(Strings.ELinq_DbFunctionDirectCall);
        }

        /// <summary>
        /// When used as part of a LINQ to Entities query, this method invokes the canonical DiffMicroseconds EDM function to
        /// calculate the number of microseconds between two date/times.
        /// </summary>
        /// <remarks>
        /// You cannot call this function directly. This function can only appear within a LINQ to Entities query.
        /// This function is translated to a corresponding function in the database.
        /// </remarks>
        /// <param name="timeValue1"> The first date/time. </param>
        /// <param name="timeValue2"> The second date/time. </param>
        /// <returns> The number of microseconds between the first and second date/times. </returns>
        [SuppressMessage("Microsoft.Usage", "CA1801:ReviewUnusedParameters", MessageId = "timeValue2")]
        [SuppressMessage("Microsoft.Usage", "CA1801:ReviewUnusedParameters", MessageId = "timeValue1")]
        [DbFunction("Edm", "DiffMicroseconds")]
        public static int? DiffMicroseconds(DateTime? timeValue1, DateTime? timeValue2)
        {
            throw new NotSupportedException(Strings.ELinq_DbFunctionDirectCall);
        }

        /// <summary>
        /// When used as part of a LINQ to Entities query, this method invokes the canonical DiffMicroseconds EDM function to
        /// calculate the number of microseconds between two time spans.
        /// </summary>
        /// <remarks>
        /// You cannot call this function directly. This function can only appear within a LINQ to Entities query.
        /// This function is translated to a corresponding function in the database.
        /// </remarks>
        /// <param name="timeValue1"> The first time span. </param>
        /// <param name="timeValue2"> The second time span. </param>
        /// <returns> The number of microseconds between the first and second time spans. </returns>
        [SuppressMessage("Microsoft.Usage", "CA1801:ReviewUnusedParameters", MessageId = "timeValue2")]
        [SuppressMessage("Microsoft.Usage", "CA1801:ReviewUnusedParameters", MessageId = "timeValue1")]
        [DbFunction("Edm", "DiffMicroseconds")]
        public static int? DiffMicroseconds(TimeSpan? timeValue1, TimeSpan? timeValue2)
        {
            throw new NotSupportedException(Strings.ELinq_DbFunctionDirectCall);
        }

        /// <summary>
        /// When used as part of a LINQ to Entities query, this method invokes the canonical DiffNanoseconds EDM function to
        /// calculate the number of nanoseconds between two date/times.
        /// </summary>
        /// <remarks>
        /// You cannot call this function directly. This function can only appear within a LINQ to Entities query.
        /// This function is translated to a corresponding function in the database.
        /// </remarks>
        /// <param name="timeValue1"> The first date/time. </param>
        /// <param name="timeValue2"> The second date/time. </param>
        /// <returns> The number of nanoseconds between the first and second date/times. </returns>
        [SuppressMessage("Microsoft.Usage", "CA1801:ReviewUnusedParameters", MessageId = "timeValue2")]
        [SuppressMessage("Microsoft.Usage", "CA1801:ReviewUnusedParameters", MessageId = "timeValue1")]
        [DbFunction("Edm", "DiffNanoseconds")]
        public static int? DiffNanoseconds(DateTimeOffset? timeValue1, DateTimeOffset? timeValue2)
        {
            throw new NotSupportedException(Strings.ELinq_DbFunctionDirectCall);
        }

        /// <summary>
        /// When used as part of a LINQ to Entities query, this method invokes the canonical DiffNanoseconds EDM function to
        /// calculate the number of nanoseconds between two date/times.
        /// </summary>
        /// <remarks>
        /// You cannot call this function directly. This function can only appear within a LINQ to Entities query.
        /// This function is translated to a corresponding function in the database.
        /// </remarks>
        /// <param name="timeValue1"> The first date/time. </param>
        /// <param name="timeValue2"> The second date/time. </param>
        /// <returns> The number of nanoseconds between the first and second date/times. </returns>
        [SuppressMessage("Microsoft.Usage", "CA1801:ReviewUnusedParameters", MessageId = "timeValue2")]
        [SuppressMessage("Microsoft.Usage", "CA1801:ReviewUnusedParameters", MessageId = "timeValue1")]
        [DbFunction("Edm", "DiffNanoseconds")]
        public static int? DiffNanoseconds(DateTime? timeValue1, DateTime? timeValue2)
        {
            throw new NotSupportedException(Strings.ELinq_DbFunctionDirectCall);
        }

        /// <summary>
        /// When used as part of a LINQ to Entities query, this method invokes the canonical DiffNanoseconds EDM function to
        /// calculate the number of nanoseconds between two time spans.
        /// </summary>
        /// <remarks>
        /// You cannot call this function directly. This function can only appear within a LINQ to Entities query.
        /// This function is translated to a corresponding function in the database.
        /// </remarks>
        /// <param name="timeValue1"> The first time span. </param>
        /// <param name="timeValue2"> The second time span. </param>
        /// <returns> The number of nanoseconds between the first and second time spans. </returns>
        [SuppressMessage("Microsoft.Usage", "CA1801:ReviewUnusedParameters", MessageId = "timeValue1")]
        [SuppressMessage("Microsoft.Usage", "CA1801:ReviewUnusedParameters", MessageId = "timeValue2")]
        [DbFunction("Edm", "DiffNanoseconds")]
        public static int? DiffNanoseconds(TimeSpan? timeValue1, TimeSpan? timeValue2)
        {
            throw new NotSupportedException(Strings.ELinq_DbFunctionDirectCall);
        }

        /// <summary>
        /// When used as part of a LINQ to Entities query, this method invokes the canonical Truncate EDM function to
        /// truncate the given value to the number of specified digits.
        /// </summary>
        /// <remarks>
        /// You cannot call this function directly. This function can only appear within a LINQ to Entities query.
        /// This function is translated to a corresponding function in the database.
        /// </remarks>
        /// <param name="value"> The value to truncate. </param>
        /// <param name="digits"> The number of digits to preserve. </param>
        /// <returns> The truncated value. </returns>
        [SuppressMessage("Microsoft.Usage", "CA1801:ReviewUnusedParameters", MessageId = "digits")]
        [SuppressMessage("Microsoft.Usage", "CA1801:ReviewUnusedParameters", MessageId = "value")]
        [DbFunction("Edm", "Truncate")]
        public static double? Truncate(Double? value, int? digits)
        {
            throw new NotSupportedException(Strings.ELinq_DbFunctionDirectCall);
        }

        /// <summary>
        /// When used as part of a LINQ to Entities query, this method invokes the canonical Truncate EDM function to
        /// truncate the given value to the number of specified digits.
        /// </summary>
        /// <remarks>
        /// You cannot call this function directly. This function can only appear within a LINQ to Entities query.
        /// This function is translated to a corresponding function in the database.
        /// </remarks>
        /// <param name="value"> The value to truncate. </param>
        /// <param name="digits"> The number of digits to preserve. </param>
        /// <returns> The truncated value. </returns>
        [SuppressMessage("Microsoft.Usage", "CA1801:ReviewUnusedParameters", MessageId = "digits")]
        [SuppressMessage("Microsoft.Usage", "CA1801:ReviewUnusedParameters", MessageId = "value")]
        [DbFunction("Edm", "Truncate")]
        public static decimal? Truncate(Decimal? value, int? digits)
        {
            throw new NotSupportedException(Strings.ELinq_DbFunctionDirectCall);
        }

        /// <summary>
        /// When used as part of a LINQ to Entities query, this method acts as an operator that ensures the input
        /// is treated as a Unicode string.
        /// </summary>
        /// <remarks>
        /// You cannot call this function directly. This function can only appear within a LINQ to Entities query.
        /// This function impacts the way the LINQ query is translated to a query that can be run in the database.
        /// </remarks>
        /// <param name="value"> The input string. </param>
        /// <returns> The input string treated as a Unicode string. </returns>
        public static string AsUnicode(string value)
        {
            return value;
        }

        /// <summary>
        /// When used as part of a LINQ to Entities query, this method acts as an operator that ensures the input
        /// is treated as a non-Unicode string.
        /// </summary>
        /// <remarks>
        /// You cannot call this function directly. This function can only appear within a LINQ to Entities query.
        /// This function impacts the way the LINQ query is translated to a query that can be run in the database.
        /// </remarks>
        /// <param name="value"> The input string. </param>
        /// <returns> The input string treated as a non-Unicode string. </returns>
        public static string AsNonUnicode(string value)
        {
            return value;
        }

        private static TOut BootstrapFunction<TIn, TOut>(Expression<Func<IEnumerable<TIn>, TOut>> methodExpression, IEnumerable<TIn> collection)
        {
            var asQueryable = collection as IQueryable;
            if (asQueryable != null)
            {
                // We could use methodExpression directly here, but it seems marginally better (and consistent with
                // previous versions) to use a constant expression for the parameter.
                return asQueryable.Provider.Execute<TOut>(
                    Expression.Call(((MethodCallExpression)methodExpression.Body).Method, Expression.Constant(collection)));
            }

            throw new NotSupportedException(Strings.ELinq_DbFunctionDirectCall);
        }
    }
}
=======
// Copyright (c) Microsoft Open Technologies, Inc. All rights reserved. See License.txt in the project root for license information.

namespace System.Data.Entity
{
    using System.Collections.Generic;
    using System.Data.Entity.Core.Objects;
    using System.Data.Entity.Resources;
    using System.Diagnostics.CodeAnalysis;
    using System.Linq;
    using System.Linq.Expressions;
    using System.Reflection;

    /// <summary>
    /// Provides common language runtime (CLR) methods that expose EDM canonical functions
    /// for use in <see cref="DbContext" /> or <see cref="ObjectContext" /> LINQ to Entities queries.
    /// </summary>
    /// <remarks>
    /// Note that this class was called EntityFunctions in some previous versions of Entity Framework.
    /// </remarks>
    public static class DbFunctions
    {
        /// <summary>
        /// When used as part of a LINQ to Entities query, this method invokes the canonical StDev EDM function to calculate
        /// the standard deviation of the collection.
        /// </summary>
        /// <remarks>
        /// You cannot call this function directly. This function can only appear within a LINQ to Entities query.
        /// This function is translated to a corresponding function in the database.
        /// </remarks>
        /// <param name="collection"> The collection over which to perform the calculation. </param>
        /// <returns> The standard deviation. </returns>
        [DbFunction("Edm", "StDev")]
        public static double? StandardDeviation(IEnumerable<decimal> collection)
        {
            return BootstrapFunction<decimal, double?>(collection, (MethodInfo)MethodBase.GetCurrentMethod());
        }

        /// <summary>
        /// When used as part of a LINQ to Entities query, this method invokes the canonical StDev EDM function to calculate
        /// the standard deviation of the collection.
        /// </summary>
        /// <remarks>
        /// You cannot call this function directly. This function can only appear within a LINQ to Entities query.
        /// This function is translated to a corresponding function in the database.
        /// </remarks>
        /// <param name="collection"> The collection over which to perform the calculation. </param>
        /// <returns> The standard deviation. </returns>
        [SuppressMessage("Microsoft.Design", "CA1006:DoNotNestGenericTypesInMemberSignatures")]
        [DbFunction("Edm", "StDev")]
        public static double? StandardDeviation(IEnumerable<decimal?> collection)
        {
            return BootstrapFunction<decimal?, double?>(collection, (MethodInfo)MethodBase.GetCurrentMethod());
        }

        /// <summary>
        /// When used as part of a LINQ to Entities query, this method invokes the canonical StDev EDM function to calculate
        /// the standard deviation of the collection.
        /// </summary>
        /// <remarks>
        /// You cannot call this function directly. This function can only appear within a LINQ to Entities query.
        /// This function is translated to a corresponding function in the database.
        /// </remarks>
        /// <param name="collection"> The collection over which to perform the calculation. </param>
        /// <returns> The standard deviation. </returns>
        [DbFunction("Edm", "StDev")]
        public static double? StandardDeviation(IEnumerable<double> collection)
        {
            return BootstrapFunction<double, double?>(collection, (MethodInfo)MethodBase.GetCurrentMethod());
        }

        /// <summary>
        /// When used as part of a LINQ to Entities query, this method invokes the canonical StDev EDM function to calculate
        /// the standard deviation of the collection.
        /// </summary>
        /// <remarks>
        /// You cannot call this function directly. This function can only appear within a LINQ to Entities query.
        /// This function is translated to a corresponding function in the database.
        /// </remarks>
        /// <param name="collection"> The collection over which to perform the calculation. </param>
        /// <returns> The standard deviation. </returns>
        [SuppressMessage("Microsoft.Design", "CA1006:DoNotNestGenericTypesInMemberSignatures")]
        [DbFunction("Edm", "StDev")]
        public static double? StandardDeviation(IEnumerable<double?> collection)
        {
            return BootstrapFunction<double?, Double?>(collection, (MethodInfo)MethodBase.GetCurrentMethod());
        }

        /// <summary>
        /// When used as part of a LINQ to Entities query, this method invokes the canonical StDev EDM function to calculate
        /// the standard deviation of the collection.
        /// </summary>
        /// <remarks>
        /// You cannot call this function directly. This function can only appear within a LINQ to Entities query.
        /// This function is translated to a corresponding function in the database.
        /// </remarks>
        /// <param name="collection"> The collection over which to perform the calculation. </param>
        /// <returns> The standard deviation. </returns>
        [DbFunction("Edm", "StDev")]
        public static double? StandardDeviation(IEnumerable<int> collection)
        {
            return BootstrapFunction<int, double?>(collection, (MethodInfo)MethodBase.GetCurrentMethod());
        }

        /// <summary>
        /// When used as part of a LINQ to Entities query, this method invokes the canonical StDev EDM function to calculate
        /// the standard deviation of the collection.
        /// </summary>
        /// <remarks>
        /// You cannot call this function directly. This function can only appear within a LINQ to Entities query.
        /// This function is translated to a corresponding function in the database.
        /// </remarks>
        /// <param name="collection"> The collection over which to perform the calculation. </param>
        /// <returns> The standard deviation. </returns>
        [SuppressMessage("Microsoft.Design", "CA1006:DoNotNestGenericTypesInMemberSignatures")]
        [DbFunction("Edm", "StDev")]
        public static double? StandardDeviation(IEnumerable<int?> collection)
        {
            return BootstrapFunction<int?, double?>(collection, (MethodInfo)MethodBase.GetCurrentMethod());
        }

        /// <summary>
        /// When used as part of a LINQ to Entities query, this method invokes the canonical StDev EDM function to calculate
        /// the standard deviation of the collection.
        /// </summary>
        /// <remarks>
        /// You cannot call this function directly. This function can only appear within a LINQ to Entities query.
        /// This function is translated to a corresponding function in the database.
        /// </remarks>
        /// <param name="collection"> The collection over which to perform the calculation. </param>
        /// <returns> The standard deviation. </returns>
        [DbFunction("Edm", "StDev")]
        public static double? StandardDeviation(IEnumerable<long> collection)
        {
            return BootstrapFunction<long, double?>(collection, (MethodInfo)MethodBase.GetCurrentMethod());
        }

        /// <summary>
        /// When used as part of a LINQ to Entities query, this method invokes the canonical StDev EDM function to calculate
        /// the standard deviation of the collection.
        /// </summary>
        /// <remarks>
        /// You cannot call this function directly. This function can only appear within a LINQ to Entities query.
        /// This function is translated to a corresponding function in the database.
        /// </remarks>
        /// <param name="collection"> The collection over which to perform the calculation. </param>
        /// <returns> The standard deviation. </returns>
        [SuppressMessage("Microsoft.Design", "CA1006:DoNotNestGenericTypesInMemberSignatures")]
        [DbFunction("Edm", "StDev")]
        public static double? StandardDeviation(IEnumerable<long?> collection)
        {
            return BootstrapFunction<long?, double?>(collection, (MethodInfo)MethodBase.GetCurrentMethod());
        }

        /// <summary>
        /// When used as part of a LINQ to Entities query, this method invokes the canonical StDevP EDM function to calculate
        /// the standard deviation for the population.
        /// </summary>
        /// <remarks>
        /// You cannot call this function directly. This function can only appear within a LINQ to Entities query.
        /// This function is translated to a corresponding function in the database.
        /// </remarks>
        /// <param name="collection"> The collection over which to perform the calculation. </param>
        /// <returns> The standard deviation for the population. </returns>
        [DbFunction("Edm", "StDevP")]
        public static double? StandardDeviationP(IEnumerable<decimal> collection)
        {
            return BootstrapFunction<decimal, double?>(collection, (MethodInfo)MethodBase.GetCurrentMethod());
        }

        /// <summary>
        /// When used as part of a LINQ to Entities query, this method invokes the canonical StDevP EDM function to calculate
        /// the standard deviation for the population.
        /// </summary>
        /// <remarks>
        /// You cannot call this function directly. This function can only appear within a LINQ to Entities query.
        /// This function is translated to a corresponding function in the database.
        /// </remarks>
        /// <param name="collection"> The collection over which to perform the calculation. </param>
        /// <returns> The standard deviation for the population. </returns>
        [SuppressMessage("Microsoft.Design", "CA1006:DoNotNestGenericTypesInMemberSignatures")]
        [DbFunction("Edm", "StDevP")]
        public static double? StandardDeviationP(IEnumerable<decimal?> collection)
        {
            return BootstrapFunction<decimal?, double?>(collection, (MethodInfo)MethodBase.GetCurrentMethod());
        }

        /// <summary>
        /// When used as part of a LINQ to Entities query, this method invokes the canonical StDevP EDM function to calculate
        /// the standard deviation for the population.
        /// </summary>
        /// <remarks>
        /// You cannot call this function directly. This function can only appear within a LINQ to Entities query.
        /// This function is translated to a corresponding function in the database.
        /// </remarks>
        /// <param name="collection"> The collection over which to perform the calculation. </param>
        /// <returns> The standard deviation for the population. </returns>
        [DbFunction("Edm", "StDevP")]
        public static double? StandardDeviationP(IEnumerable<double> collection)
        {
            return BootstrapFunction<double, double?>(collection, (MethodInfo)MethodBase.GetCurrentMethod());
        }

        /// <summary>
        /// When used as part of a LINQ to Entities query, this method invokes the canonical StDevP EDM function to calculate
        /// the standard deviation for the population.
        /// </summary>
        /// <remarks>
        /// You cannot call this function directly. This function can only appear within a LINQ to Entities query.
        /// This function is translated to a corresponding function in the database.
        /// </remarks>
        /// <param name="collection"> The collection over which to perform the calculation. </param>
        /// <returns> The standard deviation for the population. </returns>
        [SuppressMessage("Microsoft.Design", "CA1006:DoNotNestGenericTypesInMemberSignatures")]
        [DbFunction("Edm", "StDevP")]
        public static double? StandardDeviationP(IEnumerable<double?> collection)
        {
            return BootstrapFunction<double?, double?>(collection, (MethodInfo)MethodBase.GetCurrentMethod());
        }

        /// <summary>
        /// When used as part of a LINQ to Entities query, this method invokes the canonical StDevP EDM function to calculate
        /// the standard deviation for the population.
        /// </summary>
        /// <remarks>
        /// You cannot call this function directly. This function can only appear within a LINQ to Entities query.
        /// This function is translated to a corresponding function in the database.
        /// </remarks>
        /// <param name="collection"> The collection over which to perform the calculation. </param>
        /// <returns> The standard deviation for the population. </returns>
        [DbFunction("Edm", "StDevP")]
        public static double? StandardDeviationP(IEnumerable<int> collection)
        {
            return BootstrapFunction<int, double?>(collection, (MethodInfo)MethodBase.GetCurrentMethod());
        }

        /// <summary>
        /// When used as part of a LINQ to Entities query, this method invokes the canonical StDevP EDM function to calculate
        /// the standard deviation for the population.
        /// </summary>
        /// <remarks>
        /// You cannot call this function directly. This function can only appear within a LINQ to Entities query.
        /// This function is translated to a corresponding function in the database.
        /// </remarks>
        /// <param name="collection"> The collection over which to perform the calculation. </param>
        /// <returns> The standard deviation for the population. </returns>
        [SuppressMessage("Microsoft.Design", "CA1006:DoNotNestGenericTypesInMemberSignatures")]
        [DbFunction("Edm", "StDevP")]
        public static double? StandardDeviationP(IEnumerable<int?> collection)
        {
            return BootstrapFunction<int?, double?>(collection, (MethodInfo)MethodBase.GetCurrentMethod());
        }

        /// <summary>
        /// When used as part of a LINQ to Entities query, this method invokes the canonical StDevP EDM function to calculate
        /// the standard deviation for the population.
        /// </summary>
        /// <remarks>
        /// You cannot call this function directly. This function can only appear within a LINQ to Entities query.
        /// This function is translated to a corresponding function in the database.
        /// </remarks>
        /// <param name="collection"> The collection over which to perform the calculation. </param>
        /// <returns> The standard deviation for the population. </returns>
        [DbFunction("Edm", "StDevP")]
        public static double? StandardDeviationP(IEnumerable<long> collection)
        {
            return BootstrapFunction<long, double?>(collection, (MethodInfo)MethodBase.GetCurrentMethod());
        }

        /// <summary>
        /// When used as part of a LINQ to Entities query, this method invokes the canonical StDevP EDM function to calculate
        /// the standard deviation for the population.
        /// </summary>
        /// <remarks>
        /// You cannot call this function directly. This function can only appear within a LINQ to Entities query.
        /// This function is translated to a corresponding function in the database.
        /// </remarks>
        /// <param name="collection"> The collection over which to perform the calculation. </param>
        /// <returns> The standard deviation for the population. </returns>
        [SuppressMessage("Microsoft.Design", "CA1006:DoNotNestGenericTypesInMemberSignatures")]
        [DbFunction("Edm", "StDevP")]
        public static double? StandardDeviationP(IEnumerable<long?> collection)
        {
            return BootstrapFunction<long?, double?>(collection, (MethodInfo)MethodBase.GetCurrentMethod());
        }

        /// <summary>
        /// When used as part of a LINQ to Entities query, this method invokes the canonical Var EDM function to calculate
        /// the variance of the collection.
        /// </summary>
        /// <remarks>
        /// You cannot call this function directly. This function can only appear within a LINQ to Entities query.
        /// This function is translated to a corresponding function in the database.
        /// </remarks>
        /// <param name="collection"> The collection over which to perform the calculation. </param>
        /// <returns> The variance. </returns>
        [DbFunction("Edm", "Var")]
        public static double? Var(IEnumerable<decimal> collection)
        {
            return BootstrapFunction<decimal, double?>(collection, (MethodInfo)MethodBase.GetCurrentMethod());
        }

        /// <summary>
        /// When used as part of a LINQ to Entities query, this method invokes the canonical Var EDM function to calculate
        /// the variance of the collection.
        /// </summary>
        /// <remarks>
        /// You cannot call this function directly. This function can only appear within a LINQ to Entities query.
        /// This function is translated to a corresponding function in the database.
        /// </remarks>
        /// <param name="collection"> The collection over which to perform the calculation. </param>
        /// <returns> The variance. </returns>
        [SuppressMessage("Microsoft.Design", "CA1006:DoNotNestGenericTypesInMemberSignatures")]
        [DbFunction("Edm", "Var")]
        public static double? Var(IEnumerable<decimal?> collection)
        {
            return BootstrapFunction<decimal?, double?>(collection, (MethodInfo)MethodBase.GetCurrentMethod());
        }

        /// <summary>
        /// When used as part of a LINQ to Entities query, this method invokes the canonical Var EDM function to calculate
        /// the variance of the collection.
        /// </summary>
        /// <remarks>
        /// You cannot call this function directly. This function can only appear within a LINQ to Entities query.
        /// This function is translated to a corresponding function in the database.
        /// </remarks>
        /// <param name="collection"> The collection over which to perform the calculation. </param>
        /// <returns> The variance. </returns>
        [DbFunction("Edm", "Var")]
        public static double? Var(IEnumerable<double> collection)
        {
            return BootstrapFunction<double, double?>(collection, (MethodInfo)MethodBase.GetCurrentMethod());
        }

        /// <summary>
        /// When used as part of a LINQ to Entities query, this method invokes the canonical Var EDM function to calculate
        /// the variance of the collection.
        /// </summary>
        /// <remarks>
        /// You cannot call this function directly. This function can only appear within a LINQ to Entities query.
        /// This function is translated to a corresponding function in the database.
        /// </remarks>
        /// <param name="collection"> The collection over which to perform the calculation. </param>
        /// <returns> The variance. </returns>
        [SuppressMessage("Microsoft.Design", "CA1006:DoNotNestGenericTypesInMemberSignatures")]
        [DbFunction("Edm", "Var")]
        public static double? Var(IEnumerable<double?> collection)
        {
            return BootstrapFunction<double?, double?>(collection, (MethodInfo)MethodBase.GetCurrentMethod());
        }

        /// <summary>
        /// When used as part of a LINQ to Entities query, this method invokes the canonical Var EDM function to calculate
        /// the variance of the collection.
        /// </summary>
        /// <remarks>
        /// You cannot call this function directly. This function can only appear within a LINQ to Entities query.
        /// This function is translated to a corresponding function in the database.
        /// </remarks>
        /// <param name="collection"> The collection over which to perform the calculation. </param>
        /// <returns> The variance. </returns>
        [DbFunction("Edm", "Var")]
        public static double? Var(IEnumerable<int> collection)
        {
            return BootstrapFunction<int, double?>(collection, (MethodInfo)MethodBase.GetCurrentMethod());
        }

        /// <summary>
        /// When used as part of a LINQ to Entities query, this method invokes the canonical Var EDM function to calculate
        /// the variance of the collection.
        /// </summary>
        /// <remarks>
        /// You cannot call this function directly. This function can only appear within a LINQ to Entities query.
        /// This function is translated to a corresponding function in the database.
        /// </remarks>
        /// <param name="collection"> The collection over which to perform the calculation. </param>
        /// <returns> The variance. </returns>
        [SuppressMessage("Microsoft.Design", "CA1006:DoNotNestGenericTypesInMemberSignatures")]
        [DbFunction("Edm", "Var")]
        public static double? Var(IEnumerable<int?> collection)
        {
            return BootstrapFunction<int?, double?>(collection, (MethodInfo)MethodBase.GetCurrentMethod());
        }

        /// <summary>
        /// When used as part of a LINQ to Entities query, this method invokes the canonical Var EDM function to calculate
        /// the variance of the collection.
        /// </summary>
        /// <remarks>
        /// You cannot call this function directly. This function can only appear within a LINQ to Entities query.
        /// This function is translated to a corresponding function in the database.
        /// </remarks>
        /// <param name="collection"> The collection over which to perform the calculation. </param>
        /// <returns> The variance. </returns>
        [DbFunction("Edm", "Var")]
        public static double? Var(IEnumerable<long> collection)
        {
            return BootstrapFunction<long, double?>(collection, (MethodInfo)MethodBase.GetCurrentMethod());
        }

        /// <summary>
        /// When used as part of a LINQ to Entities query, this method invokes the canonical Var EDM function to calculate
        /// the variance of the collection.
        /// </summary>
        /// <remarks>
        /// You cannot call this function directly. This function can only appear within a LINQ to Entities query.
        /// This function is translated to a corresponding function in the database.
        /// </remarks>
        /// <param name="collection"> The collection over which to perform the calculation. </param>
        /// <returns> The variance. </returns>
        [SuppressMessage("Microsoft.Design", "CA1006:DoNotNestGenericTypesInMemberSignatures")]
        [DbFunction("Edm", "Var")]
        public static double? Var(IEnumerable<long?> collection)
        {
            return BootstrapFunction<long?, double?>(collection, (MethodInfo)MethodBase.GetCurrentMethod());
        }

        /// <summary>
        /// When used as part of a LINQ to Entities query, this method invokes the canonical VarP EDM function to calculate
        /// the variance for the population.
        /// </summary>
        /// <remarks>
        /// You cannot call this function directly. This function can only appear within a LINQ to Entities query.
        /// This function is translated to a corresponding function in the database.
        /// </remarks>
        /// <param name="collection"> The collection over which to perform the calculation. </param>
        /// <returns> The variance for the population. </returns>
        [DbFunction("Edm", "VarP")]
        public static double? VarP(IEnumerable<decimal> collection)
        {
            return BootstrapFunction<decimal, double?>(collection, (MethodInfo)MethodBase.GetCurrentMethod());
        }

        /// <summary>
        /// When used as part of a LINQ to Entities query, this method invokes the canonical VarP EDM function to calculate
        /// the variance for the population.
        /// </summary>
        /// <remarks>
        /// You cannot call this function directly. This function can only appear within a LINQ to Entities query.
        /// This function is translated to a corresponding function in the database.
        /// </remarks>
        /// <param name="collection"> The collection over which to perform the calculation. </param>
        /// <returns> The variance for the population. </returns>
        [SuppressMessage("Microsoft.Design", "CA1006:DoNotNestGenericTypesInMemberSignatures")]
        [DbFunction("Edm", "VarP")]
        public static double? VarP(IEnumerable<decimal?> collection)
        {
            return BootstrapFunction<decimal?, double?>(collection, (MethodInfo)MethodBase.GetCurrentMethod());
        }

        /// <summary>
        /// When used as part of a LINQ to Entities query, this method invokes the canonical VarP EDM function to calculate
        /// the variance for the population.
        /// </summary>
        /// <remarks>
        /// You cannot call this function directly. This function can only appear within a LINQ to Entities query.
        /// This function is translated to a corresponding function in the database.
        /// </remarks>
        /// <param name="collection"> The collection over which to perform the calculation. </param>
        /// <returns> The variance for the population. </returns>
        [DbFunction("Edm", "VarP")]
        public static double? VarP(IEnumerable<double> collection)
        {
            return BootstrapFunction<double, double?>(collection, (MethodInfo)MethodBase.GetCurrentMethod());
        }

        /// <summary>
        /// When used as part of a LINQ to Entities query, this method invokes the canonical VarP EDM function to calculate
        /// the variance for the population.
        /// </summary>
        /// <remarks>
        /// You cannot call this function directly. This function can only appear within a LINQ to Entities query.
        /// This function is translated to a corresponding function in the database.
        /// </remarks>
        /// <param name="collection"> The collection over which to perform the calculation. </param>
        /// <returns> The variance for the population. </returns>
        [SuppressMessage("Microsoft.Design", "CA1006:DoNotNestGenericTypesInMemberSignatures")]
        [DbFunction("Edm", "VarP")]
        public static double? VarP(IEnumerable<double?> collection)
        {
            return BootstrapFunction<double?, double?>(collection, (MethodInfo)MethodBase.GetCurrentMethod());
        }

        /// <summary>
        /// When used as part of a LINQ to Entities query, this method invokes the canonical VarP EDM function to calculate
        /// the variance for the population.
        /// </summary>
        /// <remarks>
        /// You cannot call this function directly. This function can only appear within a LINQ to Entities query.
        /// This function is translated to a corresponding function in the database.
        /// </remarks>
        /// <param name="collection"> The collection over which to perform the calculation. </param>
        /// <returns> The variance for the population. </returns>
        [DbFunction("Edm", "VarP")]
        public static double? VarP(IEnumerable<int> collection)
        {
            return BootstrapFunction<int, double?>(collection, (MethodInfo)MethodBase.GetCurrentMethod());
        }

        /// <summary>
        /// When used as part of a LINQ to Entities query, this method invokes the canonical VarP EDM function to calculate
        /// the variance for the population.
        /// </summary>
        /// <remarks>
        /// You cannot call this function directly. This function can only appear within a LINQ to Entities query.
        /// This function is translated to a corresponding function in the database.
        /// </remarks>
        /// <param name="collection"> The collection over which to perform the calculation. </param>
        /// <returns> The variance for the population. </returns>
        [SuppressMessage("Microsoft.Design", "CA1006:DoNotNestGenericTypesInMemberSignatures")]
        [DbFunction("Edm", "VarP")]
        public static double? VarP(IEnumerable<int?> collection)
        {
            return BootstrapFunction<int?, double?>(collection, (MethodInfo)MethodBase.GetCurrentMethod());
        }

        /// <summary>
        /// When used as part of a LINQ to Entities query, this method invokes the canonical VarP EDM function to calculate
        /// the variance for the population.
        /// </summary>
        /// <remarks>
        /// You cannot call this function directly. This function can only appear within a LINQ to Entities query.
        /// This function is translated to a corresponding function in the database.
        /// </remarks>
        /// <param name="collection"> The collection over which to perform the calculation. </param>
        /// <returns> The variance for the population. </returns>
        [DbFunction("Edm", "VarP")]
        public static double? VarP(IEnumerable<long> collection)
        {
            return BootstrapFunction<long, double?>(collection, (MethodInfo)MethodBase.GetCurrentMethod());
        }

        /// <summary>
        /// When used as part of a LINQ to Entities query, this method invokes the canonical VarP EDM function to calculate
        /// the variance for the population.
        /// </summary>
        /// <remarks>
        /// You cannot call this function directly. This function can only appear within a LINQ to Entities query.
        /// This function is translated to a corresponding function in the database.
        /// </remarks>
        /// <param name="collection"> The collection over which to perform the calculation. </param>
        /// <returns> The variance for the population. </returns>
        [SuppressMessage("Microsoft.Design", "CA1006:DoNotNestGenericTypesInMemberSignatures")]
        [DbFunction("Edm", "VarP")]
        public static double? VarP(IEnumerable<long?> collection)
        {
            return BootstrapFunction<long?, double?>(collection, (MethodInfo)MethodBase.GetCurrentMethod());
        }

        /// <summary>
        /// When used as part of a LINQ to Entities query, this method invokes the canonical Left EDM function to return a given
        /// number of the leftmost characters in a string.
        /// </summary>
        /// <remarks>
        /// You cannot call this function directly. This function can only appear within a LINQ to Entities query.
        /// This function is translated to a corresponding function in the database.
        /// </remarks>
        /// <param name="stringArgument"> The input string. </param>
        /// <param name="length"> The number of characters to return </param>
        /// <returns> A string containing the number of characters asked for from the left of the input string. </returns>
        [SuppressMessage("Microsoft.Usage", "CA1801:ReviewUnusedParameters", MessageId = "stringArgument")]
        [SuppressMessage("Microsoft.Usage", "CA1801:ReviewUnusedParameters", MessageId = "length")]
        [DbFunction("Edm", "Left")]
        [SuppressMessage("Microsoft.Naming", "CA1720:IdentifiersShouldNotContainTypeNames", MessageId = "string")]
        public static String Left(String stringArgument, long? length)
        {
            throw new NotSupportedException(Strings.ELinq_DbFunctionDirectCall);
        }

        /// <summary>
        /// When used as part of a LINQ to Entities query, this method invokes the canonical Right EDM function to return a given
        /// number of the rightmost characters in a string.
        /// </summary>
        /// <remarks>
        /// You cannot call this function directly. This function can only appear within a LINQ to Entities query.
        /// This function is translated to a corresponding function in the database.
        /// </remarks>
        /// <param name="stringArgument"> The input string. </param>
        /// <param name="length"> The number of characters to return </param>
        /// <returns> A string containing the number of characters asked for from the right of the input string. </returns>
        [SuppressMessage("Microsoft.Usage", "CA1801:ReviewUnusedParameters", MessageId = "length")]
        [SuppressMessage("Microsoft.Usage", "CA1801:ReviewUnusedParameters", MessageId = "stringArgument")]
        [DbFunction("Edm", "Right")]
        [SuppressMessage("Microsoft.Naming", "CA1720:IdentifiersShouldNotContainTypeNames", MessageId = "string")]
        public static String Right(String stringArgument, long? length)
        {
            throw new NotSupportedException(Strings.ELinq_DbFunctionDirectCall);
        }

        /// <summary>
        /// When used as part of a LINQ to Entities query, this method invokes the canonical Reverse EDM function to return a given
        /// string with the order of the characters reversed.
        /// </summary>
        /// <remarks>
        /// You cannot call this function directly. This function can only appear within a LINQ to Entities query.
        /// This function is translated to a corresponding function in the database.
        /// </remarks>
        /// <param name="stringArgument"> The input string. </param>
        /// <returns> The input string with the order of the characters reversed. </returns>
        [SuppressMessage("Microsoft.Usage", "CA1801:ReviewUnusedParameters", MessageId = "stringArgument")]
        [DbFunction("Edm", "Reverse")]
        [SuppressMessage("Microsoft.Naming", "CA1720:IdentifiersShouldNotContainTypeNames", MessageId = "string")]
        public static String Reverse(String stringArgument)
        {
            throw new NotSupportedException(Strings.ELinq_DbFunctionDirectCall);
        }

        /// <summary>
        /// When used as part of a LINQ to Entities query, this method invokes the canonical GetTotalOffsetMinutes EDM function to
        /// return the number of minutes that the given date/time is offset from UTC. This is generally between +780
        /// and -780 (+ or - 13 hrs).
        /// </summary>
        /// <remarks>
        /// You cannot call this function directly. This function can only appear within a LINQ to Entities query.
        /// This function is translated to a corresponding function in the database.
        /// </remarks>
        /// <param name="dateTimeOffsetArgument"> The date/time value to use. </param>
        /// <returns> The offset of the input from UTC. </returns>
        [SuppressMessage("Microsoft.Usage", "CA1801:ReviewUnusedParameters", MessageId = "dateTimeOffsetArgument")]
        [DbFunction("Edm", "GetTotalOffsetMinutes")]
        public static int? GetTotalOffsetMinutes(DateTimeOffset? dateTimeOffsetArgument)
        {
            throw new NotSupportedException(Strings.ELinq_DbFunctionDirectCall);
        }

        /// <summary>
        /// When used as part of a LINQ to Entities query, this method invokes the canonical TruncateTime EDM function to return
        /// the given date with the time portion cleared.
        /// </summary>
        /// <remarks>
        /// You cannot call this function directly. This function can only appear within a LINQ to Entities query.
        /// This function is translated to a corresponding function in the database.
        /// </remarks>
        /// <param name="dateValue"> The date/time value to use. </param>
        /// <returns> The input date with the time portion cleared. </returns>
        [SuppressMessage("Microsoft.Usage", "CA1801:ReviewUnusedParameters", MessageId = "dateValue")]
        [DbFunction("Edm", "TruncateTime")]
        public static DateTimeOffset? TruncateTime(DateTimeOffset? dateValue)
        {
            throw new NotSupportedException(Strings.ELinq_DbFunctionDirectCall);
        }

        /// <summary>
        /// When used as part of a LINQ to Entities query, this method invokes the canonical TruncateTime EDM function to return
        /// the given date with the time portion cleared.
        /// </summary>
        /// <remarks>
        /// You cannot call this function directly. This function can only appear within a LINQ to Entities query.
        /// This function is translated to a corresponding function in the database.
        /// </remarks>
        /// <param name="dateValue"> The date/time value to use. </param>
        /// <returns> The input date with the time portion cleared. </returns>
        [SuppressMessage("Microsoft.Usage", "CA1801:ReviewUnusedParameters", MessageId = "dateValue")]
        [DbFunction("Edm", "TruncateTime")]
        public static DateTime? TruncateTime(DateTime? dateValue)
        {
            throw new NotSupportedException(Strings.ELinq_DbFunctionDirectCall);
        }

        /// <summary>
        /// When used as part of a LINQ to Entities query, this method invokes the canonical CreateDateTime EDM function to
        /// create a new <see cref="DateTime" /> object.
        /// </summary>
        /// <remarks>
        /// You cannot call this function directly. This function can only appear within a LINQ to Entities query.
        /// This function is translated to a corresponding function in the database.
        /// </remarks>
        /// <param name="year"> The year. </param>
        /// <param name="month"> The month (1-based). </param>
        /// <param name="day"> The day (1-based). </param>
        /// <param name="hour"> The hours. </param>
        /// <param name="minute"> The minutes. </param>
        /// <param name="second"> The seconds, including fractional parts of the seconds if desired. </param>
        /// <returns> The new date/time. </returns>
        [SuppressMessage("Microsoft.Usage", "CA1801:ReviewUnusedParameters", MessageId = "minute")]
        [SuppressMessage("Microsoft.Usage", "CA1801:ReviewUnusedParameters", MessageId = "second")]
        [SuppressMessage("Microsoft.Usage", "CA1801:ReviewUnusedParameters", MessageId = "day")]
        [SuppressMessage("Microsoft.Usage", "CA1801:ReviewUnusedParameters", MessageId = "hour")]
        [SuppressMessage("Microsoft.Usage", "CA1801:ReviewUnusedParameters", MessageId = "year")]
        [SuppressMessage("Microsoft.Usage", "CA1801:ReviewUnusedParameters", MessageId = "month")]
        [DbFunction("Edm", "CreateDateTime")]
        public static DateTime? CreateDateTime(int? year, Int32? month, Int32? day, Int32? hour, Int32? minute, double? second)
        {
            throw new NotSupportedException(Strings.ELinq_DbFunctionDirectCall);
        }

        /// <summary>
        /// When used as part of a LINQ to Entities query, this method invokes the canonical CreateDateTimeOffset EDM function to
        /// create a new <see cref="DateTimeOffset" /> object.
        /// </summary>
        /// <remarks>
        /// You cannot call this function directly. This function can only appear within a LINQ to Entities query.
        /// This function is translated to a corresponding function in the database.
        /// </remarks>
        /// <param name="year"> The year. </param>
        /// <param name="month"> The month (1-based). </param>
        /// <param name="day"> The day (1-based). </param>
        /// <param name="hour"> The hours. </param>
        /// <param name="minute"> The minutes. </param>
        /// <param name="second"> The seconds, including fractional parts of the seconds if desired. </param>
        /// <param name="timeZoneOffset"> The time zone offset part of the new date. </param>
        /// <returns> The new date/time. </returns>
        [SuppressMessage("Microsoft.Usage", "CA1801:ReviewUnusedParameters", MessageId = "month")]
        [SuppressMessage("Microsoft.Usage", "CA1801:ReviewUnusedParameters", MessageId = "timeZoneOffset")]
        [SuppressMessage("Microsoft.Usage", "CA1801:ReviewUnusedParameters", MessageId = "second")]
        [SuppressMessage("Microsoft.Usage", "CA1801:ReviewUnusedParameters", MessageId = "hour")]
        [SuppressMessage("Microsoft.Usage", "CA1801:ReviewUnusedParameters", MessageId = "minute")]
        [SuppressMessage("Microsoft.Usage", "CA1801:ReviewUnusedParameters", MessageId = "day")]
        [SuppressMessage("Microsoft.Usage", "CA1801:ReviewUnusedParameters", MessageId = "year")]
        [DbFunction("Edm", "CreateDateTimeOffset")]
        public static DateTimeOffset? CreateDateTimeOffset(
            int? year, Int32? month, Int32? day, Int32? hour, Int32? minute, double? second, Int32? timeZoneOffset)
        {
            throw new NotSupportedException(Strings.ELinq_DbFunctionDirectCall);
        }

        /// <summary>
        /// When used as part of a LINQ to Entities query, this method invokes the canonical CreateTime EDM function to
        /// create a new <see cref="TimeSpan" /> object.
        /// </summary>
        /// <remarks>
        /// You cannot call this function directly. This function can only appear within a LINQ to Entities query.
        /// This function is translated to a corresponding function in the database.
        /// </remarks>
        /// <param name="hour"> The hours. </param>
        /// <param name="minute"> The minutes. </param>
        /// <param name="second"> The seconds, including fractional parts of the seconds if desired. </param>
        /// <returns> The new time span. </returns>
        [SuppressMessage("Microsoft.Usage", "CA1801:ReviewUnusedParameters", MessageId = "minute")]
        [SuppressMessage("Microsoft.Usage", "CA1801:ReviewUnusedParameters", MessageId = "hour")]
        [SuppressMessage("Microsoft.Usage", "CA1801:ReviewUnusedParameters", MessageId = "second")]
        [DbFunction("Edm", "CreateTime")]
        public static TimeSpan? CreateTime(int? hour, Int32? minute, double? second)
        {
            throw new NotSupportedException(Strings.ELinq_DbFunctionDirectCall);
        }

        /// <summary>
        /// When used as part of a LINQ to Entities query, this method invokes the canonical AddYears EDM function to
        /// add the given number of years to a date/time.
        /// </summary>
        /// <remarks>
        /// You cannot call this function directly. This function can only appear within a LINQ to Entities query.
        /// This function is translated to a corresponding function in the database.
        /// </remarks>
        /// <param name="dateValue"> The input date/time. </param>
        /// <param name="addValue"> The number of years to add. </param>
        /// <returns> A resulting date/time. </returns>
        [SuppressMessage("Microsoft.Usage", "CA1801:ReviewUnusedParameters", MessageId = "addValue")]
        [SuppressMessage("Microsoft.Usage", "CA1801:ReviewUnusedParameters", MessageId = "dateValue")]
        [DbFunction("Edm", "AddYears")]
        public static DateTimeOffset? AddYears(DateTimeOffset? dateValue, int? addValue)
        {
            throw new NotSupportedException(Strings.ELinq_DbFunctionDirectCall);
        }

        /// <summary>
        /// When used as part of a LINQ to Entities query, this method invokes the canonical AddYears EDM function to
        /// add the given number of years to a date/time.
        /// </summary>
        /// <remarks>
        /// You cannot call this function directly. This function can only appear within a LINQ to Entities query.
        /// This function is translated to a corresponding function in the database.
        /// </remarks>
        /// <param name="dateValue"> The input date/time. </param>
        /// <param name="addValue"> The number of years to add. </param>
        /// <returns> A resulting date/time. </returns>
        [SuppressMessage("Microsoft.Usage", "CA1801:ReviewUnusedParameters", MessageId = "dateValue")]
        [SuppressMessage("Microsoft.Usage", "CA1801:ReviewUnusedParameters", MessageId = "addValue")]
        [DbFunction("Edm", "AddYears")]
        public static DateTime? AddYears(DateTime? dateValue, int? addValue)
        {
            throw new NotSupportedException(Strings.ELinq_DbFunctionDirectCall);
        }

        /// <summary>
        /// When used as part of a LINQ to Entities query, this method invokes the canonical AddMonths EDM function to
        /// add the given number of months to a date/time.
        /// </summary>
        /// <remarks>
        /// You cannot call this function directly. This function can only appear within a LINQ to Entities query.
        /// This function is translated to a corresponding function in the database.
        /// </remarks>
        /// <param name="dateValue"> The input date/time. </param>
        /// <param name="addValue"> The number of months to add. </param>
        /// <returns> A resulting date/time. </returns>
        [SuppressMessage("Microsoft.Usage", "CA1801:ReviewUnusedParameters", MessageId = "dateValue")]
        [SuppressMessage("Microsoft.Usage", "CA1801:ReviewUnusedParameters", MessageId = "addValue")]
        [DbFunction("Edm", "AddMonths")]
        public static DateTimeOffset? AddMonths(DateTimeOffset? dateValue, int? addValue)
        {
            throw new NotSupportedException(Strings.ELinq_DbFunctionDirectCall);
        }

        /// <summary>
        /// When used as part of a LINQ to Entities query, this method invokes the canonical AddMonths EDM function to
        /// add the given number of months to a date/time.
        /// </summary>
        /// <remarks>
        /// You cannot call this function directly. This function can only appear within a LINQ to Entities query.
        /// This function is translated to a corresponding function in the database.
        /// </remarks>
        /// <param name="dateValue"> The input date/time. </param>
        /// <param name="addValue"> The number of months to add. </param>
        /// <returns> A resulting date/time. </returns>
        [SuppressMessage("Microsoft.Usage", "CA1801:ReviewUnusedParameters", MessageId = "addValue")]
        [SuppressMessage("Microsoft.Usage", "CA1801:ReviewUnusedParameters", MessageId = "dateValue")]
        [DbFunction("Edm", "AddMonths")]
        public static DateTime? AddMonths(DateTime? dateValue, int? addValue)
        {
            throw new NotSupportedException(Strings.ELinq_DbFunctionDirectCall);
        }

        /// <summary>
        /// When used as part of a LINQ to Entities query, this method invokes the canonical AddDays EDM function to
        /// add the given number of days to a date/time.
        /// </summary>
        /// <remarks>
        /// You cannot call this function directly. This function can only appear within a LINQ to Entities query.
        /// This function is translated to a corresponding function in the database.
        /// </remarks>
        /// <param name="dateValue"> The input date/time. </param>
        /// <param name="addValue"> The number of days to add. </param>
        /// <returns> A resulting date/time. </returns>
        [SuppressMessage("Microsoft.Usage", "CA1801:ReviewUnusedParameters", MessageId = "addValue")]
        [SuppressMessage("Microsoft.Usage", "CA1801:ReviewUnusedParameters", MessageId = "dateValue")]
        [DbFunction("Edm", "AddDays")]
        public static DateTimeOffset? AddDays(DateTimeOffset? dateValue, int? addValue)
        {
            throw new NotSupportedException(Strings.ELinq_DbFunctionDirectCall);
        }

        /// <summary>
        /// When used as part of a LINQ to Entities query, this method invokes the canonical AddDays EDM function to
        /// add the given number of days to a date/time.
        /// </summary>
        /// <remarks>
        /// You cannot call this function directly. This function can only appear within a LINQ to Entities query.
        /// This function is translated to a corresponding function in the database.
        /// </remarks>
        /// <param name="dateValue"> The input date/time. </param>
        /// <param name="addValue"> The number of days to add. </param>
        /// <returns> A resulting date/time. </returns>
        [SuppressMessage("Microsoft.Usage", "CA1801:ReviewUnusedParameters", MessageId = "addValue")]
        [SuppressMessage("Microsoft.Usage", "CA1801:ReviewUnusedParameters", MessageId = "dateValue")]
        [DbFunction("Edm", "AddDays")]
        public static DateTime? AddDays(DateTime? dateValue, int? addValue)
        {
            throw new NotSupportedException(Strings.ELinq_DbFunctionDirectCall);
        }

        /// <summary>
        /// When used as part of a LINQ to Entities query, this method invokes the canonical AddHours EDM function to
        /// add the given number of hours to a date/time.
        /// </summary>
        /// <remarks>
        /// You cannot call this function directly. This function can only appear within a LINQ to Entities query.
        /// This function is translated to a corresponding function in the database.
        /// </remarks>
        /// <param name="timeValue"> The input date/time. </param>
        /// <param name="addValue"> The number of hours to add. </param>
        /// <returns> A resulting date/time. </returns>
        [SuppressMessage("Microsoft.Usage", "CA1801:ReviewUnusedParameters", MessageId = "addValue")]
        [SuppressMessage("Microsoft.Usage", "CA1801:ReviewUnusedParameters", MessageId = "timeValue")]
        [DbFunction("Edm", "AddHours")]
        public static DateTimeOffset? AddHours(DateTimeOffset? timeValue, int? addValue)
        {
            throw new NotSupportedException(Strings.ELinq_DbFunctionDirectCall);
        }

        /// <summary>
        /// When used as part of a LINQ to Entities query, this method invokes the canonical AddHours EDM function to
        /// add the given number of hours to a date/time.
        /// </summary>
        /// <remarks>
        /// You cannot call this function directly. This function can only appear within a LINQ to Entities query.
        /// This function is translated to a corresponding function in the database.
        /// </remarks>
        /// <param name="timeValue"> The input date/time. </param>
        /// <param name="addValue"> The number of hours to add. </param>
        /// <returns> A resulting date/time. </returns>
        [SuppressMessage("Microsoft.Usage", "CA1801:ReviewUnusedParameters", MessageId = "addValue")]
        [SuppressMessage("Microsoft.Usage", "CA1801:ReviewUnusedParameters", MessageId = "timeValue")]
        [DbFunction("Edm", "AddHours")]
        public static DateTime? AddHours(DateTime? timeValue, int? addValue)
        {
            throw new NotSupportedException(Strings.ELinq_DbFunctionDirectCall);
        }

        /// <summary>
        /// When used as part of a LINQ to Entities query, this method invokes the canonical AddHours EDM function to
        /// add the given number of hours to a time span.
        /// </summary>
        /// <remarks>
        /// You cannot call this function directly. This function can only appear within a LINQ to Entities query.
        /// This function is translated to a corresponding function in the database.
        /// </remarks>
        /// <param name="timeValue"> The input date/time. </param>
        /// <param name="addValue"> The number of hours to add. </param>
        /// <returns> A resulting time span. </returns>
        [SuppressMessage("Microsoft.Usage", "CA1801:ReviewUnusedParameters", MessageId = "addValue")]
        [SuppressMessage("Microsoft.Usage", "CA1801:ReviewUnusedParameters", MessageId = "timeValue")]
        [DbFunction("Edm", "AddHours")]
        public static TimeSpan? AddHours(TimeSpan? timeValue, int? addValue)
        {
            throw new NotSupportedException(Strings.ELinq_DbFunctionDirectCall);
        }

        /// <summary>
        /// When used as part of a LINQ to Entities query, this method invokes the canonical AddMinutes EDM function to
        /// add the given number of minutes to a date/time.
        /// </summary>
        /// <remarks>
        /// You cannot call this function directly. This function can only appear within a LINQ to Entities query.
        /// This function is translated to a corresponding function in the database.
        /// </remarks>
        /// <param name="timeValue"> The input date/time. </param>
        /// <param name="addValue"> The number of minutes to add. </param>
        /// <returns> A resulting date/time. </returns>
        [SuppressMessage("Microsoft.Usage", "CA1801:ReviewUnusedParameters", MessageId = "addValue")]
        [SuppressMessage("Microsoft.Usage", "CA1801:ReviewUnusedParameters", MessageId = "timeValue")]
        [DbFunction("Edm", "AddMinutes")]
        public static DateTimeOffset? AddMinutes(DateTimeOffset? timeValue, int? addValue)
        {
            throw new NotSupportedException(Strings.ELinq_DbFunctionDirectCall);
        }

        /// <summary>
        /// When used as part of a LINQ to Entities query, this method invokes the canonical AddMinutes EDM function to
        /// add the given number of minutes to a date/time.
        /// </summary>
        /// <remarks>
        /// You cannot call this function directly. This function can only appear within a LINQ to Entities query.
        /// This function is translated to a corresponding function in the database.
        /// </remarks>
        /// <param name="timeValue"> The input date/time. </param>
        /// <param name="addValue"> The number of minutes to add. </param>
        /// <returns> A resulting date/time. </returns>
        [SuppressMessage("Microsoft.Usage", "CA1801:ReviewUnusedParameters", MessageId = "timeValue")]
        [SuppressMessage("Microsoft.Usage", "CA1801:ReviewUnusedParameters", MessageId = "addValue")]
        [DbFunction("Edm", "AddMinutes")]
        public static DateTime? AddMinutes(DateTime? timeValue, int? addValue)
        {
            throw new NotSupportedException(Strings.ELinq_DbFunctionDirectCall);
        }

        /// <summary>
        /// When used as part of a LINQ to Entities query, this method invokes the canonical AddMinutes EDM function to
        /// add the given number of minutes to a time span.
        /// </summary>
        /// <remarks>
        /// You cannot call this function directly. This function can only appear within a LINQ to Entities query.
        /// This function is translated to a corresponding function in the database.
        /// </remarks>
        /// <param name="timeValue"> The input date/time. </param>
        /// <param name="addValue"> The number of minutes to add. </param>
        /// <returns> A resulting time span. </returns>
        [SuppressMessage("Microsoft.Usage", "CA1801:ReviewUnusedParameters", MessageId = "timeValue")]
        [SuppressMessage("Microsoft.Usage", "CA1801:ReviewUnusedParameters", MessageId = "addValue")]
        [DbFunction("Edm", "AddMinutes")]
        public static TimeSpan? AddMinutes(TimeSpan? timeValue, int? addValue)
        {
            throw new NotSupportedException(Strings.ELinq_DbFunctionDirectCall);
        }

        /// <summary>
        /// When used as part of a LINQ to Entities query, this method invokes the canonical AddSeconds EDM function to
        /// add the given number of seconds to a date/time.
        /// </summary>
        /// <remarks>
        /// You cannot call this function directly. This function can only appear within a LINQ to Entities query.
        /// This function is translated to a corresponding function in the database.
        /// </remarks>
        /// <param name="timeValue"> The input date/time. </param>
        /// <param name="addValue"> The number of seconds to add. </param>
        /// <returns> A resulting date/time. </returns>
        [SuppressMessage("Microsoft.Usage", "CA1801:ReviewUnusedParameters", MessageId = "addValue")]
        [SuppressMessage("Microsoft.Usage", "CA1801:ReviewUnusedParameters", MessageId = "timeValue")]
        [DbFunction("Edm", "AddSeconds")]
        public static DateTimeOffset? AddSeconds(DateTimeOffset? timeValue, int? addValue)
        {
            throw new NotSupportedException(Strings.ELinq_DbFunctionDirectCall);
        }

        /// <summary>
        /// When used as part of a LINQ to Entities query, this method invokes the canonical AddSeconds EDM function to
        /// add the given number of seconds to a date/time.
        /// </summary>
        /// <remarks>
        /// You cannot call this function directly. This function can only appear within a LINQ to Entities query.
        /// This function is translated to a corresponding function in the database.
        /// </remarks>
        /// <param name="timeValue"> The input date/time. </param>
        /// <param name="addValue"> The number of seconds to add. </param>
        /// <returns> A resulting date/time. </returns>
        [SuppressMessage("Microsoft.Usage", "CA1801:ReviewUnusedParameters", MessageId = "timeValue")]
        [SuppressMessage("Microsoft.Usage", "CA1801:ReviewUnusedParameters", MessageId = "addValue")]
        [DbFunction("Edm", "AddSeconds")]
        public static DateTime? AddSeconds(DateTime? timeValue, int? addValue)
        {
            throw new NotSupportedException(Strings.ELinq_DbFunctionDirectCall);
        }

        /// <summary>
        /// When used as part of a LINQ to Entities query, this method invokes the canonical AddSeconds EDM function to
        /// add the given number of seconds to a time span.
        /// </summary>
        /// <remarks>
        /// You cannot call this function directly. This function can only appear within a LINQ to Entities query.
        /// This function is translated to a corresponding function in the database.
        /// </remarks>
        /// <param name="timeValue"> The input date/time. </param>
        /// <param name="addValue"> The number of seconds to add. </param>
        /// <returns> A resulting time span. </returns>
        [SuppressMessage("Microsoft.Usage", "CA1801:ReviewUnusedParameters", MessageId = "timeValue")]
        [SuppressMessage("Microsoft.Usage", "CA1801:ReviewUnusedParameters", MessageId = "addValue")]
        [DbFunction("Edm", "AddSeconds")]
        public static TimeSpan? AddSeconds(TimeSpan? timeValue, int? addValue)
        {
            throw new NotSupportedException(Strings.ELinq_DbFunctionDirectCall);
        }

        /// <summary>
        /// When used as part of a LINQ to Entities query, this method invokes the canonical AddMilliseconds EDM function to
        /// add the given number of milliseconds to a date/time.
        /// </summary>
        /// <remarks>
        /// You cannot call this function directly. This function can only appear within a LINQ to Entities query.
        /// This function is translated to a corresponding function in the database.
        /// </remarks>
        /// <param name="timeValue"> The input date/time. </param>
        /// <param name="addValue"> The number of milliseconds to add. </param>
        /// <returns> A resulting date/time. </returns>
        [SuppressMessage("Microsoft.Usage", "CA1801:ReviewUnusedParameters", MessageId = "timeValue")]
        [SuppressMessage("Microsoft.Usage", "CA1801:ReviewUnusedParameters", MessageId = "addValue")]
        [DbFunction("Edm", "AddMilliseconds")]
        public static DateTimeOffset? AddMilliseconds(DateTimeOffset? timeValue, int? addValue)
        {
            throw new NotSupportedException(Strings.ELinq_DbFunctionDirectCall);
        }

        /// <summary>
        /// When used as part of a LINQ to Entities query, this method invokes the canonical AddMilliseconds EDM function to
        /// add the given number of milliseconds to a date/time.
        /// </summary>
        /// <remarks>
        /// You cannot call this function directly. This function can only appear within a LINQ to Entities query.
        /// This function is translated to a corresponding function in the database.
        /// </remarks>
        /// <param name="timeValue"> The input date/time. </param>
        /// <param name="addValue"> The number of milliseconds to add. </param>
        /// <returns> A resulting date/time. </returns>
        [SuppressMessage("Microsoft.Usage", "CA1801:ReviewUnusedParameters", MessageId = "timeValue")]
        [SuppressMessage("Microsoft.Usage", "CA1801:ReviewUnusedParameters", MessageId = "addValue")]
        [DbFunction("Edm", "AddMilliseconds")]
        public static DateTime? AddMilliseconds(DateTime? timeValue, int? addValue)
        {
            throw new NotSupportedException(Strings.ELinq_DbFunctionDirectCall);
        }

        /// <summary>
        /// When used as part of a LINQ to Entities query, this method invokes the canonical AddMilliseconds EDM function to
        /// add the given number of milliseconds to a time span.
        /// </summary>
        /// <remarks>
        /// You cannot call this function directly. This function can only appear within a LINQ to Entities query.
        /// This function is translated to a corresponding function in the database.
        /// </remarks>
        /// <param name="timeValue"> The input date/time. </param>
        /// <param name="addValue"> The number of milliseconds to add. </param>
        /// <returns> A resulting time span. </returns>
        [SuppressMessage("Microsoft.Usage", "CA1801:ReviewUnusedParameters", MessageId = "addValue")]
        [SuppressMessage("Microsoft.Usage", "CA1801:ReviewUnusedParameters", MessageId = "timeValue")]
        [DbFunction("Edm", "AddMilliseconds")]
        public static TimeSpan? AddMilliseconds(TimeSpan? timeValue, int? addValue)
        {
            throw new NotSupportedException(Strings.ELinq_DbFunctionDirectCall);
        }

        /// <summary>
        /// When used as part of a LINQ to Entities query, this method invokes the canonical AddMicroseconds EDM function to
        /// add the given number of microseconds to a date/time.
        /// </summary>
        /// <remarks>
        /// You cannot call this function directly. This function can only appear within a LINQ to Entities query.
        /// This function is translated to a corresponding function in the database.
        /// </remarks>
        /// <param name="timeValue"> The input date/time. </param>
        /// <param name="addValue"> The number of microseconds to add. </param>
        /// <returns> A resulting date/time. </returns>
        [SuppressMessage("Microsoft.Usage", "CA1801:ReviewUnusedParameters", MessageId = "timeValue")]
        [SuppressMessage("Microsoft.Usage", "CA1801:ReviewUnusedParameters", MessageId = "addValue")]
        [DbFunction("Edm", "AddMicroseconds")]
        public static DateTimeOffset? AddMicroseconds(DateTimeOffset? timeValue, int? addValue)
        {
            throw new NotSupportedException(Strings.ELinq_DbFunctionDirectCall);
        }

        /// <summary>
        /// When used as part of a LINQ to Entities query, this method invokes the canonical AddMicroseconds EDM function to
        /// add the given number of microseconds to a date/time.
        /// </summary>
        /// <remarks>
        /// You cannot call this function directly. This function can only appear within a LINQ to Entities query.
        /// This function is translated to a corresponding function in the database.
        /// </remarks>
        /// <param name="timeValue"> The input date/time. </param>
        /// <param name="addValue"> The number of microseconds to add. </param>
        /// <returns> A resulting date/time. </returns>
        [SuppressMessage("Microsoft.Usage", "CA1801:ReviewUnusedParameters", MessageId = "timeValue")]
        [SuppressMessage("Microsoft.Usage", "CA1801:ReviewUnusedParameters", MessageId = "addValue")]
        [DbFunction("Edm", "AddMicroseconds")]
        public static DateTime? AddMicroseconds(DateTime? timeValue, int? addValue)
        {
            throw new NotSupportedException(Strings.ELinq_DbFunctionDirectCall);
        }

        /// <summary>
        /// When used as part of a LINQ to Entities query, this method invokes the canonical AddMicroseconds EDM function to
        /// add the given number of microseconds to a time span.
        /// </summary>
        /// <remarks>
        /// You cannot call this function directly. This function can only appear within a LINQ to Entities query.
        /// This function is translated to a corresponding function in the database.
        /// </remarks>
        /// <param name="timeValue"> The input date/time. </param>
        /// <param name="addValue"> The number of microseconds to add. </param>
        /// <returns> A resulting time span. </returns>
        [SuppressMessage("Microsoft.Usage", "CA1801:ReviewUnusedParameters", MessageId = "timeValue")]
        [SuppressMessage("Microsoft.Usage", "CA1801:ReviewUnusedParameters", MessageId = "addValue")]
        [DbFunction("Edm", "AddMicroseconds")]
        public static TimeSpan? AddMicroseconds(TimeSpan? timeValue, int? addValue)
        {
            throw new NotSupportedException(Strings.ELinq_DbFunctionDirectCall);
        }

        /// <summary>
        /// When used as part of a LINQ to Entities query, this method invokes the canonical AddNanoseconds EDM function to
        /// add the given number of nanoseconds to a date/time.
        /// </summary>
        /// <remarks>
        /// You cannot call this function directly. This function can only appear within a LINQ to Entities query.
        /// This function is translated to a corresponding function in the database.
        /// </remarks>
        /// <param name="timeValue"> The input date/time. </param>
        /// <param name="addValue"> The number of nanoseconds to add. </param>
        /// <returns> A resulting date/time. </returns>
        [SuppressMessage("Microsoft.Usage", "CA1801:ReviewUnusedParameters", MessageId = "addValue")]
        [SuppressMessage("Microsoft.Usage", "CA1801:ReviewUnusedParameters", MessageId = "timeValue")]
        [DbFunction("Edm", "AddNanoseconds")]
        public static DateTimeOffset? AddNanoseconds(DateTimeOffset? timeValue, int? addValue)
        {
            throw new NotSupportedException(Strings.ELinq_DbFunctionDirectCall);
        }

        /// <summary>
        /// When used as part of a LINQ to Entities query, this method invokes the canonical AddNanoseconds EDM function to
        /// add the given number of nanoseconds to a date/time.
        /// </summary>
        /// <remarks>
        /// You cannot call this function directly. This function can only appear within a LINQ to Entities query.
        /// This function is translated to a corresponding function in the database.
        /// </remarks>
        /// <param name="timeValue"> The input date/time. </param>
        /// <param name="addValue"> The number of nanoseconds to add. </param>
        /// <returns> A resulting date/time. </returns>
        [SuppressMessage("Microsoft.Usage", "CA1801:ReviewUnusedParameters", MessageId = "timeValue")]
        [SuppressMessage("Microsoft.Usage", "CA1801:ReviewUnusedParameters", MessageId = "addValue")]
        [DbFunction("Edm", "AddNanoseconds")]
        public static DateTime? AddNanoseconds(DateTime? timeValue, int? addValue)
        {
            throw new NotSupportedException(Strings.ELinq_DbFunctionDirectCall);
        }

        /// <summary>
        /// When used as part of a LINQ to Entities query, this method invokes the canonical AddNanoseconds EDM function to
        /// add the given number of nanoseconds to a time span.
        /// </summary>
        /// <remarks>
        /// You cannot call this function directly. This function can only appear within a LINQ to Entities query.
        /// This function is translated to a corresponding function in the database.
        /// </remarks>
        /// <param name="timeValue"> The input date/time. </param>
        /// <param name="addValue"> The number of nanoseconds to add. </param>
        /// <returns> A resulting time span. </returns>
        [SuppressMessage("Microsoft.Usage", "CA1801:ReviewUnusedParameters", MessageId = "addValue")]
        [SuppressMessage("Microsoft.Usage", "CA1801:ReviewUnusedParameters", MessageId = "timeValue")]
        [DbFunction("Edm", "AddNanoseconds")]
        public static TimeSpan? AddNanoseconds(TimeSpan? timeValue, int? addValue)
        {
            throw new NotSupportedException(Strings.ELinq_DbFunctionDirectCall);
        }

        /// <summary>
        /// When used as part of a LINQ to Entities query, this method invokes the canonical DiffYears EDM function to
        /// calculate the number of years between two date/times.
        /// </summary>
        /// <remarks>
        /// You cannot call this function directly. This function can only appear within a LINQ to Entities query.
        /// This function is translated to a corresponding function in the database.
        /// </remarks>
        /// <param name="dateValue1"> The first date/time. </param>
        /// <param name="dateValue2"> The second date/time. </param>
        /// <returns> The number of years between the first and second date/times. </returns>
        [SuppressMessage("Microsoft.Usage", "CA1801:ReviewUnusedParameters", MessageId = "dateValue1")]
        [SuppressMessage("Microsoft.Usage", "CA1801:ReviewUnusedParameters", MessageId = "dateValue2")]
        [DbFunction("Edm", "DiffYears")]
        public static int? DiffYears(DateTimeOffset? dateValue1, DateTimeOffset? dateValue2)
        {
            throw new NotSupportedException(Strings.ELinq_DbFunctionDirectCall);
        }

        /// <summary>
        /// When used as part of a LINQ to Entities query, this method invokes the canonical DiffYears EDM function to
        /// calculate the number of years between two date/times.
        /// </summary>
        /// <remarks>
        /// You cannot call this function directly. This function can only appear within a LINQ to Entities query.
        /// This function is translated to a corresponding function in the database.
        /// </remarks>
        /// <param name="dateValue1"> The first date/time. </param>
        /// <param name="dateValue2"> The second date/time. </param>
        /// <returns> The number of years between the first and second date/times. </returns>
        [SuppressMessage("Microsoft.Usage", "CA1801:ReviewUnusedParameters", MessageId = "dateValue2")]
        [SuppressMessage("Microsoft.Usage", "CA1801:ReviewUnusedParameters", MessageId = "dateValue1")]
        [DbFunction("Edm", "DiffYears")]
        public static int? DiffYears(DateTime? dateValue1, DateTime? dateValue2)
        {
            throw new NotSupportedException(Strings.ELinq_DbFunctionDirectCall);
        }

        /// <summary>
        /// When used as part of a LINQ to Entities query, this method invokes the canonical DiffMonths EDM function to
        /// calculate the number of months between two date/times.
        /// </summary>
        /// <remarks>
        /// You cannot call this function directly. This function can only appear within a LINQ to Entities query.
        /// This function is translated to a corresponding function in the database.
        /// </remarks>
        /// <param name="dateValue1"> The first date/time. </param>
        /// <param name="dateValue2"> The second date/time. </param>
        /// <returns> The number of months between the first and second date/times. </returns>
        [SuppressMessage("Microsoft.Usage", "CA1801:ReviewUnusedParameters", MessageId = "dateValue2")]
        [SuppressMessage("Microsoft.Usage", "CA1801:ReviewUnusedParameters", MessageId = "dateValue1")]
        [DbFunction("Edm", "DiffMonths")]
        public static int? DiffMonths(DateTimeOffset? dateValue1, DateTimeOffset? dateValue2)
        {
            throw new NotSupportedException(Strings.ELinq_DbFunctionDirectCall);
        }

        /// <summary>
        /// When used as part of a LINQ to Entities query, this method invokes the canonical DiffMonths EDM function to
        /// calculate the number of months between two date/times.
        /// </summary>
        /// <remarks>
        /// You cannot call this function directly. This function can only appear within a LINQ to Entities query.
        /// This function is translated to a corresponding function in the database.
        /// </remarks>
        /// <param name="dateValue1"> The first date/time. </param>
        /// <param name="dateValue2"> The second date/time. </param>
        /// <returns> The number of months between the first and second date/times. </returns>
        [SuppressMessage("Microsoft.Usage", "CA1801:ReviewUnusedParameters", MessageId = "dateValue2")]
        [SuppressMessage("Microsoft.Usage", "CA1801:ReviewUnusedParameters", MessageId = "dateValue1")]
        [DbFunction("Edm", "DiffMonths")]
        public static int? DiffMonths(DateTime? dateValue1, DateTime? dateValue2)
        {
            throw new NotSupportedException(Strings.ELinq_DbFunctionDirectCall);
        }

        /// <summary>
        /// When used as part of a LINQ to Entities query, this method invokes the canonical DiffDays EDM function to
        /// calculate the number of days between two date/times.
        /// </summary>
        /// <remarks>
        /// You cannot call this function directly. This function can only appear within a LINQ to Entities query.
        /// This function is translated to a corresponding function in the database.
        /// </remarks>
        /// <param name="dateValue1"> The first date/time. </param>
        /// <param name="dateValue2"> The second date/time. </param>
        /// <returns> The number of days between the first and second date/times. </returns>
        [SuppressMessage("Microsoft.Usage", "CA1801:ReviewUnusedParameters", MessageId = "dateValue1")]
        [SuppressMessage("Microsoft.Usage", "CA1801:ReviewUnusedParameters", MessageId = "dateValue2")]
        [DbFunction("Edm", "DiffDays")]
        public static int? DiffDays(DateTimeOffset? dateValue1, DateTimeOffset? dateValue2)
        {
            throw new NotSupportedException(Strings.ELinq_DbFunctionDirectCall);
        }

        /// <summary>
        /// When used as part of a LINQ to Entities query, this method invokes the canonical DiffDays EDM function to
        /// calculate the number of days between two date/times.
        /// </summary>
        /// <remarks>
        /// You cannot call this function directly. This function can only appear within a LINQ to Entities query.
        /// This function is translated to a corresponding function in the database.
        /// </remarks>
        /// <param name="dateValue1"> The first date/time. </param>
        /// <param name="dateValue2"> The second date/time. </param>
        /// <returns> The number of days between the first and second date/times. </returns>
        [SuppressMessage("Microsoft.Usage", "CA1801:ReviewUnusedParameters", MessageId = "dateValue1")]
        [SuppressMessage("Microsoft.Usage", "CA1801:ReviewUnusedParameters", MessageId = "dateValue2")]
        [DbFunction("Edm", "DiffDays")]
        public static int? DiffDays(DateTime? dateValue1, DateTime? dateValue2)
        {
            throw new NotSupportedException(Strings.ELinq_DbFunctionDirectCall);
        }

        /// <summary>
        /// When used as part of a LINQ to Entities query, this method invokes the canonical DiffHours EDM function to
        /// calculate the number of hours between two date/times.
        /// </summary>
        /// <remarks>
        /// You cannot call this function directly. This function can only appear within a LINQ to Entities query.
        /// This function is translated to a corresponding function in the database.
        /// </remarks>
        /// <param name="timeValue1"> The first date/time. </param>
        /// <param name="timeValue2"> The second date/time. </param>
        /// <returns> The number of hours between the first and second date/times. </returns>
        [SuppressMessage("Microsoft.Usage", "CA1801:ReviewUnusedParameters", MessageId = "timeValue2")]
        [SuppressMessage("Microsoft.Usage", "CA1801:ReviewUnusedParameters", MessageId = "timeValue1")]
        [DbFunction("Edm", "DiffHours")]
        public static int? DiffHours(DateTimeOffset? timeValue1, DateTimeOffset? timeValue2)
        {
            throw new NotSupportedException(Strings.ELinq_DbFunctionDirectCall);
        }

        /// <summary>
        /// When used as part of a LINQ to Entities query, this method invokes the canonical DiffHours EDM function to
        /// calculate the number of hours between two date/times.
        /// </summary>
        /// <remarks>
        /// You cannot call this function directly. This function can only appear within a LINQ to Entities query.
        /// This function is translated to a corresponding function in the database.
        /// </remarks>
        /// <param name="timeValue1"> The first date/time. </param>
        /// <param name="timeValue2"> The second date/time. </param>
        /// <returns> The number of hours between the first and second date/times. </returns>
        [SuppressMessage("Microsoft.Usage", "CA1801:ReviewUnusedParameters", MessageId = "timeValue2")]
        [SuppressMessage("Microsoft.Usage", "CA1801:ReviewUnusedParameters", MessageId = "timeValue1")]
        [DbFunction("Edm", "DiffHours")]
        public static int? DiffHours(DateTime? timeValue1, DateTime? timeValue2)
        {
            throw new NotSupportedException(Strings.ELinq_DbFunctionDirectCall);
        }

        /// <summary>
        /// When used as part of a LINQ to Entities query, this method invokes the canonical DiffHours EDM function to
        /// calculate the number of hours between two time spans.
        /// </summary>
        /// <remarks>
        /// You cannot call this function directly. This function can only appear within a LINQ to Entities query.
        /// This function is translated to a corresponding function in the database.
        /// </remarks>
        /// <param name="timeValue1"> The first time span. </param>
        /// <param name="timeValue2"> The second time span. </param>
        /// <returns> The number of hours between the first and second time spans. </returns>
        [SuppressMessage("Microsoft.Usage", "CA1801:ReviewUnusedParameters", MessageId = "timeValue2")]
        [SuppressMessage("Microsoft.Usage", "CA1801:ReviewUnusedParameters", MessageId = "timeValue1")]
        [DbFunction("Edm", "DiffHours")]
        public static int? DiffHours(TimeSpan? timeValue1, TimeSpan? timeValue2)
        {
            throw new NotSupportedException(Strings.ELinq_DbFunctionDirectCall);
        }

        /// <summary>
        /// When used as part of a LINQ to Entities query, this method invokes the canonical DiffMinutes EDM function to
        /// calculate the number of minutes between two date/times.
        /// </summary>
        /// <remarks>
        /// You cannot call this function directly. This function can only appear within a LINQ to Entities query.
        /// This function is translated to a corresponding function in the database.
        /// </remarks>
        /// <param name="timeValue1"> The first date/time. </param>
        /// <param name="timeValue2"> The second date/time. </param>
        /// <returns> The number of minutes between the first and second date/times. </returns>
        [SuppressMessage("Microsoft.Usage", "CA1801:ReviewUnusedParameters", MessageId = "timeValue1")]
        [SuppressMessage("Microsoft.Usage", "CA1801:ReviewUnusedParameters", MessageId = "timeValue2")]
        [DbFunction("Edm", "DiffMinutes")]
        public static int? DiffMinutes(DateTimeOffset? timeValue1, DateTimeOffset? timeValue2)
        {
            throw new NotSupportedException(Strings.ELinq_DbFunctionDirectCall);
        }

        /// <summary>
        /// When used as part of a LINQ to Entities query, this method invokes the canonical DiffMinutes EDM function to
        /// calculate the number of minutes between two date/times.
        /// </summary>
        /// <remarks>
        /// You cannot call this function directly. This function can only appear within a LINQ to Entities query.
        /// This function is translated to a corresponding function in the database.
        /// </remarks>
        /// <param name="timeValue1"> The first date/time. </param>
        /// <param name="timeValue2"> The second date/time. </param>
        /// <returns> The number of minutes between the first and second date/times. </returns>
        [SuppressMessage("Microsoft.Usage", "CA1801:ReviewUnusedParameters", MessageId = "timeValue2")]
        [SuppressMessage("Microsoft.Usage", "CA1801:ReviewUnusedParameters", MessageId = "timeValue1")]
        [DbFunction("Edm", "DiffMinutes")]
        public static int? DiffMinutes(DateTime? timeValue1, DateTime? timeValue2)
        {
            throw new NotSupportedException(Strings.ELinq_DbFunctionDirectCall);
        }

        /// <summary>
        /// When used as part of a LINQ to Entities query, this method invokes the canonical DiffMinutes EDM function to
        /// calculate the number of minutes between two time spans.
        /// </summary>
        /// <remarks>
        /// You cannot call this function directly. This function can only appear within a LINQ to Entities query.
        /// This function is translated to a corresponding function in the database.
        /// </remarks>
        /// <param name="timeValue1"> The first time span. </param>
        /// <param name="timeValue2"> The second time span. </param>
        /// <returns> The number of minutes between the first and second time spans. </returns>
        [SuppressMessage("Microsoft.Usage", "CA1801:ReviewUnusedParameters", MessageId = "timeValue1")]
        [SuppressMessage("Microsoft.Usage", "CA1801:ReviewUnusedParameters", MessageId = "timeValue2")]
        [DbFunction("Edm", "DiffMinutes")]
        public static int? DiffMinutes(TimeSpan? timeValue1, TimeSpan? timeValue2)
        {
            throw new NotSupportedException(Strings.ELinq_DbFunctionDirectCall);
        }

        /// <summary>
        /// When used as part of a LINQ to Entities query, this method invokes the canonical DiffSeconds EDM function to
        /// calculate the number of seconds between two date/times.
        /// </summary>
        /// <remarks>
        /// You cannot call this function directly. This function can only appear within a LINQ to Entities query.
        /// This function is translated to a corresponding function in the database.
        /// </remarks>
        /// <param name="timeValue1"> The first date/time. </param>
        /// <param name="timeValue2"> The second date/time. </param>
        /// <returns> The number of seconds between the first and second date/times. </returns>
        [SuppressMessage("Microsoft.Usage", "CA1801:ReviewUnusedParameters", MessageId = "timeValue1")]
        [SuppressMessage("Microsoft.Usage", "CA1801:ReviewUnusedParameters", MessageId = "timeValue2")]
        [DbFunction("Edm", "DiffSeconds")]
        public static int? DiffSeconds(DateTimeOffset? timeValue1, DateTimeOffset? timeValue2)
        {
            throw new NotSupportedException(Strings.ELinq_DbFunctionDirectCall);
        }

        /// <summary>
        /// When used as part of a LINQ to Entities query, this method invokes the canonical DiffSeconds EDM function to
        /// calculate the number of seconds between two date/times.
        /// </summary>
        /// <remarks>
        /// You cannot call this function directly. This function can only appear within a LINQ to Entities query.
        /// This function is translated to a corresponding function in the database.
        /// </remarks>
        /// <param name="timeValue1"> The first date/time. </param>
        /// <param name="timeValue2"> The second date/time. </param>
        /// <returns> The number of seconds between the first and second date/times. </returns>
        [SuppressMessage("Microsoft.Usage", "CA1801:ReviewUnusedParameters", MessageId = "timeValue2")]
        [SuppressMessage("Microsoft.Usage", "CA1801:ReviewUnusedParameters", MessageId = "timeValue1")]
        [DbFunction("Edm", "DiffSeconds")]
        public static int? DiffSeconds(DateTime? timeValue1, DateTime? timeValue2)
        {
            throw new NotSupportedException(Strings.ELinq_DbFunctionDirectCall);
        }

        /// <summary>
        /// When used as part of a LINQ to Entities query, this method invokes the canonical DiffSeconds EDM function to
        /// calculate the number of seconds between two time spans.
        /// </summary>
        /// <remarks>
        /// You cannot call this function directly. This function can only appear within a LINQ to Entities query.
        /// This function is translated to a corresponding function in the database.
        /// </remarks>
        /// <param name="timeValue1"> The first time span. </param>
        /// <param name="timeValue2"> The second time span. </param>
        /// <returns> The number of seconds between the first and second time spans. </returns>
        [SuppressMessage("Microsoft.Usage", "CA1801:ReviewUnusedParameters", MessageId = "timeValue1")]
        [SuppressMessage("Microsoft.Usage", "CA1801:ReviewUnusedParameters", MessageId = "timeValue2")]
        [DbFunction("Edm", "DiffSeconds")]
        public static int? DiffSeconds(TimeSpan? timeValue1, TimeSpan? timeValue2)
        {
            throw new NotSupportedException(Strings.ELinq_DbFunctionDirectCall);
        }

        /// <summary>
        /// When used as part of a LINQ to Entities query, this method invokes the canonical DiffMilliseconds EDM function to
        /// calculate the number of milliseconds between two date/times.
        /// </summary>
        /// <remarks>
        /// You cannot call this function directly. This function can only appear within a LINQ to Entities query.
        /// This function is translated to a corresponding function in the database.
        /// </remarks>
        /// <param name="timeValue1"> The first date/time. </param>
        /// <param name="timeValue2"> The second date/time. </param>
        /// <returns> The number of milliseconds between the first and second date/times. </returns>
        [SuppressMessage("Microsoft.Usage", "CA1801:ReviewUnusedParameters", MessageId = "timeValue2")]
        [SuppressMessage("Microsoft.Usage", "CA1801:ReviewUnusedParameters", MessageId = "timeValue1")]
        [DbFunction("Edm", "DiffMilliseconds")]
        public static int? DiffMilliseconds(DateTimeOffset? timeValue1, DateTimeOffset? timeValue2)
        {
            throw new NotSupportedException(Strings.ELinq_DbFunctionDirectCall);
        }

        /// <summary>
        /// When used as part of a LINQ to Entities query, this method invokes the canonical DiffMilliseconds EDM function to
        /// calculate the number of milliseconds between two date/times.
        /// </summary>
        /// <remarks>
        /// You cannot call this function directly. This function can only appear within a LINQ to Entities query.
        /// This function is translated to a corresponding function in the database.
        /// </remarks>
        /// <param name="timeValue1"> The first date/time. </param>
        /// <param name="timeValue2"> The second date/time. </param>
        /// <returns> The number of milliseconds between the first and second date/times. </returns>
        [SuppressMessage("Microsoft.Usage", "CA1801:ReviewUnusedParameters", MessageId = "timeValue1")]
        [SuppressMessage("Microsoft.Usage", "CA1801:ReviewUnusedParameters", MessageId = "timeValue2")]
        [DbFunction("Edm", "DiffMilliseconds")]
        public static int? DiffMilliseconds(DateTime? timeValue1, DateTime? timeValue2)
        {
            throw new NotSupportedException(Strings.ELinq_DbFunctionDirectCall);
        }

        /// <summary>
        /// When used as part of a LINQ to Entities query, this method invokes the canonical DiffMilliseconds EDM function to
        /// calculate the number of milliseconds between two time spans.
        /// </summary>
        /// <remarks>
        /// You cannot call this function directly. This function can only appear within a LINQ to Entities query.
        /// This function is translated to a corresponding function in the database.
        /// </remarks>
        /// <param name="timeValue1"> The first time span. </param>
        /// <param name="timeValue2"> The second time span. </param>
        /// <returns> The number of milliseconds between the first and second time spans. </returns>
        [SuppressMessage("Microsoft.Usage", "CA1801:ReviewUnusedParameters", MessageId = "timeValue2")]
        [SuppressMessage("Microsoft.Usage", "CA1801:ReviewUnusedParameters", MessageId = "timeValue1")]
        [DbFunction("Edm", "DiffMilliseconds")]
        public static int? DiffMilliseconds(TimeSpan? timeValue1, TimeSpan? timeValue2)
        {
            throw new NotSupportedException(Strings.ELinq_DbFunctionDirectCall);
        }

        /// <summary>
        /// When used as part of a LINQ to Entities query, this method invokes the canonical DiffMicroseconds EDM function to
        /// calculate the number of microseconds between two date/times.
        /// </summary>
        /// <remarks>
        /// You cannot call this function directly. This function can only appear within a LINQ to Entities query.
        /// This function is translated to a corresponding function in the database.
        /// </remarks>
        /// <param name="timeValue1"> The first date/time. </param>
        /// <param name="timeValue2"> The second date/time. </param>
        /// <returns> The number of microseconds between the first and second date/times. </returns>
        [SuppressMessage("Microsoft.Usage", "CA1801:ReviewUnusedParameters", MessageId = "timeValue2")]
        [SuppressMessage("Microsoft.Usage", "CA1801:ReviewUnusedParameters", MessageId = "timeValue1")]
        [DbFunction("Edm", "DiffMicroseconds")]
        public static int? DiffMicroseconds(DateTimeOffset? timeValue1, DateTimeOffset? timeValue2)
        {
            throw new NotSupportedException(Strings.ELinq_DbFunctionDirectCall);
        }

        /// <summary>
        /// When used as part of a LINQ to Entities query, this method invokes the canonical DiffMicroseconds EDM function to
        /// calculate the number of microseconds between two date/times.
        /// </summary>
        /// <remarks>
        /// You cannot call this function directly. This function can only appear within a LINQ to Entities query.
        /// This function is translated to a corresponding function in the database.
        /// </remarks>
        /// <param name="timeValue1"> The first date/time. </param>
        /// <param name="timeValue2"> The second date/time. </param>
        /// <returns> The number of microseconds between the first and second date/times. </returns>
        [SuppressMessage("Microsoft.Usage", "CA1801:ReviewUnusedParameters", MessageId = "timeValue2")]
        [SuppressMessage("Microsoft.Usage", "CA1801:ReviewUnusedParameters", MessageId = "timeValue1")]
        [DbFunction("Edm", "DiffMicroseconds")]
        public static int? DiffMicroseconds(DateTime? timeValue1, DateTime? timeValue2)
        {
            throw new NotSupportedException(Strings.ELinq_DbFunctionDirectCall);
        }

        /// <summary>
        /// When used as part of a LINQ to Entities query, this method invokes the canonical DiffMicroseconds EDM function to
        /// calculate the number of microseconds between two time spans.
        /// </summary>
        /// <remarks>
        /// You cannot call this function directly. This function can only appear within a LINQ to Entities query.
        /// This function is translated to a corresponding function in the database.
        /// </remarks>
        /// <param name="timeValue1"> The first time span. </param>
        /// <param name="timeValue2"> The second time span. </param>
        /// <returns> The number of microseconds between the first and second time spans. </returns>
        [SuppressMessage("Microsoft.Usage", "CA1801:ReviewUnusedParameters", MessageId = "timeValue2")]
        [SuppressMessage("Microsoft.Usage", "CA1801:ReviewUnusedParameters", MessageId = "timeValue1")]
        [DbFunction("Edm", "DiffMicroseconds")]
        public static int? DiffMicroseconds(TimeSpan? timeValue1, TimeSpan? timeValue2)
        {
            throw new NotSupportedException(Strings.ELinq_DbFunctionDirectCall);
        }

        /// <summary>
        /// When used as part of a LINQ to Entities query, this method invokes the canonical DiffNanoseconds EDM function to
        /// calculate the number of nanoseconds between two date/times.
        /// </summary>
        /// <remarks>
        /// You cannot call this function directly. This function can only appear within a LINQ to Entities query.
        /// This function is translated to a corresponding function in the database.
        /// </remarks>
        /// <param name="timeValue1"> The first date/time. </param>
        /// <param name="timeValue2"> The second date/time. </param>
        /// <returns> The number of nanoseconds between the first and second date/times. </returns>
        [SuppressMessage("Microsoft.Usage", "CA1801:ReviewUnusedParameters", MessageId = "timeValue2")]
        [SuppressMessage("Microsoft.Usage", "CA1801:ReviewUnusedParameters", MessageId = "timeValue1")]
        [DbFunction("Edm", "DiffNanoseconds")]
        public static int? DiffNanoseconds(DateTimeOffset? timeValue1, DateTimeOffset? timeValue2)
        {
            throw new NotSupportedException(Strings.ELinq_DbFunctionDirectCall);
        }

        /// <summary>
        /// When used as part of a LINQ to Entities query, this method invokes the canonical DiffNanoseconds EDM function to
        /// calculate the number of nanoseconds between two date/times.
        /// </summary>
        /// <remarks>
        /// You cannot call this function directly. This function can only appear within a LINQ to Entities query.
        /// This function is translated to a corresponding function in the database.
        /// </remarks>
        /// <param name="timeValue1"> The first date/time. </param>
        /// <param name="timeValue2"> The second date/time. </param>
        /// <returns> The number of nanoseconds between the first and second date/times. </returns>
        [SuppressMessage("Microsoft.Usage", "CA1801:ReviewUnusedParameters", MessageId = "timeValue2")]
        [SuppressMessage("Microsoft.Usage", "CA1801:ReviewUnusedParameters", MessageId = "timeValue1")]
        [DbFunction("Edm", "DiffNanoseconds")]
        public static int? DiffNanoseconds(DateTime? timeValue1, DateTime? timeValue2)
        {
            throw new NotSupportedException(Strings.ELinq_DbFunctionDirectCall);
        }

        /// <summary>
        /// When used as part of a LINQ to Entities query, this method invokes the canonical DiffNanoseconds EDM function to
        /// calculate the number of nanoseconds between two time spans.
        /// </summary>
        /// <remarks>
        /// You cannot call this function directly. This function can only appear within a LINQ to Entities query.
        /// This function is translated to a corresponding function in the database.
        /// </remarks>
        /// <param name="timeValue1"> The first time span. </param>
        /// <param name="timeValue2"> The second time span. </param>
        /// <returns> The number of nanoseconds between the first and second time spans. </returns>
        [SuppressMessage("Microsoft.Usage", "CA1801:ReviewUnusedParameters", MessageId = "timeValue1")]
        [SuppressMessage("Microsoft.Usage", "CA1801:ReviewUnusedParameters", MessageId = "timeValue2")]
        [DbFunction("Edm", "DiffNanoseconds")]
        public static int? DiffNanoseconds(TimeSpan? timeValue1, TimeSpan? timeValue2)
        {
            throw new NotSupportedException(Strings.ELinq_DbFunctionDirectCall);
        }

        /// <summary>
        /// When used as part of a LINQ to Entities query, this method invokes the canonical Truncate EDM function to
        /// truncate the given value to the number of specified digits.
        /// </summary>
        /// <remarks>
        /// You cannot call this function directly. This function can only appear within a LINQ to Entities query.
        /// This function is translated to a corresponding function in the database.
        /// </remarks>
        /// <param name="value"> The value to truncate. </param>
        /// <param name="digits"> The number of digits to preserve. </param>
        /// <returns> The truncated value. </returns>
        [SuppressMessage("Microsoft.Usage", "CA1801:ReviewUnusedParameters", MessageId = "digits")]
        [SuppressMessage("Microsoft.Usage", "CA1801:ReviewUnusedParameters", MessageId = "value")]
        [DbFunction("Edm", "Truncate")]
        public static double? Truncate(Double? value, int? digits)
        {
            throw new NotSupportedException(Strings.ELinq_DbFunctionDirectCall);
        }

        /// <summary>
        /// When used as part of a LINQ to Entities query, this method invokes the canonical Truncate EDM function to
        /// truncate the given value to the number of specified digits.
        /// </summary>
        /// <remarks>
        /// You cannot call this function directly. This function can only appear within a LINQ to Entities query.
        /// This function is translated to a corresponding function in the database.
        /// </remarks>
        /// <param name="value"> The value to truncate. </param>
        /// <param name="digits"> The number of digits to preserve. </param>
        /// <returns> The truncated value. </returns>
        [SuppressMessage("Microsoft.Usage", "CA1801:ReviewUnusedParameters", MessageId = "digits")]
        [SuppressMessage("Microsoft.Usage", "CA1801:ReviewUnusedParameters", MessageId = "value")]
        [DbFunction("Edm", "Truncate")]
        public static decimal? Truncate(Decimal? value, int? digits)
        {
            throw new NotSupportedException(Strings.ELinq_DbFunctionDirectCall);
        }

        /// <summary>
        /// When used as part of a LINQ to Entities query, this method acts as an operator that ensures the input
        /// is treated as a Unicode string.
        /// </summary>
        /// <remarks>
        /// You cannot call this function directly. This function can only appear within a LINQ to Entities query.
        /// This function impacts the way the LINQ query is translated to a query that can be run in the database.
        /// </remarks>
        /// <param name="value"> The input string. </param>
        /// <returns> The input string treated as a Unicode string. </returns>
        public static string AsUnicode(string value)
        {
            return value;
        }

        /// <summary>
        /// When used as part of a LINQ to Entities query, this method acts as an operator that ensures the input
        /// is treated as a non-Unicode string.
        /// </summary>
        /// <remarks>
        /// You cannot call this function directly. This function can only appear within a LINQ to Entities query.
        /// This function impacts the way the LINQ query is translated to a query that can be run in the database.
        /// </remarks>
        /// <param name="value"> The input string. </param>
        /// <returns> The input string treated as a non-Unicode string. </returns>
        public static string AsNonUnicode(string value)
        {
            return value;
        }

        private static TOut BootstrapFunction<TIn, TOut>(IEnumerable<TIn> collection, MethodInfo method)
        {
            var asQueryable = collection as IQueryable;
            if (asQueryable != null)
            {
                return asQueryable.Provider.Execute<TOut>(Expression.Call(method, Expression.Constant(collection)));
            }

            throw new NotSupportedException(Strings.ELinq_DbFunctionDirectCall);
        }
    }
}
>>>>>>> b1a13653
<|MERGE_RESOLUTION|>--- conflicted
+++ resolved
@@ -1,4 +1,3 @@
-<<<<<<< HEAD
 // Copyright (c) Microsoft Open Technologies, Inc. All rights reserved. See License.txt in the project root for license information.
 
 namespace System.Data.Entity
@@ -1730,1735 +1729,4 @@
             throw new NotSupportedException(Strings.ELinq_DbFunctionDirectCall);
         }
     }
-}
-=======
-// Copyright (c) Microsoft Open Technologies, Inc. All rights reserved. See License.txt in the project root for license information.
-
-namespace System.Data.Entity
-{
-    using System.Collections.Generic;
-    using System.Data.Entity.Core.Objects;
-    using System.Data.Entity.Resources;
-    using System.Diagnostics.CodeAnalysis;
-    using System.Linq;
-    using System.Linq.Expressions;
-    using System.Reflection;
-
-    /// <summary>
-    /// Provides common language runtime (CLR) methods that expose EDM canonical functions
-    /// for use in <see cref="DbContext" /> or <see cref="ObjectContext" /> LINQ to Entities queries.
-    /// </summary>
-    /// <remarks>
-    /// Note that this class was called EntityFunctions in some previous versions of Entity Framework.
-    /// </remarks>
-    public static class DbFunctions
-    {
-        /// <summary>
-        /// When used as part of a LINQ to Entities query, this method invokes the canonical StDev EDM function to calculate
-        /// the standard deviation of the collection.
-        /// </summary>
-        /// <remarks>
-        /// You cannot call this function directly. This function can only appear within a LINQ to Entities query.
-        /// This function is translated to a corresponding function in the database.
-        /// </remarks>
-        /// <param name="collection"> The collection over which to perform the calculation. </param>
-        /// <returns> The standard deviation. </returns>
-        [DbFunction("Edm", "StDev")]
-        public static double? StandardDeviation(IEnumerable<decimal> collection)
-        {
-            return BootstrapFunction<decimal, double?>(collection, (MethodInfo)MethodBase.GetCurrentMethod());
-        }
-
-        /// <summary>
-        /// When used as part of a LINQ to Entities query, this method invokes the canonical StDev EDM function to calculate
-        /// the standard deviation of the collection.
-        /// </summary>
-        /// <remarks>
-        /// You cannot call this function directly. This function can only appear within a LINQ to Entities query.
-        /// This function is translated to a corresponding function in the database.
-        /// </remarks>
-        /// <param name="collection"> The collection over which to perform the calculation. </param>
-        /// <returns> The standard deviation. </returns>
-        [SuppressMessage("Microsoft.Design", "CA1006:DoNotNestGenericTypesInMemberSignatures")]
-        [DbFunction("Edm", "StDev")]
-        public static double? StandardDeviation(IEnumerable<decimal?> collection)
-        {
-            return BootstrapFunction<decimal?, double?>(collection, (MethodInfo)MethodBase.GetCurrentMethod());
-        }
-
-        /// <summary>
-        /// When used as part of a LINQ to Entities query, this method invokes the canonical StDev EDM function to calculate
-        /// the standard deviation of the collection.
-        /// </summary>
-        /// <remarks>
-        /// You cannot call this function directly. This function can only appear within a LINQ to Entities query.
-        /// This function is translated to a corresponding function in the database.
-        /// </remarks>
-        /// <param name="collection"> The collection over which to perform the calculation. </param>
-        /// <returns> The standard deviation. </returns>
-        [DbFunction("Edm", "StDev")]
-        public static double? StandardDeviation(IEnumerable<double> collection)
-        {
-            return BootstrapFunction<double, double?>(collection, (MethodInfo)MethodBase.GetCurrentMethod());
-        }
-
-        /// <summary>
-        /// When used as part of a LINQ to Entities query, this method invokes the canonical StDev EDM function to calculate
-        /// the standard deviation of the collection.
-        /// </summary>
-        /// <remarks>
-        /// You cannot call this function directly. This function can only appear within a LINQ to Entities query.
-        /// This function is translated to a corresponding function in the database.
-        /// </remarks>
-        /// <param name="collection"> The collection over which to perform the calculation. </param>
-        /// <returns> The standard deviation. </returns>
-        [SuppressMessage("Microsoft.Design", "CA1006:DoNotNestGenericTypesInMemberSignatures")]
-        [DbFunction("Edm", "StDev")]
-        public static double? StandardDeviation(IEnumerable<double?> collection)
-        {
-            return BootstrapFunction<double?, Double?>(collection, (MethodInfo)MethodBase.GetCurrentMethod());
-        }
-
-        /// <summary>
-        /// When used as part of a LINQ to Entities query, this method invokes the canonical StDev EDM function to calculate
-        /// the standard deviation of the collection.
-        /// </summary>
-        /// <remarks>
-        /// You cannot call this function directly. This function can only appear within a LINQ to Entities query.
-        /// This function is translated to a corresponding function in the database.
-        /// </remarks>
-        /// <param name="collection"> The collection over which to perform the calculation. </param>
-        /// <returns> The standard deviation. </returns>
-        [DbFunction("Edm", "StDev")]
-        public static double? StandardDeviation(IEnumerable<int> collection)
-        {
-            return BootstrapFunction<int, double?>(collection, (MethodInfo)MethodBase.GetCurrentMethod());
-        }
-
-        /// <summary>
-        /// When used as part of a LINQ to Entities query, this method invokes the canonical StDev EDM function to calculate
-        /// the standard deviation of the collection.
-        /// </summary>
-        /// <remarks>
-        /// You cannot call this function directly. This function can only appear within a LINQ to Entities query.
-        /// This function is translated to a corresponding function in the database.
-        /// </remarks>
-        /// <param name="collection"> The collection over which to perform the calculation. </param>
-        /// <returns> The standard deviation. </returns>
-        [SuppressMessage("Microsoft.Design", "CA1006:DoNotNestGenericTypesInMemberSignatures")]
-        [DbFunction("Edm", "StDev")]
-        public static double? StandardDeviation(IEnumerable<int?> collection)
-        {
-            return BootstrapFunction<int?, double?>(collection, (MethodInfo)MethodBase.GetCurrentMethod());
-        }
-
-        /// <summary>
-        /// When used as part of a LINQ to Entities query, this method invokes the canonical StDev EDM function to calculate
-        /// the standard deviation of the collection.
-        /// </summary>
-        /// <remarks>
-        /// You cannot call this function directly. This function can only appear within a LINQ to Entities query.
-        /// This function is translated to a corresponding function in the database.
-        /// </remarks>
-        /// <param name="collection"> The collection over which to perform the calculation. </param>
-        /// <returns> The standard deviation. </returns>
-        [DbFunction("Edm", "StDev")]
-        public static double? StandardDeviation(IEnumerable<long> collection)
-        {
-            return BootstrapFunction<long, double?>(collection, (MethodInfo)MethodBase.GetCurrentMethod());
-        }
-
-        /// <summary>
-        /// When used as part of a LINQ to Entities query, this method invokes the canonical StDev EDM function to calculate
-        /// the standard deviation of the collection.
-        /// </summary>
-        /// <remarks>
-        /// You cannot call this function directly. This function can only appear within a LINQ to Entities query.
-        /// This function is translated to a corresponding function in the database.
-        /// </remarks>
-        /// <param name="collection"> The collection over which to perform the calculation. </param>
-        /// <returns> The standard deviation. </returns>
-        [SuppressMessage("Microsoft.Design", "CA1006:DoNotNestGenericTypesInMemberSignatures")]
-        [DbFunction("Edm", "StDev")]
-        public static double? StandardDeviation(IEnumerable<long?> collection)
-        {
-            return BootstrapFunction<long?, double?>(collection, (MethodInfo)MethodBase.GetCurrentMethod());
-        }
-
-        /// <summary>
-        /// When used as part of a LINQ to Entities query, this method invokes the canonical StDevP EDM function to calculate
-        /// the standard deviation for the population.
-        /// </summary>
-        /// <remarks>
-        /// You cannot call this function directly. This function can only appear within a LINQ to Entities query.
-        /// This function is translated to a corresponding function in the database.
-        /// </remarks>
-        /// <param name="collection"> The collection over which to perform the calculation. </param>
-        /// <returns> The standard deviation for the population. </returns>
-        [DbFunction("Edm", "StDevP")]
-        public static double? StandardDeviationP(IEnumerable<decimal> collection)
-        {
-            return BootstrapFunction<decimal, double?>(collection, (MethodInfo)MethodBase.GetCurrentMethod());
-        }
-
-        /// <summary>
-        /// When used as part of a LINQ to Entities query, this method invokes the canonical StDevP EDM function to calculate
-        /// the standard deviation for the population.
-        /// </summary>
-        /// <remarks>
-        /// You cannot call this function directly. This function can only appear within a LINQ to Entities query.
-        /// This function is translated to a corresponding function in the database.
-        /// </remarks>
-        /// <param name="collection"> The collection over which to perform the calculation. </param>
-        /// <returns> The standard deviation for the population. </returns>
-        [SuppressMessage("Microsoft.Design", "CA1006:DoNotNestGenericTypesInMemberSignatures")]
-        [DbFunction("Edm", "StDevP")]
-        public static double? StandardDeviationP(IEnumerable<decimal?> collection)
-        {
-            return BootstrapFunction<decimal?, double?>(collection, (MethodInfo)MethodBase.GetCurrentMethod());
-        }
-
-        /// <summary>
-        /// When used as part of a LINQ to Entities query, this method invokes the canonical StDevP EDM function to calculate
-        /// the standard deviation for the population.
-        /// </summary>
-        /// <remarks>
-        /// You cannot call this function directly. This function can only appear within a LINQ to Entities query.
-        /// This function is translated to a corresponding function in the database.
-        /// </remarks>
-        /// <param name="collection"> The collection over which to perform the calculation. </param>
-        /// <returns> The standard deviation for the population. </returns>
-        [DbFunction("Edm", "StDevP")]
-        public static double? StandardDeviationP(IEnumerable<double> collection)
-        {
-            return BootstrapFunction<double, double?>(collection, (MethodInfo)MethodBase.GetCurrentMethod());
-        }
-
-        /// <summary>
-        /// When used as part of a LINQ to Entities query, this method invokes the canonical StDevP EDM function to calculate
-        /// the standard deviation for the population.
-        /// </summary>
-        /// <remarks>
-        /// You cannot call this function directly. This function can only appear within a LINQ to Entities query.
-        /// This function is translated to a corresponding function in the database.
-        /// </remarks>
-        /// <param name="collection"> The collection over which to perform the calculation. </param>
-        /// <returns> The standard deviation for the population. </returns>
-        [SuppressMessage("Microsoft.Design", "CA1006:DoNotNestGenericTypesInMemberSignatures")]
-        [DbFunction("Edm", "StDevP")]
-        public static double? StandardDeviationP(IEnumerable<double?> collection)
-        {
-            return BootstrapFunction<double?, double?>(collection, (MethodInfo)MethodBase.GetCurrentMethod());
-        }
-
-        /// <summary>
-        /// When used as part of a LINQ to Entities query, this method invokes the canonical StDevP EDM function to calculate
-        /// the standard deviation for the population.
-        /// </summary>
-        /// <remarks>
-        /// You cannot call this function directly. This function can only appear within a LINQ to Entities query.
-        /// This function is translated to a corresponding function in the database.
-        /// </remarks>
-        /// <param name="collection"> The collection over which to perform the calculation. </param>
-        /// <returns> The standard deviation for the population. </returns>
-        [DbFunction("Edm", "StDevP")]
-        public static double? StandardDeviationP(IEnumerable<int> collection)
-        {
-            return BootstrapFunction<int, double?>(collection, (MethodInfo)MethodBase.GetCurrentMethod());
-        }
-
-        /// <summary>
-        /// When used as part of a LINQ to Entities query, this method invokes the canonical StDevP EDM function to calculate
-        /// the standard deviation for the population.
-        /// </summary>
-        /// <remarks>
-        /// You cannot call this function directly. This function can only appear within a LINQ to Entities query.
-        /// This function is translated to a corresponding function in the database.
-        /// </remarks>
-        /// <param name="collection"> The collection over which to perform the calculation. </param>
-        /// <returns> The standard deviation for the population. </returns>
-        [SuppressMessage("Microsoft.Design", "CA1006:DoNotNestGenericTypesInMemberSignatures")]
-        [DbFunction("Edm", "StDevP")]
-        public static double? StandardDeviationP(IEnumerable<int?> collection)
-        {
-            return BootstrapFunction<int?, double?>(collection, (MethodInfo)MethodBase.GetCurrentMethod());
-        }
-
-        /// <summary>
-        /// When used as part of a LINQ to Entities query, this method invokes the canonical StDevP EDM function to calculate
-        /// the standard deviation for the population.
-        /// </summary>
-        /// <remarks>
-        /// You cannot call this function directly. This function can only appear within a LINQ to Entities query.
-        /// This function is translated to a corresponding function in the database.
-        /// </remarks>
-        /// <param name="collection"> The collection over which to perform the calculation. </param>
-        /// <returns> The standard deviation for the population. </returns>
-        [DbFunction("Edm", "StDevP")]
-        public static double? StandardDeviationP(IEnumerable<long> collection)
-        {
-            return BootstrapFunction<long, double?>(collection, (MethodInfo)MethodBase.GetCurrentMethod());
-        }
-
-        /// <summary>
-        /// When used as part of a LINQ to Entities query, this method invokes the canonical StDevP EDM function to calculate
-        /// the standard deviation for the population.
-        /// </summary>
-        /// <remarks>
-        /// You cannot call this function directly. This function can only appear within a LINQ to Entities query.
-        /// This function is translated to a corresponding function in the database.
-        /// </remarks>
-        /// <param name="collection"> The collection over which to perform the calculation. </param>
-        /// <returns> The standard deviation for the population. </returns>
-        [SuppressMessage("Microsoft.Design", "CA1006:DoNotNestGenericTypesInMemberSignatures")]
-        [DbFunction("Edm", "StDevP")]
-        public static double? StandardDeviationP(IEnumerable<long?> collection)
-        {
-            return BootstrapFunction<long?, double?>(collection, (MethodInfo)MethodBase.GetCurrentMethod());
-        }
-
-        /// <summary>
-        /// When used as part of a LINQ to Entities query, this method invokes the canonical Var EDM function to calculate
-        /// the variance of the collection.
-        /// </summary>
-        /// <remarks>
-        /// You cannot call this function directly. This function can only appear within a LINQ to Entities query.
-        /// This function is translated to a corresponding function in the database.
-        /// </remarks>
-        /// <param name="collection"> The collection over which to perform the calculation. </param>
-        /// <returns> The variance. </returns>
-        [DbFunction("Edm", "Var")]
-        public static double? Var(IEnumerable<decimal> collection)
-        {
-            return BootstrapFunction<decimal, double?>(collection, (MethodInfo)MethodBase.GetCurrentMethod());
-        }
-
-        /// <summary>
-        /// When used as part of a LINQ to Entities query, this method invokes the canonical Var EDM function to calculate
-        /// the variance of the collection.
-        /// </summary>
-        /// <remarks>
-        /// You cannot call this function directly. This function can only appear within a LINQ to Entities query.
-        /// This function is translated to a corresponding function in the database.
-        /// </remarks>
-        /// <param name="collection"> The collection over which to perform the calculation. </param>
-        /// <returns> The variance. </returns>
-        [SuppressMessage("Microsoft.Design", "CA1006:DoNotNestGenericTypesInMemberSignatures")]
-        [DbFunction("Edm", "Var")]
-        public static double? Var(IEnumerable<decimal?> collection)
-        {
-            return BootstrapFunction<decimal?, double?>(collection, (MethodInfo)MethodBase.GetCurrentMethod());
-        }
-
-        /// <summary>
-        /// When used as part of a LINQ to Entities query, this method invokes the canonical Var EDM function to calculate
-        /// the variance of the collection.
-        /// </summary>
-        /// <remarks>
-        /// You cannot call this function directly. This function can only appear within a LINQ to Entities query.
-        /// This function is translated to a corresponding function in the database.
-        /// </remarks>
-        /// <param name="collection"> The collection over which to perform the calculation. </param>
-        /// <returns> The variance. </returns>
-        [DbFunction("Edm", "Var")]
-        public static double? Var(IEnumerable<double> collection)
-        {
-            return BootstrapFunction<double, double?>(collection, (MethodInfo)MethodBase.GetCurrentMethod());
-        }
-
-        /// <summary>
-        /// When used as part of a LINQ to Entities query, this method invokes the canonical Var EDM function to calculate
-        /// the variance of the collection.
-        /// </summary>
-        /// <remarks>
-        /// You cannot call this function directly. This function can only appear within a LINQ to Entities query.
-        /// This function is translated to a corresponding function in the database.
-        /// </remarks>
-        /// <param name="collection"> The collection over which to perform the calculation. </param>
-        /// <returns> The variance. </returns>
-        [SuppressMessage("Microsoft.Design", "CA1006:DoNotNestGenericTypesInMemberSignatures")]
-        [DbFunction("Edm", "Var")]
-        public static double? Var(IEnumerable<double?> collection)
-        {
-            return BootstrapFunction<double?, double?>(collection, (MethodInfo)MethodBase.GetCurrentMethod());
-        }
-
-        /// <summary>
-        /// When used as part of a LINQ to Entities query, this method invokes the canonical Var EDM function to calculate
-        /// the variance of the collection.
-        /// </summary>
-        /// <remarks>
-        /// You cannot call this function directly. This function can only appear within a LINQ to Entities query.
-        /// This function is translated to a corresponding function in the database.
-        /// </remarks>
-        /// <param name="collection"> The collection over which to perform the calculation. </param>
-        /// <returns> The variance. </returns>
-        [DbFunction("Edm", "Var")]
-        public static double? Var(IEnumerable<int> collection)
-        {
-            return BootstrapFunction<int, double?>(collection, (MethodInfo)MethodBase.GetCurrentMethod());
-        }
-
-        /// <summary>
-        /// When used as part of a LINQ to Entities query, this method invokes the canonical Var EDM function to calculate
-        /// the variance of the collection.
-        /// </summary>
-        /// <remarks>
-        /// You cannot call this function directly. This function can only appear within a LINQ to Entities query.
-        /// This function is translated to a corresponding function in the database.
-        /// </remarks>
-        /// <param name="collection"> The collection over which to perform the calculation. </param>
-        /// <returns> The variance. </returns>
-        [SuppressMessage("Microsoft.Design", "CA1006:DoNotNestGenericTypesInMemberSignatures")]
-        [DbFunction("Edm", "Var")]
-        public static double? Var(IEnumerable<int?> collection)
-        {
-            return BootstrapFunction<int?, double?>(collection, (MethodInfo)MethodBase.GetCurrentMethod());
-        }
-
-        /// <summary>
-        /// When used as part of a LINQ to Entities query, this method invokes the canonical Var EDM function to calculate
-        /// the variance of the collection.
-        /// </summary>
-        /// <remarks>
-        /// You cannot call this function directly. This function can only appear within a LINQ to Entities query.
-        /// This function is translated to a corresponding function in the database.
-        /// </remarks>
-        /// <param name="collection"> The collection over which to perform the calculation. </param>
-        /// <returns> The variance. </returns>
-        [DbFunction("Edm", "Var")]
-        public static double? Var(IEnumerable<long> collection)
-        {
-            return BootstrapFunction<long, double?>(collection, (MethodInfo)MethodBase.GetCurrentMethod());
-        }
-
-        /// <summary>
-        /// When used as part of a LINQ to Entities query, this method invokes the canonical Var EDM function to calculate
-        /// the variance of the collection.
-        /// </summary>
-        /// <remarks>
-        /// You cannot call this function directly. This function can only appear within a LINQ to Entities query.
-        /// This function is translated to a corresponding function in the database.
-        /// </remarks>
-        /// <param name="collection"> The collection over which to perform the calculation. </param>
-        /// <returns> The variance. </returns>
-        [SuppressMessage("Microsoft.Design", "CA1006:DoNotNestGenericTypesInMemberSignatures")]
-        [DbFunction("Edm", "Var")]
-        public static double? Var(IEnumerable<long?> collection)
-        {
-            return BootstrapFunction<long?, double?>(collection, (MethodInfo)MethodBase.GetCurrentMethod());
-        }
-
-        /// <summary>
-        /// When used as part of a LINQ to Entities query, this method invokes the canonical VarP EDM function to calculate
-        /// the variance for the population.
-        /// </summary>
-        /// <remarks>
-        /// You cannot call this function directly. This function can only appear within a LINQ to Entities query.
-        /// This function is translated to a corresponding function in the database.
-        /// </remarks>
-        /// <param name="collection"> The collection over which to perform the calculation. </param>
-        /// <returns> The variance for the population. </returns>
-        [DbFunction("Edm", "VarP")]
-        public static double? VarP(IEnumerable<decimal> collection)
-        {
-            return BootstrapFunction<decimal, double?>(collection, (MethodInfo)MethodBase.GetCurrentMethod());
-        }
-
-        /// <summary>
-        /// When used as part of a LINQ to Entities query, this method invokes the canonical VarP EDM function to calculate
-        /// the variance for the population.
-        /// </summary>
-        /// <remarks>
-        /// You cannot call this function directly. This function can only appear within a LINQ to Entities query.
-        /// This function is translated to a corresponding function in the database.
-        /// </remarks>
-        /// <param name="collection"> The collection over which to perform the calculation. </param>
-        /// <returns> The variance for the population. </returns>
-        [SuppressMessage("Microsoft.Design", "CA1006:DoNotNestGenericTypesInMemberSignatures")]
-        [DbFunction("Edm", "VarP")]
-        public static double? VarP(IEnumerable<decimal?> collection)
-        {
-            return BootstrapFunction<decimal?, double?>(collection, (MethodInfo)MethodBase.GetCurrentMethod());
-        }
-
-        /// <summary>
-        /// When used as part of a LINQ to Entities query, this method invokes the canonical VarP EDM function to calculate
-        /// the variance for the population.
-        /// </summary>
-        /// <remarks>
-        /// You cannot call this function directly. This function can only appear within a LINQ to Entities query.
-        /// This function is translated to a corresponding function in the database.
-        /// </remarks>
-        /// <param name="collection"> The collection over which to perform the calculation. </param>
-        /// <returns> The variance for the population. </returns>
-        [DbFunction("Edm", "VarP")]
-        public static double? VarP(IEnumerable<double> collection)
-        {
-            return BootstrapFunction<double, double?>(collection, (MethodInfo)MethodBase.GetCurrentMethod());
-        }
-
-        /// <summary>
-        /// When used as part of a LINQ to Entities query, this method invokes the canonical VarP EDM function to calculate
-        /// the variance for the population.
-        /// </summary>
-        /// <remarks>
-        /// You cannot call this function directly. This function can only appear within a LINQ to Entities query.
-        /// This function is translated to a corresponding function in the database.
-        /// </remarks>
-        /// <param name="collection"> The collection over which to perform the calculation. </param>
-        /// <returns> The variance for the population. </returns>
-        [SuppressMessage("Microsoft.Design", "CA1006:DoNotNestGenericTypesInMemberSignatures")]
-        [DbFunction("Edm", "VarP")]
-        public static double? VarP(IEnumerable<double?> collection)
-        {
-            return BootstrapFunction<double?, double?>(collection, (MethodInfo)MethodBase.GetCurrentMethod());
-        }
-
-        /// <summary>
-        /// When used as part of a LINQ to Entities query, this method invokes the canonical VarP EDM function to calculate
-        /// the variance for the population.
-        /// </summary>
-        /// <remarks>
-        /// You cannot call this function directly. This function can only appear within a LINQ to Entities query.
-        /// This function is translated to a corresponding function in the database.
-        /// </remarks>
-        /// <param name="collection"> The collection over which to perform the calculation. </param>
-        /// <returns> The variance for the population. </returns>
-        [DbFunction("Edm", "VarP")]
-        public static double? VarP(IEnumerable<int> collection)
-        {
-            return BootstrapFunction<int, double?>(collection, (MethodInfo)MethodBase.GetCurrentMethod());
-        }
-
-        /// <summary>
-        /// When used as part of a LINQ to Entities query, this method invokes the canonical VarP EDM function to calculate
-        /// the variance for the population.
-        /// </summary>
-        /// <remarks>
-        /// You cannot call this function directly. This function can only appear within a LINQ to Entities query.
-        /// This function is translated to a corresponding function in the database.
-        /// </remarks>
-        /// <param name="collection"> The collection over which to perform the calculation. </param>
-        /// <returns> The variance for the population. </returns>
-        [SuppressMessage("Microsoft.Design", "CA1006:DoNotNestGenericTypesInMemberSignatures")]
-        [DbFunction("Edm", "VarP")]
-        public static double? VarP(IEnumerable<int?> collection)
-        {
-            return BootstrapFunction<int?, double?>(collection, (MethodInfo)MethodBase.GetCurrentMethod());
-        }
-
-        /// <summary>
-        /// When used as part of a LINQ to Entities query, this method invokes the canonical VarP EDM function to calculate
-        /// the variance for the population.
-        /// </summary>
-        /// <remarks>
-        /// You cannot call this function directly. This function can only appear within a LINQ to Entities query.
-        /// This function is translated to a corresponding function in the database.
-        /// </remarks>
-        /// <param name="collection"> The collection over which to perform the calculation. </param>
-        /// <returns> The variance for the population. </returns>
-        [DbFunction("Edm", "VarP")]
-        public static double? VarP(IEnumerable<long> collection)
-        {
-            return BootstrapFunction<long, double?>(collection, (MethodInfo)MethodBase.GetCurrentMethod());
-        }
-
-        /// <summary>
-        /// When used as part of a LINQ to Entities query, this method invokes the canonical VarP EDM function to calculate
-        /// the variance for the population.
-        /// </summary>
-        /// <remarks>
-        /// You cannot call this function directly. This function can only appear within a LINQ to Entities query.
-        /// This function is translated to a corresponding function in the database.
-        /// </remarks>
-        /// <param name="collection"> The collection over which to perform the calculation. </param>
-        /// <returns> The variance for the population. </returns>
-        [SuppressMessage("Microsoft.Design", "CA1006:DoNotNestGenericTypesInMemberSignatures")]
-        [DbFunction("Edm", "VarP")]
-        public static double? VarP(IEnumerable<long?> collection)
-        {
-            return BootstrapFunction<long?, double?>(collection, (MethodInfo)MethodBase.GetCurrentMethod());
-        }
-
-        /// <summary>
-        /// When used as part of a LINQ to Entities query, this method invokes the canonical Left EDM function to return a given
-        /// number of the leftmost characters in a string.
-        /// </summary>
-        /// <remarks>
-        /// You cannot call this function directly. This function can only appear within a LINQ to Entities query.
-        /// This function is translated to a corresponding function in the database.
-        /// </remarks>
-        /// <param name="stringArgument"> The input string. </param>
-        /// <param name="length"> The number of characters to return </param>
-        /// <returns> A string containing the number of characters asked for from the left of the input string. </returns>
-        [SuppressMessage("Microsoft.Usage", "CA1801:ReviewUnusedParameters", MessageId = "stringArgument")]
-        [SuppressMessage("Microsoft.Usage", "CA1801:ReviewUnusedParameters", MessageId = "length")]
-        [DbFunction("Edm", "Left")]
-        [SuppressMessage("Microsoft.Naming", "CA1720:IdentifiersShouldNotContainTypeNames", MessageId = "string")]
-        public static String Left(String stringArgument, long? length)
-        {
-            throw new NotSupportedException(Strings.ELinq_DbFunctionDirectCall);
-        }
-
-        /// <summary>
-        /// When used as part of a LINQ to Entities query, this method invokes the canonical Right EDM function to return a given
-        /// number of the rightmost characters in a string.
-        /// </summary>
-        /// <remarks>
-        /// You cannot call this function directly. This function can only appear within a LINQ to Entities query.
-        /// This function is translated to a corresponding function in the database.
-        /// </remarks>
-        /// <param name="stringArgument"> The input string. </param>
-        /// <param name="length"> The number of characters to return </param>
-        /// <returns> A string containing the number of characters asked for from the right of the input string. </returns>
-        [SuppressMessage("Microsoft.Usage", "CA1801:ReviewUnusedParameters", MessageId = "length")]
-        [SuppressMessage("Microsoft.Usage", "CA1801:ReviewUnusedParameters", MessageId = "stringArgument")]
-        [DbFunction("Edm", "Right")]
-        [SuppressMessage("Microsoft.Naming", "CA1720:IdentifiersShouldNotContainTypeNames", MessageId = "string")]
-        public static String Right(String stringArgument, long? length)
-        {
-            throw new NotSupportedException(Strings.ELinq_DbFunctionDirectCall);
-        }
-
-        /// <summary>
-        /// When used as part of a LINQ to Entities query, this method invokes the canonical Reverse EDM function to return a given
-        /// string with the order of the characters reversed.
-        /// </summary>
-        /// <remarks>
-        /// You cannot call this function directly. This function can only appear within a LINQ to Entities query.
-        /// This function is translated to a corresponding function in the database.
-        /// </remarks>
-        /// <param name="stringArgument"> The input string. </param>
-        /// <returns> The input string with the order of the characters reversed. </returns>
-        [SuppressMessage("Microsoft.Usage", "CA1801:ReviewUnusedParameters", MessageId = "stringArgument")]
-        [DbFunction("Edm", "Reverse")]
-        [SuppressMessage("Microsoft.Naming", "CA1720:IdentifiersShouldNotContainTypeNames", MessageId = "string")]
-        public static String Reverse(String stringArgument)
-        {
-            throw new NotSupportedException(Strings.ELinq_DbFunctionDirectCall);
-        }
-
-        /// <summary>
-        /// When used as part of a LINQ to Entities query, this method invokes the canonical GetTotalOffsetMinutes EDM function to
-        /// return the number of minutes that the given date/time is offset from UTC. This is generally between +780
-        /// and -780 (+ or - 13 hrs).
-        /// </summary>
-        /// <remarks>
-        /// You cannot call this function directly. This function can only appear within a LINQ to Entities query.
-        /// This function is translated to a corresponding function in the database.
-        /// </remarks>
-        /// <param name="dateTimeOffsetArgument"> The date/time value to use. </param>
-        /// <returns> The offset of the input from UTC. </returns>
-        [SuppressMessage("Microsoft.Usage", "CA1801:ReviewUnusedParameters", MessageId = "dateTimeOffsetArgument")]
-        [DbFunction("Edm", "GetTotalOffsetMinutes")]
-        public static int? GetTotalOffsetMinutes(DateTimeOffset? dateTimeOffsetArgument)
-        {
-            throw new NotSupportedException(Strings.ELinq_DbFunctionDirectCall);
-        }
-
-        /// <summary>
-        /// When used as part of a LINQ to Entities query, this method invokes the canonical TruncateTime EDM function to return
-        /// the given date with the time portion cleared.
-        /// </summary>
-        /// <remarks>
-        /// You cannot call this function directly. This function can only appear within a LINQ to Entities query.
-        /// This function is translated to a corresponding function in the database.
-        /// </remarks>
-        /// <param name="dateValue"> The date/time value to use. </param>
-        /// <returns> The input date with the time portion cleared. </returns>
-        [SuppressMessage("Microsoft.Usage", "CA1801:ReviewUnusedParameters", MessageId = "dateValue")]
-        [DbFunction("Edm", "TruncateTime")]
-        public static DateTimeOffset? TruncateTime(DateTimeOffset? dateValue)
-        {
-            throw new NotSupportedException(Strings.ELinq_DbFunctionDirectCall);
-        }
-
-        /// <summary>
-        /// When used as part of a LINQ to Entities query, this method invokes the canonical TruncateTime EDM function to return
-        /// the given date with the time portion cleared.
-        /// </summary>
-        /// <remarks>
-        /// You cannot call this function directly. This function can only appear within a LINQ to Entities query.
-        /// This function is translated to a corresponding function in the database.
-        /// </remarks>
-        /// <param name="dateValue"> The date/time value to use. </param>
-        /// <returns> The input date with the time portion cleared. </returns>
-        [SuppressMessage("Microsoft.Usage", "CA1801:ReviewUnusedParameters", MessageId = "dateValue")]
-        [DbFunction("Edm", "TruncateTime")]
-        public static DateTime? TruncateTime(DateTime? dateValue)
-        {
-            throw new NotSupportedException(Strings.ELinq_DbFunctionDirectCall);
-        }
-
-        /// <summary>
-        /// When used as part of a LINQ to Entities query, this method invokes the canonical CreateDateTime EDM function to
-        /// create a new <see cref="DateTime" /> object.
-        /// </summary>
-        /// <remarks>
-        /// You cannot call this function directly. This function can only appear within a LINQ to Entities query.
-        /// This function is translated to a corresponding function in the database.
-        /// </remarks>
-        /// <param name="year"> The year. </param>
-        /// <param name="month"> The month (1-based). </param>
-        /// <param name="day"> The day (1-based). </param>
-        /// <param name="hour"> The hours. </param>
-        /// <param name="minute"> The minutes. </param>
-        /// <param name="second"> The seconds, including fractional parts of the seconds if desired. </param>
-        /// <returns> The new date/time. </returns>
-        [SuppressMessage("Microsoft.Usage", "CA1801:ReviewUnusedParameters", MessageId = "minute")]
-        [SuppressMessage("Microsoft.Usage", "CA1801:ReviewUnusedParameters", MessageId = "second")]
-        [SuppressMessage("Microsoft.Usage", "CA1801:ReviewUnusedParameters", MessageId = "day")]
-        [SuppressMessage("Microsoft.Usage", "CA1801:ReviewUnusedParameters", MessageId = "hour")]
-        [SuppressMessage("Microsoft.Usage", "CA1801:ReviewUnusedParameters", MessageId = "year")]
-        [SuppressMessage("Microsoft.Usage", "CA1801:ReviewUnusedParameters", MessageId = "month")]
-        [DbFunction("Edm", "CreateDateTime")]
-        public static DateTime? CreateDateTime(int? year, Int32? month, Int32? day, Int32? hour, Int32? minute, double? second)
-        {
-            throw new NotSupportedException(Strings.ELinq_DbFunctionDirectCall);
-        }
-
-        /// <summary>
-        /// When used as part of a LINQ to Entities query, this method invokes the canonical CreateDateTimeOffset EDM function to
-        /// create a new <see cref="DateTimeOffset" /> object.
-        /// </summary>
-        /// <remarks>
-        /// You cannot call this function directly. This function can only appear within a LINQ to Entities query.
-        /// This function is translated to a corresponding function in the database.
-        /// </remarks>
-        /// <param name="year"> The year. </param>
-        /// <param name="month"> The month (1-based). </param>
-        /// <param name="day"> The day (1-based). </param>
-        /// <param name="hour"> The hours. </param>
-        /// <param name="minute"> The minutes. </param>
-        /// <param name="second"> The seconds, including fractional parts of the seconds if desired. </param>
-        /// <param name="timeZoneOffset"> The time zone offset part of the new date. </param>
-        /// <returns> The new date/time. </returns>
-        [SuppressMessage("Microsoft.Usage", "CA1801:ReviewUnusedParameters", MessageId = "month")]
-        [SuppressMessage("Microsoft.Usage", "CA1801:ReviewUnusedParameters", MessageId = "timeZoneOffset")]
-        [SuppressMessage("Microsoft.Usage", "CA1801:ReviewUnusedParameters", MessageId = "second")]
-        [SuppressMessage("Microsoft.Usage", "CA1801:ReviewUnusedParameters", MessageId = "hour")]
-        [SuppressMessage("Microsoft.Usage", "CA1801:ReviewUnusedParameters", MessageId = "minute")]
-        [SuppressMessage("Microsoft.Usage", "CA1801:ReviewUnusedParameters", MessageId = "day")]
-        [SuppressMessage("Microsoft.Usage", "CA1801:ReviewUnusedParameters", MessageId = "year")]
-        [DbFunction("Edm", "CreateDateTimeOffset")]
-        public static DateTimeOffset? CreateDateTimeOffset(
-            int? year, Int32? month, Int32? day, Int32? hour, Int32? minute, double? second, Int32? timeZoneOffset)
-        {
-            throw new NotSupportedException(Strings.ELinq_DbFunctionDirectCall);
-        }
-
-        /// <summary>
-        /// When used as part of a LINQ to Entities query, this method invokes the canonical CreateTime EDM function to
-        /// create a new <see cref="TimeSpan" /> object.
-        /// </summary>
-        /// <remarks>
-        /// You cannot call this function directly. This function can only appear within a LINQ to Entities query.
-        /// This function is translated to a corresponding function in the database.
-        /// </remarks>
-        /// <param name="hour"> The hours. </param>
-        /// <param name="minute"> The minutes. </param>
-        /// <param name="second"> The seconds, including fractional parts of the seconds if desired. </param>
-        /// <returns> The new time span. </returns>
-        [SuppressMessage("Microsoft.Usage", "CA1801:ReviewUnusedParameters", MessageId = "minute")]
-        [SuppressMessage("Microsoft.Usage", "CA1801:ReviewUnusedParameters", MessageId = "hour")]
-        [SuppressMessage("Microsoft.Usage", "CA1801:ReviewUnusedParameters", MessageId = "second")]
-        [DbFunction("Edm", "CreateTime")]
-        public static TimeSpan? CreateTime(int? hour, Int32? minute, double? second)
-        {
-            throw new NotSupportedException(Strings.ELinq_DbFunctionDirectCall);
-        }
-
-        /// <summary>
-        /// When used as part of a LINQ to Entities query, this method invokes the canonical AddYears EDM function to
-        /// add the given number of years to a date/time.
-        /// </summary>
-        /// <remarks>
-        /// You cannot call this function directly. This function can only appear within a LINQ to Entities query.
-        /// This function is translated to a corresponding function in the database.
-        /// </remarks>
-        /// <param name="dateValue"> The input date/time. </param>
-        /// <param name="addValue"> The number of years to add. </param>
-        /// <returns> A resulting date/time. </returns>
-        [SuppressMessage("Microsoft.Usage", "CA1801:ReviewUnusedParameters", MessageId = "addValue")]
-        [SuppressMessage("Microsoft.Usage", "CA1801:ReviewUnusedParameters", MessageId = "dateValue")]
-        [DbFunction("Edm", "AddYears")]
-        public static DateTimeOffset? AddYears(DateTimeOffset? dateValue, int? addValue)
-        {
-            throw new NotSupportedException(Strings.ELinq_DbFunctionDirectCall);
-        }
-
-        /// <summary>
-        /// When used as part of a LINQ to Entities query, this method invokes the canonical AddYears EDM function to
-        /// add the given number of years to a date/time.
-        /// </summary>
-        /// <remarks>
-        /// You cannot call this function directly. This function can only appear within a LINQ to Entities query.
-        /// This function is translated to a corresponding function in the database.
-        /// </remarks>
-        /// <param name="dateValue"> The input date/time. </param>
-        /// <param name="addValue"> The number of years to add. </param>
-        /// <returns> A resulting date/time. </returns>
-        [SuppressMessage("Microsoft.Usage", "CA1801:ReviewUnusedParameters", MessageId = "dateValue")]
-        [SuppressMessage("Microsoft.Usage", "CA1801:ReviewUnusedParameters", MessageId = "addValue")]
-        [DbFunction("Edm", "AddYears")]
-        public static DateTime? AddYears(DateTime? dateValue, int? addValue)
-        {
-            throw new NotSupportedException(Strings.ELinq_DbFunctionDirectCall);
-        }
-
-        /// <summary>
-        /// When used as part of a LINQ to Entities query, this method invokes the canonical AddMonths EDM function to
-        /// add the given number of months to a date/time.
-        /// </summary>
-        /// <remarks>
-        /// You cannot call this function directly. This function can only appear within a LINQ to Entities query.
-        /// This function is translated to a corresponding function in the database.
-        /// </remarks>
-        /// <param name="dateValue"> The input date/time. </param>
-        /// <param name="addValue"> The number of months to add. </param>
-        /// <returns> A resulting date/time. </returns>
-        [SuppressMessage("Microsoft.Usage", "CA1801:ReviewUnusedParameters", MessageId = "dateValue")]
-        [SuppressMessage("Microsoft.Usage", "CA1801:ReviewUnusedParameters", MessageId = "addValue")]
-        [DbFunction("Edm", "AddMonths")]
-        public static DateTimeOffset? AddMonths(DateTimeOffset? dateValue, int? addValue)
-        {
-            throw new NotSupportedException(Strings.ELinq_DbFunctionDirectCall);
-        }
-
-        /// <summary>
-        /// When used as part of a LINQ to Entities query, this method invokes the canonical AddMonths EDM function to
-        /// add the given number of months to a date/time.
-        /// </summary>
-        /// <remarks>
-        /// You cannot call this function directly. This function can only appear within a LINQ to Entities query.
-        /// This function is translated to a corresponding function in the database.
-        /// </remarks>
-        /// <param name="dateValue"> The input date/time. </param>
-        /// <param name="addValue"> The number of months to add. </param>
-        /// <returns> A resulting date/time. </returns>
-        [SuppressMessage("Microsoft.Usage", "CA1801:ReviewUnusedParameters", MessageId = "addValue")]
-        [SuppressMessage("Microsoft.Usage", "CA1801:ReviewUnusedParameters", MessageId = "dateValue")]
-        [DbFunction("Edm", "AddMonths")]
-        public static DateTime? AddMonths(DateTime? dateValue, int? addValue)
-        {
-            throw new NotSupportedException(Strings.ELinq_DbFunctionDirectCall);
-        }
-
-        /// <summary>
-        /// When used as part of a LINQ to Entities query, this method invokes the canonical AddDays EDM function to
-        /// add the given number of days to a date/time.
-        /// </summary>
-        /// <remarks>
-        /// You cannot call this function directly. This function can only appear within a LINQ to Entities query.
-        /// This function is translated to a corresponding function in the database.
-        /// </remarks>
-        /// <param name="dateValue"> The input date/time. </param>
-        /// <param name="addValue"> The number of days to add. </param>
-        /// <returns> A resulting date/time. </returns>
-        [SuppressMessage("Microsoft.Usage", "CA1801:ReviewUnusedParameters", MessageId = "addValue")]
-        [SuppressMessage("Microsoft.Usage", "CA1801:ReviewUnusedParameters", MessageId = "dateValue")]
-        [DbFunction("Edm", "AddDays")]
-        public static DateTimeOffset? AddDays(DateTimeOffset? dateValue, int? addValue)
-        {
-            throw new NotSupportedException(Strings.ELinq_DbFunctionDirectCall);
-        }
-
-        /// <summary>
-        /// When used as part of a LINQ to Entities query, this method invokes the canonical AddDays EDM function to
-        /// add the given number of days to a date/time.
-        /// </summary>
-        /// <remarks>
-        /// You cannot call this function directly. This function can only appear within a LINQ to Entities query.
-        /// This function is translated to a corresponding function in the database.
-        /// </remarks>
-        /// <param name="dateValue"> The input date/time. </param>
-        /// <param name="addValue"> The number of days to add. </param>
-        /// <returns> A resulting date/time. </returns>
-        [SuppressMessage("Microsoft.Usage", "CA1801:ReviewUnusedParameters", MessageId = "addValue")]
-        [SuppressMessage("Microsoft.Usage", "CA1801:ReviewUnusedParameters", MessageId = "dateValue")]
-        [DbFunction("Edm", "AddDays")]
-        public static DateTime? AddDays(DateTime? dateValue, int? addValue)
-        {
-            throw new NotSupportedException(Strings.ELinq_DbFunctionDirectCall);
-        }
-
-        /// <summary>
-        /// When used as part of a LINQ to Entities query, this method invokes the canonical AddHours EDM function to
-        /// add the given number of hours to a date/time.
-        /// </summary>
-        /// <remarks>
-        /// You cannot call this function directly. This function can only appear within a LINQ to Entities query.
-        /// This function is translated to a corresponding function in the database.
-        /// </remarks>
-        /// <param name="timeValue"> The input date/time. </param>
-        /// <param name="addValue"> The number of hours to add. </param>
-        /// <returns> A resulting date/time. </returns>
-        [SuppressMessage("Microsoft.Usage", "CA1801:ReviewUnusedParameters", MessageId = "addValue")]
-        [SuppressMessage("Microsoft.Usage", "CA1801:ReviewUnusedParameters", MessageId = "timeValue")]
-        [DbFunction("Edm", "AddHours")]
-        public static DateTimeOffset? AddHours(DateTimeOffset? timeValue, int? addValue)
-        {
-            throw new NotSupportedException(Strings.ELinq_DbFunctionDirectCall);
-        }
-
-        /// <summary>
-        /// When used as part of a LINQ to Entities query, this method invokes the canonical AddHours EDM function to
-        /// add the given number of hours to a date/time.
-        /// </summary>
-        /// <remarks>
-        /// You cannot call this function directly. This function can only appear within a LINQ to Entities query.
-        /// This function is translated to a corresponding function in the database.
-        /// </remarks>
-        /// <param name="timeValue"> The input date/time. </param>
-        /// <param name="addValue"> The number of hours to add. </param>
-        /// <returns> A resulting date/time. </returns>
-        [SuppressMessage("Microsoft.Usage", "CA1801:ReviewUnusedParameters", MessageId = "addValue")]
-        [SuppressMessage("Microsoft.Usage", "CA1801:ReviewUnusedParameters", MessageId = "timeValue")]
-        [DbFunction("Edm", "AddHours")]
-        public static DateTime? AddHours(DateTime? timeValue, int? addValue)
-        {
-            throw new NotSupportedException(Strings.ELinq_DbFunctionDirectCall);
-        }
-
-        /// <summary>
-        /// When used as part of a LINQ to Entities query, this method invokes the canonical AddHours EDM function to
-        /// add the given number of hours to a time span.
-        /// </summary>
-        /// <remarks>
-        /// You cannot call this function directly. This function can only appear within a LINQ to Entities query.
-        /// This function is translated to a corresponding function in the database.
-        /// </remarks>
-        /// <param name="timeValue"> The input date/time. </param>
-        /// <param name="addValue"> The number of hours to add. </param>
-        /// <returns> A resulting time span. </returns>
-        [SuppressMessage("Microsoft.Usage", "CA1801:ReviewUnusedParameters", MessageId = "addValue")]
-        [SuppressMessage("Microsoft.Usage", "CA1801:ReviewUnusedParameters", MessageId = "timeValue")]
-        [DbFunction("Edm", "AddHours")]
-        public static TimeSpan? AddHours(TimeSpan? timeValue, int? addValue)
-        {
-            throw new NotSupportedException(Strings.ELinq_DbFunctionDirectCall);
-        }
-
-        /// <summary>
-        /// When used as part of a LINQ to Entities query, this method invokes the canonical AddMinutes EDM function to
-        /// add the given number of minutes to a date/time.
-        /// </summary>
-        /// <remarks>
-        /// You cannot call this function directly. This function can only appear within a LINQ to Entities query.
-        /// This function is translated to a corresponding function in the database.
-        /// </remarks>
-        /// <param name="timeValue"> The input date/time. </param>
-        /// <param name="addValue"> The number of minutes to add. </param>
-        /// <returns> A resulting date/time. </returns>
-        [SuppressMessage("Microsoft.Usage", "CA1801:ReviewUnusedParameters", MessageId = "addValue")]
-        [SuppressMessage("Microsoft.Usage", "CA1801:ReviewUnusedParameters", MessageId = "timeValue")]
-        [DbFunction("Edm", "AddMinutes")]
-        public static DateTimeOffset? AddMinutes(DateTimeOffset? timeValue, int? addValue)
-        {
-            throw new NotSupportedException(Strings.ELinq_DbFunctionDirectCall);
-        }
-
-        /// <summary>
-        /// When used as part of a LINQ to Entities query, this method invokes the canonical AddMinutes EDM function to
-        /// add the given number of minutes to a date/time.
-        /// </summary>
-        /// <remarks>
-        /// You cannot call this function directly. This function can only appear within a LINQ to Entities query.
-        /// This function is translated to a corresponding function in the database.
-        /// </remarks>
-        /// <param name="timeValue"> The input date/time. </param>
-        /// <param name="addValue"> The number of minutes to add. </param>
-        /// <returns> A resulting date/time. </returns>
-        [SuppressMessage("Microsoft.Usage", "CA1801:ReviewUnusedParameters", MessageId = "timeValue")]
-        [SuppressMessage("Microsoft.Usage", "CA1801:ReviewUnusedParameters", MessageId = "addValue")]
-        [DbFunction("Edm", "AddMinutes")]
-        public static DateTime? AddMinutes(DateTime? timeValue, int? addValue)
-        {
-            throw new NotSupportedException(Strings.ELinq_DbFunctionDirectCall);
-        }
-
-        /// <summary>
-        /// When used as part of a LINQ to Entities query, this method invokes the canonical AddMinutes EDM function to
-        /// add the given number of minutes to a time span.
-        /// </summary>
-        /// <remarks>
-        /// You cannot call this function directly. This function can only appear within a LINQ to Entities query.
-        /// This function is translated to a corresponding function in the database.
-        /// </remarks>
-        /// <param name="timeValue"> The input date/time. </param>
-        /// <param name="addValue"> The number of minutes to add. </param>
-        /// <returns> A resulting time span. </returns>
-        [SuppressMessage("Microsoft.Usage", "CA1801:ReviewUnusedParameters", MessageId = "timeValue")]
-        [SuppressMessage("Microsoft.Usage", "CA1801:ReviewUnusedParameters", MessageId = "addValue")]
-        [DbFunction("Edm", "AddMinutes")]
-        public static TimeSpan? AddMinutes(TimeSpan? timeValue, int? addValue)
-        {
-            throw new NotSupportedException(Strings.ELinq_DbFunctionDirectCall);
-        }
-
-        /// <summary>
-        /// When used as part of a LINQ to Entities query, this method invokes the canonical AddSeconds EDM function to
-        /// add the given number of seconds to a date/time.
-        /// </summary>
-        /// <remarks>
-        /// You cannot call this function directly. This function can only appear within a LINQ to Entities query.
-        /// This function is translated to a corresponding function in the database.
-        /// </remarks>
-        /// <param name="timeValue"> The input date/time. </param>
-        /// <param name="addValue"> The number of seconds to add. </param>
-        /// <returns> A resulting date/time. </returns>
-        [SuppressMessage("Microsoft.Usage", "CA1801:ReviewUnusedParameters", MessageId = "addValue")]
-        [SuppressMessage("Microsoft.Usage", "CA1801:ReviewUnusedParameters", MessageId = "timeValue")]
-        [DbFunction("Edm", "AddSeconds")]
-        public static DateTimeOffset? AddSeconds(DateTimeOffset? timeValue, int? addValue)
-        {
-            throw new NotSupportedException(Strings.ELinq_DbFunctionDirectCall);
-        }
-
-        /// <summary>
-        /// When used as part of a LINQ to Entities query, this method invokes the canonical AddSeconds EDM function to
-        /// add the given number of seconds to a date/time.
-        /// </summary>
-        /// <remarks>
-        /// You cannot call this function directly. This function can only appear within a LINQ to Entities query.
-        /// This function is translated to a corresponding function in the database.
-        /// </remarks>
-        /// <param name="timeValue"> The input date/time. </param>
-        /// <param name="addValue"> The number of seconds to add. </param>
-        /// <returns> A resulting date/time. </returns>
-        [SuppressMessage("Microsoft.Usage", "CA1801:ReviewUnusedParameters", MessageId = "timeValue")]
-        [SuppressMessage("Microsoft.Usage", "CA1801:ReviewUnusedParameters", MessageId = "addValue")]
-        [DbFunction("Edm", "AddSeconds")]
-        public static DateTime? AddSeconds(DateTime? timeValue, int? addValue)
-        {
-            throw new NotSupportedException(Strings.ELinq_DbFunctionDirectCall);
-        }
-
-        /// <summary>
-        /// When used as part of a LINQ to Entities query, this method invokes the canonical AddSeconds EDM function to
-        /// add the given number of seconds to a time span.
-        /// </summary>
-        /// <remarks>
-        /// You cannot call this function directly. This function can only appear within a LINQ to Entities query.
-        /// This function is translated to a corresponding function in the database.
-        /// </remarks>
-        /// <param name="timeValue"> The input date/time. </param>
-        /// <param name="addValue"> The number of seconds to add. </param>
-        /// <returns> A resulting time span. </returns>
-        [SuppressMessage("Microsoft.Usage", "CA1801:ReviewUnusedParameters", MessageId = "timeValue")]
-        [SuppressMessage("Microsoft.Usage", "CA1801:ReviewUnusedParameters", MessageId = "addValue")]
-        [DbFunction("Edm", "AddSeconds")]
-        public static TimeSpan? AddSeconds(TimeSpan? timeValue, int? addValue)
-        {
-            throw new NotSupportedException(Strings.ELinq_DbFunctionDirectCall);
-        }
-
-        /// <summary>
-        /// When used as part of a LINQ to Entities query, this method invokes the canonical AddMilliseconds EDM function to
-        /// add the given number of milliseconds to a date/time.
-        /// </summary>
-        /// <remarks>
-        /// You cannot call this function directly. This function can only appear within a LINQ to Entities query.
-        /// This function is translated to a corresponding function in the database.
-        /// </remarks>
-        /// <param name="timeValue"> The input date/time. </param>
-        /// <param name="addValue"> The number of milliseconds to add. </param>
-        /// <returns> A resulting date/time. </returns>
-        [SuppressMessage("Microsoft.Usage", "CA1801:ReviewUnusedParameters", MessageId = "timeValue")]
-        [SuppressMessage("Microsoft.Usage", "CA1801:ReviewUnusedParameters", MessageId = "addValue")]
-        [DbFunction("Edm", "AddMilliseconds")]
-        public static DateTimeOffset? AddMilliseconds(DateTimeOffset? timeValue, int? addValue)
-        {
-            throw new NotSupportedException(Strings.ELinq_DbFunctionDirectCall);
-        }
-
-        /// <summary>
-        /// When used as part of a LINQ to Entities query, this method invokes the canonical AddMilliseconds EDM function to
-        /// add the given number of milliseconds to a date/time.
-        /// </summary>
-        /// <remarks>
-        /// You cannot call this function directly. This function can only appear within a LINQ to Entities query.
-        /// This function is translated to a corresponding function in the database.
-        /// </remarks>
-        /// <param name="timeValue"> The input date/time. </param>
-        /// <param name="addValue"> The number of milliseconds to add. </param>
-        /// <returns> A resulting date/time. </returns>
-        [SuppressMessage("Microsoft.Usage", "CA1801:ReviewUnusedParameters", MessageId = "timeValue")]
-        [SuppressMessage("Microsoft.Usage", "CA1801:ReviewUnusedParameters", MessageId = "addValue")]
-        [DbFunction("Edm", "AddMilliseconds")]
-        public static DateTime? AddMilliseconds(DateTime? timeValue, int? addValue)
-        {
-            throw new NotSupportedException(Strings.ELinq_DbFunctionDirectCall);
-        }
-
-        /// <summary>
-        /// When used as part of a LINQ to Entities query, this method invokes the canonical AddMilliseconds EDM function to
-        /// add the given number of milliseconds to a time span.
-        /// </summary>
-        /// <remarks>
-        /// You cannot call this function directly. This function can only appear within a LINQ to Entities query.
-        /// This function is translated to a corresponding function in the database.
-        /// </remarks>
-        /// <param name="timeValue"> The input date/time. </param>
-        /// <param name="addValue"> The number of milliseconds to add. </param>
-        /// <returns> A resulting time span. </returns>
-        [SuppressMessage("Microsoft.Usage", "CA1801:ReviewUnusedParameters", MessageId = "addValue")]
-        [SuppressMessage("Microsoft.Usage", "CA1801:ReviewUnusedParameters", MessageId = "timeValue")]
-        [DbFunction("Edm", "AddMilliseconds")]
-        public static TimeSpan? AddMilliseconds(TimeSpan? timeValue, int? addValue)
-        {
-            throw new NotSupportedException(Strings.ELinq_DbFunctionDirectCall);
-        }
-
-        /// <summary>
-        /// When used as part of a LINQ to Entities query, this method invokes the canonical AddMicroseconds EDM function to
-        /// add the given number of microseconds to a date/time.
-        /// </summary>
-        /// <remarks>
-        /// You cannot call this function directly. This function can only appear within a LINQ to Entities query.
-        /// This function is translated to a corresponding function in the database.
-        /// </remarks>
-        /// <param name="timeValue"> The input date/time. </param>
-        /// <param name="addValue"> The number of microseconds to add. </param>
-        /// <returns> A resulting date/time. </returns>
-        [SuppressMessage("Microsoft.Usage", "CA1801:ReviewUnusedParameters", MessageId = "timeValue")]
-        [SuppressMessage("Microsoft.Usage", "CA1801:ReviewUnusedParameters", MessageId = "addValue")]
-        [DbFunction("Edm", "AddMicroseconds")]
-        public static DateTimeOffset? AddMicroseconds(DateTimeOffset? timeValue, int? addValue)
-        {
-            throw new NotSupportedException(Strings.ELinq_DbFunctionDirectCall);
-        }
-
-        /// <summary>
-        /// When used as part of a LINQ to Entities query, this method invokes the canonical AddMicroseconds EDM function to
-        /// add the given number of microseconds to a date/time.
-        /// </summary>
-        /// <remarks>
-        /// You cannot call this function directly. This function can only appear within a LINQ to Entities query.
-        /// This function is translated to a corresponding function in the database.
-        /// </remarks>
-        /// <param name="timeValue"> The input date/time. </param>
-        /// <param name="addValue"> The number of microseconds to add. </param>
-        /// <returns> A resulting date/time. </returns>
-        [SuppressMessage("Microsoft.Usage", "CA1801:ReviewUnusedParameters", MessageId = "timeValue")]
-        [SuppressMessage("Microsoft.Usage", "CA1801:ReviewUnusedParameters", MessageId = "addValue")]
-        [DbFunction("Edm", "AddMicroseconds")]
-        public static DateTime? AddMicroseconds(DateTime? timeValue, int? addValue)
-        {
-            throw new NotSupportedException(Strings.ELinq_DbFunctionDirectCall);
-        }
-
-        /// <summary>
-        /// When used as part of a LINQ to Entities query, this method invokes the canonical AddMicroseconds EDM function to
-        /// add the given number of microseconds to a time span.
-        /// </summary>
-        /// <remarks>
-        /// You cannot call this function directly. This function can only appear within a LINQ to Entities query.
-        /// This function is translated to a corresponding function in the database.
-        /// </remarks>
-        /// <param name="timeValue"> The input date/time. </param>
-        /// <param name="addValue"> The number of microseconds to add. </param>
-        /// <returns> A resulting time span. </returns>
-        [SuppressMessage("Microsoft.Usage", "CA1801:ReviewUnusedParameters", MessageId = "timeValue")]
-        [SuppressMessage("Microsoft.Usage", "CA1801:ReviewUnusedParameters", MessageId = "addValue")]
-        [DbFunction("Edm", "AddMicroseconds")]
-        public static TimeSpan? AddMicroseconds(TimeSpan? timeValue, int? addValue)
-        {
-            throw new NotSupportedException(Strings.ELinq_DbFunctionDirectCall);
-        }
-
-        /// <summary>
-        /// When used as part of a LINQ to Entities query, this method invokes the canonical AddNanoseconds EDM function to
-        /// add the given number of nanoseconds to a date/time.
-        /// </summary>
-        /// <remarks>
-        /// You cannot call this function directly. This function can only appear within a LINQ to Entities query.
-        /// This function is translated to a corresponding function in the database.
-        /// </remarks>
-        /// <param name="timeValue"> The input date/time. </param>
-        /// <param name="addValue"> The number of nanoseconds to add. </param>
-        /// <returns> A resulting date/time. </returns>
-        [SuppressMessage("Microsoft.Usage", "CA1801:ReviewUnusedParameters", MessageId = "addValue")]
-        [SuppressMessage("Microsoft.Usage", "CA1801:ReviewUnusedParameters", MessageId = "timeValue")]
-        [DbFunction("Edm", "AddNanoseconds")]
-        public static DateTimeOffset? AddNanoseconds(DateTimeOffset? timeValue, int? addValue)
-        {
-            throw new NotSupportedException(Strings.ELinq_DbFunctionDirectCall);
-        }
-
-        /// <summary>
-        /// When used as part of a LINQ to Entities query, this method invokes the canonical AddNanoseconds EDM function to
-        /// add the given number of nanoseconds to a date/time.
-        /// </summary>
-        /// <remarks>
-        /// You cannot call this function directly. This function can only appear within a LINQ to Entities query.
-        /// This function is translated to a corresponding function in the database.
-        /// </remarks>
-        /// <param name="timeValue"> The input date/time. </param>
-        /// <param name="addValue"> The number of nanoseconds to add. </param>
-        /// <returns> A resulting date/time. </returns>
-        [SuppressMessage("Microsoft.Usage", "CA1801:ReviewUnusedParameters", MessageId = "timeValue")]
-        [SuppressMessage("Microsoft.Usage", "CA1801:ReviewUnusedParameters", MessageId = "addValue")]
-        [DbFunction("Edm", "AddNanoseconds")]
-        public static DateTime? AddNanoseconds(DateTime? timeValue, int? addValue)
-        {
-            throw new NotSupportedException(Strings.ELinq_DbFunctionDirectCall);
-        }
-
-        /// <summary>
-        /// When used as part of a LINQ to Entities query, this method invokes the canonical AddNanoseconds EDM function to
-        /// add the given number of nanoseconds to a time span.
-        /// </summary>
-        /// <remarks>
-        /// You cannot call this function directly. This function can only appear within a LINQ to Entities query.
-        /// This function is translated to a corresponding function in the database.
-        /// </remarks>
-        /// <param name="timeValue"> The input date/time. </param>
-        /// <param name="addValue"> The number of nanoseconds to add. </param>
-        /// <returns> A resulting time span. </returns>
-        [SuppressMessage("Microsoft.Usage", "CA1801:ReviewUnusedParameters", MessageId = "addValue")]
-        [SuppressMessage("Microsoft.Usage", "CA1801:ReviewUnusedParameters", MessageId = "timeValue")]
-        [DbFunction("Edm", "AddNanoseconds")]
-        public static TimeSpan? AddNanoseconds(TimeSpan? timeValue, int? addValue)
-        {
-            throw new NotSupportedException(Strings.ELinq_DbFunctionDirectCall);
-        }
-
-        /// <summary>
-        /// When used as part of a LINQ to Entities query, this method invokes the canonical DiffYears EDM function to
-        /// calculate the number of years between two date/times.
-        /// </summary>
-        /// <remarks>
-        /// You cannot call this function directly. This function can only appear within a LINQ to Entities query.
-        /// This function is translated to a corresponding function in the database.
-        /// </remarks>
-        /// <param name="dateValue1"> The first date/time. </param>
-        /// <param name="dateValue2"> The second date/time. </param>
-        /// <returns> The number of years between the first and second date/times. </returns>
-        [SuppressMessage("Microsoft.Usage", "CA1801:ReviewUnusedParameters", MessageId = "dateValue1")]
-        [SuppressMessage("Microsoft.Usage", "CA1801:ReviewUnusedParameters", MessageId = "dateValue2")]
-        [DbFunction("Edm", "DiffYears")]
-        public static int? DiffYears(DateTimeOffset? dateValue1, DateTimeOffset? dateValue2)
-        {
-            throw new NotSupportedException(Strings.ELinq_DbFunctionDirectCall);
-        }
-
-        /// <summary>
-        /// When used as part of a LINQ to Entities query, this method invokes the canonical DiffYears EDM function to
-        /// calculate the number of years between two date/times.
-        /// </summary>
-        /// <remarks>
-        /// You cannot call this function directly. This function can only appear within a LINQ to Entities query.
-        /// This function is translated to a corresponding function in the database.
-        /// </remarks>
-        /// <param name="dateValue1"> The first date/time. </param>
-        /// <param name="dateValue2"> The second date/time. </param>
-        /// <returns> The number of years between the first and second date/times. </returns>
-        [SuppressMessage("Microsoft.Usage", "CA1801:ReviewUnusedParameters", MessageId = "dateValue2")]
-        [SuppressMessage("Microsoft.Usage", "CA1801:ReviewUnusedParameters", MessageId = "dateValue1")]
-        [DbFunction("Edm", "DiffYears")]
-        public static int? DiffYears(DateTime? dateValue1, DateTime? dateValue2)
-        {
-            throw new NotSupportedException(Strings.ELinq_DbFunctionDirectCall);
-        }
-
-        /// <summary>
-        /// When used as part of a LINQ to Entities query, this method invokes the canonical DiffMonths EDM function to
-        /// calculate the number of months between two date/times.
-        /// </summary>
-        /// <remarks>
-        /// You cannot call this function directly. This function can only appear within a LINQ to Entities query.
-        /// This function is translated to a corresponding function in the database.
-        /// </remarks>
-        /// <param name="dateValue1"> The first date/time. </param>
-        /// <param name="dateValue2"> The second date/time. </param>
-        /// <returns> The number of months between the first and second date/times. </returns>
-        [SuppressMessage("Microsoft.Usage", "CA1801:ReviewUnusedParameters", MessageId = "dateValue2")]
-        [SuppressMessage("Microsoft.Usage", "CA1801:ReviewUnusedParameters", MessageId = "dateValue1")]
-        [DbFunction("Edm", "DiffMonths")]
-        public static int? DiffMonths(DateTimeOffset? dateValue1, DateTimeOffset? dateValue2)
-        {
-            throw new NotSupportedException(Strings.ELinq_DbFunctionDirectCall);
-        }
-
-        /// <summary>
-        /// When used as part of a LINQ to Entities query, this method invokes the canonical DiffMonths EDM function to
-        /// calculate the number of months between two date/times.
-        /// </summary>
-        /// <remarks>
-        /// You cannot call this function directly. This function can only appear within a LINQ to Entities query.
-        /// This function is translated to a corresponding function in the database.
-        /// </remarks>
-        /// <param name="dateValue1"> The first date/time. </param>
-        /// <param name="dateValue2"> The second date/time. </param>
-        /// <returns> The number of months between the first and second date/times. </returns>
-        [SuppressMessage("Microsoft.Usage", "CA1801:ReviewUnusedParameters", MessageId = "dateValue2")]
-        [SuppressMessage("Microsoft.Usage", "CA1801:ReviewUnusedParameters", MessageId = "dateValue1")]
-        [DbFunction("Edm", "DiffMonths")]
-        public static int? DiffMonths(DateTime? dateValue1, DateTime? dateValue2)
-        {
-            throw new NotSupportedException(Strings.ELinq_DbFunctionDirectCall);
-        }
-
-        /// <summary>
-        /// When used as part of a LINQ to Entities query, this method invokes the canonical DiffDays EDM function to
-        /// calculate the number of days between two date/times.
-        /// </summary>
-        /// <remarks>
-        /// You cannot call this function directly. This function can only appear within a LINQ to Entities query.
-        /// This function is translated to a corresponding function in the database.
-        /// </remarks>
-        /// <param name="dateValue1"> The first date/time. </param>
-        /// <param name="dateValue2"> The second date/time. </param>
-        /// <returns> The number of days between the first and second date/times. </returns>
-        [SuppressMessage("Microsoft.Usage", "CA1801:ReviewUnusedParameters", MessageId = "dateValue1")]
-        [SuppressMessage("Microsoft.Usage", "CA1801:ReviewUnusedParameters", MessageId = "dateValue2")]
-        [DbFunction("Edm", "DiffDays")]
-        public static int? DiffDays(DateTimeOffset? dateValue1, DateTimeOffset? dateValue2)
-        {
-            throw new NotSupportedException(Strings.ELinq_DbFunctionDirectCall);
-        }
-
-        /// <summary>
-        /// When used as part of a LINQ to Entities query, this method invokes the canonical DiffDays EDM function to
-        /// calculate the number of days between two date/times.
-        /// </summary>
-        /// <remarks>
-        /// You cannot call this function directly. This function can only appear within a LINQ to Entities query.
-        /// This function is translated to a corresponding function in the database.
-        /// </remarks>
-        /// <param name="dateValue1"> The first date/time. </param>
-        /// <param name="dateValue2"> The second date/time. </param>
-        /// <returns> The number of days between the first and second date/times. </returns>
-        [SuppressMessage("Microsoft.Usage", "CA1801:ReviewUnusedParameters", MessageId = "dateValue1")]
-        [SuppressMessage("Microsoft.Usage", "CA1801:ReviewUnusedParameters", MessageId = "dateValue2")]
-        [DbFunction("Edm", "DiffDays")]
-        public static int? DiffDays(DateTime? dateValue1, DateTime? dateValue2)
-        {
-            throw new NotSupportedException(Strings.ELinq_DbFunctionDirectCall);
-        }
-
-        /// <summary>
-        /// When used as part of a LINQ to Entities query, this method invokes the canonical DiffHours EDM function to
-        /// calculate the number of hours between two date/times.
-        /// </summary>
-        /// <remarks>
-        /// You cannot call this function directly. This function can only appear within a LINQ to Entities query.
-        /// This function is translated to a corresponding function in the database.
-        /// </remarks>
-        /// <param name="timeValue1"> The first date/time. </param>
-        /// <param name="timeValue2"> The second date/time. </param>
-        /// <returns> The number of hours between the first and second date/times. </returns>
-        [SuppressMessage("Microsoft.Usage", "CA1801:ReviewUnusedParameters", MessageId = "timeValue2")]
-        [SuppressMessage("Microsoft.Usage", "CA1801:ReviewUnusedParameters", MessageId = "timeValue1")]
-        [DbFunction("Edm", "DiffHours")]
-        public static int? DiffHours(DateTimeOffset? timeValue1, DateTimeOffset? timeValue2)
-        {
-            throw new NotSupportedException(Strings.ELinq_DbFunctionDirectCall);
-        }
-
-        /// <summary>
-        /// When used as part of a LINQ to Entities query, this method invokes the canonical DiffHours EDM function to
-        /// calculate the number of hours between two date/times.
-        /// </summary>
-        /// <remarks>
-        /// You cannot call this function directly. This function can only appear within a LINQ to Entities query.
-        /// This function is translated to a corresponding function in the database.
-        /// </remarks>
-        /// <param name="timeValue1"> The first date/time. </param>
-        /// <param name="timeValue2"> The second date/time. </param>
-        /// <returns> The number of hours between the first and second date/times. </returns>
-        [SuppressMessage("Microsoft.Usage", "CA1801:ReviewUnusedParameters", MessageId = "timeValue2")]
-        [SuppressMessage("Microsoft.Usage", "CA1801:ReviewUnusedParameters", MessageId = "timeValue1")]
-        [DbFunction("Edm", "DiffHours")]
-        public static int? DiffHours(DateTime? timeValue1, DateTime? timeValue2)
-        {
-            throw new NotSupportedException(Strings.ELinq_DbFunctionDirectCall);
-        }
-
-        /// <summary>
-        /// When used as part of a LINQ to Entities query, this method invokes the canonical DiffHours EDM function to
-        /// calculate the number of hours between two time spans.
-        /// </summary>
-        /// <remarks>
-        /// You cannot call this function directly. This function can only appear within a LINQ to Entities query.
-        /// This function is translated to a corresponding function in the database.
-        /// </remarks>
-        /// <param name="timeValue1"> The first time span. </param>
-        /// <param name="timeValue2"> The second time span. </param>
-        /// <returns> The number of hours between the first and second time spans. </returns>
-        [SuppressMessage("Microsoft.Usage", "CA1801:ReviewUnusedParameters", MessageId = "timeValue2")]
-        [SuppressMessage("Microsoft.Usage", "CA1801:ReviewUnusedParameters", MessageId = "timeValue1")]
-        [DbFunction("Edm", "DiffHours")]
-        public static int? DiffHours(TimeSpan? timeValue1, TimeSpan? timeValue2)
-        {
-            throw new NotSupportedException(Strings.ELinq_DbFunctionDirectCall);
-        }
-
-        /// <summary>
-        /// When used as part of a LINQ to Entities query, this method invokes the canonical DiffMinutes EDM function to
-        /// calculate the number of minutes between two date/times.
-        /// </summary>
-        /// <remarks>
-        /// You cannot call this function directly. This function can only appear within a LINQ to Entities query.
-        /// This function is translated to a corresponding function in the database.
-        /// </remarks>
-        /// <param name="timeValue1"> The first date/time. </param>
-        /// <param name="timeValue2"> The second date/time. </param>
-        /// <returns> The number of minutes between the first and second date/times. </returns>
-        [SuppressMessage("Microsoft.Usage", "CA1801:ReviewUnusedParameters", MessageId = "timeValue1")]
-        [SuppressMessage("Microsoft.Usage", "CA1801:ReviewUnusedParameters", MessageId = "timeValue2")]
-        [DbFunction("Edm", "DiffMinutes")]
-        public static int? DiffMinutes(DateTimeOffset? timeValue1, DateTimeOffset? timeValue2)
-        {
-            throw new NotSupportedException(Strings.ELinq_DbFunctionDirectCall);
-        }
-
-        /// <summary>
-        /// When used as part of a LINQ to Entities query, this method invokes the canonical DiffMinutes EDM function to
-        /// calculate the number of minutes between two date/times.
-        /// </summary>
-        /// <remarks>
-        /// You cannot call this function directly. This function can only appear within a LINQ to Entities query.
-        /// This function is translated to a corresponding function in the database.
-        /// </remarks>
-        /// <param name="timeValue1"> The first date/time. </param>
-        /// <param name="timeValue2"> The second date/time. </param>
-        /// <returns> The number of minutes between the first and second date/times. </returns>
-        [SuppressMessage("Microsoft.Usage", "CA1801:ReviewUnusedParameters", MessageId = "timeValue2")]
-        [SuppressMessage("Microsoft.Usage", "CA1801:ReviewUnusedParameters", MessageId = "timeValue1")]
-        [DbFunction("Edm", "DiffMinutes")]
-        public static int? DiffMinutes(DateTime? timeValue1, DateTime? timeValue2)
-        {
-            throw new NotSupportedException(Strings.ELinq_DbFunctionDirectCall);
-        }
-
-        /// <summary>
-        /// When used as part of a LINQ to Entities query, this method invokes the canonical DiffMinutes EDM function to
-        /// calculate the number of minutes between two time spans.
-        /// </summary>
-        /// <remarks>
-        /// You cannot call this function directly. This function can only appear within a LINQ to Entities query.
-        /// This function is translated to a corresponding function in the database.
-        /// </remarks>
-        /// <param name="timeValue1"> The first time span. </param>
-        /// <param name="timeValue2"> The second time span. </param>
-        /// <returns> The number of minutes between the first and second time spans. </returns>
-        [SuppressMessage("Microsoft.Usage", "CA1801:ReviewUnusedParameters", MessageId = "timeValue1")]
-        [SuppressMessage("Microsoft.Usage", "CA1801:ReviewUnusedParameters", MessageId = "timeValue2")]
-        [DbFunction("Edm", "DiffMinutes")]
-        public static int? DiffMinutes(TimeSpan? timeValue1, TimeSpan? timeValue2)
-        {
-            throw new NotSupportedException(Strings.ELinq_DbFunctionDirectCall);
-        }
-
-        /// <summary>
-        /// When used as part of a LINQ to Entities query, this method invokes the canonical DiffSeconds EDM function to
-        /// calculate the number of seconds between two date/times.
-        /// </summary>
-        /// <remarks>
-        /// You cannot call this function directly. This function can only appear within a LINQ to Entities query.
-        /// This function is translated to a corresponding function in the database.
-        /// </remarks>
-        /// <param name="timeValue1"> The first date/time. </param>
-        /// <param name="timeValue2"> The second date/time. </param>
-        /// <returns> The number of seconds between the first and second date/times. </returns>
-        [SuppressMessage("Microsoft.Usage", "CA1801:ReviewUnusedParameters", MessageId = "timeValue1")]
-        [SuppressMessage("Microsoft.Usage", "CA1801:ReviewUnusedParameters", MessageId = "timeValue2")]
-        [DbFunction("Edm", "DiffSeconds")]
-        public static int? DiffSeconds(DateTimeOffset? timeValue1, DateTimeOffset? timeValue2)
-        {
-            throw new NotSupportedException(Strings.ELinq_DbFunctionDirectCall);
-        }
-
-        /// <summary>
-        /// When used as part of a LINQ to Entities query, this method invokes the canonical DiffSeconds EDM function to
-        /// calculate the number of seconds between two date/times.
-        /// </summary>
-        /// <remarks>
-        /// You cannot call this function directly. This function can only appear within a LINQ to Entities query.
-        /// This function is translated to a corresponding function in the database.
-        /// </remarks>
-        /// <param name="timeValue1"> The first date/time. </param>
-        /// <param name="timeValue2"> The second date/time. </param>
-        /// <returns> The number of seconds between the first and second date/times. </returns>
-        [SuppressMessage("Microsoft.Usage", "CA1801:ReviewUnusedParameters", MessageId = "timeValue2")]
-        [SuppressMessage("Microsoft.Usage", "CA1801:ReviewUnusedParameters", MessageId = "timeValue1")]
-        [DbFunction("Edm", "DiffSeconds")]
-        public static int? DiffSeconds(DateTime? timeValue1, DateTime? timeValue2)
-        {
-            throw new NotSupportedException(Strings.ELinq_DbFunctionDirectCall);
-        }
-
-        /// <summary>
-        /// When used as part of a LINQ to Entities query, this method invokes the canonical DiffSeconds EDM function to
-        /// calculate the number of seconds between two time spans.
-        /// </summary>
-        /// <remarks>
-        /// You cannot call this function directly. This function can only appear within a LINQ to Entities query.
-        /// This function is translated to a corresponding function in the database.
-        /// </remarks>
-        /// <param name="timeValue1"> The first time span. </param>
-        /// <param name="timeValue2"> The second time span. </param>
-        /// <returns> The number of seconds between the first and second time spans. </returns>
-        [SuppressMessage("Microsoft.Usage", "CA1801:ReviewUnusedParameters", MessageId = "timeValue1")]
-        [SuppressMessage("Microsoft.Usage", "CA1801:ReviewUnusedParameters", MessageId = "timeValue2")]
-        [DbFunction("Edm", "DiffSeconds")]
-        public static int? DiffSeconds(TimeSpan? timeValue1, TimeSpan? timeValue2)
-        {
-            throw new NotSupportedException(Strings.ELinq_DbFunctionDirectCall);
-        }
-
-        /// <summary>
-        /// When used as part of a LINQ to Entities query, this method invokes the canonical DiffMilliseconds EDM function to
-        /// calculate the number of milliseconds between two date/times.
-        /// </summary>
-        /// <remarks>
-        /// You cannot call this function directly. This function can only appear within a LINQ to Entities query.
-        /// This function is translated to a corresponding function in the database.
-        /// </remarks>
-        /// <param name="timeValue1"> The first date/time. </param>
-        /// <param name="timeValue2"> The second date/time. </param>
-        /// <returns> The number of milliseconds between the first and second date/times. </returns>
-        [SuppressMessage("Microsoft.Usage", "CA1801:ReviewUnusedParameters", MessageId = "timeValue2")]
-        [SuppressMessage("Microsoft.Usage", "CA1801:ReviewUnusedParameters", MessageId = "timeValue1")]
-        [DbFunction("Edm", "DiffMilliseconds")]
-        public static int? DiffMilliseconds(DateTimeOffset? timeValue1, DateTimeOffset? timeValue2)
-        {
-            throw new NotSupportedException(Strings.ELinq_DbFunctionDirectCall);
-        }
-
-        /// <summary>
-        /// When used as part of a LINQ to Entities query, this method invokes the canonical DiffMilliseconds EDM function to
-        /// calculate the number of milliseconds between two date/times.
-        /// </summary>
-        /// <remarks>
-        /// You cannot call this function directly. This function can only appear within a LINQ to Entities query.
-        /// This function is translated to a corresponding function in the database.
-        /// </remarks>
-        /// <param name="timeValue1"> The first date/time. </param>
-        /// <param name="timeValue2"> The second date/time. </param>
-        /// <returns> The number of milliseconds between the first and second date/times. </returns>
-        [SuppressMessage("Microsoft.Usage", "CA1801:ReviewUnusedParameters", MessageId = "timeValue1")]
-        [SuppressMessage("Microsoft.Usage", "CA1801:ReviewUnusedParameters", MessageId = "timeValue2")]
-        [DbFunction("Edm", "DiffMilliseconds")]
-        public static int? DiffMilliseconds(DateTime? timeValue1, DateTime? timeValue2)
-        {
-            throw new NotSupportedException(Strings.ELinq_DbFunctionDirectCall);
-        }
-
-        /// <summary>
-        /// When used as part of a LINQ to Entities query, this method invokes the canonical DiffMilliseconds EDM function to
-        /// calculate the number of milliseconds between two time spans.
-        /// </summary>
-        /// <remarks>
-        /// You cannot call this function directly. This function can only appear within a LINQ to Entities query.
-        /// This function is translated to a corresponding function in the database.
-        /// </remarks>
-        /// <param name="timeValue1"> The first time span. </param>
-        /// <param name="timeValue2"> The second time span. </param>
-        /// <returns> The number of milliseconds between the first and second time spans. </returns>
-        [SuppressMessage("Microsoft.Usage", "CA1801:ReviewUnusedParameters", MessageId = "timeValue2")]
-        [SuppressMessage("Microsoft.Usage", "CA1801:ReviewUnusedParameters", MessageId = "timeValue1")]
-        [DbFunction("Edm", "DiffMilliseconds")]
-        public static int? DiffMilliseconds(TimeSpan? timeValue1, TimeSpan? timeValue2)
-        {
-            throw new NotSupportedException(Strings.ELinq_DbFunctionDirectCall);
-        }
-
-        /// <summary>
-        /// When used as part of a LINQ to Entities query, this method invokes the canonical DiffMicroseconds EDM function to
-        /// calculate the number of microseconds between two date/times.
-        /// </summary>
-        /// <remarks>
-        /// You cannot call this function directly. This function can only appear within a LINQ to Entities query.
-        /// This function is translated to a corresponding function in the database.
-        /// </remarks>
-        /// <param name="timeValue1"> The first date/time. </param>
-        /// <param name="timeValue2"> The second date/time. </param>
-        /// <returns> The number of microseconds between the first and second date/times. </returns>
-        [SuppressMessage("Microsoft.Usage", "CA1801:ReviewUnusedParameters", MessageId = "timeValue2")]
-        [SuppressMessage("Microsoft.Usage", "CA1801:ReviewUnusedParameters", MessageId = "timeValue1")]
-        [DbFunction("Edm", "DiffMicroseconds")]
-        public static int? DiffMicroseconds(DateTimeOffset? timeValue1, DateTimeOffset? timeValue2)
-        {
-            throw new NotSupportedException(Strings.ELinq_DbFunctionDirectCall);
-        }
-
-        /// <summary>
-        /// When used as part of a LINQ to Entities query, this method invokes the canonical DiffMicroseconds EDM function to
-        /// calculate the number of microseconds between two date/times.
-        /// </summary>
-        /// <remarks>
-        /// You cannot call this function directly. This function can only appear within a LINQ to Entities query.
-        /// This function is translated to a corresponding function in the database.
-        /// </remarks>
-        /// <param name="timeValue1"> The first date/time. </param>
-        /// <param name="timeValue2"> The second date/time. </param>
-        /// <returns> The number of microseconds between the first and second date/times. </returns>
-        [SuppressMessage("Microsoft.Usage", "CA1801:ReviewUnusedParameters", MessageId = "timeValue2")]
-        [SuppressMessage("Microsoft.Usage", "CA1801:ReviewUnusedParameters", MessageId = "timeValue1")]
-        [DbFunction("Edm", "DiffMicroseconds")]
-        public static int? DiffMicroseconds(DateTime? timeValue1, DateTime? timeValue2)
-        {
-            throw new NotSupportedException(Strings.ELinq_DbFunctionDirectCall);
-        }
-
-        /// <summary>
-        /// When used as part of a LINQ to Entities query, this method invokes the canonical DiffMicroseconds EDM function to
-        /// calculate the number of microseconds between two time spans.
-        /// </summary>
-        /// <remarks>
-        /// You cannot call this function directly. This function can only appear within a LINQ to Entities query.
-        /// This function is translated to a corresponding function in the database.
-        /// </remarks>
-        /// <param name="timeValue1"> The first time span. </param>
-        /// <param name="timeValue2"> The second time span. </param>
-        /// <returns> The number of microseconds between the first and second time spans. </returns>
-        [SuppressMessage("Microsoft.Usage", "CA1801:ReviewUnusedParameters", MessageId = "timeValue2")]
-        [SuppressMessage("Microsoft.Usage", "CA1801:ReviewUnusedParameters", MessageId = "timeValue1")]
-        [DbFunction("Edm", "DiffMicroseconds")]
-        public static int? DiffMicroseconds(TimeSpan? timeValue1, TimeSpan? timeValue2)
-        {
-            throw new NotSupportedException(Strings.ELinq_DbFunctionDirectCall);
-        }
-
-        /// <summary>
-        /// When used as part of a LINQ to Entities query, this method invokes the canonical DiffNanoseconds EDM function to
-        /// calculate the number of nanoseconds between two date/times.
-        /// </summary>
-        /// <remarks>
-        /// You cannot call this function directly. This function can only appear within a LINQ to Entities query.
-        /// This function is translated to a corresponding function in the database.
-        /// </remarks>
-        /// <param name="timeValue1"> The first date/time. </param>
-        /// <param name="timeValue2"> The second date/time. </param>
-        /// <returns> The number of nanoseconds between the first and second date/times. </returns>
-        [SuppressMessage("Microsoft.Usage", "CA1801:ReviewUnusedParameters", MessageId = "timeValue2")]
-        [SuppressMessage("Microsoft.Usage", "CA1801:ReviewUnusedParameters", MessageId = "timeValue1")]
-        [DbFunction("Edm", "DiffNanoseconds")]
-        public static int? DiffNanoseconds(DateTimeOffset? timeValue1, DateTimeOffset? timeValue2)
-        {
-            throw new NotSupportedException(Strings.ELinq_DbFunctionDirectCall);
-        }
-
-        /// <summary>
-        /// When used as part of a LINQ to Entities query, this method invokes the canonical DiffNanoseconds EDM function to
-        /// calculate the number of nanoseconds between two date/times.
-        /// </summary>
-        /// <remarks>
-        /// You cannot call this function directly. This function can only appear within a LINQ to Entities query.
-        /// This function is translated to a corresponding function in the database.
-        /// </remarks>
-        /// <param name="timeValue1"> The first date/time. </param>
-        /// <param name="timeValue2"> The second date/time. </param>
-        /// <returns> The number of nanoseconds between the first and second date/times. </returns>
-        [SuppressMessage("Microsoft.Usage", "CA1801:ReviewUnusedParameters", MessageId = "timeValue2")]
-        [SuppressMessage("Microsoft.Usage", "CA1801:ReviewUnusedParameters", MessageId = "timeValue1")]
-        [DbFunction("Edm", "DiffNanoseconds")]
-        public static int? DiffNanoseconds(DateTime? timeValue1, DateTime? timeValue2)
-        {
-            throw new NotSupportedException(Strings.ELinq_DbFunctionDirectCall);
-        }
-
-        /// <summary>
-        /// When used as part of a LINQ to Entities query, this method invokes the canonical DiffNanoseconds EDM function to
-        /// calculate the number of nanoseconds between two time spans.
-        /// </summary>
-        /// <remarks>
-        /// You cannot call this function directly. This function can only appear within a LINQ to Entities query.
-        /// This function is translated to a corresponding function in the database.
-        /// </remarks>
-        /// <param name="timeValue1"> The first time span. </param>
-        /// <param name="timeValue2"> The second time span. </param>
-        /// <returns> The number of nanoseconds between the first and second time spans. </returns>
-        [SuppressMessage("Microsoft.Usage", "CA1801:ReviewUnusedParameters", MessageId = "timeValue1")]
-        [SuppressMessage("Microsoft.Usage", "CA1801:ReviewUnusedParameters", MessageId = "timeValue2")]
-        [DbFunction("Edm", "DiffNanoseconds")]
-        public static int? DiffNanoseconds(TimeSpan? timeValue1, TimeSpan? timeValue2)
-        {
-            throw new NotSupportedException(Strings.ELinq_DbFunctionDirectCall);
-        }
-
-        /// <summary>
-        /// When used as part of a LINQ to Entities query, this method invokes the canonical Truncate EDM function to
-        /// truncate the given value to the number of specified digits.
-        /// </summary>
-        /// <remarks>
-        /// You cannot call this function directly. This function can only appear within a LINQ to Entities query.
-        /// This function is translated to a corresponding function in the database.
-        /// </remarks>
-        /// <param name="value"> The value to truncate. </param>
-        /// <param name="digits"> The number of digits to preserve. </param>
-        /// <returns> The truncated value. </returns>
-        [SuppressMessage("Microsoft.Usage", "CA1801:ReviewUnusedParameters", MessageId = "digits")]
-        [SuppressMessage("Microsoft.Usage", "CA1801:ReviewUnusedParameters", MessageId = "value")]
-        [DbFunction("Edm", "Truncate")]
-        public static double? Truncate(Double? value, int? digits)
-        {
-            throw new NotSupportedException(Strings.ELinq_DbFunctionDirectCall);
-        }
-
-        /// <summary>
-        /// When used as part of a LINQ to Entities query, this method invokes the canonical Truncate EDM function to
-        /// truncate the given value to the number of specified digits.
-        /// </summary>
-        /// <remarks>
-        /// You cannot call this function directly. This function can only appear within a LINQ to Entities query.
-        /// This function is translated to a corresponding function in the database.
-        /// </remarks>
-        /// <param name="value"> The value to truncate. </param>
-        /// <param name="digits"> The number of digits to preserve. </param>
-        /// <returns> The truncated value. </returns>
-        [SuppressMessage("Microsoft.Usage", "CA1801:ReviewUnusedParameters", MessageId = "digits")]
-        [SuppressMessage("Microsoft.Usage", "CA1801:ReviewUnusedParameters", MessageId = "value")]
-        [DbFunction("Edm", "Truncate")]
-        public static decimal? Truncate(Decimal? value, int? digits)
-        {
-            throw new NotSupportedException(Strings.ELinq_DbFunctionDirectCall);
-        }
-
-        /// <summary>
-        /// When used as part of a LINQ to Entities query, this method acts as an operator that ensures the input
-        /// is treated as a Unicode string.
-        /// </summary>
-        /// <remarks>
-        /// You cannot call this function directly. This function can only appear within a LINQ to Entities query.
-        /// This function impacts the way the LINQ query is translated to a query that can be run in the database.
-        /// </remarks>
-        /// <param name="value"> The input string. </param>
-        /// <returns> The input string treated as a Unicode string. </returns>
-        public static string AsUnicode(string value)
-        {
-            return value;
-        }
-
-        /// <summary>
-        /// When used as part of a LINQ to Entities query, this method acts as an operator that ensures the input
-        /// is treated as a non-Unicode string.
-        /// </summary>
-        /// <remarks>
-        /// You cannot call this function directly. This function can only appear within a LINQ to Entities query.
-        /// This function impacts the way the LINQ query is translated to a query that can be run in the database.
-        /// </remarks>
-        /// <param name="value"> The input string. </param>
-        /// <returns> The input string treated as a non-Unicode string. </returns>
-        public static string AsNonUnicode(string value)
-        {
-            return value;
-        }
-
-        private static TOut BootstrapFunction<TIn, TOut>(IEnumerable<TIn> collection, MethodInfo method)
-        {
-            var asQueryable = collection as IQueryable;
-            if (asQueryable != null)
-            {
-                return asQueryable.Provider.Execute<TOut>(Expression.Call(method, Expression.Constant(collection)));
-            }
-
-            throw new NotSupportedException(Strings.ELinq_DbFunctionDirectCall);
-        }
-    }
-}
->>>>>>> b1a13653
+}