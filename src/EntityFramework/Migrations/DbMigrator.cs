--- conflicted
+++ resolved
@@ -63,20 +63,13 @@
         private MigrationSqlGenerator _sqlGenerator;
         private bool _emptyMigrationNeeded;
 
-<<<<<<< HEAD
         // <summary>
         // For testing.
         // </summary>
-        internal DbMigrator(DbContext usersContext = null, DbProviderFactory providerFactory = null)
-=======
-        /// <summary>
-        /// For testing.
-        /// </summary>
         internal DbMigrator(
             DbContext usersContext = null, 
             DbProviderFactory providerFactory = null,
             MigrationAssembly migrationAssembly = null)
->>>>>>> 81ac1ad9
             : base(null)
         {
             _contextForInterception = usersContext;
