--- conflicted
+++ resolved
@@ -1,4 +1,3 @@
-<<<<<<< HEAD
 // Copyright (c) Microsoft Open Technologies, Inc. All rights reserved. See License.txt in the project root for license information.
 
 namespace System.Data.Entity.ModelConfiguration.Edm.Services
@@ -54,62 +53,4 @@
                     false);
         }
     }
-}
-=======
-// Copyright (c) Microsoft Open Technologies, Inc. All rights reserved. See License.txt in the project root for license information.
-
-namespace System.Data.Entity.ModelConfiguration.Edm.Services
-{
-    using System.Collections.Generic;
-    using System.Data.Entity.Core.Common;
-    using System.Data.Entity.Core.Mapping;
-    using System.Data.Entity.Core.Metadata.Edm;
-    using System.Data.Entity.Utilities;
-    using System.Linq;
-
-    internal class TableMappingGenerator : StructuralTypeMappingGenerator
-    {
-        public TableMappingGenerator(DbProviderManifest providerManifest)
-            : base(providerManifest)
-        {
-        }
-
-        public void Generate(EntityType entityType, DbDatabaseMapping databaseMapping)
-        {
-            DebugCheck.NotNull(entityType);
-            DebugCheck.NotNull(databaseMapping);
-
-            var entitySet = databaseMapping.Model.GetEntitySet(entityType);
-
-            var entitySetMapping
-                = databaseMapping.GetEntitySetMapping(entitySet)
-                  ?? databaseMapping.AddEntitySetMapping(entitySet);
-
-            var table
-                = entitySetMapping.EntityTypeMappings.Any()
-                      ? entitySetMapping.EntityTypeMappings.First().MappingFragments.First().Table
-                      : databaseMapping.Database.AddTable(entityType.GetRootType().Name);
-
-            var entityTypeMapping = new StorageEntityTypeMapping(null);
-
-            var entityTypeMappingFragment
-                = new StorageMappingFragment(databaseMapping.Database.GetEntitySet(table), entityTypeMapping, false);
-
-            entityTypeMapping.AddType(entityType);
-            entityTypeMapping.AddFragment(entityTypeMappingFragment);
-            entityTypeMapping.SetClrType(entityType.GetClrType());
-
-            entitySetMapping.AddTypeMapping(entityTypeMapping);
-
-            new PropertyMappingGenerator(_providerManifest)
-                .Generate(
-                    entityType,
-                    entityType.Properties,
-                    entitySetMapping,
-                    entityTypeMappingFragment,
-                    new List<EdmProperty>(),
-                    false);
-        }
-    }
-}
->>>>>>> b1a13653
+}