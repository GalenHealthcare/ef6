--- conflicted
+++ resolved
@@ -1,4 +1,3 @@
-<<<<<<< HEAD
 // Copyright (c) Microsoft Open Technologies, Inc. All rights reserved. See License.txt in the project root for license information.
 
 namespace System.Data.Entity.ModelConfiguration.Edm.Services
@@ -304,312 +303,4 @@
             }
         }
     }
-}
-=======
-// Copyright (c) Microsoft Open Technologies, Inc. All rights reserved. See License.txt in the project root for license information.
-
-namespace System.Data.Entity.ModelConfiguration.Edm.Services
-{
-    using System.Collections.Generic;
-    using System.Data.Entity.Core.Common;
-    using System.Data.Entity.Core.Mapping;
-    using System.Data.Entity.Core.Mapping.Update.Internal;
-    using System.Data.Entity.Core.Metadata.Edm;
-    using System.Data.Entity.Utilities;
-    using System.Diagnostics;
-    using System.Diagnostics.CodeAnalysis;
-    using System.Linq;
-
-    internal class ModificationFunctionMappingGenerator : StructuralTypeMappingGenerator
-    {
-        public ModificationFunctionMappingGenerator(DbProviderManifest providerManifest)
-            : base(providerManifest)
-        {
-        }
-
-        public void Generate(EntityType entityType, DbDatabaseMapping databaseMapping)
-        {
-            DebugCheck.NotNull(entityType);
-            DebugCheck.NotNull(databaseMapping);
-
-            if (entityType.Abstract)
-            {
-                return;
-            }
-
-            var entitySet = databaseMapping.Model.GetEntitySet(entityType);
-
-            Debug.Assert(entitySet != null);
-
-            var entitySetMapping = databaseMapping.GetEntitySetMapping(entitySet);
-
-            Debug.Assert(entitySetMapping != null);
-
-            var columnMappings = GetColumnMappings(entityType, entitySetMapping).ToList();
-            var iaFkProperties = GetIndependentFkColumns(entityType, databaseMapping).ToList();
-
-            var insertFunctionMapping
-                = GenerateFunctionMapping(
-                    ModificationOperator.Insert,
-                    entitySetMapping.EntitySet,
-                    entityType,
-                    databaseMapping,
-                    entityType.Properties,
-                    iaFkProperties,
-                    columnMappings,
-                    entityType
-                        .Properties
-                        .Where(p => p.HasStoreGeneratedPattern()));
-
-            var updateFunctionMapping
-                = GenerateFunctionMapping(
-                    ModificationOperator.Update,
-                    entitySetMapping.EntitySet,
-                    entityType,
-                    databaseMapping,
-                    entityType.Properties,
-                    iaFkProperties,
-                    columnMappings,
-                    entityType
-                        .Properties
-                        .Where(p => p.GetStoreGeneratedPattern() == StoreGeneratedPattern.Computed));
-
-            var deleteFunctionMapping
-                = GenerateFunctionMapping(
-                    ModificationOperator.Delete,
-                    entitySetMapping.EntitySet,
-                    entityType,
-                    databaseMapping,
-                    entityType.Properties,
-                    iaFkProperties,
-                    columnMappings);
-
-            var modificationStoredProcedureMapping
-                = new StorageEntityTypeModificationFunctionMapping(
-                    entityType,
-                    deleteFunctionMapping,
-                    insertFunctionMapping,
-                    updateFunctionMapping);
-
-            entitySetMapping.AddModificationFunctionMapping(modificationStoredProcedureMapping);
-        }
-
-        private static IEnumerable<ColumnMappingBuilder> GetColumnMappings(
-            EntityType entityType, StorageEntitySetMapping entitySetMapping)
-        {
-            DebugCheck.NotNull(entityType);
-            DebugCheck.NotNull(entitySetMapping);
-
-            return new[] { entityType }
-                .Concat(GetParents(entityType))
-                .SelectMany(
-                    et => entitySetMapping
-                              .TypeMappings
-                              .Where(stm => stm.Types.Contains(et))
-                              .SelectMany(stm => stm.MappingFragments)
-                              .SelectMany(mf => mf.ColumnMappings));
-        }
-
-        public void Generate(StorageAssociationSetMapping associationSetMapping, DbDatabaseMapping databaseMapping)
-        {
-            DebugCheck.NotNull(associationSetMapping);
-            DebugCheck.NotNull(databaseMapping);
-
-            var iaFkProperties = GetIndependentFkColumns(associationSetMapping).ToList();
-            var sourceEntityType = associationSetMapping.AssociationSet.ElementType.SourceEnd.GetEntityType();
-            var targetEntityType = associationSetMapping.AssociationSet.ElementType.TargetEnd.GetEntityType();
-            var functionNamePrefix = sourceEntityType.Name + targetEntityType.Name;
-
-            var insertFunctionMapping
-                = GenerateFunctionMapping(
-                    ModificationOperator.Insert,
-                    associationSetMapping.AssociationSet,
-                    associationSetMapping.AssociationSet.ElementType,
-                    databaseMapping,
-                    Enumerable.Empty<EdmProperty>(),
-                    iaFkProperties,
-                    new ColumnMappingBuilder[0],
-                    functionNamePrefix: functionNamePrefix);
-
-            var deleteFunctionMapping
-                = GenerateFunctionMapping(
-                    ModificationOperator.Delete,
-                    associationSetMapping.AssociationSet,
-                    associationSetMapping.AssociationSet.ElementType,
-                    databaseMapping,
-                    Enumerable.Empty<EdmProperty>(),
-                    iaFkProperties,
-                    new ColumnMappingBuilder[0],
-                    functionNamePrefix: functionNamePrefix);
-
-            associationSetMapping.ModificationFunctionMapping
-                = new StorageAssociationSetModificationFunctionMapping(
-                    associationSetMapping.AssociationSet,
-                    deleteFunctionMapping,
-                    insertFunctionMapping);
-        }
-
-        private static IEnumerable<Tuple<StorageModificationFunctionMemberPath, EdmProperty>> GetIndependentFkColumns(
-            StorageAssociationSetMapping associationSetMapping)
-        {
-            DebugCheck.NotNull(associationSetMapping);
-
-            foreach (var propertyMapping in associationSetMapping.SourceEndMapping.PropertyMappings)
-            {
-                yield return
-                    Tuple.Create(
-                        new StorageModificationFunctionMemberPath(
-                            new EdmMember[] { propertyMapping.EdmProperty, associationSetMapping.SourceEndMapping.EndMember },
-                            associationSetMapping.AssociationSet), propertyMapping.ColumnProperty);
-            }
-
-            foreach (var propertyMapping in associationSetMapping.TargetEndMapping.PropertyMappings)
-            {
-                yield return
-                    Tuple.Create(
-                        new StorageModificationFunctionMemberPath(
-                            new EdmMember[] { propertyMapping.EdmProperty, associationSetMapping.TargetEndMapping.EndMember },
-                            associationSetMapping.AssociationSet), propertyMapping.ColumnProperty);
-            }
-        }
-
-        private static IEnumerable<Tuple<StorageModificationFunctionMemberPath, EdmProperty>> GetIndependentFkColumns(
-            EntityType entityType, DbDatabaseMapping databaseMapping)
-        {
-            DebugCheck.NotNull(entityType);
-            DebugCheck.NotNull(databaseMapping);
-
-            foreach (var associationSetMapping in databaseMapping.GetAssociationSetMappings())
-            {
-                var associationType = associationSetMapping.AssociationSet.ElementType;
-
-                if (associationType.IsManyToMany())
-                {
-                    continue;
-                }
-
-                AssociationEndMember _, dependentEnd;
-                if (!associationType.TryGuessPrincipalAndDependentEnds(out _, out dependentEnd))
-                {
-                    dependentEnd = associationType.TargetEnd;
-                }
-
-                var dependentEntityType = dependentEnd.GetEntityType();
-
-                if (dependentEntityType == entityType
-                    || GetParents(entityType).Contains(dependentEntityType))
-                {
-                    var endPropertyMapping
-                        = associationSetMapping.TargetEndMapping.EndMember != dependentEnd
-                              ? associationSetMapping.TargetEndMapping
-                              : associationSetMapping.SourceEndMapping;
-
-                    foreach (var propertyMapping in endPropertyMapping.PropertyMappings)
-                    {
-                        yield return
-                            Tuple.Create(
-                                new StorageModificationFunctionMemberPath(
-                                    new EdmMember[] { propertyMapping.EdmProperty, dependentEnd },
-                                    associationSetMapping.AssociationSet), propertyMapping.ColumnProperty);
-                    }
-                }
-            }
-        }
-
-        private static IEnumerable<EntityType> GetParents(EntityType entityType)
-        {
-            DebugCheck.NotNull(entityType);
-
-            while (entityType.BaseType != null)
-            {
-                yield return (EntityType)entityType.BaseType;
-
-                entityType = (EntityType)entityType.BaseType;
-            }
-        }
-
-        [SuppressMessage("Microsoft.Maintainability", "CA1506:AvoidExcessiveClassCoupling")]
-        private StorageModificationFunctionMapping GenerateFunctionMapping(
-            ModificationOperator modificationOperator,
-            EntitySetBase entitySetBase,
-            EntityTypeBase entityTypeBase,
-            DbDatabaseMapping databaseMapping,
-            IEnumerable<EdmProperty> parameterProperties,
-            IEnumerable<Tuple<StorageModificationFunctionMemberPath, EdmProperty>> iaFkProperties,
-            IList<ColumnMappingBuilder> columnMappings,
-            IEnumerable<EdmProperty> resultProperties = null,
-            string functionNamePrefix = null)
-        {
-            DebugCheck.NotNull(entitySetBase);
-            DebugCheck.NotNull(entityTypeBase);
-            DebugCheck.NotNull(databaseMapping);
-            DebugCheck.NotNull(parameterProperties);
-            DebugCheck.NotNull(iaFkProperties);
-            DebugCheck.NotNull(columnMappings);
-
-            var useOriginalValues = modificationOperator == ModificationOperator.Delete;
-
-            var parameterMappingGenerator
-                = new FunctionParameterMappingGenerator(_providerManifest);
-
-            var parameterBindings
-                = parameterMappingGenerator
-                    .Generate(
-                        modificationOperator,
-                        parameterProperties,
-                        columnMappings,
-                        new List<EdmProperty>(),
-                        useOriginalValues)
-                    .Concat(
-                        parameterMappingGenerator
-                            .Generate(iaFkProperties, useOriginalValues))
-                    .ToList();
-
-            var parameters
-                = parameterBindings.Select(b => b.Parameter).ToList();
-
-            UniquifyParameterNames(parameters);
-
-            var functionPayload
-                = new EdmFunctionPayload
-                      {
-                          ReturnParameters = new FunctionParameter[0],
-                          Parameters = parameters.ToArray(),
-                          IsComposable = false
-                      };
-
-            var function
-                = databaseMapping.Database
-                    .AddFunction(
-                        (functionNamePrefix ?? entityTypeBase.Name) + "_" + modificationOperator.ToString(),
-                        functionPayload);
-
-            var functionMapping
-                = new StorageModificationFunctionMapping(
-                    entitySetBase,
-                    entityTypeBase,
-                    function,
-                    parameterBindings,
-                    null,
-                    resultProperties != null
-                        ? resultProperties.Select(
-                            p => new StorageModificationFunctionResultBinding(
-                                     columnMappings.First(cm => cm.PropertyPath.SequenceEqual(new[] { p })).ColumnProperty.Name,
-                                     p))
-                        : null);
-
-            return functionMapping;
-        }
-
-        private static void UniquifyParameterNames(IList<FunctionParameter> parameters)
-        {
-            DebugCheck.NotNull(parameters);
-
-            foreach (var parameter in parameters)
-            {
-                parameter.Name = parameters.Except(new[] { parameter }).UniquifyName(parameter.Name);
-            }
-        }
-    }
-}
->>>>>>> b1a13653
+}