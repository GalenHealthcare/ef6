--- conflicted
+++ resolved
@@ -1,4 +1,3 @@
-<<<<<<< HEAD
 // Copyright (c) Microsoft Open Technologies, Inc. All rights reserved. See License.txt in the project root for license information.
 
 namespace System.Data.Entity.ModelConfiguration.Configuration.Mapping
@@ -89,97 +88,4 @@
             return columnMapping;
         }
     }
-}
-=======
-// Copyright (c) Microsoft Open Technologies, Inc. All rights reserved. See License.txt in the project root for license information.
-
-namespace System.Data.Entity.ModelConfiguration.Configuration.Mapping
-{
-    using System.Collections.Generic;
-    using System.Data.Entity.Core.Mapping;
-    using System.Data.Entity.Core.Metadata.Edm;
-    using System.Data.Entity.ModelConfiguration.Edm;
-    using System.Data.Entity.Utilities;
-    using System.Diagnostics;
-    using System.Linq;
-
-    [DebuggerDisplay("{Table.Name}")]
-    internal class TableMapping
-    {
-        private readonly EntityType _table;
-        private readonly SortedEntityTypeIndex _entityTypes;
-        private readonly List<ColumnMapping> _columns;
-
-        public TableMapping(EntityType table)
-        {
-            DebugCheck.NotNull(table);
-
-            _table = table;
-            _entityTypes = new SortedEntityTypeIndex();
-            _columns = new List<ColumnMapping>();
-        }
-
-        public EntityType Table
-        {
-            get { return _table; }
-        }
-
-        public SortedEntityTypeIndex EntityTypes
-        {
-            get { return _entityTypes; }
-        }
-
-        public IEnumerable<ColumnMapping> ColumnMappings
-        {
-            get { return _columns; }
-        }
-
-        public void AddEntityTypeMappingFragment(
-            EntitySet entitySet, EntityType entityType, StorageMappingFragment fragment)
-        {
-            Debug.Assert(fragment.Table == Table);
-
-            _entityTypes.Add(entitySet, entityType);
-
-            var defaultDiscriminatorColumn = fragment.GetDefaultDiscriminator();
-            StorageConditionPropertyMapping defaultDiscriminatorCondition = null;
-            if (defaultDiscriminatorColumn != null)
-            {
-                defaultDiscriminatorCondition =
-                    fragment.ColumnConditions.SingleOrDefault(cc => cc.ColumnProperty == defaultDiscriminatorColumn);
-            }
-
-            foreach (var pm in fragment.ColumnMappings)
-            {
-                var columnMapping = FindOrCreateColumnMapping(pm.ColumnProperty);
-                columnMapping.AddMapping(
-                    entityType,
-                    pm.PropertyPath,
-                    fragment.ColumnConditions.Where(cc => cc.ColumnProperty == pm.ColumnProperty),
-                    defaultDiscriminatorColumn == pm.ColumnProperty);
-            }
-
-            // Add any column conditions that aren't mapped to properties
-            foreach (
-                var cc in
-                    fragment.ColumnConditions.Where(cc => !fragment.ColumnMappings.Any(pm => pm.ColumnProperty == cc.ColumnProperty)))
-            {
-                var columnMapping = FindOrCreateColumnMapping(cc.ColumnProperty);
-                columnMapping.AddMapping(entityType, null, new[] { cc }, defaultDiscriminatorColumn == cc.ColumnProperty);
-            }
-        }
-
-        private ColumnMapping FindOrCreateColumnMapping(EdmProperty column)
-        {
-            var columnMapping = _columns.SingleOrDefault(c => c.Column == column);
-            if (columnMapping == null)
-            {
-                columnMapping = new ColumnMapping(column);
-                _columns.Add(columnMapping);
-            }
-
-            return columnMapping;
-        }
-    }
-}
->>>>>>> b1a13653
+}