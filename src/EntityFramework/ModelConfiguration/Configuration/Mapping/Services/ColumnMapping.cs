--- conflicted
+++ resolved
@@ -1,4 +1,3 @@
-<<<<<<< HEAD
 ﻿// Copyright (c) Microsoft Open Technologies, Inc. All rights reserved. See License.txt in the project root for license information.
 
 namespace System.Data.Entity.ModelConfiguration.Configuration.Mapping
@@ -44,52 +43,4 @@
                     entityType, propertyPath, conditions.ToList(), isDefaultDiscriminatorCondition));
         }
     }
-}
-=======
-﻿// Copyright (c) Microsoft Open Technologies, Inc. All rights reserved. See License.txt in the project root for license information.
-
-namespace System.Data.Entity.ModelConfiguration.Configuration.Mapping
-{
-    using System.Collections.Generic;
-    using System.Data.Entity.Core.Mapping;
-    using System.Data.Entity.Core.Metadata.Edm;
-    using System.Data.Entity.Utilities;
-    using System.Diagnostics;
-    using System.Linq;
-
-    [DebuggerDisplay("{Column.Name}")]
-    internal class ColumnMapping
-    {
-        private readonly EdmProperty _column;
-        private readonly List<PropertyMappingSpecification> _propertyMappings;
-
-        public ColumnMapping(EdmProperty column)
-        {
-            DebugCheck.NotNull(column);
-            _column = column;
-            _propertyMappings = new List<PropertyMappingSpecification>();
-        }
-
-        public EdmProperty Column
-        {
-            get { return _column; }
-        }
-
-        public IList<PropertyMappingSpecification> PropertyMappings
-        {
-            get { return _propertyMappings; }
-        }
-
-        public void AddMapping(
-            EntityType entityType,
-            IList<EdmProperty> propertyPath,
-            IEnumerable<StorageConditionPropertyMapping> conditions,
-            bool isDefaultDiscriminatorCondition)
-        {
-            _propertyMappings.Add(
-                new PropertyMappingSpecification(
-                    entityType, propertyPath, conditions.ToList(), isDefaultDiscriminatorCondition));
-        }
-    }
-}
->>>>>>> b1a13653
+}