--- conflicted
+++ resolved
@@ -1,4 +1,3 @@
-<<<<<<< HEAD
 // Copyright (c) Microsoft Open Technologies, Inc. All rights reserved. See License.txt in the project root for license information.
 
 namespace System.Data.Entity.ModelConfiguration.Configuration
@@ -326,334 +325,4 @@
             return base.GetType();
         }
     }
-}
-=======
-// Copyright (c) Microsoft Open Technologies, Inc. All rights reserved. See License.txt in the project root for license information.
-
-namespace System.Data.Entity.ModelConfiguration.Configuration
-{
-    using System.ComponentModel;
-    using System.Data.Entity.Core.Common;
-    using System.Data.Entity.Core.Mapping;
-    using System.Data.Entity.Core.Metadata.Edm;
-    using System.Data.Entity.ModelConfiguration.Configuration.Mapping;
-    using System.Data.Entity.ModelConfiguration.Configuration.Properties.Primitive;
-    using System.Data.Entity.ModelConfiguration.Edm;
-    using System.Data.Entity.ModelConfiguration.Edm.Services;
-    using System.Data.Entity.Resources;
-    using System.Data.Entity.Utilities;
-    using System.Diagnostics;
-    using System.Diagnostics.CodeAnalysis;
-    using System.Linq;
-
-    /// <summary>
-    /// Configures a discriminator column used to differentiate between types in an inheritance hierarchy.
-    /// This configuration functionality is available via the Code First Fluent API, see <see cref="DbModelBuilder" />.
-    /// </summary>
-    [DebuggerDisplay("{Discriminator}")]
-    public class ValueConditionConfiguration
-    {
-        private readonly EntityMappingConfiguration _entityMappingConfiguration;
-
-        internal string Discriminator { get; set; }
-        internal object Value { get; set; }
-
-        private Properties.Primitive.PrimitivePropertyConfiguration _configuration;
-
-        internal ValueConditionConfiguration(EntityMappingConfiguration entityMapConfiguration, string discriminator)
-        {
-            DebugCheck.NotNull(entityMapConfiguration);
-            DebugCheck.NotEmpty(discriminator);
-
-            _entityMappingConfiguration = entityMapConfiguration;
-
-            Discriminator = discriminator;
-        }
-
-        private ValueConditionConfiguration(EntityMappingConfiguration owner, ValueConditionConfiguration source)
-        {
-            DebugCheck.NotNull(source);
-
-            _entityMappingConfiguration = owner;
-
-            Discriminator = source.Discriminator;
-            Value = source.Value;
-
-            _configuration
-                = (source._configuration == null)
-                      ? null
-                      : source._configuration.Clone();
-        }
-
-        internal virtual ValueConditionConfiguration Clone(EntityMappingConfiguration owner)
-        {
-            return new ValueConditionConfiguration(owner, this);
-        }
-
-        private T GetOrCreateConfiguration<T>() where T : Properties.Primitive.PrimitivePropertyConfiguration, new()
-        {
-            if (_configuration == null)
-            {
-                _configuration = new T();
-            }
-            else if (!(_configuration is T))
-            {
-                var newConfig = new T();
-
-                newConfig.CopyFrom(_configuration);
-
-                _configuration = newConfig;
-            }
-
-            _configuration.OverridableConfigurationParts = OverridableConfigurationParts.None;
-
-            return (T)_configuration;
-        }
-
-        /// <summary>
-        /// Configures the discriminator value used to identify the entity type being
-        /// configured from other types in the inheritance hierarchy.
-        /// </summary>
-        /// <typeparam name="T"> Type of the discriminator value. </typeparam>
-        /// <param name="value"> The value to be used to identify the entity type. </param>
-        /// <returns> A configuration object to configure the column used to store discriminator values. </returns>
-        public PrimitiveColumnConfiguration HasValue<T>(T value)
-            where T : struct
-        {
-            ValidateValueType(value);
-            Value = value;
-            _entityMappingConfiguration.AddValueCondition(this);
-            return
-                new PrimitiveColumnConfiguration(
-                    GetOrCreateConfiguration<Properties.Primitive.PrimitivePropertyConfiguration>());
-        }
-
-        /// <summary>
-        /// Configures the discriminator value used to identify the entity type being
-        /// configured from other types in the inheritance hierarchy.
-        /// </summary>
-        /// <typeparam name="T"> Type of the discriminator value. </typeparam>
-        /// <param name="value"> The value to be used to identify the entity type. </param>
-        /// <returns> A configuration object to configure the column used to store discriminator values. </returns>
-        public PrimitiveColumnConfiguration HasValue<T>(T? value)
-            where T : struct
-        {
-            ValidateValueType(value);
-            Value = value;
-            _entityMappingConfiguration.AddValueCondition(this);
-            return
-                new PrimitiveColumnConfiguration(
-                    GetOrCreateConfiguration<Properties.Primitive.PrimitivePropertyConfiguration>());
-        }
-
-        /// <summary>
-        /// Configures the discriminator value used to identify the entity type being
-        /// configured from other types in the inheritance hierarchy.
-        /// </summary>
-        /// <param name="value"> The value to be used to identify the entity type. </param>
-        /// <returns> A configuration object to configure the column used to store discriminator values. </returns>
-        public StringColumnConfiguration HasValue(string value)
-        {
-            Value = value;
-
-            _entityMappingConfiguration.AddValueCondition(this);
-
-            return
-                new StringColumnConfiguration(
-                    GetOrCreateConfiguration<Properties.Primitive.StringPropertyConfiguration>());
-        }
-
-        private static void ValidateValueType(object value)
-        {
-            PrimitiveType edmType;
-
-            if (value != null
-                && !value.GetType().IsPrimitiveType(out edmType))
-            {
-                throw Error.InvalidDiscriminatorType(value.GetType().Name);
-            }
-        }
-
-        internal static bool AnyBaseTypeToTableWithoutColumnCondition(
-            DbDatabaseMapping databaseMapping, EntityType entityType, EntityType table,
-            EdmProperty column)
-        {
-            var baseType = entityType.BaseType;
-
-            while (baseType != null)
-            {
-                if (!baseType.Abstract)
-                {
-                    var baseTypeTableFragments
-                        = databaseMapping.GetEntityTypeMappings((EntityType)baseType)
-                                         .SelectMany(etm => etm.MappingFragments)
-                                         .Where(tmf => tmf.Table == table)
-                                         .ToList();
-
-                    if (baseTypeTableFragments.Any()
-                        && baseTypeTableFragments
-                               .SelectMany(etmf => etmf.ColumnConditions)
-                               .All(cc => cc.ColumnProperty != column))
-                    {
-                        return true;
-                    }
-                }
-
-                baseType = baseType.BaseType;
-            }
-
-            return false;
-        }
-
-        internal void Configure(
-            DbDatabaseMapping databaseMapping,
-            StorageMappingFragment fragment,
-            EntityType entityType,
-            DbProviderManifest providerManifest)
-        {
-            DebugCheck.NotNull(fragment);
-            DebugCheck.NotNull(providerManifest);
-
-            var discriminatorColumn
-                = fragment.Table.Properties
-                          .SingleOrDefault(c => string.Equals(c.Name, Discriminator, StringComparison.Ordinal));
-
-            if (discriminatorColumn == null)
-            {
-                var typeUsage
-                    = providerManifest.GetStoreType(DatabaseMappingGenerator.DiscriminatorTypeUsage);
-
-                discriminatorColumn
-                    = new EdmProperty(Discriminator, typeUsage)
-                        {
-                            Nullable = false
-                        };
-
-                TablePrimitiveOperations.AddColumn(fragment.Table, discriminatorColumn);
-            }
-
-            if (AnyBaseTypeToTableWithoutColumnCondition(
-                databaseMapping, entityType, fragment.Table, discriminatorColumn))
-            {
-                discriminatorColumn.Nullable = true;
-            }
-
-            var existingConfiguration
-                = discriminatorColumn.GetConfiguration() as Properties.Primitive.PrimitivePropertyConfiguration;
-
-            if (Value != null)
-            {
-                ConfigureColumnType(providerManifest, existingConfiguration, discriminatorColumn);
-
-                fragment.AddDiscriminatorCondition(discriminatorColumn, Value);
-            }
-            else
-            {
-                if (string.IsNullOrWhiteSpace(discriminatorColumn.TypeName))
-                {
-                    var typeUsage
-                        = providerManifest.GetStoreType(DatabaseMappingGenerator.DiscriminatorTypeUsage);
-
-                    discriminatorColumn.PrimitiveType = (PrimitiveType)typeUsage.EdmType;
-                    discriminatorColumn.MaxLength = DatabaseMappingGenerator.DiscriminatorMaxLength;
-                    discriminatorColumn.Nullable = false;
-                }
-
-                GetOrCreateConfiguration<Properties.Primitive.PrimitivePropertyConfiguration>().IsNullable = true;
-
-                fragment.AddNullabilityCondition(discriminatorColumn, true);
-            }
-
-            if (_configuration == null)
-            {
-                return;
-            }
-
-            if (existingConfiguration != null)
-            {
-                string errorMessage;
-                if ((existingConfiguration.OverridableConfigurationParts &
-                     OverridableConfigurationParts.OverridableInCSpace) !=
-                    OverridableConfigurationParts.OverridableInCSpace
-                    && !existingConfiguration.IsCompatible(
-                        _configuration, inCSpace: true, errorMessage: out errorMessage))
-                {
-                    throw Error.ConflictingColumnConfiguration(discriminatorColumn, fragment.Table, errorMessage);
-                }
-            }
-
-            if (_configuration.IsNullable != null)
-            {
-                discriminatorColumn.Nullable = _configuration.IsNullable.Value;
-            }
-
-            _configuration.Configure(discriminatorColumn, fragment.Table, providerManifest);
-        }
-
-        private void ConfigureColumnType(
-            DbProviderManifest providerManifest,
-            Properties.Primitive.PrimitivePropertyConfiguration existingConfiguration,
-            EdmProperty discriminatorColumn)
-        {
-            if (((existingConfiguration != null)
-                 && existingConfiguration.ColumnType != null)
-                || ((_configuration != null)
-                    && (_configuration.ColumnType != null)))
-            {
-                return;
-            }
-
-            PrimitiveType primitiveType;
-
-            Value.GetType().IsPrimitiveType(out primitiveType);
-
-            var edmType
-                = (PrimitiveType)providerManifest.GetStoreType(
-                    (primitiveType == PrimitiveType.GetEdmPrimitiveType(PrimitiveTypeKind.String))
-                        ? DatabaseMappingGenerator.DiscriminatorTypeUsage
-                        : TypeUsage.Create(PrimitiveType.GetEdmPrimitiveType(primitiveType.PrimitiveTypeKind))).EdmType;
-
-            if ((existingConfiguration != null)
-                && !discriminatorColumn.TypeName.Equals(edmType.Name, StringComparison.OrdinalIgnoreCase))
-            {
-                throw Error.ConflictingInferredColumnType(
-                    discriminatorColumn.Name, discriminatorColumn.TypeName, edmType.Name);
-            }
-
-            discriminatorColumn.PrimitiveType = edmType;
-        }
-
-        /// <inheritdoc />
-        [EditorBrowsable(EditorBrowsableState.Never)]
-        public override string ToString()
-        {
-            return base.ToString();
-        }
-
-        /// <inheritdoc />
-        [EditorBrowsable(EditorBrowsableState.Never)]
-        public override bool Equals(object obj)
-        {
-            return base.Equals(obj);
-        }
-
-        /// <inheritdoc />
-        [EditorBrowsable(EditorBrowsableState.Never)]
-        public override int GetHashCode()
-        {
-            return base.GetHashCode();
-        }
-
-        /// <summary>
-        /// Gets the <see cref="Type" /> of the current instance.
-        /// </summary>
-        /// <returns>The exact runtime type of the current instance.</returns>
-        [SuppressMessage("Microsoft.Design", "CA1024:UsePropertiesWhereAppropriate")]
-        [EditorBrowsable(EditorBrowsableState.Never)]
-        public new Type GetType()
-        {
-            return base.GetType();
-        }
-    }
-}
->>>>>>> b1a13653
+}