--- conflicted
+++ resolved
@@ -1,4 +1,3 @@
-<<<<<<< HEAD
 // Copyright (c) Microsoft Open Technologies, Inc. All rights reserved. See License.txt in the project root for license information.
 
 namespace System.Data.Entity.ModelConfiguration.Configuration.Properties.Navigation
@@ -469,477 +468,4 @@
             _associationMappingConfiguration = null;
         }
     }
-}
-=======
-// Copyright (c) Microsoft Open Technologies, Inc. All rights reserved. See License.txt in the project root for license information.
-
-namespace System.Data.Entity.ModelConfiguration.Configuration.Properties.Navigation
-{
-    using System.Data.Entity.Core.Common;
-    using System.Data.Entity.Core.Mapping;
-    using System.Data.Entity.Core.Metadata.Edm;
-    using System.Data.Entity.ModelConfiguration.Configuration.Types;
-    using System.Data.Entity.ModelConfiguration.Edm;
-    using System.Data.Entity.ModelConfiguration.Edm.Services;
-    using System.Data.Entity.Resources;
-    using System.Data.Entity.Utilities;
-    using System.Diagnostics;
-    using System.Diagnostics.CodeAnalysis;
-    using System.Linq;
-    using System.Reflection;
-
-    /// <summary>
-    /// Used to configure a navigation property.
-    /// </summary>
-    internal class NavigationPropertyConfiguration : PropertyConfiguration
-    {
-        private readonly PropertyInfo _navigationProperty;
-        private RelationshipMultiplicity? _endKind;
-        private PropertyInfo _inverseNavigationProperty;
-        private RelationshipMultiplicity? _inverseEndKind;
-        private ConstraintConfiguration _constraint;
-        private AssociationMappingConfiguration _associationMappingConfiguration;
-        private ModificationStoredProceduresConfiguration _modificationStoredProceduresConfiguration;
-
-        internal NavigationPropertyConfiguration(PropertyInfo navigationProperty)
-        {
-            DebugCheck.NotNull(navigationProperty);
-            Debug.Assert(navigationProperty.IsValidEdmNavigationProperty());
-
-            _navigationProperty = navigationProperty;
-        }
-
-        private NavigationPropertyConfiguration(NavigationPropertyConfiguration source)
-        {
-            DebugCheck.NotNull(source);
-
-            _navigationProperty = source._navigationProperty;
-            _endKind = source._endKind;
-            _inverseNavigationProperty = source._inverseNavigationProperty;
-            _inverseEndKind = source._inverseEndKind;
-
-            _constraint = source._constraint == null
-                              ? null
-                              : source._constraint.Clone();
-
-            _associationMappingConfiguration
-                = source._associationMappingConfiguration == null
-                      ? null
-                      : source._associationMappingConfiguration.Clone();
-
-            DeleteAction = source.DeleteAction;
-            IsNavigationPropertyDeclaringTypePrincipal = source.IsNavigationPropertyDeclaringTypePrincipal;
-
-            _modificationStoredProceduresConfiguration
-                = source._modificationStoredProceduresConfiguration == null
-                      ? null
-                      : source._modificationStoredProceduresConfiguration.Clone();
-        }
-
-        internal virtual NavigationPropertyConfiguration Clone()
-        {
-            return new NavigationPropertyConfiguration(this);
-        }
-
-        /// <summary>
-        /// Gets or sets the action to take when a delete operation is attempted.
-        /// </summary>
-        public OperationAction? DeleteAction { get; set; }
-
-        internal PropertyInfo NavigationProperty
-        {
-            get { return _navigationProperty; }
-        }
-
-        /// <summary>
-        /// Gets or sets the multiplicity of this end of the navigation property.
-        /// </summary>
-        public RelationshipMultiplicity? RelationshipMultiplicity
-        {
-            get { return _endKind; }
-            set
-            {
-                Check.NotNull(value, "value");
-
-                _endKind = value;
-            }
-        }
-
-        internal PropertyInfo InverseNavigationProperty
-        {
-            get { return _inverseNavigationProperty; }
-            set
-            {
-                DebugCheck.NotNull(value);
-
-                if (value == _navigationProperty)
-                {
-                    throw Error.NavigationInverseItself(value.Name, value.ReflectedType);
-                }
-
-                _inverseNavigationProperty = value;
-            }
-        }
-
-        internal RelationshipMultiplicity? InverseEndKind
-        {
-            get { return _inverseEndKind; }
-            set
-            {
-                DebugCheck.NotNull(value);
-
-                _inverseEndKind = value;
-            }
-        }
-
-        /// <summary>
-        /// Gets or sets the constraint associated with the navigation property.
-        /// </summary>
-        /// <remarks>
-        /// This property uses <see cref="ForeignKeyConstraintConfiguration" /> for
-        /// foreign key constraints and <see cref="IndependentConstraintConfiguration" />
-        /// for independent constraints.
-        /// </remarks>
-        public ConstraintConfiguration Constraint
-        {
-            get { return _constraint; }
-            set
-            {
-                Check.NotNull(value, "value");
-
-                _constraint = value;
-            }
-        }
-
-        /// <summary>
-        /// True if the NavigationProperty's declaring type is the principal end, false if it is not, null if it is not known
-        /// </summary>
-        internal bool? IsNavigationPropertyDeclaringTypePrincipal { get; set; }
-
-        internal AssociationMappingConfiguration AssociationMappingConfiguration
-        {
-            get { return _associationMappingConfiguration; }
-            set
-            {
-                DebugCheck.NotNull(value);
-
-                _associationMappingConfiguration = value;
-            }
-        }
-
-        internal ModificationStoredProceduresConfiguration ModificationStoredProceduresConfiguration
-        {
-            get { return _modificationStoredProceduresConfiguration; }
-            set
-            {
-                DebugCheck.NotNull(value);
-                
-                _modificationStoredProceduresConfiguration = value;
-            }
-        }
-
-        internal void Configure(
-            NavigationProperty navigationProperty, EdmModel model, EntityTypeConfiguration entityTypeConfiguration)
-        {
-            DebugCheck.NotNull(navigationProperty);
-            DebugCheck.NotNull(model);
-            DebugCheck.NotNull(entityTypeConfiguration);
-
-            navigationProperty.SetConfiguration(this);
-
-            var associationType = navigationProperty.Association;
-            var configuration = associationType.GetConfiguration() as NavigationPropertyConfiguration;
-
-            if (configuration == null)
-            {
-                associationType.SetConfiguration(this);
-            }
-            else
-            {
-                ValidateConsistency(configuration);
-            }
-
-            ConfigureInverse(associationType, model);
-            ConfigureEndKinds(associationType, configuration);
-            ConfigureDependentBehavior(associationType, model, entityTypeConfiguration);
-        }
-
-        internal void Configure(
-            StorageAssociationSetMapping associationSetMapping,
-            DbDatabaseMapping databaseMapping,
-            DbProviderManifest providerManifest)
-        {
-            DebugCheck.NotNull(associationSetMapping);
-            DebugCheck.NotNull(databaseMapping);
-            DebugCheck.NotNull(providerManifest);
-
-            // We may apply configuration twice from two different NavigationPropertyConfiguration objects,
-            // but that should be okay since they were validated as consistent above.
-            // We still apply twice because each object may have different pieces of the full configuration.
-            if (AssociationMappingConfiguration != null)
-            {
-                // This may replace a configuration previously set, but that's okay since we validated
-                // consistency when processing the configuration above.
-                associationSetMapping.SetConfiguration(this);
-
-                AssociationMappingConfiguration
-                    .Configure(associationSetMapping, databaseMapping.Database, _navigationProperty);
-            }
-
-            if (_modificationStoredProceduresConfiguration != null)
-            {
-                if (associationSetMapping.ModificationFunctionMapping == null)
-                {
-                    new ModificationFunctionMappingGenerator(providerManifest)
-                        .Generate(associationSetMapping, databaseMapping);
-                }
-
-                _modificationStoredProceduresConfiguration
-                    .Configure(associationSetMapping.ModificationFunctionMapping, providerManifest);
-            }
-        }
-
-        private void ConfigureInverse(AssociationType associationType, EdmModel model)
-        {
-            DebugCheck.NotNull(associationType);
-            DebugCheck.NotNull(model);
-
-            if (_inverseNavigationProperty == null)
-            {
-                return;
-            }
-
-            var inverseNavigationProperty
-                = model.GetNavigationProperty(_inverseNavigationProperty);
-
-            if ((inverseNavigationProperty != null)
-                && (inverseNavigationProperty.Association != associationType))
-            {
-                associationType.SourceEnd.RelationshipMultiplicity
-                    = inverseNavigationProperty.Association.TargetEnd.RelationshipMultiplicity;
-
-                if ((associationType.Constraint == null)
-                    && (_constraint == null)
-                    && (inverseNavigationProperty.Association.Constraint != null))
-                {
-                    associationType.Constraint = inverseNavigationProperty.Association.Constraint;
-                    associationType.Constraint.FromRole = associationType.SourceEnd;
-                    associationType.Constraint.ToRole = associationType.TargetEnd;
-                }
-
-                model.RemoveAssociationType(inverseNavigationProperty.Association);
-
-                inverseNavigationProperty.RelationshipType = associationType;
-                inverseNavigationProperty.FromEndMember = associationType.TargetEnd;
-                inverseNavigationProperty.ToEndMember = associationType.SourceEnd;
-            }
-        }
-
-        private void ConfigureEndKinds(
-            AssociationType associationType, NavigationPropertyConfiguration configuration)
-        {
-            DebugCheck.NotNull(associationType);
-
-            var sourceEnd = associationType.SourceEnd;
-            var targetEnd = associationType.TargetEnd;
-
-            if ((configuration != null)
-                && (configuration.InverseNavigationProperty != null))
-            {
-                sourceEnd = associationType.TargetEnd;
-                targetEnd = associationType.SourceEnd;
-            }
-
-            if (_inverseEndKind != null)
-            {
-                sourceEnd.RelationshipMultiplicity = _inverseEndKind.Value;
-            }
-
-            if (_endKind != null)
-            {
-                targetEnd.RelationshipMultiplicity = _endKind.Value;
-            }
-        }
-
-        [SuppressMessage("Microsoft.Maintainability", "CA1502:AvoidExcessiveComplexity")]
-        private void ValidateConsistency(NavigationPropertyConfiguration navigationPropertyConfiguration)
-        {
-            DebugCheck.NotNull(navigationPropertyConfiguration);
-
-            if ((navigationPropertyConfiguration.InverseEndKind != null)
-                && (RelationshipMultiplicity != null)
-                && (navigationPropertyConfiguration.InverseEndKind != RelationshipMultiplicity))
-            {
-                throw Error.ConflictingMultiplicities(
-                    NavigationProperty.Name, NavigationProperty.ReflectedType);
-            }
-
-            if ((navigationPropertyConfiguration.RelationshipMultiplicity != null)
-                && (InverseEndKind != null)
-                && (navigationPropertyConfiguration.RelationshipMultiplicity != InverseEndKind))
-            {
-                if (InverseNavigationProperty == null)
-                {
-                    // InverseNavigationProperty may be null if the association is bi-directional and is configured
-                    // from both sides but on one side the navigation property is not specified in the configuration.
-                    // See Dev11 330745.
-                    // In this case we use the navigation property that we do know about in the exception message.
-                    throw Error.ConflictingMultiplicities(
-                        NavigationProperty.Name, NavigationProperty.ReflectedType);
-                }
-                throw Error.ConflictingMultiplicities(
-                    InverseNavigationProperty.Name, InverseNavigationProperty.ReflectedType);
-            }
-
-            if ((navigationPropertyConfiguration.DeleteAction != null)
-                && (DeleteAction != null)
-                && (navigationPropertyConfiguration.DeleteAction != DeleteAction))
-            {
-                throw Error.ConflictingCascadeDeleteOperation(
-                    NavigationProperty.Name, NavigationProperty.ReflectedType);
-            }
-
-            if ((navigationPropertyConfiguration.Constraint != null)
-                && (Constraint != null)
-                && !Equals(navigationPropertyConfiguration.Constraint, Constraint))
-            {
-                throw Error.ConflictingConstraint(
-                    NavigationProperty.Name, NavigationProperty.ReflectedType);
-            }
-
-            if ((navigationPropertyConfiguration.IsNavigationPropertyDeclaringTypePrincipal != null)
-                && (IsNavigationPropertyDeclaringTypePrincipal != null)
-                && navigationPropertyConfiguration.IsNavigationPropertyDeclaringTypePrincipal
-                == IsNavigationPropertyDeclaringTypePrincipal)
-            {
-                throw Error.ConflictingConstraint(
-                    NavigationProperty.Name, NavigationProperty.ReflectedType);
-            }
-
-            if ((navigationPropertyConfiguration.AssociationMappingConfiguration != null)
-                && (AssociationMappingConfiguration != null)
-                && !Equals(
-                    navigationPropertyConfiguration.AssociationMappingConfiguration, AssociationMappingConfiguration))
-            {
-                throw Error.ConflictingMapping(
-                    NavigationProperty.Name, NavigationProperty.ReflectedType);
-            }
-
-            if ((navigationPropertyConfiguration.ModificationStoredProceduresConfiguration != null)
-                && (ModificationStoredProceduresConfiguration != null)
-                && !navigationPropertyConfiguration.ModificationStoredProceduresConfiguration.IsCompatibleWith(ModificationStoredProceduresConfiguration))
-            {
-                throw Error.ConflictingFunctionsMapping(
-                    NavigationProperty.Name, NavigationProperty.ReflectedType);
-            }
-        }
-
-        private void ConfigureDependentBehavior(
-            AssociationType associationType, EdmModel model, EntityTypeConfiguration entityTypeConfiguration)
-        {
-            DebugCheck.NotNull(associationType);
-            DebugCheck.NotNull(model);
-            DebugCheck.NotNull(entityTypeConfiguration);
-
-            AssociationEndMember principalEnd;
-            AssociationEndMember dependentEnd;
-
-            if (!associationType.TryGuessPrincipalAndDependentEnds(out principalEnd, out dependentEnd))
-            {
-                if (IsNavigationPropertyDeclaringTypePrincipal.HasValue)
-                {
-                    associationType.MarkPrincipalConfigured();
-
-                    var navProp = model.EntityTypes
-                                       .SelectMany(et => et.DeclaredNavigationProperties)
-                                       .Single(np => np.GetClrPropertyInfo().IsSameAs(NavigationProperty));
-
-                    principalEnd = IsNavigationPropertyDeclaringTypePrincipal.Value
-                                       ? associationType.GetOtherEnd(navProp.ResultEnd)
-                                       : navProp.ResultEnd;
-
-                    dependentEnd = associationType.GetOtherEnd(principalEnd);
-
-                    if (associationType.SourceEnd != principalEnd)
-                    {
-                        // need to move around source to be principal, target to be dependent so Edm services will use the correct
-                        // principal and dependent ends. The Edm default Db + mapping service tries to guess principal/dependent
-                        // based on multiplicities, but if it can't figure it out, it will use source as principal and target as dependent
-                        associationType.SourceEnd = principalEnd;
-                        associationType.TargetEnd = dependentEnd;
-
-                        var associationSet
-                            = model.Containers
-                                   .SelectMany(ct => ct.AssociationSets)
-                                   .Single(aset => aset.ElementType == associationType);
-
-                        var sourceSet = associationSet.SourceSet;
-
-                        associationSet.SourceSet = associationSet.TargetSet;
-                        associationSet.TargetSet = sourceSet;
-                    }
-                }
-
-                if (principalEnd == null)
-                {
-                    dependentEnd = associationType.TargetEnd;
-                }
-            }
-
-            ConfigureConstraint(associationType, dependentEnd, entityTypeConfiguration);
-            ConfigureDeleteAction(associationType.GetOtherEnd(dependentEnd));
-        }
-
-        private void ConfigureConstraint(
-            AssociationType associationType,
-            AssociationEndMember dependentEnd,
-            EntityTypeConfiguration entityTypeConfiguration)
-        {
-            DebugCheck.NotNull(associationType);
-            DebugCheck.NotNull(dependentEnd);
-            DebugCheck.NotNull(entityTypeConfiguration);
-
-            if (_constraint != null)
-            {
-                _constraint.Configure(associationType, dependentEnd, entityTypeConfiguration);
-
-                var associationConstraint = associationType.Constraint;
-
-                if ((associationConstraint != null)
-                    && associationConstraint.ToProperties
-                                            .SequenceEqual(associationConstraint.ToRole.GetEntityType().KeyProperties))
-                {
-                    // The dependent FK is also the PK. We need to adjust the multiplicity
-                    // when it has not been explicity configured because the default is *:0..1
-
-                    if ((_inverseEndKind == null)
-                        && associationType.SourceEnd.IsMany())
-                    {
-                        associationType.SourceEnd.RelationshipMultiplicity = Core.Metadata.Edm.RelationshipMultiplicity.ZeroOrOne;
-                        associationType.TargetEnd.RelationshipMultiplicity = Core.Metadata.Edm.RelationshipMultiplicity.One;
-                    }
-                }
-            }
-        }
-
-        private void ConfigureDeleteAction(AssociationEndMember principalEnd)
-        {
-            DebugCheck.NotNull(principalEnd);
-
-            if (DeleteAction != null)
-            {
-                principalEnd.DeleteBehavior = DeleteAction.Value;
-            }
-        }
-
-        internal void Reset()
-        {
-            _endKind = null;
-            _inverseNavigationProperty = null;
-            _inverseEndKind = null;
-            _constraint = null;
-            _associationMappingConfiguration = null;
-        }
-    }
-}
->>>>>>> b1a13653
+}