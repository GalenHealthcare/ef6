--- conflicted
+++ resolved
@@ -1,4 +1,3 @@
-<<<<<<< HEAD
 // Copyright (c) Microsoft Open Technologies, Inc. All rights reserved. See License.txt in the project root for license information.
 
 namespace System.Data.Entity.ModelConfiguration.Configuration
@@ -231,239 +230,4 @@
             return base.GetType();
         }
     }
-}
-=======
-// Copyright (c) Microsoft Open Technologies, Inc. All rights reserved. See License.txt in the project root for license information.
-
-namespace System.Data.Entity.ModelConfiguration.Configuration
-{
-    using System.Collections.Generic;
-    using System.ComponentModel;
-    using System.Data.Entity.Core.Mapping;
-    using System.Data.Entity.Core.Metadata.Edm;
-    using System.Data.Entity.ModelConfiguration.Edm;
-    using System.Data.Entity.Resources;
-    using System.Data.Entity.Utilities;
-    using System.Diagnostics.CodeAnalysis;
-    using System.Linq;
-    using System.Reflection;
-
-    /// <summary>
-    /// Configures the table and column mapping of a many:many relationship.
-    /// This configuration functionality is available via the Code First Fluent API, see <see cref="DbModelBuilder" />.
-    /// </summary>
-    public sealed class ManyToManyAssociationMappingConfiguration : AssociationMappingConfiguration
-    {
-        private readonly List<string> _leftKeyColumnNames = new List<string>();
-        private readonly List<string> _rightKeyColumnNames = new List<string>();
-
-        private DatabaseName _tableName;
-
-        internal ManyToManyAssociationMappingConfiguration()
-        {
-        }
-
-        private ManyToManyAssociationMappingConfiguration(ManyToManyAssociationMappingConfiguration source)
-        {
-            DebugCheck.NotNull(source);
-
-            _leftKeyColumnNames.AddRange(source._leftKeyColumnNames);
-            _rightKeyColumnNames.AddRange(source._rightKeyColumnNames);
-            _tableName = source._tableName;
-        }
-
-        internal override AssociationMappingConfiguration Clone()
-        {
-            return new ManyToManyAssociationMappingConfiguration(this);
-        }
-
-        /// <summary>
-        /// Configures the join table name for the relationship.
-        /// </summary>
-        /// <param name="tableName"> Name of the table. </param>
-        /// <returns> The same ManyToManyAssociationMappingConfiguration instance so that multiple calls can be chained. </returns>
-        public ManyToManyAssociationMappingConfiguration ToTable(string tableName)
-        {
-            Check.NotEmpty(tableName, "tableName");
-
-            return ToTable(tableName, null);
-        }
-
-        /// <summary>
-        /// Configures the join table name and schema for the relationship.
-        /// </summary>
-        /// <param name="tableName"> Name of the table. </param>
-        /// <param name="schemaName"> Schema of the table. </param>
-        /// <returns> The same ManyToManyAssociationMappingConfiguration instance so that multiple calls can be chained. </returns>
-        public ManyToManyAssociationMappingConfiguration ToTable(string tableName, string schemaName)
-        {
-            Check.NotEmpty(tableName, "tableName");
-
-            _tableName = new DatabaseName(tableName, schemaName);
-
-            return this;
-        }
-
-        /// <summary>
-        /// Configures the name of the column(s) for the left foreign key.
-        /// The left foreign key points to the parent entity of the navigation property specified in the HasMany call.
-        /// </summary>
-        /// <param name="keyColumnNames"> The foreign key column names. When using multiple foreign key properties, the properties must be specified in the same order that the the primary key properties were configured for the target entity type. </param>
-        /// <returns> The same ManyToManyAssociationMappingConfiguration instance so that multiple calls can be chained. </returns>
-        public ManyToManyAssociationMappingConfiguration MapLeftKey(params string[] keyColumnNames)
-        {
-            Check.NotNull(keyColumnNames, "keyColumnNames");
-
-            _leftKeyColumnNames.Clear();
-            _leftKeyColumnNames.AddRange(keyColumnNames);
-
-            return this;
-        }
-
-        /// <summary>
-        /// Configures the name of the column(s) for the right foreign key.
-        /// The right foreign key points to the parent entity of the the navigation property specified in the WithMany call.
-        /// </summary>
-        /// <param name="keyColumnNames"> The foreign key column names. When using multiple foreign key properties, the properties must be specified in the same order that the the primary key properties were configured for the target entity type. </param>
-        /// <returns> The same ManyToManyAssociationMappingConfiguration instance so that multiple calls can be chained. </returns>
-        public ManyToManyAssociationMappingConfiguration MapRightKey(params string[] keyColumnNames)
-        {
-            Check.NotNull(keyColumnNames, "keyColumnNames");
-
-            _rightKeyColumnNames.Clear();
-            _rightKeyColumnNames.AddRange(keyColumnNames);
-
-            return this;
-        }
-
-        internal override void Configure(
-            StorageAssociationSetMapping associationSetMapping, EdmModel database, PropertyInfo navigationProperty)
-        {
-            DebugCheck.NotNull(associationSetMapping);
-            DebugCheck.NotNull(database);
-            DebugCheck.NotNull(navigationProperty);
-
-            var table = associationSetMapping.Table;
-
-            if (_tableName != null)
-            {
-                table.SetTableName(_tableName);
-                table.SetConfiguration(this);
-            }
-
-            var sourceEndIsPrimaryConfiguration
-                = navigationProperty.IsSameAs(
-                    associationSetMapping.SourceEndMapping.EndMember.GetClrPropertyInfo());
-
-            ConfigureColumnNames(
-                sourceEndIsPrimaryConfiguration ? _leftKeyColumnNames : _rightKeyColumnNames,
-                associationSetMapping.SourceEndMapping.PropertyMappings.ToList());
-
-            ConfigureColumnNames(
-                sourceEndIsPrimaryConfiguration ? _rightKeyColumnNames : _leftKeyColumnNames,
-                associationSetMapping.TargetEndMapping.PropertyMappings.ToList());
-        }
-
-        private static void ConfigureColumnNames(
-            ICollection<string> keyColumnNames, IList<StorageScalarPropertyMapping> propertyMappings)
-        {
-            DebugCheck.NotNull(keyColumnNames);
-            DebugCheck.NotNull(propertyMappings);
-
-            if ((keyColumnNames.Count > 0)
-                && (keyColumnNames.Count != propertyMappings.Count))
-            {
-                throw Error.IncorrectColumnCount(string.Join(", ", keyColumnNames));
-            }
-
-            keyColumnNames.Each((n, i) => propertyMappings[i].ColumnProperty.Name = n);
-        }
-
-        /// <inheritdoc />
-        [EditorBrowsable(EditorBrowsableState.Never)]
-        public override string ToString()
-        {
-            return base.ToString();
-        }
-
-        /// <summary>Determines whether the specified object is equal to the current object.</summary>
-        /// <returns>true if the specified object is equal to the current object; otherwise, false.</returns>
-        /// <param name="other">The object to compare with the current object.</param>
-        [EditorBrowsable(EditorBrowsableState.Never)]
-        public bool Equals(ManyToManyAssociationMappingConfiguration other)
-        {
-            if (ReferenceEquals(null, other))
-            {
-                return false;
-            }
-
-            if (ReferenceEquals(this, other))
-            {
-                return true;
-            }
-
-            if (!Equals(other._tableName, _tableName))
-            {
-                return false;
-            }
-
-            if (_leftKeyColumnNames.SequenceEqual(other._leftKeyColumnNames)
-                && _rightKeyColumnNames.SequenceEqual(other._rightKeyColumnNames))
-            {
-                return true;
-            }
-
-            if (_leftKeyColumnNames.SequenceEqual(other._rightKeyColumnNames)
-                && _rightKeyColumnNames.SequenceEqual(other._leftKeyColumnNames))
-            {
-                return true;
-            }
-
-            return false;
-        }
-
-        /// <inheritdoc />
-        [EditorBrowsable(EditorBrowsableState.Never)]
-        public override bool Equals(object obj)
-        {
-            if (ReferenceEquals(null, obj))
-            {
-                return false;
-            }
-
-            if (ReferenceEquals(this, obj))
-            {
-                return true;
-            }
-
-            if (obj.GetType()
-                != typeof(ManyToManyAssociationMappingConfiguration))
-            {
-                return false;
-            }
-
-            return Equals((ManyToManyAssociationMappingConfiguration)obj);
-        }
-
-        /// <inheritdoc />
-        [EditorBrowsable(EditorBrowsableState.Never)]
-        public override int GetHashCode()
-        {
-            unchecked
-            {
-                return ((_tableName != null ? _tableName.GetHashCode() : 0) * 397)
-                       ^ _leftKeyColumnNames.Union(_rightKeyColumnNames)
-                                            .Aggregate(0, (t, n) => t + n.GetHashCode());
-            }
-        }
-
-        /// <inheritdoc />
-        [SuppressMessage("Microsoft.Design", "CA1024:UsePropertiesWhereAppropriate")]
-        [EditorBrowsable(EditorBrowsableState.Never)]
-        public new Type GetType()
-        {
-            return base.GetType();
-        }
-    }
-}
->>>>>>> b1a13653
+}