--- conflicted
+++ resolved
@@ -1,4 +1,3 @@
-<<<<<<< HEAD
 // Copyright (c) Microsoft Open Technologies, Inc. All rights reserved. See License.txt in the project root for license information.
 
 namespace System.Data.Entity.Core.Query.PlanCompiler
@@ -790,813 +789,4 @@
 
         #endregion
     }
-}
-=======
-// Copyright (c) Microsoft Open Technologies, Inc. All rights reserved. See License.txt in the project root for license information.
-
-namespace System.Data.Entity.Core.Query.PlanCompiler
-{
-    using System.Collections.Generic;
-    using System.Data.Entity.Core.Query.InternalTrees;
-    using System.Diagnostics.CodeAnalysis;
-
-    /// <summary>
-    /// Transformation rules for FilterOps
-    /// </summary>
-    internal static class FilterOpRules
-    {
-        #region Helpers
-
-        /// <summary>
-        /// Split up a predicate into 2 parts - the pushdown and the non-pushdown predicate.
-        /// If the filter node has no external references *and* the "columns" parameter is null,
-        /// then the entire predicate can be pushed down
-        /// We then compute the set of valid column references - if the "columns" parameter
-        /// is non-null, this set is used. Otherwise, we get the definitions of the
-        /// input relop node of the filterOp, and use that.
-        /// We use this list of valid column references to identify which parts of the filter
-        /// predicate can be pushed down - only those parts of the predicate that do not
-        /// reference anything beyond these columns are considered for pushdown. The rest are
-        /// stuffed into the nonPushdownPredicate output parameter
-        /// </summary>
-        /// <param name="command"> Command object </param>
-        /// <param name="filterNode"> the FilterOp subtree </param>
-        /// <param name="columns"> (Optional) List of columns to consider for "pushdown" </param>
-        /// <param name="nonPushdownPredicateNode"> (output) Part of the predicate that cannot be pushed down </param>
-        /// <returns> part of the predicate that can be pushed down </returns>
-        private static Node GetPushdownPredicate(Command command, Node filterNode, VarVec columns, out Node nonPushdownPredicateNode)
-        {
-            var pushdownPredicateNode = filterNode.Child1;
-            nonPushdownPredicateNode = null;
-            var filterNodeInfo = command.GetExtendedNodeInfo(filterNode);
-            if (columns == null
-                && filterNodeInfo.ExternalReferences.IsEmpty)
-            {
-                return pushdownPredicateNode;
-            }
-
-            if (columns == null)
-            {
-                var inputNodeInfo = command.GetExtendedNodeInfo(filterNode.Child0);
-                columns = inputNodeInfo.Definitions;
-            }
-
-            var predicate = new Predicate(command, pushdownPredicateNode);
-            Predicate nonPushdownPredicate;
-            predicate = predicate.GetSingleTablePredicates(columns, out nonPushdownPredicate);
-            pushdownPredicateNode = predicate.BuildAndTree();
-            nonPushdownPredicateNode = nonPushdownPredicate.BuildAndTree();
-            return pushdownPredicateNode;
-        }
-
-        #endregion
-
-        #region FilterOverFilter
-
-        internal static readonly PatternMatchRule Rule_FilterOverFilter =
-            new PatternMatchRule(
-                new Node(
-                    FilterOp.Pattern,
-                    new Node(
-                        FilterOp.Pattern,
-                        new Node(LeafOp.Pattern),
-                        new Node(LeafOp.Pattern)),
-                    new Node(LeafOp.Pattern)),
-                ProcessFilterOverFilter);
-
-        /// <summary>
-        /// Convert Filter(Filter(X, p1), p2) => Filter(X, (p1 and p2))
-        /// </summary>
-        /// <param name="context"> rule processing context </param>
-        /// <param name="filterNode"> FilterOp node </param>
-        /// <param name="newNode"> modified subtree </param>
-        /// <returns> transformed subtree </returns>
-        private static bool ProcessFilterOverFilter(RuleProcessingContext context, Node filterNode, out Node newNode)
-        {
-            var newAndNode = context.Command.CreateNode(
-                context.Command.CreateConditionalOp(OpType.And),
-                filterNode.Child0.Child1, filterNode.Child1);
-
-            newNode = context.Command.CreateNode(context.Command.CreateFilterOp(), filterNode.Child0.Child0, newAndNode);
-            return true;
-        }
-
-        #endregion
-
-        #region FilterOverProject
-
-        internal static readonly PatternMatchRule Rule_FilterOverProject =
-            new PatternMatchRule(
-                new Node(
-                    FilterOp.Pattern,
-                    new Node(
-                        ProjectOp.Pattern,
-                        new Node(LeafOp.Pattern),
-                        new Node(LeafOp.Pattern)),
-                    new Node(LeafOp.Pattern)),
-                ProcessFilterOverProject);
-
-        /// <summary>
-        /// Convert Filter(Project(X, ...), p) => Project(Filter(X, p'), ...)
-        /// </summary>
-        /// <param name="context"> Rule processing context </param>
-        /// <param name="filterNode"> FilterOp subtree </param>
-        /// <param name="newNode"> modified subtree </param>
-        /// <returns> transformed subtree </returns>
-        private static bool ProcessFilterOverProject(RuleProcessingContext context, Node filterNode, out Node newNode)
-        {
-            newNode = filterNode;
-            var predicateNode = filterNode.Child1;
-
-            //
-            // If the filter is a constant predicate, then don't push the filter below the
-            // project
-            //
-            if (predicateNode.Op.OpType
-                == OpType.ConstantPredicate)
-            {
-                // There's a different rule to process this case. Simply return
-                return false;
-            }
-
-            var trc = (TransformationRulesContext)context;
-            //
-            // check to see that this is a simple predicate
-            //
-            var varRefMap = new Dictionary<Var, int>();
-            if (!trc.IsScalarOpTree(predicateNode, varRefMap))
-            {
-                return false;
-            }
-            //
-            // check to see if all expressions in the project can be inlined
-            //
-            var projectNode = filterNode.Child0;
-            var varMap = trc.GetVarMap(projectNode.Child1, varRefMap);
-            if (varMap == null)
-            {
-                return false;
-            }
-
-            //
-            // Try to remap the predicate in terms of the definitions of the Vars
-            //
-            var remappedPredicateNode = trc.ReMap(predicateNode, varMap);
-
-            //
-            // Now push the filter below the project
-            //
-            var newFilterNode = trc.Command.CreateNode(trc.Command.CreateFilterOp(), projectNode.Child0, remappedPredicateNode);
-            var newProjectNode = trc.Command.CreateNode(projectNode.Op, newFilterNode, projectNode.Child1);
-
-            newNode = newProjectNode;
-            return true;
-        }
-
-        #endregion
-
-        #region FilterOverSetOp
-
-        internal static readonly PatternMatchRule Rule_FilterOverUnionAll =
-            new PatternMatchRule(
-                new Node(
-                    FilterOp.Pattern,
-                    new Node(
-                        UnionAllOp.Pattern,
-                        new Node(LeafOp.Pattern),
-                        new Node(LeafOp.Pattern)),
-                    new Node(LeafOp.Pattern)),
-                ProcessFilterOverSetOp);
-
-        internal static readonly PatternMatchRule Rule_FilterOverIntersect =
-            new PatternMatchRule(
-                new Node(
-                    FilterOp.Pattern,
-                    new Node(
-                        IntersectOp.Pattern,
-                        new Node(LeafOp.Pattern),
-                        new Node(LeafOp.Pattern)),
-                    new Node(LeafOp.Pattern)),
-                ProcessFilterOverSetOp);
-
-        internal static readonly PatternMatchRule Rule_FilterOverExcept =
-            new PatternMatchRule(
-                new Node(
-                    FilterOp.Pattern,
-                    new Node(
-                        ExceptOp.Pattern,
-                        new Node(LeafOp.Pattern),
-                        new Node(LeafOp.Pattern)),
-                    new Node(LeafOp.Pattern)),
-                ProcessFilterOverSetOp);
-
-        /// <summary>
-        /// Transform Filter(UnionAll(X1, X2), p) => UnionAll(Filter(X1, p1), Filter(X, p2))
-        /// Filter(Intersect(X1, X2), p) => Intersect(Filter(X1, p1), Filter(X2, p2))
-        /// Filter(Except(X1, X2), p) => Except(Filter(X1, p1), X2)
-        /// where p1 and p2 are the "mapped" versions of the predicate "p" for each branch
-        /// </summary>
-        /// <param name="context"> Rule processing context </param>
-        /// <param name="filterNode"> FilterOp subtree </param>
-        /// <param name="newNode"> modified subtree </param>
-        /// <returns> true, if successful transformation </returns>
-        private static bool ProcessFilterOverSetOp(RuleProcessingContext context, Node filterNode, out Node newNode)
-        {
-            newNode = filterNode;
-            var trc = (TransformationRulesContext)context;
-
-            //
-            // Identify parts of the filter predicate that can be pushed down, and parts that
-            // cannot be. If nothing can be pushed down, then return
-            // 
-            Node nonPushdownPredicate;
-            var pushdownPredicate = GetPushdownPredicate(trc.Command, filterNode, null, out nonPushdownPredicate);
-            if (pushdownPredicate == null)
-            {
-                return false;
-            }
-            // Handle only simple predicates
-            if (!trc.IsScalarOpTree(pushdownPredicate))
-            {
-                return false;
-            }
-
-            //
-            // Now push the predicate (the part that can be pushed down) into each of the
-            // branches (as appropriate)
-            // 
-            var setOpNode = filterNode.Child0;
-            var setOp = (SetOp)setOpNode.Op;
-            var newSetOpChildren = new List<Node>();
-            var branchId = 0;
-            foreach (var varMap in setOp.VarMap)
-            {
-                // For exceptOp, the filter should only be pushed below the zeroth child
-                if (setOp.OpType == OpType.Except
-                    && branchId == 1)
-                {
-                    newSetOpChildren.Add(setOpNode.Child1);
-                    break;
-                }
-
-                var remapMap = new Dictionary<Var, Node>();
-                foreach (var kv in varMap)
-                {
-                    var varRefNode = trc.Command.CreateNode(trc.Command.CreateVarRefOp(kv.Value));
-                    remapMap.Add(kv.Key, varRefNode);
-                }
-
-                //
-                // Now fix up the predicate.
-                // Make a copy of the predicate first - except if we're dealing with the last
-                // branch, in which case, we can simply reuse the predicate
-                //
-                var predicateNode = pushdownPredicate;
-                if (branchId == 0
-                    && filterNode.Op.OpType != OpType.Except)
-                {
-                    predicateNode = trc.Copy(predicateNode);
-                }
-                var newPredicateNode = trc.ReMap(predicateNode, remapMap);
-                trc.Command.RecomputeNodeInfo(newPredicateNode);
-
-                // create a new filter node below the setOp child
-                var newFilterNode = trc.Command.CreateNode(
-                    trc.Command.CreateFilterOp(),
-                    setOpNode.Children[branchId],
-                    newPredicateNode);
-                newSetOpChildren.Add(newFilterNode);
-
-                branchId++;
-            }
-            var newSetOpNode = trc.Command.CreateNode(setOpNode.Op, newSetOpChildren);
-
-            //
-            // We've now pushed down the relevant parts of the filter below the SetOps
-            // We may still however some predicates left over - create a new filter node
-            // to account for that
-            // 
-            if (nonPushdownPredicate != null)
-            {
-                newNode = trc.Command.CreateNode(trc.Command.CreateFilterOp(), newSetOpNode, nonPushdownPredicate);
-            }
-            else
-            {
-                newNode = newSetOpNode;
-            }
-            return true;
-        }
-
-        #endregion
-
-        #region FilterOverDistinct
-
-        internal static readonly PatternMatchRule Rule_FilterOverDistinct =
-            new PatternMatchRule(
-                new Node(
-                    FilterOp.Pattern,
-                    new Node(
-                        DistinctOp.Pattern,
-                        new Node(LeafOp.Pattern)),
-                    new Node(LeafOp.Pattern)),
-                ProcessFilterOverDistinct);
-
-        /// <summary>
-        /// Transforms Filter(Distinct(x), p) => Filter(Distinct(Filter(X, p1), p2)
-        /// where p2 is the part of the filter that can be pushed down, while p1 represents
-        /// any external references
-        /// </summary>
-        /// <param name="context"> Rule processing context </param>
-        /// <param name="filterNode"> FilterOp subtree </param>
-        /// <param name="newNode"> modified subtree </param>
-        /// <returns> Transformation status </returns>
-        private static bool ProcessFilterOverDistinct(RuleProcessingContext context, Node filterNode, out Node newNode)
-        {
-            newNode = filterNode;
-            //
-            // Split up the filter predicate into two parts - the part that can be pushed down
-            // and the part that can't. If there is no part that can be pushed down, simply return
-            // 
-            Node nonPushdownPredicate;
-            var pushdownPredicate = GetPushdownPredicate(context.Command, filterNode, null, out nonPushdownPredicate);
-            if (pushdownPredicate == null)
-            {
-                return false;
-            }
-
-            //
-            // Create a new filter node below the current distinct node for the predicate
-            // that can be pushed down - create a new distinct node as well
-            // 
-            var distinctNode = filterNode.Child0;
-            var pushdownFilterNode = context.Command.CreateNode(context.Command.CreateFilterOp(), distinctNode.Child0, pushdownPredicate);
-            var newDistinctNode = context.Command.CreateNode(distinctNode.Op, pushdownFilterNode);
-
-            //
-            // If we have a predicate part that cannot be pushed down, build up a new 
-            // filter node above the new Distinct op that we just created
-            // 
-            if (nonPushdownPredicate != null)
-            {
-                newNode = context.Command.CreateNode(context.Command.CreateFilterOp(), newDistinctNode, nonPushdownPredicate);
-            }
-            else
-            {
-                newNode = newDistinctNode;
-            }
-            return true;
-        }
-
-        #endregion
-
-        #region FilterOverGroupBy
-
-        internal static readonly PatternMatchRule Rule_FilterOverGroupBy =
-            new PatternMatchRule(
-                new Node(
-                    FilterOp.Pattern,
-                    new Node(
-                        GroupByOp.Pattern,
-                        new Node(LeafOp.Pattern),
-                        new Node(LeafOp.Pattern),
-                        new Node(LeafOp.Pattern)),
-                    new Node(LeafOp.Pattern)),
-                ProcessFilterOverGroupBy);
-
-        /// <summary>
-        /// Transforms Filter(GroupBy(X, k1.., a1...), p) =>
-        /// Filter(GroupBy(Filter(X, p1'), k1..., a1...), p2)
-        /// p1 and p2 represent the parts of p that can and cannot be pushed down
-        /// respectively - specifically, p1 must only reference the key columns from
-        /// the GroupByOp.
-        /// "p1'" is the mapped version of "p1",
-        /// </summary>
-        /// <param name="context"> Rule processing context </param>
-        /// <param name="filterNode"> Current FilterOp subtree </param>
-        /// <param name="newNode"> modified subtree </param>
-        /// <returns> Transformation status </returns>
-        private static bool ProcessFilterOverGroupBy(RuleProcessingContext context, Node filterNode, out Node newNode)
-        {
-            newNode = filterNode;
-            var groupByNode = filterNode.Child0;
-            var groupByOp = (GroupByOp)groupByNode.Op;
-            var trc = (TransformationRulesContext)context;
-
-            // Check to see that we have a simple predicate
-            var varRefMap = new Dictionary<Var, int>();
-            if (!trc.IsScalarOpTree(filterNode.Child1, varRefMap))
-            {
-                return false;
-            }
-
-            // 
-            // Split up the predicate into two parts - the part that can be pushed down below
-            // the groupByOp (specifically, the part that only refers to keys of the groupByOp),
-            // and the part that cannot be pushed below
-            // If nothing can be pushed below, quit now
-            // 
-            Node nonPushdownPredicate;
-            var pushdownPredicate = GetPushdownPredicate(context.Command, filterNode, groupByOp.Keys, out nonPushdownPredicate);
-            if (pushdownPredicate == null)
-            {
-                return false;
-            }
-
-            //
-            // We need to push the filter down; but we need to remap the predicate, so
-            // that any references to variables defined locally by the groupBy are fixed up
-            // Make sure that the predicate is not too complex to remap
-            //
-            var varMap = trc.GetVarMap(groupByNode.Child1, varRefMap);
-            if (varMap == null)
-            {
-                return false; // complex expressions
-            }
-            var remappedPushdownPredicate = trc.ReMap(pushdownPredicate, varMap);
-
-            //
-            // Push the filter below the groupBy now
-            //
-            var subFilterNode = trc.Command.CreateNode(trc.Command.CreateFilterOp(), groupByNode.Child0, remappedPushdownPredicate);
-            var newGroupByNode = trc.Command.CreateNode(groupByNode.Op, subFilterNode, groupByNode.Child1, groupByNode.Child2);
-
-            //
-            // If there was any part of the original predicate that could not be pushed down,
-            // create a new filterOp node above the new groupBy node to represent that 
-            // predicate
-            //
-            if (nonPushdownPredicate == null)
-            {
-                newNode = newGroupByNode;
-            }
-            else
-            {
-                newNode = trc.Command.CreateNode(trc.Command.CreateFilterOp(), newGroupByNode, nonPushdownPredicate);
-            }
-            return true;
-        }
-
-        #endregion
-
-        #region FilterOverJoin
-
-        internal static readonly PatternMatchRule Rule_FilterOverCrossJoin =
-            new PatternMatchRule(
-                new Node(
-                    FilterOp.Pattern,
-                    new Node(
-                        CrossJoinOp.Pattern,
-                        new Node(LeafOp.Pattern),
-                        new Node(LeafOp.Pattern)),
-                    new Node(LeafOp.Pattern)),
-                ProcessFilterOverJoin);
-
-        internal static readonly PatternMatchRule Rule_FilterOverInnerJoin =
-            new PatternMatchRule(
-                new Node(
-                    FilterOp.Pattern,
-                    new Node(
-                        InnerJoinOp.Pattern,
-                        new Node(LeafOp.Pattern),
-                        new Node(LeafOp.Pattern),
-                        new Node(LeafOp.Pattern)),
-                    new Node(LeafOp.Pattern)),
-                ProcessFilterOverJoin);
-
-        internal static readonly PatternMatchRule Rule_FilterOverLeftOuterJoin =
-            new PatternMatchRule(
-                new Node(
-                    FilterOp.Pattern,
-                    new Node(
-                        LeftOuterJoinOp.Pattern,
-                        new Node(LeafOp.Pattern),
-                        new Node(LeafOp.Pattern),
-                        new Node(LeafOp.Pattern)),
-                    new Node(LeafOp.Pattern)),
-                ProcessFilterOverJoin);
-
-        /// <summary>
-        /// Transform Filter()
-        /// </summary>
-        /// <param name="context"> Rule Processing context </param>
-        /// <param name="filterNode"> Current FilterOp subtree </param>
-        /// <param name="newNode"> Modified subtree </param>
-        /// <returns> Transformation status </returns>
-        [SuppressMessage("Microsoft.Naming", "CA2204:Literals should be spelled correctly", MessageId = "non-InnerJoin")]
-        [SuppressMessage("Microsoft.Globalization", "CA1303:Do not pass literals as localized parameters",
-            MessageId = "System.Data.Entity.Core.Query.PlanCompiler.PlanCompiler.Assert(System.Boolean,System.String)")]
-        private static bool ProcessFilterOverJoin(RuleProcessingContext context, Node filterNode, out Node newNode)
-        {
-            newNode = filterNode;
-            var trc = (TransformationRulesContext)context;
-
-            //
-            // Have we shut off filter pushdown for this node? Return
-            //
-            if (trc.IsFilterPushdownSuppressed(filterNode))
-            {
-                return false;
-            }
-
-            var joinNode = filterNode.Child0;
-            var joinOp = joinNode.Op;
-            var leftInputNode = joinNode.Child0;
-            var rightInputNode = joinNode.Child1;
-            var command = trc.Command;
-            var needsTransformation = false;
-
-            //
-            // If we're dealing with an outer-join, first check to see if the current 
-            // predicate preserves nulls for the right table. 
-            // If it doesn't then we can convert the outer join into an inner join,
-            // and then continue with the rest of our processing here
-            // 
-            var rightTableNodeInfo = command.GetExtendedNodeInfo(rightInputNode);
-            var predicate = new Predicate(command, filterNode.Child1);
-            if (joinOp.OpType
-                == OpType.LeftOuterJoin)
-            {
-                if (!predicate.PreservesNulls(rightTableNodeInfo.Definitions, true))
-                {
-                    joinOp = command.CreateInnerJoinOp();
-                    needsTransformation = true;
-                }
-            }
-            var leftTableInfo = command.GetExtendedNodeInfo(leftInputNode);
-
-            //
-            // Check to see if the predicate contains any "single-table-filters". In those
-            // cases, we could simply push that filter down to the child. 
-            // We can do this for inner joins and cross joins - for both inputs.
-            // For left-outer joins, however, we can only do this for the left-side input
-            // Further note that we only want to do the pushdown if it will help us - if 
-            // the join input is a ScanTable (or some other cases), then it doesn't help us.
-            // 
-            Node leftSingleTablePredicateNode = null;
-            if (leftInputNode.Op.OpType
-                != OpType.ScanTable)
-            {
-                var leftSingleTablePredicates = predicate.GetSingleTablePredicates(leftTableInfo.Definitions, out predicate);
-                leftSingleTablePredicateNode = leftSingleTablePredicates.BuildAndTree();
-            }
-
-            Node rightSingleTablePredicateNode = null;
-            if ((rightInputNode.Op.OpType != OpType.ScanTable)
-                &&
-                (joinOp.OpType != OpType.LeftOuterJoin))
-            {
-                var rightSingleTablePredicates = predicate.GetSingleTablePredicates(rightTableNodeInfo.Definitions, out predicate);
-                rightSingleTablePredicateNode = rightSingleTablePredicates.BuildAndTree();
-            }
-
-            //
-            // Now check to see if the predicate contains some "join predicates". We can
-            // add these to the existing join predicate (if any). 
-            // We can only do this for inner joins and cross joins - not for LOJs
-            //
-            Node newJoinPredicateNode = null;
-            if (joinOp.OpType == OpType.CrossJoin
-                || joinOp.OpType == OpType.InnerJoin)
-            {
-                var joinPredicate = predicate.GetJoinPredicates(leftTableInfo.Definitions, rightTableNodeInfo.Definitions, out predicate);
-                newJoinPredicateNode = joinPredicate.BuildAndTree();
-            }
-
-            //
-            // Now for the dirty work. We've identified some predicates that could be pushed
-            // into the left table, some predicates that could be pushed into the right table
-            // and some that could become join predicates. 
-            // 
-            if (leftSingleTablePredicateNode != null)
-            {
-                leftInputNode = command.CreateNode(command.CreateFilterOp(), leftInputNode, leftSingleTablePredicateNode);
-                needsTransformation = true;
-            }
-            if (rightSingleTablePredicateNode != null)
-            {
-                rightInputNode = command.CreateNode(command.CreateFilterOp(), rightInputNode, rightSingleTablePredicateNode);
-                needsTransformation = true;
-            }
-
-            // Identify the new join predicate
-            if (newJoinPredicateNode != null)
-            {
-                needsTransformation = true;
-                if (joinOp.OpType
-                    == OpType.CrossJoin)
-                {
-                    joinOp = command.CreateInnerJoinOp();
-                }
-                else
-                {
-                    PlanCompiler.Assert(joinOp.OpType == OpType.InnerJoin, "unexpected non-InnerJoin?");
-                    newJoinPredicateNode = PlanCompilerUtil.CombinePredicates(joinNode.Child2, newJoinPredicateNode, command);
-                }
-            }
-            else
-            {
-                newJoinPredicateNode = (joinOp.OpType == OpType.CrossJoin) ? null : joinNode.Child2;
-            }
-
-            // 
-            // If nothing has changed, then just return the current node. Otherwise, 
-            // we will loop forever
-            //
-            if (!needsTransformation)
-            {
-                return false;
-            }
-
-            Node newJoinNode;
-            // 
-            // Finally build up a new join node
-            // 
-            if (joinOp.OpType
-                == OpType.CrossJoin)
-            {
-                newJoinNode = command.CreateNode(joinOp, leftInputNode, rightInputNode);
-            }
-            else
-            {
-                newJoinNode = command.CreateNode(joinOp, leftInputNode, rightInputNode, newJoinPredicateNode);
-            }
-
-            //
-            // Build up a new filterNode above this join node. But only if we have a filter left
-            // 
-            var newFilterPredicateNode = predicate.BuildAndTree();
-            if (newFilterPredicateNode == null)
-            {
-                newNode = newJoinNode;
-            }
-            else
-            {
-                newNode = command.CreateNode(command.CreateFilterOp(), newJoinNode, newFilterPredicateNode);
-            }
-            return true;
-        }
-
-        #endregion
-
-        #region Filter over OuterApply
-
-        internal static readonly PatternMatchRule Rule_FilterOverOuterApply =
-            new PatternMatchRule(
-                new Node(
-                    FilterOp.Pattern,
-                    new Node(
-                        OuterApplyOp.Pattern,
-                        new Node(LeafOp.Pattern),
-                        new Node(LeafOp.Pattern)),
-                    new Node(LeafOp.Pattern)),
-                ProcessFilterOverOuterApply);
-
-        /// <summary>
-        /// Convert Filter(OuterApply(X,Y), p) into
-        /// Filter(CrossApply(X,Y), p)
-        /// if "p" is not null-preserving for Y (ie) "p" does not preserve null values from Y
-        /// </summary>
-        /// <param name="context"> Rule processing context </param>
-        /// <param name="filterNode"> Filter node </param>
-        /// <param name="newNode"> modified subtree </param>
-        /// <returns> transformation status </returns>
-        private static bool ProcessFilterOverOuterApply(RuleProcessingContext context, Node filterNode, out Node newNode)
-        {
-            newNode = filterNode;
-            var applyNode = filterNode.Child0;
-            var applyOp = applyNode.Op;
-            var applyRightInputNode = applyNode.Child1;
-            var trc = (TransformationRulesContext)context;
-            var command = trc.Command;
-
-            //
-            // Check to see if the current predicate preserves nulls for the right table. 
-            // If it doesn't then we can convert the outer apply into a cross-apply,
-            // 
-            var rightTableNodeInfo = command.GetExtendedNodeInfo(applyRightInputNode);
-            var predicate = new Predicate(command, filterNode.Child1);
-            if (!predicate.PreservesNulls(rightTableNodeInfo.Definitions, true))
-            {
-                var newApplyNode = command.CreateNode(command.CreateCrossApplyOp(), applyNode.Child0, applyRightInputNode);
-                var newFilterNode = command.CreateNode(command.CreateFilterOp(), newApplyNode, filterNode.Child1);
-                newNode = newFilterNode;
-                return true;
-            }
-
-            return false;
-        }
-
-        #endregion
-
-        #region FilterWithConstantPredicate
-
-        internal static readonly PatternMatchRule Rule_FilterWithConstantPredicate =
-            new PatternMatchRule(
-                new Node(
-                    FilterOp.Pattern,
-                    new Node(LeafOp.Pattern),
-                    new Node(ConstantPredicateOp.Pattern)),
-                ProcessFilterWithConstantPredicate);
-
-        /// <summary>
-        /// Convert
-        /// Filter(X, true)  => X
-        /// Filter(X, false) => Project(Filter(SingleRowTableOp, ...), false)
-        /// where ... represent variables that are equivalent to the table columns
-        /// </summary>
-        /// <param name="context"> Rule processing context </param>
-        /// <param name="n"> Current subtree </param>
-        /// <param name="newNode"> modified subtree </param>
-        /// <returns> transformation status </returns>
-        [SuppressMessage("Microsoft.Globalization", "CA1303:Do not pass literals as localized parameters",
-            MessageId = "System.Data.Entity.Core.Query.PlanCompiler.PlanCompiler.Assert(System.Boolean,System.String)")]
-        private static bool ProcessFilterWithConstantPredicate(RuleProcessingContext context, Node n, out Node newNode)
-        {
-            newNode = n;
-            var predOp = (ConstantPredicateOp)n.Child1.Op;
-
-            // If we're dealing with a "true" predicate, then simply return the RelOp
-            // input to the filter
-            if (predOp.IsTrue)
-            {
-                newNode = n.Child0;
-                return true;
-            }
-
-            PlanCompiler.Assert(predOp.IsFalse, "unexpected non-false predicate?");
-            // We're dealing with a "false" predicate, then we can get rid of the 
-            // input, and replace it with a dummy project
-
-            //
-            // If the input is already a singlerowtableOp, then there's nothing 
-            // further to do
-            //
-            if (n.Child0.Op.OpType == OpType.SingleRowTable
-                ||
-                (n.Child0.Op.OpType == OpType.Project &&
-                 n.Child0.Child0.Op.OpType == OpType.SingleRowTable))
-            {
-                return false;
-            }
-
-            var trc = (TransformationRulesContext)context;
-            var childNodeInfo = trc.Command.GetExtendedNodeInfo(n.Child0);
-            var varDefNodeList = new List<Node>();
-            var newVars = trc.Command.CreateVarVec();
-            foreach (var v in childNodeInfo.Definitions)
-            {
-                var nullConst = trc.Command.CreateNullOp(v.Type);
-                var constNode = trc.Command.CreateNode(nullConst);
-                Var computedVar;
-                var varDefNode = trc.Command.CreateVarDefNode(constNode, out computedVar);
-                trc.AddVarMapping(v, computedVar);
-                newVars.Set(computedVar);
-                varDefNodeList.Add(varDefNode);
-            }
-            // If no vars have been selected out, add a dummy var
-            if (newVars.IsEmpty)
-            {
-                var nullConst = trc.Command.CreateNullOp(trc.Command.BooleanType);
-                var constNode = trc.Command.CreateNode(nullConst);
-                Var computedVar;
-                var varDefNode = trc.Command.CreateVarDefNode(constNode, out computedVar);
-                newVars.Set(computedVar);
-                varDefNodeList.Add(varDefNode);
-            }
-
-            var singleRowTableNode = trc.Command.CreateNode(trc.Command.CreateSingleRowTableOp());
-            n.Child0 = singleRowTableNode;
-
-            var varDefListNode = trc.Command.CreateNode(trc.Command.CreateVarDefListOp(), varDefNodeList);
-            var projectOp = trc.Command.CreateProjectOp(newVars);
-            var projectNode = trc.Command.CreateNode(projectOp, n, varDefListNode);
-
-            projectNode.Child0 = n;
-            newNode = projectNode;
-            return true;
-        }
-
-        #endregion
-
-        #region All FilterOp Rules
-
-        internal static readonly Rule[] Rules = new Rule[]
-            {
-                Rule_FilterWithConstantPredicate,
-                Rule_FilterOverCrossJoin,
-                Rule_FilterOverDistinct,
-                Rule_FilterOverExcept,
-                Rule_FilterOverFilter,
-                Rule_FilterOverGroupBy,
-                Rule_FilterOverInnerJoin,
-                Rule_FilterOverIntersect,
-                Rule_FilterOverLeftOuterJoin,
-                Rule_FilterOverProject,
-                Rule_FilterOverUnionAll,
-                Rule_FilterOverOuterApply,
-            };
-
-        #endregion
-    }
-}
->>>>>>> b1a13653
+}