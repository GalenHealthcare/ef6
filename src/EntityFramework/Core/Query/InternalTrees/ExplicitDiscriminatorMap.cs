<<<<<<< HEAD
﻿// Copyright (c) Microsoft Open Technologies, Inc. All rights reserved. See License.txt in the project root for license information.

namespace System.Data.Entity.Core.Query.InternalTrees
{
    using System.Collections.Generic;
    using System.Collections.ObjectModel;
    using System.Data.Entity.Core.Mapping.ViewGeneration;
    using System.Data.Entity.Core.Metadata.Edm;
    using System.Linq;

    /// <summary>
    /// Describes user-defined discriminator metadata (e.g. for a basic TPH mapping). Encapsulates
    /// relevant data from System.Data.Entity.Core.Mapping.ViewGenerabetion.DiscriminatorMap (that is to say,
    /// data relevant to the PlanCompiler). This separate class accomplishes two things:
    /// 1. Maintain separation of ViewGen and PlanCompiler
    /// 2. Avoid holding references to CQT expressions in ITree ops (which the ViewGen.DiscriminatorMap
    /// holds a few CQT references)
    /// </summary>
    internal class ExplicitDiscriminatorMap
    {
        private readonly ReadOnlyCollection<KeyValuePair<object, EntityType>> m_typeMap;
        private readonly EdmMember m_discriminatorProperty;
        private readonly ReadOnlyCollection<EdmProperty> m_properties;

        internal ExplicitDiscriminatorMap(DiscriminatorMap template)
        {
            m_typeMap = template.TypeMap;
            m_discriminatorProperty = template.Discriminator.Property;
            m_properties = new ReadOnlyCollection<EdmProperty>(template.PropertyMap.Select(propertyValuePair => propertyValuePair.Key)
                                   .ToList());
        }

        /// <summary>
        /// Maps from discriminator value to type.
        /// </summary>
        internal ReadOnlyCollection<KeyValuePair<object, EntityType>> TypeMap
        {
            get { return m_typeMap; }
        }

        /// <summary>
        /// Gets property containing discriminator value.
        /// </summary>
        internal EdmMember DiscriminatorProperty
        {
            get { return m_discriminatorProperty; }
        }

        /// <summary>
        /// All properties for the type hierarchy.
        /// </summary>
        internal ReadOnlyCollection<EdmProperty> Properties
        {
            get { return m_properties; }
        }

        /// <summary>
        /// Returns the type id for the given entity type, or null if non exists.
        /// </summary>
        internal object GetTypeId(EntityType entityType)
        {
            object result = null;
            foreach (var discriminatorTypePair in TypeMap)
            {
                if (discriminatorTypePair.Value.EdmEquals(entityType))
                {
                    result = discriminatorTypePair.Key;
                    break;
                }
            }
            return result;
        }
    }
}
=======
﻿// Copyright (c) Microsoft Open Technologies, Inc. All rights reserved. See License.txt in the project root for license information.

namespace System.Data.Entity.Core.Query.InternalTrees
{
    using System.Collections.Generic;
    using System.Collections.ObjectModel;
    using System.Data.Entity.Core.Mapping.ViewGeneration;
    using System.Data.Entity.Core.Metadata.Edm;
    using System.Linq;

    /// <summary>
    /// Describes user-defined discriminator metadata (e.g. for a basic TPH mapping). Encapsulates
    /// relevant data from System.Data.Entity.Core.Mapping.ViewGenerabetion.DiscriminatorMap (that is to say,
    /// data relevant to the PlanCompiler). This separate class accomplishes two things:
    /// 1. Maintain separation of ViewGen and PlanCompiler
    /// 2. Avoid holding references to CQT expressions in ITree ops (which the ViewGen.DiscriminatorMap
    /// holds a few CQT references)
    /// </summary>
    internal class ExplicitDiscriminatorMap
    {
        private readonly ReadOnlyCollection<KeyValuePair<object, EntityType>> m_typeMap;
        private readonly EdmMember m_discriminatorProperty;
        private readonly ReadOnlyCollection<EdmProperty> m_properties;

        internal ExplicitDiscriminatorMap(DiscriminatorMap template)
        {
            m_typeMap = template.TypeMap;
            m_discriminatorProperty = template.Discriminator.Property;
            m_properties = template.PropertyMap.Select(propertyValuePair => propertyValuePair.Key)
                                   .ToList().AsReadOnly();
        }

        /// <summary>
        /// Maps from discriminator value to type.
        /// </summary>
        internal ReadOnlyCollection<KeyValuePair<object, EntityType>> TypeMap
        {
            get { return m_typeMap; }
        }

        /// <summary>
        /// Gets property containing discriminator value.
        /// </summary>
        internal EdmMember DiscriminatorProperty
        {
            get { return m_discriminatorProperty; }
        }

        /// <summary>
        /// All properties for the type hierarchy.
        /// </summary>
        internal ReadOnlyCollection<EdmProperty> Properties
        {
            get { return m_properties; }
        }

        /// <summary>
        /// Returns the type id for the given entity type, or null if non exists.
        /// </summary>
        internal object GetTypeId(EntityType entityType)
        {
            object result = null;
            foreach (var discriminatorTypePair in TypeMap)
            {
                if (discriminatorTypePair.Value.EdmEquals(entityType))
                {
                    result = discriminatorTypePair.Key;
                    break;
                }
            }
            return result;
        }
    }
}
>>>>>>> b1a13653
<|MERGE_RESOLUTION|>--- conflicted
+++ resolved
@@ -1,4 +1,3 @@
-<<<<<<< HEAD
 ﻿// Copyright (c) Microsoft Open Technologies, Inc. All rights reserved. See License.txt in the project root for license information.
 
 namespace System.Data.Entity.Core.Query.InternalTrees
@@ -72,80 +71,4 @@
             return result;
         }
     }
-}
-=======
-﻿// Copyright (c) Microsoft Open Technologies, Inc. All rights reserved. See License.txt in the project root for license information.
-
-namespace System.Data.Entity.Core.Query.InternalTrees
-{
-    using System.Collections.Generic;
-    using System.Collections.ObjectModel;
-    using System.Data.Entity.Core.Mapping.ViewGeneration;
-    using System.Data.Entity.Core.Metadata.Edm;
-    using System.Linq;
-
-    /// <summary>
-    /// Describes user-defined discriminator metadata (e.g. for a basic TPH mapping). Encapsulates
-    /// relevant data from System.Data.Entity.Core.Mapping.ViewGenerabetion.DiscriminatorMap (that is to say,
-    /// data relevant to the PlanCompiler). This separate class accomplishes two things:
-    /// 1. Maintain separation of ViewGen and PlanCompiler
-    /// 2. Avoid holding references to CQT expressions in ITree ops (which the ViewGen.DiscriminatorMap
-    /// holds a few CQT references)
-    /// </summary>
-    internal class ExplicitDiscriminatorMap
-    {
-        private readonly ReadOnlyCollection<KeyValuePair<object, EntityType>> m_typeMap;
-        private readonly EdmMember m_discriminatorProperty;
-        private readonly ReadOnlyCollection<EdmProperty> m_properties;
-
-        internal ExplicitDiscriminatorMap(DiscriminatorMap template)
-        {
-            m_typeMap = template.TypeMap;
-            m_discriminatorProperty = template.Discriminator.Property;
-            m_properties = template.PropertyMap.Select(propertyValuePair => propertyValuePair.Key)
-                                   .ToList().AsReadOnly();
-        }
-
-        /// <summary>
-        /// Maps from discriminator value to type.
-        /// </summary>
-        internal ReadOnlyCollection<KeyValuePair<object, EntityType>> TypeMap
-        {
-            get { return m_typeMap; }
-        }
-
-        /// <summary>
-        /// Gets property containing discriminator value.
-        /// </summary>
-        internal EdmMember DiscriminatorProperty
-        {
-            get { return m_discriminatorProperty; }
-        }
-
-        /// <summary>
-        /// All properties for the type hierarchy.
-        /// </summary>
-        internal ReadOnlyCollection<EdmProperty> Properties
-        {
-            get { return m_properties; }
-        }
-
-        /// <summary>
-        /// Returns the type id for the given entity type, or null if non exists.
-        /// </summary>
-        internal object GetTypeId(EntityType entityType)
-        {
-            object result = null;
-            foreach (var discriminatorTypePair in TypeMap)
-            {
-                if (discriminatorTypePair.Value.EdmEquals(entityType))
-                {
-                    result = discriminatorTypePair.Key;
-                    break;
-                }
-            }
-            return result;
-        }
-    }
-}
->>>>>>> b1a13653
+}