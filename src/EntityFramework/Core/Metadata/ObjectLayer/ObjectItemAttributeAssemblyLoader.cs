<<<<<<< HEAD
﻿// Copyright (c) Microsoft Open Technologies, Inc. All rights reserved. See License.txt in the project root for license information.

namespace System.Data.Entity.Core.Metadata.Edm
{
    using System.Collections;
    using System.Collections.Generic;
    using System.Data.Entity.Core.Metadata.Edm.Provider;
    using System.Data.Entity.Core.Objects.DataClasses;
    using System.Data.Entity.Resources;
    using System.Data.Entity.Utilities;
    using System.Diagnostics;
    using System.Linq;
    using System.Reflection;

    /// <summary>
    /// Class for representing a collection of items for the object layer.
    /// Most of the implementation for actual maintenance of the collection is
    /// done by ItemCollection
    /// </summary>
    internal sealed class ObjectItemAttributeAssemblyLoader : ObjectItemAssemblyLoader
    {
        // list of unresolved navigation properties
        private readonly List<Action> _unresolvedNavigationProperties = new List<Action>();

        private new MutableAssemblyCacheEntry CacheEntry
        {
            get { return (MutableAssemblyCacheEntry)base.CacheEntry; }
        }

        private readonly List<Action> _referenceResolutions = new List<Action>();

        internal ObjectItemAttributeAssemblyLoader(Assembly assembly, ObjectItemLoadingSessionData sessionData)
            : base(assembly, new MutableAssemblyCacheEntry(), sessionData)
        {
            Debug.Assert(Create == sessionData.ObjectItemAssemblyLoaderFactory, "Why is there a different factory creating this class");
        }

        internal override void OnLevel1SessionProcessing()
        {
            foreach (var resolve in _referenceResolutions)
            {
                resolve();
            }
        }

        internal override void OnLevel2SessionProcessing()
        {
            foreach (var resolve in _unresolvedNavigationProperties)
            {
                resolve();
            }
        }

        /// <summary>
        /// Loads the given assembly and all the other referencd assemblies in the cache. If the assembly was already present
        /// then it loads from the cache
        /// </summary>
        internal override void Load()
        {
            Debug.Assert(
                IsSchemaAttributePresent(SourceAssembly), "LoadAssembly shouldn't be called with assembly having no schema attribute");
            Debug.Assert(
                !SessionData.KnownAssemblies.Contains(
                    SourceAssembly, SessionData.ObjectItemAssemblyLoaderFactory, SessionData.EdmItemCollection),
                "InternalLoadAssemblyFromCache: This assembly must not be present in the list of known assemblies");

            base.Load();
        }

        protected override void AddToAssembliesLoaded()
        {
            SessionData.AssembliesLoaded.Add(SourceAssembly, CacheEntry);
        }

        /// <summary>
        /// Check to see if the type is already loaded - either in the typesInLoading, or ObjectItemCollection or
        /// in the global cache
        /// </summary>
        private bool TryGetLoadedType(Type clrType, out EdmType edmType)
        {
            if (SessionData.TypesInLoading.TryGetValue(clrType.FullName, out edmType)
                ||
                TryGetCachedEdmType(clrType, out edmType))
            {
                // Check to make sure the CLR type we got is the same as the given one
                if (edmType.ClrType != clrType)
                {
                    SessionData.EdmItemErrors.Add(
                        new EdmItemError(
                            Strings.NewTypeConflictsWithExistingType(
                                clrType.AssemblyQualifiedName, edmType.ClrType.AssemblyQualifiedName)));
                    edmType = null;
                    return false;
                }
                return true;
            }

            // Let's check to see if this type is a ref type, a nullable type, or a collection type, these are the types that
            // we need to take special care of them
            if (clrType.IsGenericType)
            {
                var genericType = clrType.GetGenericTypeDefinition();

                // Try to resolve the element type into a type object
                EdmType elementType;
                if (!TryGetLoadedType(clrType.GetGenericArguments()[0], out elementType))
                {
                    return false;
                }

                if (typeof(IEnumerable).IsAssignableFrom(clrType))
                {
                    var entityType = elementType as EntityType;
                    if (entityType == null)
                    {
                        // return null and let the caller deal with the error handling
                        return false;
                    }
                    edmType = entityType.GetCollectionType();
                }
                else
                {
                    edmType = elementType;
                }

                return true;
            }

            edmType = null;
            return false;
        }

        private bool TryGetCachedEdmType(Type clrType, out EdmType edmType)
        {
            Debug.Assert(
                !SessionData.TypesInLoading.ContainsKey(clrType.FullName), "This should be called only after looking in typesInLoading");
            Debug.Assert(
                SessionData.EdmItemErrors.Count > 0 || // had an error during loading
                !clrType.GetCustomAttributes<EdmTypeAttribute>(inherit: false).Any() || // not a type we track
                SourceAssembly != clrType.Assembly, // not from this assembly
                "Given that we don't have any error, if the type is part of this assembly, it should not be loaded from the cache");

            ImmutableAssemblyCacheEntry immutableCacheEntry;
            if (SessionData.LockedAssemblyCache.TryGetValue(clrType.Assembly, out immutableCacheEntry))
            {
                Debug.Assert(
                    SessionData.KnownAssemblies.Contains(clrType.Assembly, SessionData.LoaderCookie, SessionData.EdmItemCollection),
                    "We should only be loading things directly from the cache if they are already in the collection");
                return immutableCacheEntry.TryGetEdmType(clrType.FullName, out edmType);
            }

            edmType = null;
            return false;
        }

        /// <summary>
        /// Loads the set of types from the given assembly and adds it to the given list of types
        /// </summary>
        protected override void LoadTypesFromAssembly()
        {
            Debug.Assert(CacheEntry.TypesInAssembly.Count == 0);

            LoadRelationshipTypes();

            // Loop through each type in the assembly and process it
            foreach (var type in SourceAssembly.GetAccessibleTypes())
            {
                // If the type doesn't have the same EdmTypeAttribute defined, then it's not a special type
                // that we care about, skip it.
                if (!type.IsDefined(typeof(EdmTypeAttribute), false))
                {
                    continue;
                }

                // Generic type is not supported, if the user attributed this generic type using EdmTypeAttribute,
                // then the exception message can help them better understand what is going on instead of just
                // failing at a much later point of OC type mapping lookup with a super generic error message
                if (type.IsGenericType)
                {
                    SessionData.EdmItemErrors.Add(new EdmItemError(Strings.GenericTypeNotSupported(type.FullName)));
                    continue;
                }

                // Load the metadata for this type
                LoadType(type);
            }

            if (_referenceResolutions.Count != 0)
            {
                SessionData.RegisterForLevel1PostSessionProcessing(this);
            }

            if (_unresolvedNavigationProperties.Count != 0)
            {
                SessionData.RegisterForLevel2PostSessionProcessing(this);
            }
        }

        /// <summary>
        /// This method loads all the relationship type that this entity takes part in
        /// </summary>
        private void LoadRelationshipTypes()
        {
            foreach (var roleAttribute in SourceAssembly.GetCustomAttributes<EdmRelationshipAttribute>())
            {
                // Check if there is an entry already with this name
                if (TryFindNullParametersInRelationshipAttribute(roleAttribute))
                {
                    // don't give more errors for these same bad parameters
                    continue;
                }

                var errorEncountered = false;

                // return error if the role names are the same
                if (roleAttribute.Role1Name
                    == roleAttribute.Role2Name)
                {
                    SessionData.EdmItemErrors.Add(
                        new EdmItemError(
                            Strings.SameRoleNameOnRelationshipAttribute(roleAttribute.RelationshipName, roleAttribute.Role2Name)));
                    errorEncountered = true;
                }

                if (!errorEncountered)
                {
                    var associationType = new AssociationType(
                        roleAttribute.RelationshipName, roleAttribute.RelationshipNamespaceName, roleAttribute.IsForeignKey,
                        DataSpace.OSpace);
                    SessionData.TypesInLoading.Add(associationType.FullName, associationType);
                    TrackClosure(roleAttribute.Role1Type);
                    TrackClosure(roleAttribute.Role2Type);

                    // prevent lifting of loop vars
                    var r1Name = roleAttribute.Role1Name;
                    var r1Type = roleAttribute.Role1Type;
                    var r1Multiplicity = roleAttribute.Role1Multiplicity;
                    AddTypeResolver(
                        () =>
                        ResolveAssociationEnd(associationType, r1Name, r1Type, r1Multiplicity));

                    // prevent lifting of loop vars
                    var r2Name = roleAttribute.Role2Name;
                    var r2Type = roleAttribute.Role2Type;
                    var r2Multiplicity = roleAttribute.Role2Multiplicity;
                    AddTypeResolver(
                        () =>
                        ResolveAssociationEnd(associationType, r2Name, r2Type, r2Multiplicity));

                    // get assembly entry and add association type to the list of types in the assembly
                    Debug.Assert(
                        !CacheEntry.ContainsType(associationType.FullName), "Relationship type must not be present in the list of types");
                    CacheEntry.TypesInAssembly.Add(associationType);
                }
            }
        }

        private void ResolveAssociationEnd(
            AssociationType associationType, string roleName, Type clrType, RelationshipMultiplicity multiplicity)
        {
            EntityType entityType;
            if (!TryGetRelationshipEndEntityType(clrType, out entityType))
            {
                SessionData.EdmItemErrors.Add(
                    new EdmItemError(Strings.RoleTypeInEdmRelationshipAttributeIsInvalidType(associationType.Name, roleName, clrType)));
                return;
            }
            associationType.AddKeyMember(new AssociationEndMember(roleName, entityType.GetReferenceType(), multiplicity));
        }

        /// <summary>
        /// Load metadata of the given type - when you call this method, you should check and make sure that the type has
        /// edm attribute. If it doesn't,we won't load the type and it will be returned as null
        /// </summary>
        private void LoadType(Type clrType)
        {
            Debug.Assert(clrType.Assembly == SourceAssembly, "Why are we loading a type that is not in our assembly?");
            Debug.Assert(!SessionData.TypesInLoading.ContainsKey(clrType.FullName), "Trying to load a type that is already loaded???");
            Debug.Assert(!clrType.IsGenericType, "Generic type is not supported");

            EdmType edmType = null;

            var typeAttributes = clrType.GetCustomAttributes<EdmTypeAttribute>(inherit: false);

            // the CLR doesn't allow types to have duplicate/multiple attribute declarations

            if (typeAttributes.Any())
            {
                if (clrType.IsNested)
                {
                    SessionData.EdmItemErrors.Add(
                        new EdmItemError(Strings.NestedClassNotSupported(clrType.FullName, clrType.Assembly.FullName)));
                    return;
                }
                var typeAttribute = typeAttributes.First();
                var cspaceTypeName = String.IsNullOrEmpty(typeAttribute.Name) ? clrType.Name : typeAttribute.Name;
                if (String.IsNullOrEmpty(typeAttribute.NamespaceName)
                    && clrType.Namespace == null)
                {
                    SessionData.EdmItemErrors.Add(new EdmItemError(Strings.Validator_TypeHasNoNamespace));
                    return;
                }

                var cspaceNamespaceName = String.IsNullOrEmpty(typeAttribute.NamespaceName)
                                              ? clrType.Namespace
                                              : typeAttribute.NamespaceName;

                if (typeAttribute.GetType() == typeof(EdmEntityTypeAttribute))
                {
                    edmType = new ClrEntityType(clrType, cspaceNamespaceName, cspaceTypeName);
                }
                else if (typeAttribute.GetType() == typeof(EdmComplexTypeAttribute))
                {
                    edmType = new ClrComplexType(clrType, cspaceNamespaceName, cspaceTypeName);
                }
                else
                {
                    Debug.Assert(typeAttribute is EdmEnumTypeAttribute, "Invalid type attribute encountered");

                    // Note that TryGetPrimitiveType() will return false not only for types that are not primitive 
                    // but also for CLR primitive types that are valid underlying enum types in CLR but are not 
                    // a valid Edm primitive types (e.g. ulong) 
                    PrimitiveType underlyingEnumType;
                    if (!ClrProviderManifest.Instance.TryGetPrimitiveType(clrType.GetEnumUnderlyingType(), out underlyingEnumType))
                    {
                        SessionData.EdmItemErrors.Add(
                            new EdmItemError(
                                Strings.Validator_UnsupportedEnumUnderlyingType(clrType.GetEnumUnderlyingType().FullName)));

                        return;
                    }

                    edmType = new ClrEnumType(clrType, cspaceNamespaceName, cspaceTypeName);
                }
            }
            else
            {
                // not a type we are interested
                return;
            }

            Debug.Assert(
                !CacheEntry.ContainsType(edmType.Identity), "This type must not be already present in the list of types for this assembly");
            // Also add this to the list of the types for this assembly
            CacheEntry.TypesInAssembly.Add(edmType);

            // Add this to the known type map so we won't try to load it again
            SessionData.TypesInLoading.Add(clrType.FullName, edmType);

            // Load properties for structural type
            if (Helper.IsStructuralType(edmType))
            {
                //Load base type only for entity type - not sure if we will allow complex type inheritance
                if (Helper.IsEntityType(edmType))
                {
                    TrackClosure(clrType.BaseType);
                    AddTypeResolver(
                        () => edmType.BaseType = ResolveBaseType(clrType.BaseType));
                }

                // Load the properties for this type
                LoadPropertiesFromType((StructuralType)edmType);
            }

            return;
        }

        private void AddTypeResolver(Action resolver)
        {
            _referenceResolutions.Add(resolver);
        }

        private EdmType ResolveBaseType(Type type)
        {
            EdmType edmType;
            if (type.GetCustomAttributes<EdmEntityTypeAttribute>(inherit: false).Any()
                && TryGetLoadedType(type, out edmType))
            {
                return edmType;
            }
            return null;
        }

        private bool TryFindNullParametersInRelationshipAttribute(EdmRelationshipAttribute roleAttribute)
        {
            if (roleAttribute.RelationshipName == null)
            {
                SessionData.EdmItemErrors.Add(
                    new EdmItemError(Strings.NullRelationshipNameforEdmRelationshipAttribute(SourceAssembly.FullName)));
                return true;
            }

            var nullsFound = false;

            if (roleAttribute.RelationshipNamespaceName == null)
            {
                SessionData.EdmItemErrors.Add(
                    new EdmItemError(
                        Strings.NullParameterForEdmRelationshipAttribute(
                            "RelationshipNamespaceName", roleAttribute.RelationshipName)));
                nullsFound = true;
            }

            if (roleAttribute.Role1Name == null)
            {
                SessionData.EdmItemErrors.Add(
                    new EdmItemError(
                        Strings.NullParameterForEdmRelationshipAttribute(
                            "Role1Name", roleAttribute.RelationshipName)));
                nullsFound = true;
            }

            if (roleAttribute.Role1Type == null)
            {
                SessionData.EdmItemErrors.Add(
                    new EdmItemError(
                        Strings.NullParameterForEdmRelationshipAttribute(
                            "Role1Type", roleAttribute.RelationshipName)));
                nullsFound = true;
            }

            if (roleAttribute.Role2Name == null)
            {
                SessionData.EdmItemErrors.Add(
                    new EdmItemError(
                        Strings.NullParameterForEdmRelationshipAttribute(
                            "Role2Name", roleAttribute.RelationshipName)));
                nullsFound = true;
            }

            if (roleAttribute.Role2Type == null)
            {
                SessionData.EdmItemErrors.Add(
                    new EdmItemError(
                        Strings.NullParameterForEdmRelationshipAttribute(
                            "Role2Type", roleAttribute.RelationshipName)));
                nullsFound = true;
            }

            return nullsFound;
        }

        private bool TryGetRelationshipEndEntityType(Type type, out EntityType entityType)
        {
            if (type == null)
            {
                entityType = null;
                return false;
            }

            EdmType edmType;
            if (!TryGetLoadedType(type, out edmType)
                || !Helper.IsEntityType(edmType))
            {
                entityType = null;
                return false;
            }
            entityType = (EntityType)edmType;
            return true;
        }

        /// <summary>
        /// Load all the property metadata of the given type
        /// </summary>
        /// <param name="structuralType"> The type where properties are loaded </param>
        private void LoadPropertiesFromType(StructuralType structuralType)
        {
            // Look at both public, internal, and private instanced properties declared at this type, inherited members
            // are not looked at.  Internal and private properties are also looked at because they are also schematized fields
            var properties = structuralType.ClrType.GetInstanceProperties();

            foreach (var property in properties)
            {
                EdmMember newMember = null;
                var isEntityKeyProperty = false; //used for EdmScalarProperties only

                // EdmScalarPropertyAttribute, EdmComplexPropertyAttribute and EdmRelationshipNavigationPropertyAttribute
                // are all EdmPropertyAttributes that we need to process. If the current property is not an EdmPropertyAttribute
                // we will just ignore it and skip to the next property.
                if (property.IsDefined(typeof(EdmRelationshipNavigationPropertyAttribute), false))
                {
                    // keep the loop var from being lifted
                    var pi = property;
                    _unresolvedNavigationProperties.Add(
                        () =>
                        ResolveNavigationProperty(structuralType, pi));
                }
                else if (property.IsDefined(typeof(EdmScalarPropertyAttribute), false))
                {
                    if ((Nullable.GetUnderlyingType(property.PropertyType) ?? property.PropertyType).IsEnum)
                    {
                        TrackClosure(property.PropertyType);
                        var local = property;
                        AddTypeResolver(() => ResolveEnumTypeProperty(structuralType, local));
                    }
                    else
                    {
                        newMember = LoadScalarProperty(structuralType.ClrType, property, out isEntityKeyProperty);
                    }
                }
                else if (property.IsDefined(typeof(EdmComplexPropertyAttribute), false))
                {
                    TrackClosure(property.PropertyType);
                    // keep loop var from being lifted
                    var local = property;
                    AddTypeResolver(() => ResolveComplexTypeProperty(structuralType, local));
                }

                if (newMember == null)
                {
                    // Property does not have one of the following attributes:
                    //     EdmScalarPropertyAttribute, EdmComplexPropertyAttribute, EdmRelationshipNavigationPropertyAttribute
                    // This means its an unmapped property and can be ignored.
                    // Or there were error encountered while loading the properties
                    continue;
                }

                // Add the property object to the type
                structuralType.AddMember(newMember);

                // Add to the entity's collection of key members
                // Do this here instead of in the if condition above for scalar properties because
                // we want to make sure the AddMember call above did not fail before updating the key members
                if (Helper.IsEntityType(structuralType) && isEntityKeyProperty)
                {
                    ((EntityType)structuralType).AddKeyMember(newMember);
                }
            }
        }

        internal void ResolveNavigationProperty(StructuralType declaringType, PropertyInfo propertyInfo)
        {
            Debug.Assert(
                propertyInfo.IsDefined(typeof(EdmRelationshipNavigationPropertyAttribute), false),
                "The property must have navigation property defined");

            // EdmScalarPropertyAttribute, EdmComplexPropertyAttribute and EdmRelationshipNavigationPropertyAttribute
            // are all EdmPropertyAttributes that we need to process. If the current property is not an EdmPropertyAttribute
            // we will just ignore it and skip to the next property.
            var relationshipPropertyAttributes = propertyInfo.GetCustomAttributes<EdmRelationshipNavigationPropertyAttribute>(inherit: false);

            Debug.Assert(relationshipPropertyAttributes.Count() == 1, "There should be exactly one property for every navigation property");

            // The only valid return types from navigation properties are:
            //     (1) EntityType
            //     (2) CollectionType containing valid EntityType

            // If TryGetLoadedType returned false, it could mean that we couldn't validate any part of the type, or it could mean that it's a generic
            // where the main generic type was validated, but the generic type parameter was not. We can't tell the difference, so just fail
            // with the same error message in both cases. The user will have to figure out which part of the type is wrong.
            // We can't just rely on checking for a generic because it can lead to a scenario where we report that the type parameter is invalid
            // when really it's the main generic type. That is more confusing than reporting the full name and letting the user determine the problem.
            EdmType propertyType;
            if (!TryGetLoadedType(propertyInfo.PropertyType, out propertyType)
                ||
                !(propertyType.BuiltInTypeKind == BuiltInTypeKind.EntityType
                  || propertyType.BuiltInTypeKind == BuiltInTypeKind.CollectionType))
            {
                // Once an error is detected the property does not need to be validated further, just add to the errors
                // collection and continue with the next property. The failure will cause an exception to be thrown later during validation of all of the types.
                SessionData.EdmItemErrors.Add(
                    new EdmItemError(
                        Strings.Validator_OSpace_InvalidNavPropReturnType(
                            propertyInfo.Name, propertyInfo.DeclaringType.FullName, propertyInfo.PropertyType.FullName)));
                return;
            }
            // else we have a valid EntityType or CollectionType that contains EntityType. ResolveNonSchemaType enforces that a collection type
            // must contain an EntityType, and if it doesn't, propertyType will be null here. If propertyType is EntityType or CollectionType we know it is valid

            // Expecting EdmRelationshipNavigationPropertyAttribute to have AllowMultiple=False, so only look at first element in the attribute array

            var attribute = (EdmRelationshipNavigationPropertyAttribute)relationshipPropertyAttributes.First();

            EdmMember member = null;
            EdmType type;
            if (SessionData.TypesInLoading.TryGetValue(attribute.RelationshipNamespaceName + "." + attribute.RelationshipName, out type)
                &&
                Helper.IsAssociationType(type))
            {
                var relationshipType = (AssociationType)type;
                if (relationshipType != null)
                {
                    // The return value of this property has been verified, so create the property now
                    var navigationProperty = new NavigationProperty(propertyInfo.Name, TypeUsage.Create(propertyType));
                    navigationProperty.RelationshipType = relationshipType;
                    member = navigationProperty;

                    if (relationshipType.Members[0].Name
                        == attribute.TargetRoleName)
                    {
                        navigationProperty.ToEndMember = (RelationshipEndMember)relationshipType.Members[0];
                        navigationProperty.FromEndMember = (RelationshipEndMember)relationshipType.Members[1];
                    }
                    else if (relationshipType.Members[1].Name
                             == attribute.TargetRoleName)
                    {
                        navigationProperty.ToEndMember = (RelationshipEndMember)relationshipType.Members[1];
                        navigationProperty.FromEndMember = (RelationshipEndMember)relationshipType.Members[0];
                    }
                    else
                    {
                        SessionData.EdmItemErrors.Add(
                            new EdmItemError(
                                Strings.TargetRoleNameInNavigationPropertyNotValid(
                                    propertyInfo.Name, propertyInfo.DeclaringType.FullName, attribute.TargetRoleName,
                                    attribute.RelationshipName)));
                        member = null;
                    }

                    if (member != null
                        &&
                        ((RefType)navigationProperty.FromEndMember.TypeUsage.EdmType).ElementType.ClrType != declaringType.ClrType)
                    {
                        SessionData.EdmItemErrors.Add(
                            new EdmItemError(
                                Strings.NavigationPropertyRelationshipEndTypeMismatch(
                                    declaringType.FullName,
                                    navigationProperty.Name,
                                    relationshipType.FullName,
                                    navigationProperty.FromEndMember.Name,
                                    ((RefType)navigationProperty.FromEndMember.TypeUsage.EdmType).ElementType.ClrType)));
                        member = null;
                    }
                }
            }
            else
            {
                SessionData.EdmItemErrors.Add(
                    new EdmItemError(
                        Strings.RelationshipNameInNavigationPropertyNotValid(
                            propertyInfo.Name, propertyInfo.DeclaringType.FullName, attribute.RelationshipName)));
            }

            if (member != null)
            {
                declaringType.AddMember(member);
            }
        }

        /// <summary>
        /// Load the property with scalar property attribute.
        /// Note that we pass the CLR type in because in the case where the property is declared on a generic
        /// base class the DeclaringType of propert won't work for us and we need the real entity type instead.
        /// </summary>
        /// <param name="clrType"> The CLR type of the entity </param>
        /// <param name="property"> Metadata representing the property </param>
        /// <param name="isEntityKeyProperty"> True if the property forms part of the entity's key </param>
        private EdmMember LoadScalarProperty(Type clrType, PropertyInfo property, out bool isEntityKeyProperty)
        {
            Debug.Assert(property.IsDefined(typeof(EdmScalarPropertyAttribute), false), "The property must have a scalar attribute");
            EdmMember member = null;
            isEntityKeyProperty = false;

            // Load the property type and create a new property object
            PrimitiveType primitiveType;

            // If the type could not be loaded it's definitely not a primitive type, so that's an error
            // If it could be loaded but is not a primitive that's an error as well
            if (!TryGetPrimitiveType(property.PropertyType, out primitiveType))
            {
                // This property does not need to be validated further, just add to the errors collection and continue with the next property
                // This failure will cause an exception to be thrown later during validation of all of the types
                SessionData.EdmItemErrors.Add(
                    new EdmItemError(
                        Strings.Validator_OSpace_ScalarPropertyNotPrimitive(
                            property.Name, property.DeclaringType.FullName, property.PropertyType.FullName)));
            }
            else
            {
                var attrs = property.GetCustomAttributes<EdmScalarPropertyAttribute>(inherit: false);

                Debug.Assert(attrs.Count() == 1, "Every property can exactly have one ScalarProperty Attribute");
                // Expecting EdmScalarPropertyAttribute to have AllowMultiple=False, so only look at first element in the attribute array
                isEntityKeyProperty = attrs.First().EntityKeyProperty;
                var isNullable = attrs.First().IsNullable;

                member = new EdmProperty(
                    property.Name,
                    TypeUsage.Create(
                        primitiveType, new FacetValues
                            {
                                Nullable = isNullable
                            }),
                    property, clrType);
            }
            return member;
        }

        /// <summary>
        /// Resolves enum type property.
        /// </summary>
        /// <param name="declaringType"> The type to add the declared property to. </param>
        /// <param name="clrProperty"> Property to resolve. </param>
        private void ResolveEnumTypeProperty(StructuralType declaringType, PropertyInfo clrProperty)
        {
            DebugCheck.NotNull(declaringType);
            DebugCheck.NotNull(clrProperty);
            Debug.Assert(
                (Nullable.GetUnderlyingType(clrProperty.PropertyType) ?? clrProperty.PropertyType).IsEnum,
                "This method should be called for enums only");

            EdmType propertyType;

            if (!TryGetLoadedType(clrProperty.PropertyType, out propertyType)
                || !Helper.IsEnumType(propertyType))
            {
                SessionData.EdmItemErrors.Add(
                    new EdmItemError(
                        Strings.Validator_OSpace_ScalarPropertyNotPrimitive(
                            clrProperty.Name,
                            clrProperty.DeclaringType.FullName,
                            clrProperty.PropertyType.FullName)));
            }
            else
            {
                var edmScalarPropertyAttribute = clrProperty.GetCustomAttributes<EdmScalarPropertyAttribute>(inherit: false).Single();

                var enumProperty = new EdmProperty(
                    clrProperty.Name,
                    TypeUsage.Create(
                        propertyType, new FacetValues
                            {
                                Nullable = edmScalarPropertyAttribute.IsNullable
                            }),
                    clrProperty,
                    declaringType.ClrType);

                declaringType.AddMember(enumProperty);

                if (declaringType.BuiltInTypeKind == BuiltInTypeKind.EntityType
                    && edmScalarPropertyAttribute.EntityKeyProperty)
                {
                    ((EntityType)declaringType).AddKeyMember(enumProperty);
                }
            }
        }

        private void ResolveComplexTypeProperty(StructuralType type, PropertyInfo clrProperty)
        {
            // Load the property type and create a new property object
            EdmType propertyType;
            // If the type could not be loaded it's definitely not a complex type, so that's an error
            // If it could be loaded but is not a complex type that's an error as well
            if (!TryGetLoadedType(clrProperty.PropertyType, out propertyType)
                || propertyType.BuiltInTypeKind != BuiltInTypeKind.ComplexType)
            {
                // This property does not need to be validated further, just add to the errors collection and continue with the next property
                // This failure will cause an exception to be thrown later during validation of all of the types
                SessionData.EdmItemErrors.Add(
                    new EdmItemError(
                        Strings.Validator_OSpace_ComplexPropertyNotComplex(
                            clrProperty.Name, clrProperty.DeclaringType.FullName, clrProperty.PropertyType.FullName)));
            }
            else
            {
                var newProperty = new EdmProperty(
                    clrProperty.Name,
                    TypeUsage.Create(
                        propertyType, new FacetValues
                            {
                                Nullable = false
                            }),
                    clrProperty, type.ClrType);

                type.AddMember(newProperty);
            }
        }

        private void TrackClosure(Type type)
        {
            if (SourceAssembly != type.Assembly
                &&
                !CacheEntry.ClosureAssemblies.Contains(type.Assembly)
                &&
                IsSchemaAttributePresent(type.Assembly)
                &&
                !(type.IsGenericType &&
                  (
                      EntityUtil.IsAnICollection(type) || // EntityCollection<>, List<>, ICollection<>
                      type.GetGenericTypeDefinition() == typeof(EntityReference<>) ||
                      type.GetGenericTypeDefinition() == typeof(Nullable<>)
                  )
                 )
                )
            {
                CacheEntry.ClosureAssemblies.Add(type.Assembly);
            }

            if (type.IsGenericType)
            {
                foreach (var genericArgument in type.GetGenericArguments())
                {
                    TrackClosure(genericArgument);
                }
            }
        }

        internal static bool IsSchemaAttributePresent(Assembly assembly)
        {
            return assembly.IsDefined(typeof(EdmSchemaAttribute), false /*inherit*/);
        }

        internal static ObjectItemAssemblyLoader Create(Assembly assembly, ObjectItemLoadingSessionData sessionData)
        {
            if (IsSchemaAttributePresent(assembly))
            {
                return new ObjectItemAttributeAssemblyLoader(assembly, sessionData);
            }
            else
            {
                return new ObjectItemNoOpAssemblyLoader(assembly, sessionData);
            }
        }
    }
}
=======
﻿// Copyright (c) Microsoft Open Technologies, Inc. All rights reserved. See License.txt in the project root for license information.

namespace System.Data.Entity.Core.Metadata.Edm
{
    using System.Collections;
    using System.Collections.Generic;
    using System.Data.Entity.Core.Metadata.Edm.Provider;
    using System.Data.Entity.Core.Objects.DataClasses;
    using System.Data.Entity.Resources;
    using System.Data.Entity.Utilities;
    using System.Diagnostics;
    using System.Linq;
    using System.Reflection;

    /// <summary>
    /// Class for representing a collection of items for the object layer.
    /// Most of the implementation for actual maintenance of the collection is
    /// done by ItemCollection
    /// </summary>
    internal sealed class ObjectItemAttributeAssemblyLoader : ObjectItemAssemblyLoader
    {
        // list of unresolved navigation properties
        private readonly List<Action> _unresolvedNavigationProperties = new List<Action>();

        private new MutableAssemblyCacheEntry CacheEntry
        {
            get { return (MutableAssemblyCacheEntry)base.CacheEntry; }
        }

        private readonly List<Action> _referenceResolutions = new List<Action>();

        internal ObjectItemAttributeAssemblyLoader(Assembly assembly, ObjectItemLoadingSessionData sessionData)
            : base(assembly, new MutableAssemblyCacheEntry(), sessionData)
        {
            Debug.Assert(Create == sessionData.ObjectItemAssemblyLoaderFactory, "Why is there a different factory creating this class");
        }

        internal override void OnLevel1SessionProcessing()
        {
            foreach (var resolve in _referenceResolutions)
            {
                resolve();
            }
        }

        internal override void OnLevel2SessionProcessing()
        {
            foreach (var resolve in _unresolvedNavigationProperties)
            {
                resolve();
            }
        }

        /// <summary>
        /// Loads the given assembly and all the other referencd assemblies in the cache. If the assembly was already present
        /// then it loads from the cache
        /// </summary>
        internal override void Load()
        {
            Debug.Assert(
                IsSchemaAttributePresent(SourceAssembly), "LoadAssembly shouldn't be called with assembly having no schema attribute");
            Debug.Assert(
                !SessionData.KnownAssemblies.Contains(
                    SourceAssembly, SessionData.ObjectItemAssemblyLoaderFactory, SessionData.EdmItemCollection),
                "InternalLoadAssemblyFromCache: This assembly must not be present in the list of known assemblies");

            base.Load();
        }

        protected override void AddToAssembliesLoaded()
        {
            SessionData.AssembliesLoaded.Add(SourceAssembly, CacheEntry);
        }

        /// <summary>
        /// Check to see if the type is already loaded - either in the typesInLoading, or ObjectItemCollection or
        /// in the global cache
        /// </summary>
        private bool TryGetLoadedType(Type clrType, out EdmType edmType)
        {
            if (SessionData.TypesInLoading.TryGetValue(clrType.FullName, out edmType)
                ||
                TryGetCachedEdmType(clrType, out edmType))
            {
                // Check to make sure the CLR type we got is the same as the given one
                if (edmType.ClrType != clrType)
                {
                    SessionData.EdmItemErrors.Add(
                        new EdmItemError(
                            Strings.NewTypeConflictsWithExistingType(
                                clrType.AssemblyQualifiedName, edmType.ClrType.AssemblyQualifiedName)));
                    edmType = null;
                    return false;
                }
                return true;
            }

            // Let's check to see if this type is a ref type, a nullable type, or a collection type, these are the types that
            // we need to take special care of them
            if (clrType.IsGenericType)
            {
                var genericType = clrType.GetGenericTypeDefinition();

                // Try to resolve the element type into a type object
                EdmType elementType;
                if (!TryGetLoadedType(clrType.GetGenericArguments()[0], out elementType))
                {
                    return false;
                }

                if (typeof(IEnumerable).IsAssignableFrom(clrType))
                {
                    var entityType = elementType as EntityType;
                    if (entityType == null)
                    {
                        // return null and let the caller deal with the error handling
                        return false;
                    }
                    edmType = entityType.GetCollectionType();
                }
                else
                {
                    edmType = elementType;
                }

                return true;
            }

            edmType = null;
            return false;
        }

        private bool TryGetCachedEdmType(Type clrType, out EdmType edmType)
        {
            Debug.Assert(
                !SessionData.TypesInLoading.ContainsKey(clrType.FullName), "This should be called only after looking in typesInLoading");
            Debug.Assert(
                SessionData.EdmItemErrors.Count > 0 || // had an error during loading
                clrType.GetCustomAttributes(typeof(EdmTypeAttribute), false /*inherit*/).Length == 0 || // not a type we track
                SourceAssembly != clrType.Assembly, // not from this assembly
                "Given that we don't have any error, if the type is part of this assembly, it should not be loaded from the cache");

            ImmutableAssemblyCacheEntry immutableCacheEntry;
            if (SessionData.LockedAssemblyCache.TryGetValue(clrType.Assembly, out immutableCacheEntry))
            {
                Debug.Assert(
                    SessionData.KnownAssemblies.Contains(clrType.Assembly, SessionData.LoaderCookie, SessionData.EdmItemCollection),
                    "We should only be loading things directly from the cache if they are already in the collection");
                return immutableCacheEntry.TryGetEdmType(clrType.FullName, out edmType);
            }

            edmType = null;
            return false;
        }

        /// <summary>
        /// Loads the set of types from the given assembly and adds it to the given list of types
        /// </summary>
        protected override void LoadTypesFromAssembly()
        {
            Debug.Assert(CacheEntry.TypesInAssembly.Count == 0);

            LoadRelationshipTypes();

            // Loop through each type in the assembly and process it
            foreach (var type in SourceAssembly.GetAccessibleTypes())
            {
                // If the type doesn't have the same EdmTypeAttribute defined, then it's not a special type
                // that we care about, skip it.
                if (!type.IsDefined(typeof(EdmTypeAttribute), false))
                {
                    continue;
                }

                // Generic type is not supported, if the user attributed this generic type using EdmTypeAttribute,
                // then the exception message can help them better understand what is going on instead of just
                // failing at a much later point of OC type mapping lookup with a super generic error message
                if (type.IsGenericType)
                {
                    SessionData.EdmItemErrors.Add(new EdmItemError(Strings.GenericTypeNotSupported(type.FullName)));
                    continue;
                }

                // Load the metadata for this type
                LoadType(type);
            }

            if (_referenceResolutions.Count != 0)
            {
                SessionData.RegisterForLevel1PostSessionProcessing(this);
            }

            if (_unresolvedNavigationProperties.Count != 0)
            {
                SessionData.RegisterForLevel2PostSessionProcessing(this);
            }
        }

        /// <summary>
        /// This method loads all the relationship type that this entity takes part in
        /// </summary>
        private void LoadRelationshipTypes()
        {
            foreach (
                EdmRelationshipAttribute roleAttribute in
                    SourceAssembly.GetCustomAttributes(typeof(EdmRelationshipAttribute), false /*inherit*/))
            {
                // Check if there is an entry already with this name
                if (TryFindNullParametersInRelationshipAttribute(roleAttribute))
                {
                    // don't give more errors for these same bad parameters
                    continue;
                }

                var errorEncountered = false;

                // return error if the role names are the same
                if (roleAttribute.Role1Name
                    == roleAttribute.Role2Name)
                {
                    SessionData.EdmItemErrors.Add(
                        new EdmItemError(
                            Strings.SameRoleNameOnRelationshipAttribute(roleAttribute.RelationshipName, roleAttribute.Role2Name)));
                    errorEncountered = true;
                }

                if (!errorEncountered)
                {
                    var associationType = new AssociationType(
                        roleAttribute.RelationshipName, roleAttribute.RelationshipNamespaceName, roleAttribute.IsForeignKey,
                        DataSpace.OSpace);
                    SessionData.TypesInLoading.Add(associationType.FullName, associationType);
                    TrackClosure(roleAttribute.Role1Type);
                    TrackClosure(roleAttribute.Role2Type);

                    // prevent lifting of loop vars
                    var r1Name = roleAttribute.Role1Name;
                    var r1Type = roleAttribute.Role1Type;
                    var r1Multiplicity = roleAttribute.Role1Multiplicity;
                    AddTypeResolver(
                        () =>
                        ResolveAssociationEnd(associationType, r1Name, r1Type, r1Multiplicity));

                    // prevent lifting of loop vars
                    var r2Name = roleAttribute.Role2Name;
                    var r2Type = roleAttribute.Role2Type;
                    var r2Multiplicity = roleAttribute.Role2Multiplicity;
                    AddTypeResolver(
                        () =>
                        ResolveAssociationEnd(associationType, r2Name, r2Type, r2Multiplicity));

                    // get assembly entry and add association type to the list of types in the assembly
                    Debug.Assert(
                        !CacheEntry.ContainsType(associationType.FullName), "Relationship type must not be present in the list of types");
                    CacheEntry.TypesInAssembly.Add(associationType);
                }
            }
        }

        private void ResolveAssociationEnd(
            AssociationType associationType, string roleName, Type clrType, RelationshipMultiplicity multiplicity)
        {
            EntityType entityType;
            if (!TryGetRelationshipEndEntityType(clrType, out entityType))
            {
                SessionData.EdmItemErrors.Add(
                    new EdmItemError(Strings.RoleTypeInEdmRelationshipAttributeIsInvalidType(associationType.Name, roleName, clrType)));
                return;
            }
            associationType.AddKeyMember(new AssociationEndMember(roleName, entityType.GetReferenceType(), multiplicity));
        }

        /// <summary>
        /// Load metadata of the given type - when you call this method, you should check and make sure that the type has
        /// edm attribute. If it doesn't,we won't load the type and it will be returned as null
        /// </summary>
        private void LoadType(Type clrType)
        {
            Debug.Assert(clrType.Assembly == SourceAssembly, "Why are we loading a type that is not in our assembly?");
            Debug.Assert(!SessionData.TypesInLoading.ContainsKey(clrType.FullName), "Trying to load a type that is already loaded???");
            Debug.Assert(!clrType.IsGenericType, "Generic type is not supported");

            EdmType edmType = null;

            var typeAttributes = (EdmTypeAttribute[])clrType.GetCustomAttributes(typeof(EdmTypeAttribute), false /*inherit*/);

            // the CLR doesn't allow types to have duplicate/multiple attribute declarations

            if (typeAttributes.Length != 0)
            {
                if (clrType.IsNested)
                {
                    SessionData.EdmItemErrors.Add(
                        new EdmItemError(Strings.NestedClassNotSupported(clrType.FullName, clrType.Assembly.FullName)));
                    return;
                }
                var typeAttribute = typeAttributes[0];
                var cspaceTypeName = String.IsNullOrEmpty(typeAttribute.Name) ? clrType.Name : typeAttribute.Name;
                if (String.IsNullOrEmpty(typeAttribute.NamespaceName)
                    && clrType.Namespace == null)
                {
                    SessionData.EdmItemErrors.Add(new EdmItemError(Strings.Validator_TypeHasNoNamespace));
                    return;
                }

                var cspaceNamespaceName = String.IsNullOrEmpty(typeAttribute.NamespaceName)
                                              ? clrType.Namespace
                                              : typeAttribute.NamespaceName;

                if (typeAttribute.GetType()
                    == typeof(EdmEntityTypeAttribute))
                {
                    edmType = new ClrEntityType(clrType, cspaceNamespaceName, cspaceTypeName);
                }
                else if (typeAttribute.GetType()
                         == typeof(EdmComplexTypeAttribute))
                {
                    edmType = new ClrComplexType(clrType, cspaceNamespaceName, cspaceTypeName);
                }
                else
                {
                    Debug.Assert(typeAttribute is EdmEnumTypeAttribute, "Invalid type attribute encountered");

                    // Note that TryGetPrimitiveType() will return false not only for types that are not primitive 
                    // but also for CLR primitive types that are valid underlying enum types in CLR but are not 
                    // a valid Edm primitive types (e.g. ulong) 
                    PrimitiveType underlyingEnumType;
                    if (!ClrProviderManifest.Instance.TryGetPrimitiveType(clrType.GetEnumUnderlyingType(), out underlyingEnumType))
                    {
                        SessionData.EdmItemErrors.Add(
                            new EdmItemError(
                                Strings.Validator_UnsupportedEnumUnderlyingType(clrType.GetEnumUnderlyingType().FullName)));

                        return;
                    }

                    edmType = new ClrEnumType(clrType, cspaceNamespaceName, cspaceTypeName);
                }
            }
            else
            {
                // not a type we are interested
                return;
            }

            Debug.Assert(
                !CacheEntry.ContainsType(edmType.Identity), "This type must not be already present in the list of types for this assembly");
            // Also add this to the list of the types for this assembly
            CacheEntry.TypesInAssembly.Add(edmType);

            // Add this to the known type map so we won't try to load it again
            SessionData.TypesInLoading.Add(clrType.FullName, edmType);

            // Load properties for structural type
            if (Helper.IsStructuralType(edmType))
            {
                //Load base type only for entity type - not sure if we will allow complex type inheritance
                if (Helper.IsEntityType(edmType))
                {
                    TrackClosure(clrType.BaseType);
                    AddTypeResolver(
                        () => edmType.BaseType = ResolveBaseType(clrType.BaseType));
                }

                // Load the properties for this type
                LoadPropertiesFromType((StructuralType)edmType);
            }

            return;
        }

        private void AddTypeResolver(Action resolver)
        {
            _referenceResolutions.Add(resolver);
        }

        private EdmType ResolveBaseType(Type type)
        {
            EdmType edmType;
            if (type.GetCustomAttributes(typeof(EdmEntityTypeAttribute), false).Length > 0
                && TryGetLoadedType(type, out edmType))
            {
                return edmType;
            }
            return null;
        }

        private bool TryFindNullParametersInRelationshipAttribute(EdmRelationshipAttribute roleAttribute)
        {
            if (roleAttribute.RelationshipName == null)
            {
                SessionData.EdmItemErrors.Add(
                    new EdmItemError(Strings.NullRelationshipNameforEdmRelationshipAttribute(SourceAssembly.FullName)));
                return true;
            }

            var nullsFound = false;

            if (roleAttribute.RelationshipNamespaceName == null)
            {
                SessionData.EdmItemErrors.Add(
                    new EdmItemError(
                        Strings.NullParameterForEdmRelationshipAttribute(
                            "RelationshipNamespaceName", roleAttribute.RelationshipName)));
                nullsFound = true;
            }

            if (roleAttribute.Role1Name == null)
            {
                SessionData.EdmItemErrors.Add(
                    new EdmItemError(
                        Strings.NullParameterForEdmRelationshipAttribute(
                            "Role1Name", roleAttribute.RelationshipName)));
                nullsFound = true;
            }

            if (roleAttribute.Role1Type == null)
            {
                SessionData.EdmItemErrors.Add(
                    new EdmItemError(
                        Strings.NullParameterForEdmRelationshipAttribute(
                            "Role1Type", roleAttribute.RelationshipName)));
                nullsFound = true;
            }

            if (roleAttribute.Role2Name == null)
            {
                SessionData.EdmItemErrors.Add(
                    new EdmItemError(
                        Strings.NullParameterForEdmRelationshipAttribute(
                            "Role2Name", roleAttribute.RelationshipName)));
                nullsFound = true;
            }

            if (roleAttribute.Role2Type == null)
            {
                SessionData.EdmItemErrors.Add(
                    new EdmItemError(
                        Strings.NullParameterForEdmRelationshipAttribute(
                            "Role2Type", roleAttribute.RelationshipName)));
                nullsFound = true;
            }

            return nullsFound;
        }

        private bool TryGetRelationshipEndEntityType(Type type, out EntityType entityType)
        {
            if (type == null)
            {
                entityType = null;
                return false;
            }

            EdmType edmType;
            if (!TryGetLoadedType(type, out edmType)
                || !Helper.IsEntityType(edmType))
            {
                entityType = null;
                return false;
            }
            entityType = (EntityType)edmType;
            return true;
        }

        /// <summary>
        /// Load all the property metadata of the given type
        /// </summary>
        /// <param name="structuralType"> The type where properties are loaded </param>
        private void LoadPropertiesFromType(StructuralType structuralType)
        {
            // Look at both public, internal, and private instanced properties declared at this type, inherited members
            // are not looked at.  Internal and private properties are also looked at because they are also schematized fields
            var properties = structuralType.ClrType.GetProperties(PropertyReflectionBindingFlags);

            foreach (var property in properties)
            {
                EdmMember newMember = null;
                var isEntityKeyProperty = false; //used for EdmScalarProperties only

                // EdmScalarPropertyAttribute, EdmComplexPropertyAttribute and EdmRelationshipNavigationPropertyAttribute
                // are all EdmPropertyAttributes that we need to process. If the current property is not an EdmPropertyAttribute
                // we will just ignore it and skip to the next property.
                if (property.IsDefined(typeof(EdmRelationshipNavigationPropertyAttribute), false))
                {
                    // keep the loop var from being lifted
                    var pi = property;
                    _unresolvedNavigationProperties.Add(
                        () =>
                        ResolveNavigationProperty(structuralType, pi));
                }
                else if (property.IsDefined(typeof(EdmScalarPropertyAttribute), false))
                {
                    if ((Nullable.GetUnderlyingType(property.PropertyType) ?? property.PropertyType).IsEnum)
                    {
                        TrackClosure(property.PropertyType);
                        var local = property;
                        AddTypeResolver(() => ResolveEnumTypeProperty(structuralType, local));
                    }
                    else
                    {
                        newMember = LoadScalarProperty(structuralType.ClrType, property, out isEntityKeyProperty);
                    }
                }
                else if (property.IsDefined(typeof(EdmComplexPropertyAttribute), false))
                {
                    TrackClosure(property.PropertyType);
                    // keep loop var from being lifted
                    var local = property;
                    AddTypeResolver(() => ResolveComplexTypeProperty(structuralType, local));
                }

                if (newMember == null)
                {
                    // Property does not have one of the following attributes:
                    //     EdmScalarPropertyAttribute, EdmComplexPropertyAttribute, EdmRelationshipNavigationPropertyAttribute
                    // This means its an unmapped property and can be ignored.
                    // Or there were error encountered while loading the properties
                    continue;
                }

                // Add the property object to the type
                structuralType.AddMember(newMember);

                // Add to the entity's collection of key members
                // Do this here instead of in the if condition above for scalar properties because
                // we want to make sure the AddMember call above did not fail before updating the key members
                if (Helper.IsEntityType(structuralType) && isEntityKeyProperty)
                {
                    ((EntityType)structuralType).AddKeyMember(newMember);
                }
            }
        }

        internal void ResolveNavigationProperty(StructuralType declaringType, PropertyInfo propertyInfo)
        {
            Debug.Assert(
                propertyInfo.IsDefined(typeof(EdmRelationshipNavigationPropertyAttribute), false),
                "The property must have navigation property defined");

            // EdmScalarPropertyAttribute, EdmComplexPropertyAttribute and EdmRelationshipNavigationPropertyAttribute
            // are all EdmPropertyAttributes that we need to process. If the current property is not an EdmPropertyAttribute
            // we will just ignore it and skip to the next property.
            var relationshipPropertyAttributes = propertyInfo.GetCustomAttributes(typeof(EdmRelationshipNavigationPropertyAttribute), false);

            Debug.Assert(relationshipPropertyAttributes.Length == 1, "There should be exactly one property for every navigation property");

            // The only valid return types from navigation properties are:
            //     (1) EntityType
            //     (2) CollectionType containing valid EntityType

            // If TryGetLoadedType returned false, it could mean that we couldn't validate any part of the type, or it could mean that it's a generic
            // where the main generic type was validated, but the generic type parameter was not. We can't tell the difference, so just fail
            // with the same error message in both cases. The user will have to figure out which part of the type is wrong.
            // We can't just rely on checking for a generic because it can lead to a scenario where we report that the type parameter is invalid
            // when really it's the main generic type. That is more confusing than reporting the full name and letting the user determine the problem.
            EdmType propertyType;
            if (!TryGetLoadedType(propertyInfo.PropertyType, out propertyType)
                ||
                !(propertyType.BuiltInTypeKind == BuiltInTypeKind.EntityType
                  || propertyType.BuiltInTypeKind == BuiltInTypeKind.CollectionType))
            {
                // Once an error is detected the property does not need to be validated further, just add to the errors
                // collection and continue with the next property. The failure will cause an exception to be thrown later during validation of all of the types.
                SessionData.EdmItemErrors.Add(
                    new EdmItemError(
                        Strings.Validator_OSpace_InvalidNavPropReturnType(
                            propertyInfo.Name, propertyInfo.DeclaringType.FullName, propertyInfo.PropertyType.FullName)));
                return;
            }
            // else we have a valid EntityType or CollectionType that contains EntityType. ResolveNonSchemaType enforces that a collection type
            // must contain an EntityType, and if it doesn't, propertyType will be null here. If propertyType is EntityType or CollectionType we know it is valid

            // Expecting EdmRelationshipNavigationPropertyAttribute to have AllowMultiple=False, so only look at first element in the attribute array

            var attribute = (EdmRelationshipNavigationPropertyAttribute)relationshipPropertyAttributes[0];

            EdmMember member = null;
            EdmType type;
            if (SessionData.TypesInLoading.TryGetValue(attribute.RelationshipNamespaceName + "." + attribute.RelationshipName, out type)
                &&
                Helper.IsAssociationType(type))
            {
                var relationshipType = (AssociationType)type;
                if (relationshipType != null)
                {
                    // The return value of this property has been verified, so create the property now
                    var navigationProperty = new NavigationProperty(propertyInfo.Name, TypeUsage.Create(propertyType));
                    navigationProperty.RelationshipType = relationshipType;
                    member = navigationProperty;

                    if (relationshipType.Members[0].Name
                        == attribute.TargetRoleName)
                    {
                        navigationProperty.ToEndMember = (RelationshipEndMember)relationshipType.Members[0];
                        navigationProperty.FromEndMember = (RelationshipEndMember)relationshipType.Members[1];
                    }
                    else if (relationshipType.Members[1].Name
                             == attribute.TargetRoleName)
                    {
                        navigationProperty.ToEndMember = (RelationshipEndMember)relationshipType.Members[1];
                        navigationProperty.FromEndMember = (RelationshipEndMember)relationshipType.Members[0];
                    }
                    else
                    {
                        SessionData.EdmItemErrors.Add(
                            new EdmItemError(
                                Strings.TargetRoleNameInNavigationPropertyNotValid(
                                    propertyInfo.Name, propertyInfo.DeclaringType.FullName, attribute.TargetRoleName,
                                    attribute.RelationshipName)));
                        member = null;
                    }

                    if (member != null
                        &&
                        ((RefType)navigationProperty.FromEndMember.TypeUsage.EdmType).ElementType.ClrType != declaringType.ClrType)
                    {
                        SessionData.EdmItemErrors.Add(
                            new EdmItemError(
                                Strings.NavigationPropertyRelationshipEndTypeMismatch(
                                    declaringType.FullName,
                                    navigationProperty.Name,
                                    relationshipType.FullName,
                                    navigationProperty.FromEndMember.Name,
                                    ((RefType)navigationProperty.FromEndMember.TypeUsage.EdmType).ElementType.ClrType)));
                        member = null;
                    }
                }
            }
            else
            {
                SessionData.EdmItemErrors.Add(
                    new EdmItemError(
                        Strings.RelationshipNameInNavigationPropertyNotValid(
                            propertyInfo.Name, propertyInfo.DeclaringType.FullName, attribute.RelationshipName)));
            }

            if (member != null)
            {
                declaringType.AddMember(member);
            }
        }

        /// <summary>
        /// Load the property with scalar property attribute.
        /// Note that we pass the CLR type in because in the case where the property is declared on a generic
        /// base class the DeclaringType of propert won't work for us and we need the real entity type instead.
        /// </summary>
        /// <param name="clrType"> The CLR type of the entity </param>
        /// <param name="property"> Metadata representing the property </param>
        /// <param name="isEntityKeyProperty"> True if the property forms part of the entity's key </param>
        private EdmMember LoadScalarProperty(Type clrType, PropertyInfo property, out bool isEntityKeyProperty)
        {
            Debug.Assert(property.IsDefined(typeof(EdmScalarPropertyAttribute), false), "The property must have a scalar attribute");
            EdmMember member = null;
            isEntityKeyProperty = false;

            // Load the property type and create a new property object
            PrimitiveType primitiveType;

            // If the type could not be loaded it's definitely not a primitive type, so that's an error
            // If it could be loaded but is not a primitive that's an error as well
            if (!TryGetPrimitiveType(property.PropertyType, out primitiveType))
            {
                // This property does not need to be validated further, just add to the errors collection and continue with the next property
                // This failure will cause an exception to be thrown later during validation of all of the types
                SessionData.EdmItemErrors.Add(
                    new EdmItemError(
                        Strings.Validator_OSpace_ScalarPropertyNotPrimitive(
                            property.Name, property.DeclaringType.FullName, property.PropertyType.FullName)));
            }
            else
            {
                var attrs = property.GetCustomAttributes(typeof(EdmScalarPropertyAttribute), false);

                Debug.Assert(attrs.Length == 1, "Every property can exactly have one ScalarProperty Attribute");
                // Expecting EdmScalarPropertyAttribute to have AllowMultiple=False, so only look at first element in the attribute array
                isEntityKeyProperty = ((EdmScalarPropertyAttribute)attrs[0]).EntityKeyProperty;
                var isNullable = ((EdmScalarPropertyAttribute)attrs[0]).IsNullable;

                member = new EdmProperty(
                    property.Name,
                    TypeUsage.Create(
                        primitiveType, new FacetValues
                            {
                                Nullable = isNullable
                            }),
                    property, clrType);
            }
            return member;
        }

        /// <summary>
        /// Resolves enum type property.
        /// </summary>
        /// <param name="declaringType"> The type to add the declared property to. </param>
        /// <param name="clrProperty"> Property to resolve. </param>
        private void ResolveEnumTypeProperty(StructuralType declaringType, PropertyInfo clrProperty)
        {
            DebugCheck.NotNull(declaringType);
            DebugCheck.NotNull(clrProperty);
            Debug.Assert(
                (Nullable.GetUnderlyingType(clrProperty.PropertyType) ?? clrProperty.PropertyType).IsEnum,
                "This method should be called for enums only");

            EdmType propertyType;

            if (!TryGetLoadedType(clrProperty.PropertyType, out propertyType)
                || !Helper.IsEnumType(propertyType))
            {
                SessionData.EdmItemErrors.Add(
                    new EdmItemError(
                        Strings.Validator_OSpace_ScalarPropertyNotPrimitive(
                            clrProperty.Name,
                            clrProperty.DeclaringType.FullName,
                            clrProperty.PropertyType.FullName)));
            }
            else
            {
                var edmScalarPropertyAttribute =
                    (EdmScalarPropertyAttribute)clrProperty.GetCustomAttributes(typeof(EdmScalarPropertyAttribute), false).Single();

                var enumProperty = new EdmProperty(
                    clrProperty.Name,
                    TypeUsage.Create(
                        propertyType, new FacetValues
                            {
                                Nullable = edmScalarPropertyAttribute.IsNullable
                            }),
                    clrProperty,
                    declaringType.ClrType);

                declaringType.AddMember(enumProperty);

                if (declaringType.BuiltInTypeKind == BuiltInTypeKind.EntityType
                    && edmScalarPropertyAttribute.EntityKeyProperty)
                {
                    ((EntityType)declaringType).AddKeyMember(enumProperty);
                }
            }
        }

        private void ResolveComplexTypeProperty(StructuralType type, PropertyInfo clrProperty)
        {
            // Load the property type and create a new property object
            EdmType propertyType;
            // If the type could not be loaded it's definitely not a complex type, so that's an error
            // If it could be loaded but is not a complex type that's an error as well
            if (!TryGetLoadedType(clrProperty.PropertyType, out propertyType)
                || propertyType.BuiltInTypeKind != BuiltInTypeKind.ComplexType)
            {
                // This property does not need to be validated further, just add to the errors collection and continue with the next property
                // This failure will cause an exception to be thrown later during validation of all of the types
                SessionData.EdmItemErrors.Add(
                    new EdmItemError(
                        Strings.Validator_OSpace_ComplexPropertyNotComplex(
                            clrProperty.Name, clrProperty.DeclaringType.FullName, clrProperty.PropertyType.FullName)));
            }
            else
            {
                var newProperty = new EdmProperty(
                    clrProperty.Name,
                    TypeUsage.Create(
                        propertyType, new FacetValues
                            {
                                Nullable = false
                            }),
                    clrProperty, type.ClrType);

                type.AddMember(newProperty);
            }
        }

        private void TrackClosure(Type type)
        {
            if (SourceAssembly != type.Assembly
                &&
                !CacheEntry.ClosureAssemblies.Contains(type.Assembly)
                &&
                IsSchemaAttributePresent(type.Assembly)
                &&
                !(type.IsGenericType &&
                  (
                      EntityUtil.IsAnICollection(type) || // EntityCollection<>, List<>, ICollection<>
                      type.GetGenericTypeDefinition() == typeof(EntityReference<>) ||
                      type.GetGenericTypeDefinition() == typeof(Nullable<>)
                  )
                 )
                )
            {
                CacheEntry.ClosureAssemblies.Add(type.Assembly);
            }

            if (type.IsGenericType)
            {
                foreach (var genericArgument in type.GetGenericArguments())
                {
                    TrackClosure(genericArgument);
                }
            }
        }

        internal static bool IsSchemaAttributePresent(Assembly assembly)
        {
            return assembly.IsDefined(typeof(EdmSchemaAttribute), false /*inherit*/);
        }

        internal static ObjectItemAssemblyLoader Create(Assembly assembly, ObjectItemLoadingSessionData sessionData)
        {
            if (IsSchemaAttributePresent(assembly))
            {
                return new ObjectItemAttributeAssemblyLoader(assembly, sessionData);
            }
            else
            {
                return new ObjectItemNoOpAssemblyLoader(assembly, sessionData);
            }
        }
    }
}
>>>>>>> b1a13653
<|MERGE_RESOLUTION|>--- conflicted
+++ resolved
@@ -1,4 +1,3 @@
-<<<<<<< HEAD
 ﻿// Copyright (c) Microsoft Open Technologies, Inc. All rights reserved. See License.txt in the project root for license information.
 
 namespace System.Data.Entity.Core.Metadata.Edm
@@ -813,826 +812,4 @@
             }
         }
     }
-}
-=======
-﻿// Copyright (c) Microsoft Open Technologies, Inc. All rights reserved. See License.txt in the project root for license information.
-
-namespace System.Data.Entity.Core.Metadata.Edm
-{
-    using System.Collections;
-    using System.Collections.Generic;
-    using System.Data.Entity.Core.Metadata.Edm.Provider;
-    using System.Data.Entity.Core.Objects.DataClasses;
-    using System.Data.Entity.Resources;
-    using System.Data.Entity.Utilities;
-    using System.Diagnostics;
-    using System.Linq;
-    using System.Reflection;
-
-    /// <summary>
-    /// Class for representing a collection of items for the object layer.
-    /// Most of the implementation for actual maintenance of the collection is
-    /// done by ItemCollection
-    /// </summary>
-    internal sealed class ObjectItemAttributeAssemblyLoader : ObjectItemAssemblyLoader
-    {
-        // list of unresolved navigation properties
-        private readonly List<Action> _unresolvedNavigationProperties = new List<Action>();
-
-        private new MutableAssemblyCacheEntry CacheEntry
-        {
-            get { return (MutableAssemblyCacheEntry)base.CacheEntry; }
-        }
-
-        private readonly List<Action> _referenceResolutions = new List<Action>();
-
-        internal ObjectItemAttributeAssemblyLoader(Assembly assembly, ObjectItemLoadingSessionData sessionData)
-            : base(assembly, new MutableAssemblyCacheEntry(), sessionData)
-        {
-            Debug.Assert(Create == sessionData.ObjectItemAssemblyLoaderFactory, "Why is there a different factory creating this class");
-        }
-
-        internal override void OnLevel1SessionProcessing()
-        {
-            foreach (var resolve in _referenceResolutions)
-            {
-                resolve();
-            }
-        }
-
-        internal override void OnLevel2SessionProcessing()
-        {
-            foreach (var resolve in _unresolvedNavigationProperties)
-            {
-                resolve();
-            }
-        }
-
-        /// <summary>
-        /// Loads the given assembly and all the other referencd assemblies in the cache. If the assembly was already present
-        /// then it loads from the cache
-        /// </summary>
-        internal override void Load()
-        {
-            Debug.Assert(
-                IsSchemaAttributePresent(SourceAssembly), "LoadAssembly shouldn't be called with assembly having no schema attribute");
-            Debug.Assert(
-                !SessionData.KnownAssemblies.Contains(
-                    SourceAssembly, SessionData.ObjectItemAssemblyLoaderFactory, SessionData.EdmItemCollection),
-                "InternalLoadAssemblyFromCache: This assembly must not be present in the list of known assemblies");
-
-            base.Load();
-        }
-
-        protected override void AddToAssembliesLoaded()
-        {
-            SessionData.AssembliesLoaded.Add(SourceAssembly, CacheEntry);
-        }
-
-        /// <summary>
-        /// Check to see if the type is already loaded - either in the typesInLoading, or ObjectItemCollection or
-        /// in the global cache
-        /// </summary>
-        private bool TryGetLoadedType(Type clrType, out EdmType edmType)
-        {
-            if (SessionData.TypesInLoading.TryGetValue(clrType.FullName, out edmType)
-                ||
-                TryGetCachedEdmType(clrType, out edmType))
-            {
-                // Check to make sure the CLR type we got is the same as the given one
-                if (edmType.ClrType != clrType)
-                {
-                    SessionData.EdmItemErrors.Add(
-                        new EdmItemError(
-                            Strings.NewTypeConflictsWithExistingType(
-                                clrType.AssemblyQualifiedName, edmType.ClrType.AssemblyQualifiedName)));
-                    edmType = null;
-                    return false;
-                }
-                return true;
-            }
-
-            // Let's check to see if this type is a ref type, a nullable type, or a collection type, these are the types that
-            // we need to take special care of them
-            if (clrType.IsGenericType)
-            {
-                var genericType = clrType.GetGenericTypeDefinition();
-
-                // Try to resolve the element type into a type object
-                EdmType elementType;
-                if (!TryGetLoadedType(clrType.GetGenericArguments()[0], out elementType))
-                {
-                    return false;
-                }
-
-                if (typeof(IEnumerable).IsAssignableFrom(clrType))
-                {
-                    var entityType = elementType as EntityType;
-                    if (entityType == null)
-                    {
-                        // return null and let the caller deal with the error handling
-                        return false;
-                    }
-                    edmType = entityType.GetCollectionType();
-                }
-                else
-                {
-                    edmType = elementType;
-                }
-
-                return true;
-            }
-
-            edmType = null;
-            return false;
-        }
-
-        private bool TryGetCachedEdmType(Type clrType, out EdmType edmType)
-        {
-            Debug.Assert(
-                !SessionData.TypesInLoading.ContainsKey(clrType.FullName), "This should be called only after looking in typesInLoading");
-            Debug.Assert(
-                SessionData.EdmItemErrors.Count > 0 || // had an error during loading
-                clrType.GetCustomAttributes(typeof(EdmTypeAttribute), false /*inherit*/).Length == 0 || // not a type we track
-                SourceAssembly != clrType.Assembly, // not from this assembly
-                "Given that we don't have any error, if the type is part of this assembly, it should not be loaded from the cache");
-
-            ImmutableAssemblyCacheEntry immutableCacheEntry;
-            if (SessionData.LockedAssemblyCache.TryGetValue(clrType.Assembly, out immutableCacheEntry))
-            {
-                Debug.Assert(
-                    SessionData.KnownAssemblies.Contains(clrType.Assembly, SessionData.LoaderCookie, SessionData.EdmItemCollection),
-                    "We should only be loading things directly from the cache if they are already in the collection");
-                return immutableCacheEntry.TryGetEdmType(clrType.FullName, out edmType);
-            }
-
-            edmType = null;
-            return false;
-        }
-
-        /// <summary>
-        /// Loads the set of types from the given assembly and adds it to the given list of types
-        /// </summary>
-        protected override void LoadTypesFromAssembly()
-        {
-            Debug.Assert(CacheEntry.TypesInAssembly.Count == 0);
-
-            LoadRelationshipTypes();
-
-            // Loop through each type in the assembly and process it
-            foreach (var type in SourceAssembly.GetAccessibleTypes())
-            {
-                // If the type doesn't have the same EdmTypeAttribute defined, then it's not a special type
-                // that we care about, skip it.
-                if (!type.IsDefined(typeof(EdmTypeAttribute), false))
-                {
-                    continue;
-                }
-
-                // Generic type is not supported, if the user attributed this generic type using EdmTypeAttribute,
-                // then the exception message can help them better understand what is going on instead of just
-                // failing at a much later point of OC type mapping lookup with a super generic error message
-                if (type.IsGenericType)
-                {
-                    SessionData.EdmItemErrors.Add(new EdmItemError(Strings.GenericTypeNotSupported(type.FullName)));
-                    continue;
-                }
-
-                // Load the metadata for this type
-                LoadType(type);
-            }
-
-            if (_referenceResolutions.Count != 0)
-            {
-                SessionData.RegisterForLevel1PostSessionProcessing(this);
-            }
-
-            if (_unresolvedNavigationProperties.Count != 0)
-            {
-                SessionData.RegisterForLevel2PostSessionProcessing(this);
-            }
-        }
-
-        /// <summary>
-        /// This method loads all the relationship type that this entity takes part in
-        /// </summary>
-        private void LoadRelationshipTypes()
-        {
-            foreach (
-                EdmRelationshipAttribute roleAttribute in
-                    SourceAssembly.GetCustomAttributes(typeof(EdmRelationshipAttribute), false /*inherit*/))
-            {
-                // Check if there is an entry already with this name
-                if (TryFindNullParametersInRelationshipAttribute(roleAttribute))
-                {
-                    // don't give more errors for these same bad parameters
-                    continue;
-                }
-
-                var errorEncountered = false;
-
-                // return error if the role names are the same
-                if (roleAttribute.Role1Name
-                    == roleAttribute.Role2Name)
-                {
-                    SessionData.EdmItemErrors.Add(
-                        new EdmItemError(
-                            Strings.SameRoleNameOnRelationshipAttribute(roleAttribute.RelationshipName, roleAttribute.Role2Name)));
-                    errorEncountered = true;
-                }
-
-                if (!errorEncountered)
-                {
-                    var associationType = new AssociationType(
-                        roleAttribute.RelationshipName, roleAttribute.RelationshipNamespaceName, roleAttribute.IsForeignKey,
-                        DataSpace.OSpace);
-                    SessionData.TypesInLoading.Add(associationType.FullName, associationType);
-                    TrackClosure(roleAttribute.Role1Type);
-                    TrackClosure(roleAttribute.Role2Type);
-
-                    // prevent lifting of loop vars
-                    var r1Name = roleAttribute.Role1Name;
-                    var r1Type = roleAttribute.Role1Type;
-                    var r1Multiplicity = roleAttribute.Role1Multiplicity;
-                    AddTypeResolver(
-                        () =>
-                        ResolveAssociationEnd(associationType, r1Name, r1Type, r1Multiplicity));
-
-                    // prevent lifting of loop vars
-                    var r2Name = roleAttribute.Role2Name;
-                    var r2Type = roleAttribute.Role2Type;
-                    var r2Multiplicity = roleAttribute.Role2Multiplicity;
-                    AddTypeResolver(
-                        () =>
-                        ResolveAssociationEnd(associationType, r2Name, r2Type, r2Multiplicity));
-
-                    // get assembly entry and add association type to the list of types in the assembly
-                    Debug.Assert(
-                        !CacheEntry.ContainsType(associationType.FullName), "Relationship type must not be present in the list of types");
-                    CacheEntry.TypesInAssembly.Add(associationType);
-                }
-            }
-        }
-
-        private void ResolveAssociationEnd(
-            AssociationType associationType, string roleName, Type clrType, RelationshipMultiplicity multiplicity)
-        {
-            EntityType entityType;
-            if (!TryGetRelationshipEndEntityType(clrType, out entityType))
-            {
-                SessionData.EdmItemErrors.Add(
-                    new EdmItemError(Strings.RoleTypeInEdmRelationshipAttributeIsInvalidType(associationType.Name, roleName, clrType)));
-                return;
-            }
-            associationType.AddKeyMember(new AssociationEndMember(roleName, entityType.GetReferenceType(), multiplicity));
-        }
-
-        /// <summary>
-        /// Load metadata of the given type - when you call this method, you should check and make sure that the type has
-        /// edm attribute. If it doesn't,we won't load the type and it will be returned as null
-        /// </summary>
-        private void LoadType(Type clrType)
-        {
-            Debug.Assert(clrType.Assembly == SourceAssembly, "Why are we loading a type that is not in our assembly?");
-            Debug.Assert(!SessionData.TypesInLoading.ContainsKey(clrType.FullName), "Trying to load a type that is already loaded???");
-            Debug.Assert(!clrType.IsGenericType, "Generic type is not supported");
-
-            EdmType edmType = null;
-
-            var typeAttributes = (EdmTypeAttribute[])clrType.GetCustomAttributes(typeof(EdmTypeAttribute), false /*inherit*/);
-
-            // the CLR doesn't allow types to have duplicate/multiple attribute declarations
-
-            if (typeAttributes.Length != 0)
-            {
-                if (clrType.IsNested)
-                {
-                    SessionData.EdmItemErrors.Add(
-                        new EdmItemError(Strings.NestedClassNotSupported(clrType.FullName, clrType.Assembly.FullName)));
-                    return;
-                }
-                var typeAttribute = typeAttributes[0];
-                var cspaceTypeName = String.IsNullOrEmpty(typeAttribute.Name) ? clrType.Name : typeAttribute.Name;
-                if (String.IsNullOrEmpty(typeAttribute.NamespaceName)
-                    && clrType.Namespace == null)
-                {
-                    SessionData.EdmItemErrors.Add(new EdmItemError(Strings.Validator_TypeHasNoNamespace));
-                    return;
-                }
-
-                var cspaceNamespaceName = String.IsNullOrEmpty(typeAttribute.NamespaceName)
-                                              ? clrType.Namespace
-                                              : typeAttribute.NamespaceName;
-
-                if (typeAttribute.GetType()
-                    == typeof(EdmEntityTypeAttribute))
-                {
-                    edmType = new ClrEntityType(clrType, cspaceNamespaceName, cspaceTypeName);
-                }
-                else if (typeAttribute.GetType()
-                         == typeof(EdmComplexTypeAttribute))
-                {
-                    edmType = new ClrComplexType(clrType, cspaceNamespaceName, cspaceTypeName);
-                }
-                else
-                {
-                    Debug.Assert(typeAttribute is EdmEnumTypeAttribute, "Invalid type attribute encountered");
-
-                    // Note that TryGetPrimitiveType() will return false not only for types that are not primitive 
-                    // but also for CLR primitive types that are valid underlying enum types in CLR but are not 
-                    // a valid Edm primitive types (e.g. ulong) 
-                    PrimitiveType underlyingEnumType;
-                    if (!ClrProviderManifest.Instance.TryGetPrimitiveType(clrType.GetEnumUnderlyingType(), out underlyingEnumType))
-                    {
-                        SessionData.EdmItemErrors.Add(
-                            new EdmItemError(
-                                Strings.Validator_UnsupportedEnumUnderlyingType(clrType.GetEnumUnderlyingType().FullName)));
-
-                        return;
-                    }
-
-                    edmType = new ClrEnumType(clrType, cspaceNamespaceName, cspaceTypeName);
-                }
-            }
-            else
-            {
-                // not a type we are interested
-                return;
-            }
-
-            Debug.Assert(
-                !CacheEntry.ContainsType(edmType.Identity), "This type must not be already present in the list of types for this assembly");
-            // Also add this to the list of the types for this assembly
-            CacheEntry.TypesInAssembly.Add(edmType);
-
-            // Add this to the known type map so we won't try to load it again
-            SessionData.TypesInLoading.Add(clrType.FullName, edmType);
-
-            // Load properties for structural type
-            if (Helper.IsStructuralType(edmType))
-            {
-                //Load base type only for entity type - not sure if we will allow complex type inheritance
-                if (Helper.IsEntityType(edmType))
-                {
-                    TrackClosure(clrType.BaseType);
-                    AddTypeResolver(
-                        () => edmType.BaseType = ResolveBaseType(clrType.BaseType));
-                }
-
-                // Load the properties for this type
-                LoadPropertiesFromType((StructuralType)edmType);
-            }
-
-            return;
-        }
-
-        private void AddTypeResolver(Action resolver)
-        {
-            _referenceResolutions.Add(resolver);
-        }
-
-        private EdmType ResolveBaseType(Type type)
-        {
-            EdmType edmType;
-            if (type.GetCustomAttributes(typeof(EdmEntityTypeAttribute), false).Length > 0
-                && TryGetLoadedType(type, out edmType))
-            {
-                return edmType;
-            }
-            return null;
-        }
-
-        private bool TryFindNullParametersInRelationshipAttribute(EdmRelationshipAttribute roleAttribute)
-        {
-            if (roleAttribute.RelationshipName == null)
-            {
-                SessionData.EdmItemErrors.Add(
-                    new EdmItemError(Strings.NullRelationshipNameforEdmRelationshipAttribute(SourceAssembly.FullName)));
-                return true;
-            }
-
-            var nullsFound = false;
-
-            if (roleAttribute.RelationshipNamespaceName == null)
-            {
-                SessionData.EdmItemErrors.Add(
-                    new EdmItemError(
-                        Strings.NullParameterForEdmRelationshipAttribute(
-                            "RelationshipNamespaceName", roleAttribute.RelationshipName)));
-                nullsFound = true;
-            }
-
-            if (roleAttribute.Role1Name == null)
-            {
-                SessionData.EdmItemErrors.Add(
-                    new EdmItemError(
-                        Strings.NullParameterForEdmRelationshipAttribute(
-                            "Role1Name", roleAttribute.RelationshipName)));
-                nullsFound = true;
-            }
-
-            if (roleAttribute.Role1Type == null)
-            {
-                SessionData.EdmItemErrors.Add(
-                    new EdmItemError(
-                        Strings.NullParameterForEdmRelationshipAttribute(
-                            "Role1Type", roleAttribute.RelationshipName)));
-                nullsFound = true;
-            }
-
-            if (roleAttribute.Role2Name == null)
-            {
-                SessionData.EdmItemErrors.Add(
-                    new EdmItemError(
-                        Strings.NullParameterForEdmRelationshipAttribute(
-                            "Role2Name", roleAttribute.RelationshipName)));
-                nullsFound = true;
-            }
-
-            if (roleAttribute.Role2Type == null)
-            {
-                SessionData.EdmItemErrors.Add(
-                    new EdmItemError(
-                        Strings.NullParameterForEdmRelationshipAttribute(
-                            "Role2Type", roleAttribute.RelationshipName)));
-                nullsFound = true;
-            }
-
-            return nullsFound;
-        }
-
-        private bool TryGetRelationshipEndEntityType(Type type, out EntityType entityType)
-        {
-            if (type == null)
-            {
-                entityType = null;
-                return false;
-            }
-
-            EdmType edmType;
-            if (!TryGetLoadedType(type, out edmType)
-                || !Helper.IsEntityType(edmType))
-            {
-                entityType = null;
-                return false;
-            }
-            entityType = (EntityType)edmType;
-            return true;
-        }
-
-        /// <summary>
-        /// Load all the property metadata of the given type
-        /// </summary>
-        /// <param name="structuralType"> The type where properties are loaded </param>
-        private void LoadPropertiesFromType(StructuralType structuralType)
-        {
-            // Look at both public, internal, and private instanced properties declared at this type, inherited members
-            // are not looked at.  Internal and private properties are also looked at because they are also schematized fields
-            var properties = structuralType.ClrType.GetProperties(PropertyReflectionBindingFlags);
-
-            foreach (var property in properties)
-            {
-                EdmMember newMember = null;
-                var isEntityKeyProperty = false; //used for EdmScalarProperties only
-
-                // EdmScalarPropertyAttribute, EdmComplexPropertyAttribute and EdmRelationshipNavigationPropertyAttribute
-                // are all EdmPropertyAttributes that we need to process. If the current property is not an EdmPropertyAttribute
-                // we will just ignore it and skip to the next property.
-                if (property.IsDefined(typeof(EdmRelationshipNavigationPropertyAttribute), false))
-                {
-                    // keep the loop var from being lifted
-                    var pi = property;
-                    _unresolvedNavigationProperties.Add(
-                        () =>
-                        ResolveNavigationProperty(structuralType, pi));
-                }
-                else if (property.IsDefined(typeof(EdmScalarPropertyAttribute), false))
-                {
-                    if ((Nullable.GetUnderlyingType(property.PropertyType) ?? property.PropertyType).IsEnum)
-                    {
-                        TrackClosure(property.PropertyType);
-                        var local = property;
-                        AddTypeResolver(() => ResolveEnumTypeProperty(structuralType, local));
-                    }
-                    else
-                    {
-                        newMember = LoadScalarProperty(structuralType.ClrType, property, out isEntityKeyProperty);
-                    }
-                }
-                else if (property.IsDefined(typeof(EdmComplexPropertyAttribute), false))
-                {
-                    TrackClosure(property.PropertyType);
-                    // keep loop var from being lifted
-                    var local = property;
-                    AddTypeResolver(() => ResolveComplexTypeProperty(structuralType, local));
-                }
-
-                if (newMember == null)
-                {
-                    // Property does not have one of the following attributes:
-                    //     EdmScalarPropertyAttribute, EdmComplexPropertyAttribute, EdmRelationshipNavigationPropertyAttribute
-                    // This means its an unmapped property and can be ignored.
-                    // Or there were error encountered while loading the properties
-                    continue;
-                }
-
-                // Add the property object to the type
-                structuralType.AddMember(newMember);
-
-                // Add to the entity's collection of key members
-                // Do this here instead of in the if condition above for scalar properties because
-                // we want to make sure the AddMember call above did not fail before updating the key members
-                if (Helper.IsEntityType(structuralType) && isEntityKeyProperty)
-                {
-                    ((EntityType)structuralType).AddKeyMember(newMember);
-                }
-            }
-        }
-
-        internal void ResolveNavigationProperty(StructuralType declaringType, PropertyInfo propertyInfo)
-        {
-            Debug.Assert(
-                propertyInfo.IsDefined(typeof(EdmRelationshipNavigationPropertyAttribute), false),
-                "The property must have navigation property defined");
-
-            // EdmScalarPropertyAttribute, EdmComplexPropertyAttribute and EdmRelationshipNavigationPropertyAttribute
-            // are all EdmPropertyAttributes that we need to process. If the current property is not an EdmPropertyAttribute
-            // we will just ignore it and skip to the next property.
-            var relationshipPropertyAttributes = propertyInfo.GetCustomAttributes(typeof(EdmRelationshipNavigationPropertyAttribute), false);
-
-            Debug.Assert(relationshipPropertyAttributes.Length == 1, "There should be exactly one property for every navigation property");
-
-            // The only valid return types from navigation properties are:
-            //     (1) EntityType
-            //     (2) CollectionType containing valid EntityType
-
-            // If TryGetLoadedType returned false, it could mean that we couldn't validate any part of the type, or it could mean that it's a generic
-            // where the main generic type was validated, but the generic type parameter was not. We can't tell the difference, so just fail
-            // with the same error message in both cases. The user will have to figure out which part of the type is wrong.
-            // We can't just rely on checking for a generic because it can lead to a scenario where we report that the type parameter is invalid
-            // when really it's the main generic type. That is more confusing than reporting the full name and letting the user determine the problem.
-            EdmType propertyType;
-            if (!TryGetLoadedType(propertyInfo.PropertyType, out propertyType)
-                ||
-                !(propertyType.BuiltInTypeKind == BuiltInTypeKind.EntityType
-                  || propertyType.BuiltInTypeKind == BuiltInTypeKind.CollectionType))
-            {
-                // Once an error is detected the property does not need to be validated further, just add to the errors
-                // collection and continue with the next property. The failure will cause an exception to be thrown later during validation of all of the types.
-                SessionData.EdmItemErrors.Add(
-                    new EdmItemError(
-                        Strings.Validator_OSpace_InvalidNavPropReturnType(
-                            propertyInfo.Name, propertyInfo.DeclaringType.FullName, propertyInfo.PropertyType.FullName)));
-                return;
-            }
-            // else we have a valid EntityType or CollectionType that contains EntityType. ResolveNonSchemaType enforces that a collection type
-            // must contain an EntityType, and if it doesn't, propertyType will be null here. If propertyType is EntityType or CollectionType we know it is valid
-
-            // Expecting EdmRelationshipNavigationPropertyAttribute to have AllowMultiple=False, so only look at first element in the attribute array
-
-            var attribute = (EdmRelationshipNavigationPropertyAttribute)relationshipPropertyAttributes[0];
-
-            EdmMember member = null;
-            EdmType type;
-            if (SessionData.TypesInLoading.TryGetValue(attribute.RelationshipNamespaceName + "." + attribute.RelationshipName, out type)
-                &&
-                Helper.IsAssociationType(type))
-            {
-                var relationshipType = (AssociationType)type;
-                if (relationshipType != null)
-                {
-                    // The return value of this property has been verified, so create the property now
-                    var navigationProperty = new NavigationProperty(propertyInfo.Name, TypeUsage.Create(propertyType));
-                    navigationProperty.RelationshipType = relationshipType;
-                    member = navigationProperty;
-
-                    if (relationshipType.Members[0].Name
-                        == attribute.TargetRoleName)
-                    {
-                        navigationProperty.ToEndMember = (RelationshipEndMember)relationshipType.Members[0];
-                        navigationProperty.FromEndMember = (RelationshipEndMember)relationshipType.Members[1];
-                    }
-                    else if (relationshipType.Members[1].Name
-                             == attribute.TargetRoleName)
-                    {
-                        navigationProperty.ToEndMember = (RelationshipEndMember)relationshipType.Members[1];
-                        navigationProperty.FromEndMember = (RelationshipEndMember)relationshipType.Members[0];
-                    }
-                    else
-                    {
-                        SessionData.EdmItemErrors.Add(
-                            new EdmItemError(
-                                Strings.TargetRoleNameInNavigationPropertyNotValid(
-                                    propertyInfo.Name, propertyInfo.DeclaringType.FullName, attribute.TargetRoleName,
-                                    attribute.RelationshipName)));
-                        member = null;
-                    }
-
-                    if (member != null
-                        &&
-                        ((RefType)navigationProperty.FromEndMember.TypeUsage.EdmType).ElementType.ClrType != declaringType.ClrType)
-                    {
-                        SessionData.EdmItemErrors.Add(
-                            new EdmItemError(
-                                Strings.NavigationPropertyRelationshipEndTypeMismatch(
-                                    declaringType.FullName,
-                                    navigationProperty.Name,
-                                    relationshipType.FullName,
-                                    navigationProperty.FromEndMember.Name,
-                                    ((RefType)navigationProperty.FromEndMember.TypeUsage.EdmType).ElementType.ClrType)));
-                        member = null;
-                    }
-                }
-            }
-            else
-            {
-                SessionData.EdmItemErrors.Add(
-                    new EdmItemError(
-                        Strings.RelationshipNameInNavigationPropertyNotValid(
-                            propertyInfo.Name, propertyInfo.DeclaringType.FullName, attribute.RelationshipName)));
-            }
-
-            if (member != null)
-            {
-                declaringType.AddMember(member);
-            }
-        }
-
-        /// <summary>
-        /// Load the property with scalar property attribute.
-        /// Note that we pass the CLR type in because in the case where the property is declared on a generic
-        /// base class the DeclaringType of propert won't work for us and we need the real entity type instead.
-        /// </summary>
-        /// <param name="clrType"> The CLR type of the entity </param>
-        /// <param name="property"> Metadata representing the property </param>
-        /// <param name="isEntityKeyProperty"> True if the property forms part of the entity's key </param>
-        private EdmMember LoadScalarProperty(Type clrType, PropertyInfo property, out bool isEntityKeyProperty)
-        {
-            Debug.Assert(property.IsDefined(typeof(EdmScalarPropertyAttribute), false), "The property must have a scalar attribute");
-            EdmMember member = null;
-            isEntityKeyProperty = false;
-
-            // Load the property type and create a new property object
-            PrimitiveType primitiveType;
-
-            // If the type could not be loaded it's definitely not a primitive type, so that's an error
-            // If it could be loaded but is not a primitive that's an error as well
-            if (!TryGetPrimitiveType(property.PropertyType, out primitiveType))
-            {
-                // This property does not need to be validated further, just add to the errors collection and continue with the next property
-                // This failure will cause an exception to be thrown later during validation of all of the types
-                SessionData.EdmItemErrors.Add(
-                    new EdmItemError(
-                        Strings.Validator_OSpace_ScalarPropertyNotPrimitive(
-                            property.Name, property.DeclaringType.FullName, property.PropertyType.FullName)));
-            }
-            else
-            {
-                var attrs = property.GetCustomAttributes(typeof(EdmScalarPropertyAttribute), false);
-
-                Debug.Assert(attrs.Length == 1, "Every property can exactly have one ScalarProperty Attribute");
-                // Expecting EdmScalarPropertyAttribute to have AllowMultiple=False, so only look at first element in the attribute array
-                isEntityKeyProperty = ((EdmScalarPropertyAttribute)attrs[0]).EntityKeyProperty;
-                var isNullable = ((EdmScalarPropertyAttribute)attrs[0]).IsNullable;
-
-                member = new EdmProperty(
-                    property.Name,
-                    TypeUsage.Create(
-                        primitiveType, new FacetValues
-                            {
-                                Nullable = isNullable
-                            }),
-                    property, clrType);
-            }
-            return member;
-        }
-
-        /// <summary>
-        /// Resolves enum type property.
-        /// </summary>
-        /// <param name="declaringType"> The type to add the declared property to. </param>
-        /// <param name="clrProperty"> Property to resolve. </param>
-        private void ResolveEnumTypeProperty(StructuralType declaringType, PropertyInfo clrProperty)
-        {
-            DebugCheck.NotNull(declaringType);
-            DebugCheck.NotNull(clrProperty);
-            Debug.Assert(
-                (Nullable.GetUnderlyingType(clrProperty.PropertyType) ?? clrProperty.PropertyType).IsEnum,
-                "This method should be called for enums only");
-
-            EdmType propertyType;
-
-            if (!TryGetLoadedType(clrProperty.PropertyType, out propertyType)
-                || !Helper.IsEnumType(propertyType))
-            {
-                SessionData.EdmItemErrors.Add(
-                    new EdmItemError(
-                        Strings.Validator_OSpace_ScalarPropertyNotPrimitive(
-                            clrProperty.Name,
-                            clrProperty.DeclaringType.FullName,
-                            clrProperty.PropertyType.FullName)));
-            }
-            else
-            {
-                var edmScalarPropertyAttribute =
-                    (EdmScalarPropertyAttribute)clrProperty.GetCustomAttributes(typeof(EdmScalarPropertyAttribute), false).Single();
-
-                var enumProperty = new EdmProperty(
-                    clrProperty.Name,
-                    TypeUsage.Create(
-                        propertyType, new FacetValues
-                            {
-                                Nullable = edmScalarPropertyAttribute.IsNullable
-                            }),
-                    clrProperty,
-                    declaringType.ClrType);
-
-                declaringType.AddMember(enumProperty);
-
-                if (declaringType.BuiltInTypeKind == BuiltInTypeKind.EntityType
-                    && edmScalarPropertyAttribute.EntityKeyProperty)
-                {
-                    ((EntityType)declaringType).AddKeyMember(enumProperty);
-                }
-            }
-        }
-
-        private void ResolveComplexTypeProperty(StructuralType type, PropertyInfo clrProperty)
-        {
-            // Load the property type and create a new property object
-            EdmType propertyType;
-            // If the type could not be loaded it's definitely not a complex type, so that's an error
-            // If it could be loaded but is not a complex type that's an error as well
-            if (!TryGetLoadedType(clrProperty.PropertyType, out propertyType)
-                || propertyType.BuiltInTypeKind != BuiltInTypeKind.ComplexType)
-            {
-                // This property does not need to be validated further, just add to the errors collection and continue with the next property
-                // This failure will cause an exception to be thrown later during validation of all of the types
-                SessionData.EdmItemErrors.Add(
-                    new EdmItemError(
-                        Strings.Validator_OSpace_ComplexPropertyNotComplex(
-                            clrProperty.Name, clrProperty.DeclaringType.FullName, clrProperty.PropertyType.FullName)));
-            }
-            else
-            {
-                var newProperty = new EdmProperty(
-                    clrProperty.Name,
-                    TypeUsage.Create(
-                        propertyType, new FacetValues
-                            {
-                                Nullable = false
-                            }),
-                    clrProperty, type.ClrType);
-
-                type.AddMember(newProperty);
-            }
-        }
-
-        private void TrackClosure(Type type)
-        {
-            if (SourceAssembly != type.Assembly
-                &&
-                !CacheEntry.ClosureAssemblies.Contains(type.Assembly)
-                &&
-                IsSchemaAttributePresent(type.Assembly)
-                &&
-                !(type.IsGenericType &&
-                  (
-                      EntityUtil.IsAnICollection(type) || // EntityCollection<>, List<>, ICollection<>
-                      type.GetGenericTypeDefinition() == typeof(EntityReference<>) ||
-                      type.GetGenericTypeDefinition() == typeof(Nullable<>)
-                  )
-                 )
-                )
-            {
-                CacheEntry.ClosureAssemblies.Add(type.Assembly);
-            }
-
-            if (type.IsGenericType)
-            {
-                foreach (var genericArgument in type.GetGenericArguments())
-                {
-                    TrackClosure(genericArgument);
-                }
-            }
-        }
-
-        internal static bool IsSchemaAttributePresent(Assembly assembly)
-        {
-            return assembly.IsDefined(typeof(EdmSchemaAttribute), false /*inherit*/);
-        }
-
-        internal static ObjectItemAssemblyLoader Create(Assembly assembly, ObjectItemLoadingSessionData sessionData)
-        {
-            if (IsSchemaAttributePresent(assembly))
-            {
-                return new ObjectItemAttributeAssemblyLoader(assembly, sessionData);
-            }
-            else
-            {
-                return new ObjectItemNoOpAssemblyLoader(assembly, sessionData);
-            }
-        }
-    }
-}
->>>>>>> b1a13653
+}