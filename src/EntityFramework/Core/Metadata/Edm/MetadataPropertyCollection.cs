<<<<<<< HEAD
// Copyright (c) Microsoft Open Technologies, Inc. All rights reserved. See License.txt in the project root for license information.

namespace System.Data.Entity.Core.Metadata.Edm
{
    using System.Collections.Generic;
    using System.Data.Entity.Core.Common.Utils;
    using System.Data.Entity.Utilities;
    using System.Linq;
    using System.Reflection;

    /// <summary>
    /// Metadata collection class supporting delay-loading of system item attributes and
    /// extended attributes.
    /// </summary>
    internal sealed class MetadataPropertyCollection : MetadataCollection<MetadataProperty>
    {
        /// <summary>
        /// Constructor taking item.
        /// </summary>
        /// <param name="item"> Item with which the collection is associated. </param>
        internal MetadataPropertyCollection(MetadataItem item)
            : base(GetSystemMetadataProperties(item))
        {
        }

        private static readonly Memoizer<Type, ItemTypeInformation> _itemTypeMemoizer =
            new Memoizer<Type, ItemTypeInformation>(clrType => new ItemTypeInformation(clrType), null);

        // Given an item, returns all system type attributes for the item.
        private static IEnumerable<MetadataProperty> GetSystemMetadataProperties(MetadataItem item)
        {
            DebugCheck.NotNull(item);

            var type = item.GetType();
            var itemTypeInformation = GetItemTypeInformation(type);
            return itemTypeInformation.GetItemAttributes(item);
        }

        // Retrieves metadata for type.
        private static ItemTypeInformation GetItemTypeInformation(Type clrType)
        {
            return _itemTypeMemoizer.Evaluate(clrType);
        }

        /// <summary>
        /// Encapsulates information about system item attributes for a particular item type.
        /// </summary>
        private class ItemTypeInformation
        {
            /// <summary>
            /// Retrieves system attribute information for the given type.
            /// Requires: type must derive from MetadataItem
            /// </summary>
            /// <param name="clrType"> Type </param>
            internal ItemTypeInformation(Type clrType)
            {
                DebugCheck.NotNull(clrType);

                _itemProperties = GetItemProperties(clrType);
            }

            private readonly List<ItemPropertyInfo> _itemProperties;

            // Returns system item attributes for the given item.
            internal IEnumerable<MetadataProperty> GetItemAttributes(MetadataItem item)
            {
                foreach (var propertyInfo in _itemProperties)
                {
                    yield return propertyInfo.GetMetadataProperty(item);
                }
            }

            // Gets type information for item with the given type. Uses cached information where 
            // available.
            private static List<ItemPropertyInfo> GetItemProperties(Type clrType)
            {
                var result = new List<ItemPropertyInfo>();
                foreach (var propertyInfo in clrType.GetInstanceProperties())
                {
                    foreach (var attribute in propertyInfo.GetCustomAttributes<MetadataPropertyAttribute>(inherit: false))
                    {
                        result.Add(new ItemPropertyInfo(propertyInfo, attribute));
                    }
                }
                return result;
            }
        }

        /// <summary>
        /// Encapsulates information about a CLR property of an item class.
        /// </summary>
        private class ItemPropertyInfo
        {
            /// <summary>
            /// Initialize information.
            /// Requires: attribute must belong to the given property.
            /// </summary>
            /// <param name="propertyInfo"> Property referenced. </param>
            /// <param name="attribute"> Attribute for the property. </param>
            internal ItemPropertyInfo(PropertyInfo propertyInfo, MetadataPropertyAttribute attribute)
            {
                DebugCheck.NotNull(propertyInfo);
                DebugCheck.NotNull(attribute);

                _propertyInfo = propertyInfo;
                _attribute = attribute;
            }

            private readonly MetadataPropertyAttribute _attribute;
            private readonly PropertyInfo _propertyInfo;

            /// <summary>
            /// Given an item, returns an instance of the item attribute described by this class.
            /// </summary>
            /// <param name="item"> Item from which to retrieve attribute. </param>
            /// <returns> Item attribute. </returns>
            internal MetadataProperty GetMetadataProperty(MetadataItem item)
            {
                return new MetadataProperty(
                    _propertyInfo.Name, _attribute.Type, _attribute.IsCollectionType,
                    new MetadataPropertyValue(_propertyInfo, item));
            }
        }
    }
}
=======
// Copyright (c) Microsoft Open Technologies, Inc. All rights reserved. See License.txt in the project root for license information.

namespace System.Data.Entity.Core.Metadata.Edm
{
    using System.Collections.Generic;
    using System.Data.Entity.Core.Common.Utils;
    using System.Data.Entity.Utilities;
    using System.Reflection;

    /// <summary>
    /// Metadata collection class supporting delay-loading of system item attributes and
    /// extended attributes.
    /// </summary>
    internal sealed class MetadataPropertyCollection : MetadataCollection<MetadataProperty>
    {
        /// <summary>
        /// Constructor taking item.
        /// </summary>
        /// <param name="item"> Item with which the collection is associated. </param>
        internal MetadataPropertyCollection(MetadataItem item)
            : base(GetSystemMetadataProperties(item))
        {
        }

        private static readonly Memoizer<Type, ItemTypeInformation> _itemTypeMemoizer =
            new Memoizer<Type, ItemTypeInformation>(clrType => new ItemTypeInformation(clrType), null);

        // Given an item, returns all system type attributes for the item.
        private static IEnumerable<MetadataProperty> GetSystemMetadataProperties(MetadataItem item)
        {
            DebugCheck.NotNull(item);

            var type = item.GetType();
            var itemTypeInformation = GetItemTypeInformation(type);
            return itemTypeInformation.GetItemAttributes(item);
        }

        // Retrieves metadata for type.
        private static ItemTypeInformation GetItemTypeInformation(Type clrType)
        {
            return _itemTypeMemoizer.Evaluate(clrType);
        }

        /// <summary>
        /// Encapsulates information about system item attributes for a particular item type.
        /// </summary>
        private class ItemTypeInformation
        {
            /// <summary>
            /// Retrieves system attribute information for the given type.
            /// Requires: type must derive from MetadataItem
            /// </summary>
            /// <param name="clrType"> Type </param>
            internal ItemTypeInformation(Type clrType)
            {
                DebugCheck.NotNull(clrType);

                _itemProperties = GetItemProperties(clrType);
            }

            private readonly List<ItemPropertyInfo> _itemProperties;

            // Returns system item attributes for the given item.
            internal IEnumerable<MetadataProperty> GetItemAttributes(MetadataItem item)
            {
                foreach (var propertyInfo in _itemProperties)
                {
                    yield return propertyInfo.GetMetadataProperty(item);
                }
            }

            // Gets type information for item with the given type. Uses cached information where 
            // available.
            private static List<ItemPropertyInfo> GetItemProperties(Type clrType)
            {
                var result = new List<ItemPropertyInfo>();
                foreach (var propertyInfo in clrType.GetProperties(BindingFlags.Instance | BindingFlags.Public | BindingFlags.NonPublic))
                {
                    foreach (MetadataPropertyAttribute attribute in propertyInfo.GetCustomAttributes(
                        typeof(MetadataPropertyAttribute), false))
                    {
                        result.Add(new ItemPropertyInfo(propertyInfo, attribute));
                    }
                }
                return result;
            }
        }

        /// <summary>
        /// Encapsulates information about a CLR property of an item class.
        /// </summary>
        private class ItemPropertyInfo
        {
            /// <summary>
            /// Initialize information.
            /// Requires: attribute must belong to the given property.
            /// </summary>
            /// <param name="propertyInfo"> Property referenced. </param>
            /// <param name="attribute"> Attribute for the property. </param>
            internal ItemPropertyInfo(PropertyInfo propertyInfo, MetadataPropertyAttribute attribute)
            {
                DebugCheck.NotNull(propertyInfo);
                DebugCheck.NotNull(attribute);

                _propertyInfo = propertyInfo;
                _attribute = attribute;
            }

            private readonly MetadataPropertyAttribute _attribute;
            private readonly PropertyInfo _propertyInfo;

            /// <summary>
            /// Given an item, returns an instance of the item attribute described by this class.
            /// </summary>
            /// <param name="item"> Item from which to retrieve attribute. </param>
            /// <returns> Item attribute. </returns>
            internal MetadataProperty GetMetadataProperty(MetadataItem item)
            {
                return new MetadataProperty(
                    _propertyInfo.Name, _attribute.Type, _attribute.IsCollectionType,
                    new MetadataPropertyValue(_propertyInfo, item));
            }
        }
    }
}
>>>>>>> b1a13653
<|MERGE_RESOLUTION|>--- conflicted
+++ resolved
@@ -1,4 +1,3 @@
-<<<<<<< HEAD
 // Copyright (c) Microsoft Open Technologies, Inc. All rights reserved. See License.txt in the project root for license information.
 
 namespace System.Data.Entity.Core.Metadata.Edm
@@ -123,131 +122,4 @@
             }
         }
     }
-}
-=======
-// Copyright (c) Microsoft Open Technologies, Inc. All rights reserved. See License.txt in the project root for license information.
-
-namespace System.Data.Entity.Core.Metadata.Edm
-{
-    using System.Collections.Generic;
-    using System.Data.Entity.Core.Common.Utils;
-    using System.Data.Entity.Utilities;
-    using System.Reflection;
-
-    /// <summary>
-    /// Metadata collection class supporting delay-loading of system item attributes and
-    /// extended attributes.
-    /// </summary>
-    internal sealed class MetadataPropertyCollection : MetadataCollection<MetadataProperty>
-    {
-        /// <summary>
-        /// Constructor taking item.
-        /// </summary>
-        /// <param name="item"> Item with which the collection is associated. </param>
-        internal MetadataPropertyCollection(MetadataItem item)
-            : base(GetSystemMetadataProperties(item))
-        {
-        }
-
-        private static readonly Memoizer<Type, ItemTypeInformation> _itemTypeMemoizer =
-            new Memoizer<Type, ItemTypeInformation>(clrType => new ItemTypeInformation(clrType), null);
-
-        // Given an item, returns all system type attributes for the item.
-        private static IEnumerable<MetadataProperty> GetSystemMetadataProperties(MetadataItem item)
-        {
-            DebugCheck.NotNull(item);
-
-            var type = item.GetType();
-            var itemTypeInformation = GetItemTypeInformation(type);
-            return itemTypeInformation.GetItemAttributes(item);
-        }
-
-        // Retrieves metadata for type.
-        private static ItemTypeInformation GetItemTypeInformation(Type clrType)
-        {
-            return _itemTypeMemoizer.Evaluate(clrType);
-        }
-
-        /// <summary>
-        /// Encapsulates information about system item attributes for a particular item type.
-        /// </summary>
-        private class ItemTypeInformation
-        {
-            /// <summary>
-            /// Retrieves system attribute information for the given type.
-            /// Requires: type must derive from MetadataItem
-            /// </summary>
-            /// <param name="clrType"> Type </param>
-            internal ItemTypeInformation(Type clrType)
-            {
-                DebugCheck.NotNull(clrType);
-
-                _itemProperties = GetItemProperties(clrType);
-            }
-
-            private readonly List<ItemPropertyInfo> _itemProperties;
-
-            // Returns system item attributes for the given item.
-            internal IEnumerable<MetadataProperty> GetItemAttributes(MetadataItem item)
-            {
-                foreach (var propertyInfo in _itemProperties)
-                {
-                    yield return propertyInfo.GetMetadataProperty(item);
-                }
-            }
-
-            // Gets type information for item with the given type. Uses cached information where 
-            // available.
-            private static List<ItemPropertyInfo> GetItemProperties(Type clrType)
-            {
-                var result = new List<ItemPropertyInfo>();
-                foreach (var propertyInfo in clrType.GetProperties(BindingFlags.Instance | BindingFlags.Public | BindingFlags.NonPublic))
-                {
-                    foreach (MetadataPropertyAttribute attribute in propertyInfo.GetCustomAttributes(
-                        typeof(MetadataPropertyAttribute), false))
-                    {
-                        result.Add(new ItemPropertyInfo(propertyInfo, attribute));
-                    }
-                }
-                return result;
-            }
-        }
-
-        /// <summary>
-        /// Encapsulates information about a CLR property of an item class.
-        /// </summary>
-        private class ItemPropertyInfo
-        {
-            /// <summary>
-            /// Initialize information.
-            /// Requires: attribute must belong to the given property.
-            /// </summary>
-            /// <param name="propertyInfo"> Property referenced. </param>
-            /// <param name="attribute"> Attribute for the property. </param>
-            internal ItemPropertyInfo(PropertyInfo propertyInfo, MetadataPropertyAttribute attribute)
-            {
-                DebugCheck.NotNull(propertyInfo);
-                DebugCheck.NotNull(attribute);
-
-                _propertyInfo = propertyInfo;
-                _attribute = attribute;
-            }
-
-            private readonly MetadataPropertyAttribute _attribute;
-            private readonly PropertyInfo _propertyInfo;
-
-            /// <summary>
-            /// Given an item, returns an instance of the item attribute described by this class.
-            /// </summary>
-            /// <param name="item"> Item from which to retrieve attribute. </param>
-            /// <returns> Item attribute. </returns>
-            internal MetadataProperty GetMetadataProperty(MetadataItem item)
-            {
-                return new MetadataProperty(
-                    _propertyInfo.Name, _attribute.Type, _attribute.IsCollectionType,
-                    new MetadataPropertyValue(_propertyInfo, item));
-            }
-        }
-    }
-}
->>>>>>> b1a13653
+}