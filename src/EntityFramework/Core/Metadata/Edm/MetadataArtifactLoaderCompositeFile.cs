--- conflicted
+++ resolved
@@ -1,4 +1,3 @@
-<<<<<<< HEAD
 // Copyright (c) Microsoft Open Technologies, Inc. All rights reserved. See License.txt in the project root for license information.
 
 namespace System.Data.Entity.Core.Metadata.Edm
@@ -267,275 +266,4 @@
             return loaders;
         }
     }
-}
-=======
-// Copyright (c) Microsoft Open Technologies, Inc. All rights reserved. See License.txt in the project root for license information.
-
-namespace System.Data.Entity.Core.Metadata.Edm
-{
-    using System.Collections.Generic;
-    using System.Collections.ObjectModel;
-    using System.Diagnostics;
-    using System.IO;
-    using System.Runtime.Versioning;
-    using System.Threading;
-    using System.Xml;
-
-    /// <summary>
-    /// This class represents a collection of artifact files to be loaded from one
-    /// filesystem folder.
-    /// </summary>
-    internal class MetadataArtifactLoaderCompositeFile : MetadataArtifactLoader
-    {
-        private ReadOnlyCollection<MetadataArtifactLoaderFile> _csdlChildren;
-        private ReadOnlyCollection<MetadataArtifactLoaderFile> _ssdlChildren;
-        private ReadOnlyCollection<MetadataArtifactLoaderFile> _mslChildren;
-
-        private readonly string _path;
-        private readonly ICollection<string> _uriRegistry;
-
-        /// <summary>
-        /// Constructor - loads all resources into the _children collection
-        /// </summary>
-        /// <param name="path"> The path to the (collection of) resources </param>
-        /// <param name="uriRegistry"> The global registry of URIs </param>
-        [ResourceExposure(ResourceScope.Machine)] //Exposes the file path which is a Machine resource
-        public MetadataArtifactLoaderCompositeFile(string path, ICollection<string> uriRegistry)
-        {
-            _path = path;
-            _uriRegistry = uriRegistry;
-        }
-
-        public override string Path
-        {
-            get { return _path; }
-        }
-
-        public override bool IsComposite
-        {
-            get { return true; }
-        }
-
-        internal ReadOnlyCollection<MetadataArtifactLoaderFile> CsdlChildren
-        {
-            get
-            {
-                LoadCollections();
-                return _csdlChildren;
-            }
-        }
-
-        internal ReadOnlyCollection<MetadataArtifactLoaderFile> SsdlChildren
-        {
-            get
-            {
-                LoadCollections();
-                return _ssdlChildren;
-            }
-        }
-
-        internal ReadOnlyCollection<MetadataArtifactLoaderFile> MslChildren
-        {
-            get
-            {
-                LoadCollections();
-                return _mslChildren;
-            }
-        }
-
-        /// <summary>
-        /// Load all the collections at once so we have a "fairly" matched in time set of files
-        /// otherwise we may end up loading the csdl files, and then not loading the ssdl, and msl
-        /// files for sometime later.
-        /// </summary>
-        [ResourceExposure(ResourceScope.None)]
-        [ResourceConsumption(ResourceScope.Machine, ResourceScope.Machine)]
-        //For GetArtifactsInDirectory method call. We pick the paths from class variable. 
-        //so this method does not expose any resource.
-        private void LoadCollections()
-        {
-            if (_csdlChildren == null)
-            {
-                var csdlChildren = GetArtifactsInDirectory(_path, XmlConstants.CSpaceSchemaExtension, _uriRegistry).AsReadOnly();
-                Interlocked.CompareExchange(ref _csdlChildren, csdlChildren, null);
-            }
-            if (_ssdlChildren == null)
-            {
-                var ssdlChildren = GetArtifactsInDirectory(_path, XmlConstants.SSpaceSchemaExtension, _uriRegistry).AsReadOnly();
-                Interlocked.CompareExchange(ref _ssdlChildren, ssdlChildren, null);
-            }
-            if (_mslChildren == null)
-            {
-                var mslChildren = GetArtifactsInDirectory(_path, XmlConstants.CSSpaceSchemaExtension, _uriRegistry).AsReadOnly();
-                Interlocked.CompareExchange(ref _mslChildren, mslChildren, null);
-            }
-        }
-
-        /// <summary>
-        /// Get paths to artifacts for a specific DataSpace, in the original, unexpanded
-        /// form.
-        /// </summary>
-        /// <remarks>
-        /// A filesystem folder can contain any kind of artifact, so we simply
-        /// ignore the parameter and return the original path to the folder.
-        /// </remarks>
-        /// <param name="spaceToGet"> The DataSpace for the artifacts of interest </param>
-        /// <returns> A List of strings identifying paths to all artifacts for a specific DataSpace </returns>
-        public override List<string> GetOriginalPaths(DataSpace spaceToGet)
-        {
-            return GetOriginalPaths();
-        }
-
-        /// <summary>
-        /// Get paths to artifacts for a specific DataSpace.
-        /// </summary>
-        /// <param name="spaceToGet"> The DataSpace for the artifacts of interest </param>
-        /// <returns> A List of strings identifying paths to all artifacts for a specific DataSpace </returns>
-        public override List<string> GetPaths(DataSpace spaceToGet)
-        {
-            var list = new List<string>();
-            IList<MetadataArtifactLoaderFile> files;
-
-            if (!TryGetListForSpace(spaceToGet, out files))
-            {
-                return list;
-            }
-
-            foreach (var file in files)
-            {
-                list.AddRange(file.GetPaths(spaceToGet));
-            }
-
-            return list;
-        }
-
-        private bool TryGetListForSpace(DataSpace spaceToGet, out IList<MetadataArtifactLoaderFile> files)
-        {
-            switch (spaceToGet)
-            {
-                case DataSpace.CSpace:
-                    files = CsdlChildren;
-                    return true;
-                case DataSpace.SSpace:
-                    files = SsdlChildren;
-                    return true;
-                case DataSpace.CSSpace:
-                    files = MslChildren;
-                    return true;
-                default:
-                    Debug.Assert(false, "Invalid DataSpace value.");
-                    files = null;
-                    return false;
-            }
-        }
-
-        /// <summary>
-        /// Get paths to all artifacts
-        /// </summary>
-        /// <returns> A List of strings identifying paths to all resources </returns>
-        public override List<string> GetPaths()
-        {
-            var list = new List<string>();
-
-            foreach (var resource in CsdlChildren)
-            {
-                list.AddRange(resource.GetPaths());
-            }
-            foreach (var resource in SsdlChildren)
-            {
-                list.AddRange(resource.GetPaths());
-            }
-            foreach (var resource in MslChildren)
-            {
-                list.AddRange(resource.GetPaths());
-            }
-
-            return list;
-        }
-
-        /// <summary>
-        /// Aggregates all resource streams from the _children collection
-        /// </summary>
-        /// <returns> A List of XmlReader objects; cannot be null </returns>
-        public override List<XmlReader> GetReaders(Dictionary<MetadataArtifactLoader, XmlReader> sourceDictionary)
-        {
-            var list = new List<XmlReader>();
-
-            foreach (var resource in CsdlChildren)
-            {
-                list.AddRange(resource.GetReaders(sourceDictionary));
-            }
-            foreach (var resource in SsdlChildren)
-            {
-                list.AddRange(resource.GetReaders(sourceDictionary));
-            }
-            foreach (var resource in MslChildren)
-            {
-                list.AddRange(resource.GetReaders(sourceDictionary));
-            }
-
-            return list;
-        }
-
-        /// <summary>
-        /// Get XmlReaders for a specific DataSpace.
-        /// </summary>
-        /// <param name="spaceToGet"> The DataSpace corresponding to the requested artifacts </param>
-        /// <returns> A List of XmlReader objects </returns>
-        public override List<XmlReader> CreateReaders(DataSpace spaceToGet)
-        {
-            var list = new List<XmlReader>();
-            IList<MetadataArtifactLoaderFile> files;
-
-            if (!TryGetListForSpace(spaceToGet, out files))
-            {
-                return list;
-            }
-
-            foreach (var file in files)
-            {
-                list.AddRange(file.CreateReaders(spaceToGet));
-            }
-
-            return list;
-        }
-
-        [ResourceExposure(ResourceScope.Machine)] //Exposes the directory name which is a Machine resource
-        [ResourceConsumption(ResourceScope.Machine)]
-        //For Directory.GetFiles method call but we do not create the directory name in this method 
-        private static List<MetadataArtifactLoaderFile> GetArtifactsInDirectory(
-            string directory, string extension, ICollection<string> uriRegistry)
-        {
-            var loaders = new List<MetadataArtifactLoaderFile>();
-
-            var fileNames = Directory.GetFiles(
-                directory,
-                wildcard + extension,
-                SearchOption.TopDirectoryOnly
-                );
-
-            foreach (var fileName in fileNames)
-            {
-                var fullPath = IO.Path.Combine(directory, fileName);
-
-                if (uriRegistry.Contains(fullPath))
-                {
-                    continue;
-                }
-
-                // We need a second filter on the file names verifying the right extension because
-                // a file name with an extension longer than 3 characters might still match the 
-                // given extension. For example, if we look for *.msl, abc.msl_something would match 
-                // because the 8.3 name format matches it.
-                if (fileName.EndsWith(extension, StringComparison.OrdinalIgnoreCase))
-                {
-                    loaders.Add(new MetadataArtifactLoaderFile(fullPath, uriRegistry));
-                    // the file is added to the registry in the MetadataArtifactLoaderFile ctor
-                }
-            }
-
-            return loaders;
-        }
-    }
-}
->>>>>>> b1a13653
+}