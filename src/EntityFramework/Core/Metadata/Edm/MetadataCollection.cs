--- conflicted
+++ resolved
@@ -1,4 +1,3 @@
-<<<<<<< HEAD
 // Copyright (c) Microsoft Open Technologies, Inc. All rights reserved. See License.txt in the project root for license information.
 
 namespace System.Data.Entity.Core.Metadata.Edm
@@ -812,820 +811,4 @@
             }
         }
     }
-}
-=======
-// Copyright (c) Microsoft Open Technologies, Inc. All rights reserved. See License.txt in the project root for license information.
-
-namespace System.Data.Entity.Core.Metadata.Edm
-{
-    using System.Collections;
-    using System.Collections.Generic;
-    using System.Collections.ObjectModel;
-    using System.Data.Entity.Resources;
-    using System.Data.Entity.Utilities;
-    using System.Diagnostics;
-    using System.Diagnostics.CodeAnalysis;
-    using System.Threading;
-
-    /// <summary>
-    /// Class representing an actual implementaton of a collection of metadata objects
-    /// </summary>
-    /// <typeparam name="T"> The type of items in this collection </typeparam>
-    internal class MetadataCollection<T> : IList<T>
-        where T : MetadataItem
-    {
-        // The way the collection supports both case sensitive and insensitive search is that it maintains two lists: one list
-        // for keep tracking of the order (the ordered list) and another list sorted case sensitively (the sorted list) by the
-        // identity of the item.  When a look up on ordinal is requested, the ordered list is used.  When a look up on the name
-        // is requested, the sorted list is used.  The two list must be kept in sync for all update operations.  For case
-        // sensitive name lookup, the sorted list is searched.  For case insensitive name lookup, a binary search is used on the
-        // sorted list to find the match.
-
-        // Note: Care must be taken when modifying logic in this class to call virtual methods in this class.  Since virtual methods
-        // can be override by a derived class, the possible results must be thought through.  If needed, add an internal method and
-        // have the public virtual method delegates to it.
-
-        /// <summary>
-        /// Default constructor for constructing an empty collection
-        /// </summary>
-        internal MetadataCollection()
-            : this(null)
-        {
-        }
-
-        /// <summary>
-        /// The constructor for constructing the collection with the given items
-        /// </summary>
-        /// <param name="items"> The items to populate the collection </param>
-        internal MetadataCollection(IEnumerable<T> items)
-        {
-            _collectionData = new CollectionData();
-            if (items != null)
-            {
-                foreach (var item in items)
-                {
-                    if (item == null)
-                    {
-                        throw new ArgumentException(Strings.ADP_CollectionParameterElementIsNull("items"));
-                    }
-
-                    Debug.Assert(!String.IsNullOrEmpty(item.Identity), "Identity of the item must never be null or empty");
-                    AddInternal(item);
-                }
-            }
-        }
-
-        /// <summary>
-        /// structure to contain the indexes of items whose identity match by OrdinalIgnoreCase
-        /// </summary>
-        private struct OrderedIndex
-        {
-            /// <summary>
-            /// the index of the item whose identity was used to create the initial dictionary entry
-            /// </summary>
-            internal readonly int ExactIndex;
-
-            /// <summary>
-            /// the continuation of indexes whose item identities match by OrdinalIgnoreCase
-            /// </summary>
-            internal readonly int[] InexactIndexes;
-
-            internal OrderedIndex(int exactIndex, int[] inexactIndexes)
-            {
-                ExactIndex = exactIndex;
-                InexactIndexes = inexactIndexes;
-            }
-        }
-
-        private CollectionData _collectionData;
-        private bool _readOnly;
-
-        /// <summary>
-        /// Gets whether the collection is a readonly collection
-        /// </summary>
-        public bool IsReadOnly
-        {
-            get { return _readOnly; }
-        }
-
-        /// <summary>
-        /// Used in the OneToOneMappingBuilder for the designer to workaround the circular 
-        /// dependency between EntityType and AssociationEndMember created when adding 
-        /// navigation properties. Must not be used in other context.
-        /// </summary>
-        internal void ResetReadOnly()
-        {
-            _readOnly = false;
-        }
-
-        /// <summary>
-        /// Returns the collection as a readonly collection
-        /// </summary>
-        public virtual ReadOnlyCollection<T> AsReadOnly
-        {
-            get { return _collectionData.OrderedList.AsReadOnly(); }
-        }
-
-        /// <summary>
-        /// Returns the collection as a read-only metadata collection.
-        /// </summary>
-        public virtual ReadOnlyMetadataCollection<T> AsReadOnlyMetadataCollection()
-        {
-            return new ReadOnlyMetadataCollection<T>(this);
-        }
-
-        /// <summary>
-        /// Gets the count on the number of items in the collection
-        /// </summary>
-        public virtual int Count
-        {
-            get { return _collectionData.OrderedList.Count; }
-        }
-
-        /// <summary>
-        /// Gets an item from the collection with the given index
-        /// </summary>
-        /// <param name="index"> The index to search for </param>
-        /// <returns> An item from the collection </returns>
-        /// <exception cref="System.ArgumentOutOfRangeException">Thrown if the index is out of the range for the Collection</exception>
-        public virtual T this[int index]
-        {
-            get { return _collectionData.OrderedList[index]; }
-            set
-            {
-                ThrowIfReadOnly();
-                Debug.Assert(_collectionData.IdentityDictionary.Value == null);
-
-                _collectionData.OrderedList[index] = value;
-            }
-        }
-
-        /// <summary>
-        /// Gets an item from the collection with the given identity
-        /// </summary>
-        /// <param name="identity"> The identity of the item to search for </param>
-        /// <returns> An item from the collection </returns>
-        /// <exception cref="System.ArgumentNullException">Thrown if identity argument passed in is null</exception>
-        /// <exception cref="System.ArgumentException">Thrown if the Collection does not have an item with the given identity</exception>
-        /// <exception cref="System.InvalidOperationException">Always thrown on setter</exception>
-        public virtual T this[string identity]
-        {
-            get { return GetValue(identity, false); }
-            set { throw new InvalidOperationException(Strings.OperationOnReadOnlyCollection); }
-        }
-
-        /// <summary>
-        /// Gets an item from the collection with the given identity
-        /// </summary>
-        /// <param name="identity"> The identity of the item to search for </param>
-        /// <param name="ignoreCase"> Whether case is ignore in the search </param>
-        /// <returns> An item from the collection </returns>
-        /// <exception cref="System.ArgumentNullException">Thrown if identity argument passed in is null</exception>
-        /// <exception cref="System.ArgumentException">Thrown if the Collection does not have an item with the given identity</exception>
-        public virtual T GetValue(string identity, bool ignoreCase)
-        {
-            var item = InternalTryGetValue(identity, ignoreCase);
-            if (null == item)
-            {
-                throw new ArgumentException(Strings.ItemInvalidIdentity(identity), "identity");
-            }
-            return item;
-        }
-
-        /// <summary>
-        /// Adds an item to the collection
-        /// </summary>
-        /// <param name="item"> The item to add to the list </param>
-        /// <exception cref="System.ArgumentNullException">Thrown if item argument is null</exception>
-        /// <exception cref="System.InvalidOperationException">Thrown if the item passed in or the collection itself instance is in ReadOnly state</exception>
-        /// <exception cref="System.ArgumentException">Thrown if the MetadataCollection already contains an item with the same identity</exception>
-        /// <exception cref="System.ArgumentException">Thrown if the item passed into Setter has null or String.Empty identity</exception>
-        public virtual void Add(T item)
-        {
-            AddInternal(item);
-        }
-
-        internal bool Remove(T item)
-        {
-            DebugCheck.NotNull(item);
-            Debug.Assert(Contains(item));
-            ThrowIfReadOnly();
-
-            var result = _collectionData.OrderedList.Remove(item);
-
-            InvalidateCache();
-
-            return result;
-        }
-
-        public void InvalidateCache()
-        {
-            _collectionData.IdentityDictionary
-                = new Lazy<Dictionary<string, OrderedIndex>>(
-                () =>
-                {
-                    if (_collectionData.OrderedList.Count > UseSortedListCrossover)
-                    {
-                        // Rebuild the fast by-identity lookup dictionary
-
-                        var identityDictionary
-                            = new Dictionary<string, OrderedIndex>(
-                                _collectionData.OrderedList.Count,
-                                StringComparer.OrdinalIgnoreCase);
-
-                        for (var i = 0; i < _collectionData.OrderedList.Count; i++)
-                        {
-                            AddToDictionary(
-                                identityDictionary,
-                                _collectionData.OrderedList,
-                                _collectionData.OrderedList[i].Identity,
-                                i,
-                                false);
-                        }
-
-                        return identityDictionary;
-                    }
-
-                    return null;
-                });
-        }
-
-        /// <summary>
-        /// Adds an item to the identityDictionary
-        /// </summary>
-        /// <param name="identityDictionary"> The collection data to add to </param>
-        /// <param name="orderedList"> </param>
-        /// <param name="identity"> The identity to add </param>
-        /// <param name="index"> The identity's index in collection </param>
-        /// <param name="updateIfFound"> Whether the item should be updated if a matching item is found. </param>
-        /// <returns> Index of the added entity, possibly different from the index parameter if updateIfFound is true. </returns>
-        [SuppressMessage("StyleCop.CSharp.DocumentationRules", "SA1614:ElementParameterDocumentationMustHaveText")]
-        [SuppressMessage("Microsoft.Usage", "CA2208:InstantiateArgumentExceptionsCorrectly")]
-        private static int AddToDictionary(
-            Dictionary<string, OrderedIndex> identityDictionary,
-            List<T> orderedList,
-            string identity,
-            int index,
-            bool updateIfFound)
-        {
-            DebugCheck.NotNull(identityDictionary);
-            DebugCheck.NotNull(orderedList);
-            DebugCheck.NotEmpty(identity);
-
-            int[] inexact = null;
-            OrderedIndex orderIndex;
-            var exactIndex = index;
-
-            // find the item(s) by OrdinalIgnoreCase
-            if (identityDictionary.TryGetValue(identity, out orderIndex))
-            {
-                // identity was already tracking an item, verify its not a duplicate by exact name
-                if (EqualIdentity(orderedList, orderIndex.ExactIndex, identity))
-                {
-                    // If the item is already here and we are updating, there is no more work to be done.
-                    if (updateIfFound)
-                    {
-                        return orderIndex.ExactIndex;
-                    }
-
-                    throw new ArgumentException(Strings.ItemDuplicateIdentity(identity), "item", null);
-                }
-
-                if (null != orderIndex.InexactIndexes)
-                {
-                    // search against the ExactIndex and all InexactIndexes
-                    // identity was already tracking multiple items, verify its not a duplicate by exact name
-                    for (var i = 0; i < orderIndex.InexactIndexes.Length; ++i)
-                    {
-                        if (EqualIdentity(orderedList, orderIndex.InexactIndexes[i], identity))
-                        {
-                            // If the item is already here and we are updating, there is no more work to be done.
-                            if (updateIfFound)
-                            {
-                                return orderIndex.InexactIndexes[i];
-                            }
-
-                            throw new ArgumentException(Strings.ItemDuplicateIdentity(identity), "item", null);
-                        }
-                    }
-                    // add another item for existing identity that already was tracking multiple items
-                    inexact = new int[orderIndex.InexactIndexes.Length + 1];
-                    orderIndex.InexactIndexes.CopyTo(inexact, 0);
-                    inexact[inexact.Length - 1] = index;
-                }
-                else
-                {
-                    // turn the previously unique identity by ignore case into a multiple item for identity by ignore case
-                    inexact = new int[1] { index };
-                }
-                // the index of the item whose identity was used to create the initial dictionary entry
-                exactIndex = orderIndex.ExactIndex;
-            }
-            // else this is a new identity
-
-            identityDictionary[identity] = new OrderedIndex(exactIndex, inexact);
-
-            return index;
-        }
-
-        /// <summary>
-        /// Adds an item to the collection
-        /// </summary>
-        /// <remarks>
-        /// This method only exists to allow ctor to avoid virtual method call
-        /// </remarks>
-        /// <param name="item"> The item to add to the list </param>
-        /// <exception cref="System.ArgumentNullException">Thrown if item argument is null</exception>
-        /// <exception cref="System.InvalidOperationException">Thrown if the item passed in or the collection itself instance is in ReadOnly state</exception>
-        /// <exception cref="System.ArgumentException">Thrown if the MetadataCollection already contains an item with the same identity</exception>
-        /// <exception cref="System.ArgumentException">Thrown if the item passed into Setter has null or String.Empty identity</exception>
-        private void AddInternal(T item)
-        {
-            Util.AssertItemHasIdentity(item, "item");
-            ThrowIfReadOnly();
-
-            AddInternalHelper(item, _collectionData, false);
-        }
-
-        // This magic number was determined by the performance test cases in SQLBU 489927.
-        // It compared Dictionary (hashtable), SortedList (binary search) and linear searching.
-        // Its the approximate (x86) point at which doing a OrdinalCaseInsenstive linear search on _orderedItems.
-        // becomes slower than doing a OrdinalCaseInsenstive Dictionary lookup in identityDictionary.
-        // On x64, the crossover point is lower - but we desire to keep a smaller overal memory footprint.
-        // We expect the ItemCollections to be large, but individual Member/Facet collections to be small.
-        private const int UseSortedListCrossover = 25;
-
-        /// <summary>
-        /// Adds an item to the collection represented by a list and a dictionary
-        /// </summary>
-        /// <param name="item"> The item to add to the list </param>
-        /// <param name="collectionData"> The collection data where the item will be added </param>
-        /// <param name="updateIfFound"> Whether the item should be updated if a matching item is found. </param>
-        /// <exception cref="System.ArgumentNullException">Thrown if item argument is null</exception>
-        /// <exception cref="System.InvalidOperationException">Thrown if the item passed in or the collection itself instance is in ReadOnly state</exception>
-        /// <exception cref="System.ArgumentException">Thrown if the MetadataCollection already contains an item with the same identity</exception>
-        /// <exception cref="System.ArgumentException">Thrown if the item passed into Setter has null or String.Empty identity</exception>
-        /// <remarks>
-        /// If updateIfFound is true, then an update is done in-place instead of
-        /// having an exception thrown. The in-place aspect is required to avoid
-        /// disrupting the indices generated for indexed items, and to enable
-        /// foreach loops to be able to modify the enumerated facets as if it
-        /// were a property update rather than an instance replacement.
-        /// </remarks>
-        private static void AddInternalHelper(T item, CollectionData collectionData, bool updateIfFound)
-        {
-            Util.AssertItemHasIdentity(item, "item");
-
-            int index;
-            var listCount = collectionData.OrderedList.Count;
-            if (null != collectionData.IdentityDictionary.Value)
-            {
-                index
-                    = AddToDictionary(
-                        collectionData.IdentityDictionary.Value,
-                        collectionData.OrderedList,
-                        item.Identity,
-                        listCount,
-                        updateIfFound);
-            }
-            else
-            {
-                // We only have to take care of the ordered list.
-                index = IndexOf(collectionData, item.Identity, false);
-                if (0 <= index)
-                {
-                    // The item is found in the linear ordered list. Unless
-                    // we're updating, it's an error.
-                    if (!updateIfFound)
-                    {
-                        throw new ArgumentException(Strings.ItemDuplicateIdentity(item.Identity), "item", null);
-                    }
-                }
-                else
-                {
-                    // This is a new item to be inserted. Grow if we must before adding to ordered list.
-                    if (UseSortedListCrossover <= listCount)
-                    {
-                        collectionData.IdentityDictionary
-                            = new Lazy<Dictionary<string, OrderedIndex>>(
-                                () =>
-                                {
-                                    var identityDictionary
-                                        = new Dictionary<string, OrderedIndex>(
-                                            collectionData.OrderedList.Count + 1,
-                                            StringComparer.OrdinalIgnoreCase);
-
-                                    for (var i = 0; i < collectionData.OrderedList.Count; ++i)
-                                    {
-                                        AddToDictionary(
-                                            identityDictionary,
-                                            collectionData.OrderedList,
-                                            collectionData.OrderedList[i].Identity,
-                                            i,
-                                            false);
-                                    }
-
-                                    return identityDictionary;
-                                });
-                    }
-                }
-            }
-
-            // Index will be listCount when AddToDictionary doesn't find
-            // an existing match, and -1 if IndexOf doesn't find in ordered list.
-            if (0 <= index
-                && index < listCount)
-            {
-                collectionData.OrderedList[index] = item;
-            }
-            else
-            {
-                Debug.Assert(index == -1 || index == listCount);
-                collectionData.OrderedList.Add(item);
-            }
-        }
-
-        /// <summary>
-        /// Adds a collection of items to the collection
-        /// </summary>
-        /// <param name="items"> The items to add to the list </param>
-        /// <exception cref="System.ArgumentNullException">Thrown if item argument is null</exception>
-        /// <exception cref="System.InvalidOperationException">Thrown if the item passed in or the collection itself instance is in ReadOnly state</exception>
-        /// <exception cref="System.ArgumentException">Thrown if the item that is being added already belongs to another ItemCollection</exception>
-        /// <exception cref="System.ArgumentException">Thrown if the ItemCollection already contains an item with the same identity</exception>
-        /// <returns> Whether the add was successful </returns>
-        internal bool AtomicAddRange(List<T> items)
-        {
-            var originalData = _collectionData;
-            var newData = new CollectionData(originalData, items.Count);
-
-            // Add the new items, this will also perform duplication check
-            foreach (var item in items)
-            {
-                if (item == null)
-                {
-                    throw new ArgumentException(Strings.ADP_CollectionParameterElementIsNull("items"));
-                }
-                Debug.Assert(!String.IsNullOrEmpty(item.Identity), "Identity of the item must never be null or empty");
-
-                AddInternalHelper(item, newData, false);
-            }
-
-            var swappedOutData = Interlocked.CompareExchange(ref _collectionData, newData, originalData);
-
-            // Check if the exchange was done, if not, then someone must have changed the data in the meantime, so
-            // return false
-            if (swappedOutData != originalData)
-            {
-                return false;
-            }
-
-            return true;
-        }
-
-        /// <summary>
-        /// Does Item at index have the same identity
-        /// </summary>
-        private static bool EqualIdentity(List<T> orderedList, int index, string identity)
-        {
-            return (orderedList[index].Identity == identity);
-        }
-
-        /// <summary>
-        /// Not supported, the collection is treated as read-only.
-        /// </summary>
-        /// <param name="index"> The index where to insert the given item </param>
-        /// <param name="item"> The item to be inserted </param>
-        /// <exception cref="System.InvalidOperationException">Thrown if the item passed in or the collection itself instance is in ReadOnly state</exception>
-        void IList<T>.Insert(int index, T item)
-        {
-            throw new InvalidOperationException(Strings.OperationOnReadOnlyCollection);
-        }
-
-        /// <summary>
-        /// Not supported, the collection is treated as read-only.
-        /// </summary>
-        /// <param name="item"> The item to be removed </param>
-        /// <returns> True if the item is actually removed, false if the item is not in the list </returns>
-        /// <exception cref="System.InvalidOperationException">Always thrown</exception>
-        bool ICollection<T>.Remove(T item)
-        {
-            throw new InvalidOperationException(Strings.OperationOnReadOnlyCollection);
-        }
-
-        /// <summary>
-        /// Not supported, the collection is treated as read-only.
-        /// </summary>
-        /// <param name="index"> The index at which the item is removed </param>
-        /// <exception cref="System.InvalidOperationException">Always thrown</exception>
-        void IList<T>.RemoveAt(int index)
-        {
-            throw new InvalidOperationException(Strings.OperationOnReadOnlyCollection);
-        }
-
-        /// <summary>
-        /// Not supported, the collection is treated as read-only.
-        /// </summary>
-        /// <exception cref="System.InvalidOperationException">Always thrown</exception>
-        void ICollection<T>.Clear()
-        {
-            throw new InvalidOperationException(Strings.OperationOnReadOnlyCollection);
-        }
-
-        /// <summary>
-        /// Determines if this collection contains the given item
-        /// </summary>
-        /// <param name="item"> The item to check for </param>
-        /// <returns> True if the collection contains the item </returns>
-        /// <exception cref="System.ArgumentNullException">Thrown if item argument passed in is null</exception>
-        /// <exception cref="System.ArgumentException">Thrown if the item passed in has null or String.Empty identity</exception>
-        public bool Contains(T item)
-        {
-            Util.AssertItemHasIdentity(item, "item");
-            return (-1 != IndexOf(item));
-        }
-
-        /// <summary>
-        /// Determines if this collection contains an item of the given identity
-        /// </summary>
-        /// <param name="identity"> The identity of the item to check for </param>
-        /// <returns> True if the collection contains the item with the given identity </returns>
-        /// <exception cref="System.ArgumentNullException">Thrown if identity argument passed in is null</exception>
-        /// <exception cref="System.ArgumentException">Thrown if identity argument passed in is empty string</exception>
-        public virtual bool ContainsIdentity(string identity)
-        {
-            Check.NotEmpty(identity, "identity");
-            return (0 <= IndexOf(_collectionData, identity, false));
-        }
-
-        /// <summary>
-        /// Find the index of an item identitified by identity
-        /// </summary>
-        /// <param name="collectionData"> The collection data to search in </param>
-        /// <param name="identity"> The identity whose index is to be returned </param>
-        /// <param name="ignoreCase"> Should OrdinalIgnoreCase be used? </param>
-        /// <returns> The index of the found item, -1 if not found </returns>
-        /// <exception cref="System.ArgumentException">Thrown if ignoreCase and an exact match does not exist, but has multiple inexact matches</exception>
-        private static int IndexOf(CollectionData collectionData, string identity, bool ignoreCase)
-        {
-            DebugCheck.NotNull(identity);
-
-            var index = -1;
-            if (null != collectionData.IdentityDictionary.Value)
-            {
-                // OrdinalIgnoreCase dictionary lookup
-                OrderedIndex orderIndex;
-                if (collectionData.IdentityDictionary.Value.TryGetValue(identity, out orderIndex))
-                {
-                    if (ignoreCase)
-                    {
-                        index = orderIndex.ExactIndex;
-                    }
-                    //return this, only in case when ignore case is false
-                    else if (EqualIdentity(collectionData.OrderedList, orderIndex.ExactIndex, identity))
-                    {
-                        // fast return if exact match
-                        return orderIndex.ExactIndex;
-                    }
-
-                    // search against the ExactIndex and all InexactIndexes
-                    if (null != orderIndex.InexactIndexes)
-                    {
-                        if (ignoreCase)
-                        {
-                            // the ignoreCase will throw,
-                            throw new InvalidOperationException(Strings.MoreThanOneItemMatchesIdentity(identity));
-                        }
-                        // search for the exact match or throw if ignoreCase
-                        for (var i = 0; i < orderIndex.InexactIndexes.Length; ++i)
-                        {
-                            if (EqualIdentity(collectionData.OrderedList, orderIndex.InexactIndexes[i], identity))
-                            {
-                                return orderIndex.InexactIndexes[i];
-                            }
-                        }
-                    }
-                    Debug.Assert(ignoreCase == (0 <= index), "indexof verification");
-                }
-            }
-            else if (ignoreCase)
-            {
-                // OrdinalIgnoreCase linear search
-                for (var i = 0; i < collectionData.OrderedList.Count; ++i)
-                {
-                    if (String.Equals(collectionData.OrderedList[i].Identity, identity, StringComparison.OrdinalIgnoreCase))
-                    {
-                        if (0 <= index)
-                        {
-                            throw new InvalidOperationException(Strings.MoreThanOneItemMatchesIdentity(identity));
-                        }
-                        index = i;
-                    }
-                }
-            }
-            else
-            {
-                // Ordinal linear search
-                for (var i = 0; i < collectionData.OrderedList.Count; ++i)
-                {
-                    if (EqualIdentity(collectionData.OrderedList, i, identity))
-                    {
-                        return i;
-                    }
-                }
-            }
-            return index;
-        }
-
-        /// <summary>
-        /// Find the index of an item
-        /// </summary>
-        /// <param name="item"> The item whose index is to be looked for </param>
-        /// <returns> The index of the found item, -1 if not found </returns>
-        /// <exception cref="System.ArgumentNullException">Thrown if item argument passed in is null</exception>
-        /// <exception cref="System.ArgumentException">Thrown if the item passed in has null or String.Empty identity</exception>
-        public virtual int IndexOf(T item)
-        {
-            Util.AssertItemHasIdentity(item, "item");
-            var index = IndexOf(_collectionData, item.Identity, false);
-
-            if (index != -1
-                && _collectionData.OrderedList[index] == item)
-            {
-                return index;
-            }
-
-            return -1;
-        }
-
-        /// <summary>
-        /// Copies the items in this collection to an array
-        /// </summary>
-        /// <param name="array"> The array to copy to </param>
-        /// <param name="arrayIndex"> The index in the array at which to start the copy </param>
-        /// <exception cref="System.ArgumentNullException">Thrown if array argument is null</exception>
-        /// <exception cref="System.ArgumentOutOfRangeException">Thrown if the arrayIndex is less than zero</exception>
-        /// <exception cref="System.ArgumentException">Thrown if the array argument passed in with respect to the arrayIndex passed in not big enough to hold the MetadataCollection being copied</exception>
-        public virtual void CopyTo(T[] array, int arrayIndex)
-        {
-            Check.NotNull(array, "array");
-
-            if (arrayIndex < 0)
-            {
-                throw new ArgumentOutOfRangeException("arrayIndex");
-            }
-
-            if (_collectionData.OrderedList.Count
-                > array.Length - arrayIndex)
-            {
-                throw new ArgumentException(Strings.ArrayTooSmall, "arrayIndex");
-            }
-
-            _collectionData.OrderedList.CopyTo(array, arrayIndex);
-        }
-
-        /// <summary>
-        /// Gets the enumerator over this collection
-        /// </summary>
-        public ReadOnlyMetadataCollection<T>.Enumerator GetEnumerator()
-        {
-            return new ReadOnlyMetadataCollection<T>.Enumerator(this);
-        }
-
-        /// <summary>
-        /// Gets the enumerator over this collection
-        /// </summary>
-        IEnumerator<T> IEnumerable<T>.GetEnumerator()
-        {
-            return GetEnumerator();
-        }
-
-        /// <summary>
-        /// Gets the enumerator over this collection
-        /// </summary>
-        IEnumerator IEnumerable.GetEnumerator()
-        {
-            return GetEnumerator();
-        }
-
-        /// <summary>
-        /// Set this collection as readonly so no more changes can be made on it
-        /// </summary>
-        public MetadataCollection<T> SetReadOnly()
-        {
-            for (var i = 0; i < _collectionData.OrderedList.Count; i++)
-            {
-                _collectionData.OrderedList[i].SetReadOnly();
-            }
-            _collectionData.OrderedList.TrimExcess();
-            _readOnly = true;
-            return this;
-        }
-
-        /// <summary>
-        /// Gets an item from the collection with the given identity
-        /// </summary>
-        /// <param name="identity"> The identity of the item to search for </param>
-        /// <param name="ignoreCase"> Whether case is ignore in the search </param>
-        /// <param name="item"> An item from the collection, null if the item is not found </param>
-        /// <returns> True an item is retrieved </returns>
-        /// <exception cref="System.ArgumentNullException">Thrown if the identity argument is null</exception>
-        public virtual bool TryGetValue(string identity, bool ignoreCase, out T item)
-        {
-            item = InternalTryGetValue(identity, ignoreCase);
-            return (null != item);
-        }
-
-        /// <summary>
-        /// Gets an item from the collection with the given identity
-        /// </summary>
-        /// <param name="identity"> The identity of the item to search for </param>
-        /// <param name="ignoreCase"> Whether case is ignore in the search </param>
-        /// <returns> item else null </returns>
-        private T InternalTryGetValue(string identity, bool ignoreCase)
-        {
-            var index = IndexOf(_collectionData, Check.NotNull(identity, "identity"), ignoreCase);
-            Debug.Assert(
-                (index < 0) ||
-                (ignoreCase && String.Equals(_collectionData.OrderedList[index].Identity, identity, StringComparison.OrdinalIgnoreCase)) ||
-                EqualIdentity(_collectionData.OrderedList, index, identity), "different exact identity");
-            return (0 <= index) ? _collectionData.OrderedList[index] : null;
-        }
-
-        /// <summary>
-        /// Throws an appropriate exception if the given item is a readonly, used when an attempt is made to change
-        /// the collection
-        /// </summary>
-        internal void ThrowIfReadOnly()
-        {
-            if (IsReadOnly)
-            {
-                throw new InvalidOperationException(Strings.OperationOnReadOnlyCollection);
-            }
-        }
-
-        /// <summary>
-        /// The data structures for this collection, which contains a list and a dictionary
-        /// </summary>
-        private class CollectionData
-        {
-            /// <summary>
-            /// The IdentityDictionary is a case-insensitive dictionary
-            /// used after a certain # of elements have been added to the OrderedList.
-            /// It aids in fast lookup by T.Identity by mapping a string value to
-            /// an OrderedIndex structure with other case-insensitive matches for the
-            /// entry.  See additional comments in AddInternal.
-            /// </summary>
-            internal Lazy<Dictionary<string, OrderedIndex>> IdentityDictionary
-                = new Lazy<Dictionary<string, OrderedIndex>>(() => null);
-
-            internal readonly List<T> OrderedList;
-
-            internal CollectionData()
-            {
-                OrderedList = new List<T>();
-            }
-
-            internal CollectionData(CollectionData original, int additionalCapacity)
-            {
-                OrderedList = new List<T>(original.OrderedList.Count + additionalCapacity);
-                foreach (var item in original.OrderedList)
-                {
-                    // using AddRange results in a temporary memory allocation
-                    OrderedList.Add(item);
-                }
-
-                if (UseSortedListCrossover <= OrderedList.Capacity)
-                {
-                    IdentityDictionary
-                        = new Lazy<Dictionary<string, OrderedIndex>>(
-                            () =>
-                            {
-                                var identityDictionary
-                                    = new Dictionary<string, OrderedIndex>(
-                                        OrderedList.Capacity,
-                                        StringComparer.OrdinalIgnoreCase);
-
-                                if (null != original.IdentityDictionary.Value)
-                                {
-                                    foreach (var pair in original.IdentityDictionary.Value)
-                                    {
-                                        identityDictionary.Add(pair.Key, pair.Value);
-                                    }
-                                }
-                                else
-                                {
-                                    for (var i = 0; i < OrderedList.Count; ++i)
-                                    {
-                                        AddToDictionary(identityDictionary, OrderedList, OrderedList[i].Identity, i, false);
-                                    }
-                                }
-
-                                return identityDictionary;
-                            });
-                }
-            }
-        }
-    }
-}
->>>>>>> b1a13653
+}