--- conflicted
+++ resolved
@@ -1,4 +1,3 @@
-<<<<<<< HEAD
 // Copyright (c) Microsoft Open Technologies, Inc. All rights reserved. See License.txt in the project root for license information.
 
 namespace System.Data.Entity.Core.Metadata.Edm
@@ -506,514 +505,4 @@
 //---- ItemCollection
 }
 
-//---- 
-=======
-// Copyright (c) Microsoft Open Technologies, Inc. All rights reserved. See License.txt in the project root for license information.
-
-namespace System.Data.Entity.Core.Metadata.Edm
-{
-    using System.Collections;
-    using System.Collections.Generic;
-    using System.Collections.ObjectModel;
-    using System.Data.Entity.Core.Common.Utils;
-    using System.Data.Entity.Resources;
-    using System.Data.Entity.Utilities;
-    using System.Diagnostics;
-    using System.Diagnostics.CodeAnalysis;
-    using System.Reflection;
-    using System.Threading;
-
-    /// <summary>
-    /// Class for representing a collection of items.
-    /// Most of the implementation for actual maintenance of the collection is
-    /// done by MetadataCollection
-    /// </summary>
-    public abstract class ItemCollection : ReadOnlyMetadataCollection<GlobalItem>
-    {
-        internal ItemCollection()
-        {
-        }
-
-        /// <summary>
-        /// The default constructor for ItemCollection
-        /// </summary>
-        internal ItemCollection(DataSpace dataspace)
-            : base(new MetadataCollection<GlobalItem>())
-        {
-            _space = dataspace;
-        }
-
-        private readonly DataSpace _space;
-        private Dictionary<string, ReadOnlyCollection<EdmFunction>> _functionLookUpTable;
-        private Memoizer<Type, ICollection> _itemsCache;
-        private int _itemCount;
-
-        /// <summary>Gets the data model associated with this item collection. </summary>
-        /// <returns>The data model associated with this item collection. </returns>
-        public DataSpace DataSpace
-        {
-            get { return _space; }
-        }
-
-        /// <summary>
-        /// Return the function lookUpTable
-        /// </summary>
-        internal Dictionary<string, ReadOnlyCollection<EdmFunction>> FunctionLookUpTable
-        {
-            get
-            {
-                if (_functionLookUpTable == null)
-                {
-                    var functionLookUpTable = PopulateFunctionLookUpTable(this);
-                    Interlocked.CompareExchange(ref _functionLookUpTable, functionLookUpTable, null);
-                }
-
-                return _functionLookUpTable;
-            }
-        }
-
-        /// <summary>
-        /// Adds an item to the collection
-        /// </summary>
-        /// <param name="item"> The item to add to the list </param>
-        /// <exception cref="System.ArgumentNullException">Thrown if item argument is null</exception>
-        /// <exception cref="System.InvalidOperationException">Thrown if the item passed in or the collection itself instance is in ReadOnly state</exception>
-        /// <exception cref="System.ArgumentException">Thrown if the item that is being added already belongs to another ItemCollection</exception>
-        /// <exception cref="System.ArgumentException">Thrown if the ItemCollection already contains an item with the same identity</exception>
-        internal void AddInternal(GlobalItem item)
-        {
-            Debug.Assert(item.IsReadOnly, "The item is not readonly, it should be by the time it is added to the item collection");
-            Debug.Assert(item.DataSpace == DataSpace);
-            base.Source.Add(item);
-        }
-
-        /// <summary>
-        /// Adds a collection of items to the collection
-        /// </summary>
-        /// <param name="items"> The items to add to the list </param>
-        /// <exception cref="System.ArgumentNullException">Thrown if item argument is null</exception>
-        /// <exception cref="System.InvalidOperationException">Thrown if the item passed in or the collection itself instance is in ReadOnly state</exception>
-        /// <exception cref="System.ArgumentException">Thrown if the item that is being added already belongs to another ItemCollection</exception>
-        /// <exception cref="System.ArgumentException">Thrown if the ItemCollection already contains an item with the same identity</exception>
-        internal bool AtomicAddRange(List<GlobalItem> items)
-        {
-#if DEBUG
-    // We failed to add, so undo the setting of the ItemCollection reference
-            foreach (var item in items)
-            {
-                Debug.Assert(item.IsReadOnly, "The item is not readonly, it should be by the time it is added to the item collection");
-                Debug.Assert(item.DataSpace == DataSpace);
-            }
-
-#endif
-            if (base.Source.AtomicAddRange(items))
-            {
-                return true;
-            }
-
-            return false;
-        }
-
-        /// <summary>
-        /// Returns a strongly typed <see cref="T:System.Data.Entity.Core.Metadata.Edm.GlobalItem" /> object by using the specified identity.
-        /// </summary>
-        /// <returns>The item that is specified by the identity.</returns>
-        /// <param name="identity">The identity of the item.</param>
-        /// <typeparam name="T">The type returned by the method.</typeparam>
-        public T GetItem<T>(string identity) where T : GlobalItem
-        {
-            return GetItem<T>(identity, false /*ignoreCase*/);
-        }
-
-        /// <summary>
-        /// Returns a strongly typed <see cref="T:System.Data.Entity.Core.Metadata.Edm.GlobalItem" /> object by using the specified identity from this item collection.
-        /// </summary>
-        /// <returns>true if there is an item that matches the search criteria; otherwise, false.</returns>
-        /// <param name="identity">The identity of the item.</param>
-        /// <param name="item">
-        /// When this method returns, the output parameter contains a
-        /// <see
-        ///     cref="T:System.Data.Entity.Core.Metadata.Edm.GlobalItem" />
-        /// object. If there is no global item with the specified identity in the item collection, this output parameter contains null.
-        /// </param>
-        /// <typeparam name="T">The type returned by the method.</typeparam>
-        public bool TryGetItem<T>(string identity, out T item) where T : GlobalItem
-        {
-            return TryGetItem(identity, false /*ignorecase*/, out item);
-        }
-
-        /// <summary>
-        /// Returns a strongly typed <see cref="T:System.Data.Entity.Core.Metadata.Edm.GlobalItem" /> object by using the specified identity from this item collection.
-        /// </summary>
-        /// <returns>true if there is an item that matches the search criteria; otherwise, false.</returns>
-        /// <param name="identity">The identity of the item.</param>
-        /// <param name="ignoreCase">true to perform the case-insensitive search; otherwise, false.</param>
-        /// <param name="item">
-        /// When this method returns, the output parameter contains a
-        /// <see
-        ///     cref="T:System.Data.Entity.Core.Metadata.Edm.GlobalItem" />
-        /// object. If there is no global item with the specified identity in the item collection, this output parameter contains null.
-        /// </param>
-        /// <typeparam name="T">The type returned by the method.</typeparam>
-        public bool TryGetItem<T>(string identity, bool ignoreCase, out T item) where T : GlobalItem
-        {
-            GlobalItem outItem = null;
-            TryGetValue(identity, ignoreCase, out outItem);
-            item = outItem as T;
-            return item != null;
-        }
-
-        /// <summary>
-        /// Returns a strongly typed <see cref="T:System.Data.Entity.Core.Metadata.Edm.GlobalItem" /> object by using the specified identity with either case-sensitive or case-insensitive search.
-        /// </summary>
-        /// <returns>The item that is specified by the identity.</returns>
-        /// <param name="identity">The identity of the item.</param>
-        /// <param name="ignoreCase">true to perform the case-insensitive search; otherwise, false.</param>
-        /// <typeparam name="T">The type returned by the method.</typeparam>
-        public T GetItem<T>(string identity, bool ignoreCase) where T : GlobalItem
-        {
-            T item;
-            if (TryGetItem(identity, ignoreCase, out item))
-            {
-                return item;
-            }
-            throw new ArgumentException(Strings.ItemInvalidIdentity(identity), "identity");
-        }
-
-        /// <summary>Returns all the items of the specified type from this item collection.</summary>
-        /// <returns>
-        /// A collection of type <see cref="T:System.Collections.ObjectModel.ReadOnlyCollection`1" /> that contains all the items of the specified type.
-        /// </returns>
-        /// <typeparam name="T">The type returned by the method.</typeparam>
-        public virtual ReadOnlyCollection<T> GetItems<T>() where T : GlobalItem
-        {
-            var currentValueForItemCache = _itemsCache;
-            // initialize the memoizer, update the _itemCache and _itemCount
-            if (_itemsCache == null
-                || _itemCount != Count)
-            {
-                var itemsCache =
-                    new Memoizer<Type, ICollection>(InternalGetItems, null);
-                Interlocked.CompareExchange(ref _itemsCache, itemsCache, currentValueForItemCache);
-
-                _itemCount = Count;
-            }
-
-            Debug.Assert(_itemsCache != null, "check the initialization of the Memoizer");
-
-            // use memoizer so that it won't create a new list every time this method get called
-            var items = _itemsCache.Evaluate(typeof(T));
-            var returnItems = items as ReadOnlyCollection<T>;
-
-            return returnItems;
-        }
-
-        internal ICollection InternalGetItems(Type type)
-        {
-            var mi = typeof(ItemCollection).GetMethod("GenericGetItems", BindingFlags.NonPublic | BindingFlags.Static);
-            var genericMi = mi.MakeGenericMethod(type);
-
-            return genericMi.Invoke(null, new object[] { this }) as ICollection;
-        }
-
-        private static ReadOnlyCollection<TItem> GenericGetItems<TItem>(ItemCollection collection) where TItem : GlobalItem
-        {
-            var list = new List<TItem>();
-            foreach (var item in collection)
-            {
-                var stronglyTypedItem = item as TItem;
-                if (stronglyTypedItem != null)
-                {
-                    list.Add(stronglyTypedItem);
-                }
-            }
-            return list.AsReadOnly();
-        }
-
-        /// <summary>
-        /// Returns an <see cref="T:System.Data.Entity.Core.Metadata.Edm.EdmType" /> object by using the specified type name and the namespace name in this item collection.
-        /// </summary>
-        /// <returns>
-        /// An <see cref="T:System.Data.Entity.Core.Metadata.Edm.EdmType" /> object that represents the type that matches the specified type name and the namespace name in this item collection. If there is no matched type, this method returns null.
-        /// </returns>
-        /// <param name="name">The name of the type.</param>
-        /// <param name="namespaceName">The namespace of the type.</param>
-        public EdmType GetType(string name, string namespaceName)
-        {
-            return GetType(name, namespaceName, false /*ignoreCase*/);
-        }
-
-        /// <summary>
-        /// Returns an <see cref="T:System.Data.Entity.Core.Metadata.Edm.EdmType" /> object by using the specified type name and the namespace name from this item collection.
-        /// </summary>
-        /// <returns>true if there is a type that matches the search criteria; otherwise, false.</returns>
-        /// <param name="name">The name of the type.</param>
-        /// <param name="namespaceName">The namespace of the type.</param>
-        /// <param name="type">
-        /// When this method returns, this output parameter contains an
-        /// <see
-        ///     cref="T:System.Data.Entity.Core.Metadata.Edm.EdmType" />
-        /// object. If there is no type with the specified name and namespace name in this item collection, this output parameter contains null.
-        /// </param>
-        public bool TryGetType(string name, string namespaceName, out EdmType type)
-        {
-            return TryGetType(name, namespaceName, false /*ignoreCase*/, out type);
-        }
-
-        /// <summary>
-        /// Returns an <see cref="T:System.Data.Entity.Core.Metadata.Edm.EdmType" /> object by using the specified type name and the namespace name from this item collection.
-        /// </summary>
-        /// <returns>
-        /// An <see cref="T:System.Data.Entity.Core.Metadata.Edm.EdmType" /> object that represents the type that matches the specified type name and the namespace name in this item collection. If there is no matched type, this method returns null.
-        /// </returns>
-        /// <param name="name">The name of the type.</param>
-        /// <param name="namespaceName">The namespace of the type.</param>
-        /// <param name="ignoreCase">true to perform the case-insensitive search; otherwise, false.</param>
-        public EdmType GetType(string name, string namespaceName, bool ignoreCase)
-        {
-            Check.NotNull(name, "name");
-            Check.NotNull(namespaceName, "namespaceName");
-            return GetItem<EdmType>(EdmType.CreateEdmTypeIdentity(namespaceName, name), ignoreCase);
-        }
-
-        /// <summary>
-        /// Returns an <see cref="T:System.Data.Entity.Core.Metadata.Edm.EdmType" /> object by using the specified type name and the namespace name from this item collection.
-        /// </summary>
-        /// <returns>true if there is a type that matches the search criteria; otherwise, false. </returns>
-        /// <param name="name">The name of the type.</param>
-        /// <param name="namespaceName">The namespace of the type.</param>
-        /// <param name="ignoreCase">true to perform the case-insensitive search; otherwise, false.</param>
-        /// <param name="type">
-        /// When this method returns, this output parameter contains an
-        /// <see
-        ///     cref="T:System.Data.Entity.Core.Metadata.Edm.EdmType" />
-        /// object. If there is no type with the specified name and namespace name in this item collection, this output parameter contains null.
-        /// </param>
-        public bool TryGetType(string name, string namespaceName, bool ignoreCase, out EdmType type)
-        {
-            Check.NotNull(name, "name");
-            Check.NotNull(namespaceName, "namespaceName");
-            GlobalItem item = null;
-            TryGetValue(EdmType.CreateEdmTypeIdentity(namespaceName, name), ignoreCase, out item);
-            type = item as EdmType;
-            return type != null;
-        }
-
-        /// <summary>Returns all the overloads of the functions by using the specified name from this item collection.</summary>
-        /// <returns>
-        /// A collection of type <see cref="T:System.Collections.ObjectModel.ReadOnlyCollection`1" /> that contains all the functions that have the specified name.
-        /// </returns>
-        /// <param name="functionName">The full name of the function.</param>
-        public ReadOnlyCollection<EdmFunction> GetFunctions(string functionName)
-        {
-            return GetFunctions(functionName, false /*ignoreCase*/);
-        }
-
-        /// <summary>Returns all the overloads of the functions by using the specified name from this item collection.</summary>
-        /// <returns>
-        /// A collection of type <see cref="T:System.Collections.ObjectModel.ReadOnlyCollection`1" /> that contains all the functions that have the specified name.
-        /// </returns>
-        /// <param name="functionName">The full name of the function.</param>
-        /// <param name="ignoreCase">true to perform the case-insensitive search; otherwise, false.</param>
-        public ReadOnlyCollection<EdmFunction> GetFunctions(string functionName, bool ignoreCase)
-        {
-            return GetFunctions(FunctionLookUpTable, functionName, ignoreCase);
-        }
-
-        /// <summary>Returns all the overloads of the functions by using the specified name from this item collection.</summary>
-        /// <returns>A collection of type ReadOnlyCollection that contains all the functions that have the specified name.</returns>
-        /// <param name="functionCollection">A dictionary of functions.</param>
-        /// <param name="functionName">The full name of the function.</param>
-        /// <param name="ignoreCase">true to perform the case-insensitive search; otherwise, false.</param>
-        [SuppressMessage("Microsoft.Design", "CA1006:DoNotNestGenericTypesInMemberSignatures")]
-        protected static ReadOnlyCollection<EdmFunction> GetFunctions(
-            Dictionary<string, ReadOnlyCollection<EdmFunction>> functionCollection,
-            string functionName, bool ignoreCase)
-        {
-            ReadOnlyCollection<EdmFunction> functionOverloads;
-
-            if (functionCollection.TryGetValue(functionName, out functionOverloads))
-            {
-                if (ignoreCase)
-                {
-                    return functionOverloads;
-                }
-
-                return GetCaseSensitiveFunctions(functionOverloads, functionName);
-            }
-
-            return Helper.EmptyEdmFunctionReadOnlyCollection;
-        }
-
-        internal static ReadOnlyCollection<EdmFunction> GetCaseSensitiveFunctions(
-            ReadOnlyCollection<EdmFunction> functionOverloads,
-            string functionName)
-        {
-            // For case-sensitive match, first check if there are anything with a different case
-            // its very rare to have functions with different case. So optimizing the case where all
-            // functions are of same case
-            // Else create a new list with the functions with the exact name
-            var caseSensitiveFunctionOverloads = new List<EdmFunction>(functionOverloads.Count);
-
-            for (var i = 0; i < functionOverloads.Count; i++)
-            {
-                if (functionOverloads[i].FullName == functionName)
-                {
-                    caseSensitiveFunctionOverloads.Add(functionOverloads[i]);
-                }
-            }
-
-            // If there are no functions with different case, just return the collection
-            if (caseSensitiveFunctionOverloads.Count
-                != functionOverloads.Count)
-            {
-                functionOverloads = caseSensitiveFunctionOverloads.AsReadOnly();
-            }
-            return functionOverloads;
-        }
-
-        /// <summary>
-        /// Gets the function as specified by the function key.
-        /// All parameters are assumed to be <see cref="ParameterMode.In" />.
-        /// </summary>
-        /// <param name="functionName"> Name of the function </param>
-        /// <param name="parameterTypes"> types of the parameters </param>
-        /// <param name="ignoreCase"> true for case-insensitive lookup </param>
-        /// <param name="function"> The function that needs to be returned </param>
-        /// <returns> The function as specified in the function key or null </returns>
-        /// <exception cref="System.ArgumentNullException">if functionName or parameterTypes argument is null</exception>
-        /// <exception cref="System.ArgumentException">if no function is found with the given name or with given input parameters</exception>
-        internal bool TryGetFunction(string functionName, TypeUsage[] parameterTypes, bool ignoreCase, out EdmFunction function)
-        {
-            Check.NotNull(functionName, "functionName");
-            Check.NotNull(parameterTypes, "parameterTypes");
-            var functionIdentity = EdmFunction.BuildIdentity(functionName, parameterTypes);
-            GlobalItem item = null;
-            function = null;
-            if (TryGetValue(functionIdentity, ignoreCase, out item)
-                && Helper.IsEdmFunction(item))
-            {
-                function = (EdmFunction)item;
-                return true;
-            }
-            return false;
-        }
-
-        /// <summary>
-        /// Returns an <see cref="T:System.Data.Entity.Core.Metadata.Edm.EntityContainer" /> object by using the specified entity container name.
-        /// </summary>
-        /// <returns>If there is no entity container, this method returns null; otherwise, it returns the first one.</returns>
-        /// <param name="name">The name of the entity container.</param>
-        public EntityContainer GetEntityContainer(string name)
-        {
-            Check.NotNull(name, "name");
-            return GetEntityContainer(name, false /*ignoreCase*/);
-        }
-
-        /// <summary>
-        /// Returns an <see cref="T:System.Data.Entity.Core.Metadata.Edm.EntityContainer" /> object by using the specified entity container name. If there is no entity container, the output parameter contains null; otherwise, it contains the first entity container.
-        /// </summary>
-        /// <returns>true if there is an entity container that matches the search criteria; otherwise, false.</returns>
-        /// <param name="name">The name of the entity container.</param>
-        /// <param name="entityContainer">
-        /// When this method returns, it contains an <see cref="T:System.Data.Entity.Core.Metadata.Edm.EntityContainer" /> object. If there is no entity container, this output parameter contains null; otherwise, it contains the first entity container.
-        /// </param>
-        public bool TryGetEntityContainer(string name, out EntityContainer entityContainer)
-        {
-            Check.NotNull(name, "name");
-            return TryGetEntityContainer(name, false /*ignoreCase*/, out entityContainer);
-        }
-
-        /// <summary>
-        /// Returns an <see cref="T:System.Data.Entity.Core.Metadata.Edm.EntityContainer" /> object by using the specified entity container name.
-        /// </summary>
-        /// <returns>If there is no entity container, this method returns null; otherwise, it returns the first entity container.</returns>
-        /// <param name="name">The name of the entity container.</param>
-        /// <param name="ignoreCase">true to perform the case-insensitive search; otherwise, false.</param>
-        public EntityContainer GetEntityContainer(string name, bool ignoreCase)
-        {
-            var container = GetValue(name, ignoreCase) as EntityContainer;
-            if (null != container)
-            {
-                return container;
-            }
-            throw new ArgumentException(Strings.ItemInvalidIdentity(name), "name");
-        }
-
-        /// <summary>
-        /// Returns an <see cref="T:System.Data.Entity.Core.Metadata.Edm.EntityContainer" /> object by using the specified entity container name. If there is no entity container, this output parameter contains null; otherwise, it contains the first entity container.
-        /// </summary>
-        /// <returns>true if there is an entity container that matches the search criteria; otherwise, false.</returns>
-        /// <param name="name">The name of the entity container.</param>
-        /// <param name="ignoreCase">true to perform the case-insensitive search; otherwise, false.</param>
-        /// <param name="entityContainer">
-        /// When this method returns, it contains an <see cref="T:System.Data.Entity.Core.Metadata.Edm.EntityContainer" /> object. If there is no entity container, this output parameter contains null; otherwise, it contains the first entity container.
-        /// </param>
-        public bool TryGetEntityContainer(string name, bool ignoreCase, out EntityContainer entityContainer)
-        {
-            Check.NotNull(name, "name");
-            GlobalItem item = null;
-            if (TryGetValue(name, ignoreCase, out item)
-                && Helper.IsEntityContainer(item))
-            {
-                entityContainer = (EntityContainer)item;
-                return true;
-            }
-            entityContainer = null;
-            return false;
-        }
-
-        /// <summary>
-        /// Given the canonical primitive type, get the mapping primitive type in the given dataspace
-        /// </summary>
-        /// <param name="primitiveTypeKind"> canonical primitive type </param>
-        /// <returns> The mapped scalar type </returns>
-        internal virtual PrimitiveType GetMappedPrimitiveType(PrimitiveTypeKind primitiveTypeKind)
-        {
-            //The method needs to be overloaded on methods that support this
-            throw Error.NotSupported();
-        }
-
-        /// <summary>
-        /// Determines whether this item collection is equivalent to another. At present, we look only
-        /// at object reference equivalence. This is a somewhat reasonable approximation when caching
-        /// is enabled, because collections are identical when their source resources (including
-        /// provider) are known to be identical.
-        /// </summary>
-        /// <param name="other"> Collection to compare. </param>
-        /// <returns> true if the collections are equivalent; false otherwise </returns>
-        internal virtual bool MetadataEquals(ItemCollection other)
-        {
-            return ReferenceEquals(this, other);
-        }
-
-        private static Dictionary<string, ReadOnlyCollection<EdmFunction>> PopulateFunctionLookUpTable(ItemCollection itemCollection)
-        {
-            var tempFunctionLookUpTable = new Dictionary<string, List<EdmFunction>>(StringComparer.OrdinalIgnoreCase);
-
-            foreach (var function in itemCollection.GetItems<EdmFunction>())
-            {
-                List<EdmFunction> functionList;
-                if (!tempFunctionLookUpTable.TryGetValue(function.FullName, out functionList))
-                {
-                    functionList = new List<EdmFunction>();
-                    tempFunctionLookUpTable[function.FullName] = functionList;
-                }
-                functionList.Add(function);
-            }
-
-            var functionLookUpTable = new Dictionary<string, ReadOnlyCollection<EdmFunction>>(StringComparer.OrdinalIgnoreCase);
-            foreach (var functionList in tempFunctionLookUpTable.Values)
-            {
-                functionLookUpTable.Add(functionList[0].FullName, new ReadOnlyCollection<EdmFunction>(functionList.ToArray()));
-            }
-
-            return functionLookUpTable;
-        }
-    }
-
-//---- ItemCollection
-}
-
-//---- 
->>>>>>> b1a13653
+//---- 