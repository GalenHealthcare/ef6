--- conflicted
+++ resolved
@@ -1,4 +1,3 @@
-<<<<<<< HEAD
 // Copyright (c) Microsoft Open Technologies, Inc. All rights reserved. See License.txt in the project root for license information.
 
 namespace System.Data.Entity.Core.Metadata.Edm
@@ -504,512 +503,4 @@
             _xmlWriter.WriteEndElement();
         }
     }
-}
-=======
-// Copyright (c) Microsoft Open Technologies, Inc. All rights reserved. See License.txt in the project root for license information.
-
-namespace System.Data.Entity.Core.Metadata.Edm
-{
-    using System.Collections.Generic;
-    using System.Data.Entity.Core.Mapping;
-    using System.Data.Entity.Utilities;
-    using System.Diagnostics;
-    using System.Linq;
-    using System.Xml;
-
-    internal class MslXmlSchemaWriter : XmlSchemaWriter
-    {
-        private string _entityTypeNamespace;
-        private string _dbSchemaName;
-
-        internal MslXmlSchemaWriter(XmlWriter xmlWriter, double version)
-        {
-            DebugCheck.NotNull(xmlWriter);
-
-            _xmlWriter = xmlWriter;
-            _version = version;
-        }
-
-        internal void WriteSchema(DbDatabaseMapping databaseMapping)
-        {
-            DebugCheck.NotNull(databaseMapping);
-
-            WriteSchemaElementHeader();
-            WriteDbModelElement(databaseMapping);
-            WriteEndElement();
-        }
-
-        private void WriteSchemaElementHeader()
-        {
-            var xmlNamespace = StorageMslConstructs.GetMslNamespace(_version);
-            _xmlWriter.WriteStartElement(StorageMslConstructs.MappingElement, xmlNamespace);
-            _xmlWriter.WriteAttributeString(StorageMslConstructs.MappingSpaceAttribute, "C-S");
-        }
-
-        private void WriteDbModelElement(DbDatabaseMapping databaseMapping)
-        {
-            DebugCheck.NotNull(databaseMapping);
-
-            _entityTypeNamespace = databaseMapping.Model.NamespaceNames.SingleOrDefault();
-            _dbSchemaName = databaseMapping.Database.Containers.Single().Name;
-
-            WriteEntityContainerMappingElement(databaseMapping.EntityContainerMappings.First());
-        }
-
-        // internal for testing
-        internal void WriteEntityContainerMappingElement(StorageEntityContainerMapping containerMapping)
-        {
-            DebugCheck.NotNull(containerMapping);
-
-            _xmlWriter.WriteStartElement(StorageMslConstructs.EntityContainerMappingElement);
-            _xmlWriter.WriteAttributeString(StorageMslConstructs.StorageEntityContainerAttribute, _dbSchemaName);
-            _xmlWriter.WriteAttributeString(
-                StorageMslConstructs.CdmEntityContainerAttribute, containerMapping.EdmEntityContainer.Name);
-
-            foreach (var set in containerMapping.EntitySetMappings)
-            {
-                WriteEntitySetMappingElement(set);
-            }
-
-            foreach (var set in containerMapping.AssociationSetMappings)
-            {
-                WriteAssociationSetMappingElement(set);
-            }
-
-            foreach (var functionMapping in containerMapping.FunctionImportMappings.OfType<FunctionImportMappingComposable>())
-            {
-                WriteFunctionImportMappingElement(functionMapping);
-            }
-
-            _xmlWriter.WriteEndElement();
-        }
-
-        public void WriteEntitySetMappingElement(StorageEntitySetMapping entitySetMapping)
-        {
-            DebugCheck.NotNull(entitySetMapping);
-
-            _xmlWriter.WriteStartElement(StorageMslConstructs.EntitySetMappingElement);
-            _xmlWriter.WriteAttributeString(StorageMslConstructs.EntitySetMappingNameAttribute, entitySetMapping.EntitySet.Name);
-
-            foreach (var entityTypeMapping in entitySetMapping.EntityTypeMappings)
-            {
-                WriteEntityTypeMappingElement(entityTypeMapping);
-            }
-
-            foreach (var modificationFunctionMapping in entitySetMapping.ModificationFunctionMappings)
-            {
-                _xmlWriter.WriteStartElement(StorageMslConstructs.EntityTypeMappingElement);
-                _xmlWriter.WriteAttributeString(
-                    StorageMslConstructs.EntityTypeMappingTypeNameAttribute,
-                    GetEntityTypeName(_entityTypeNamespace + "." + modificationFunctionMapping.EntityType.Name, false));
-
-                WriteModificationFunctionMapping(modificationFunctionMapping);
-
-                _xmlWriter.WriteEndElement();
-            }
-
-            _xmlWriter.WriteEndElement();
-        }
-
-        public void WriteAssociationSetMappingElement(StorageAssociationSetMapping associationSetMapping)
-        {
-            DebugCheck.NotNull(associationSetMapping);
-
-            _xmlWriter.WriteStartElement(StorageMslConstructs.AssociationSetMappingElement);
-            _xmlWriter.WriteAttributeString(
-                StorageMslConstructs.AssociationSetMappingNameAttribute, associationSetMapping.AssociationSet.Name);
-            _xmlWriter.WriteAttributeString(
-                StorageMslConstructs.AssociationSetMappingTypeNameAttribute,
-                _entityTypeNamespace + "." + associationSetMapping.AssociationSet.ElementType.Name);
-            _xmlWriter.WriteAttributeString(
-                StorageMslConstructs.AssociationSetMappingStoreEntitySetAttribute, associationSetMapping.Table.Name);
-
-            WriteAssociationEndMappingElement(associationSetMapping.SourceEndMapping);
-            WriteAssociationEndMappingElement(associationSetMapping.TargetEndMapping);
-
-            if (associationSetMapping.ModificationFunctionMapping != null)
-            {
-                WriteModificationFunctionMapping(associationSetMapping.ModificationFunctionMapping);
-            }
-
-            foreach (var conditionColumn in associationSetMapping.ColumnConditions)
-            {
-                WriteConditionElement(conditionColumn);
-            }
-
-            _xmlWriter.WriteEndElement();
-        }
-
-        private void WriteAssociationEndMappingElement(StorageEndPropertyMapping endMapping)
-        {
-            DebugCheck.NotNull(endMapping);
-
-            _xmlWriter.WriteStartElement(StorageMslConstructs.EndPropertyMappingElement);
-            _xmlWriter.WriteAttributeString(StorageMslConstructs.EndPropertyMappingNameAttribute, endMapping.EndMember.Name);
-
-            foreach (var propertyMapping in endMapping.PropertyMappings)
-            {
-                WriteScalarPropertyElement(
-                    propertyMapping.EdmProperty,
-                    propertyMapping.ColumnProperty);
-            }
-
-            _xmlWriter.WriteEndElement();
-        }
-
-        private void WriteEntityTypeMappingElement(StorageEntityTypeMapping entityTypeMapping)
-        {
-            DebugCheck.NotNull(entityTypeMapping);
-
-            _xmlWriter.WriteStartElement(StorageMslConstructs.EntityTypeMappingElement);
-            _xmlWriter.WriteAttributeString(
-                StorageMslConstructs.EntityTypeMappingTypeNameAttribute,
-                GetEntityTypeName(
-                    _entityTypeNamespace + "." + entityTypeMapping.EntityType.Name, entityTypeMapping.IsHierarchyMapping));
-
-            foreach (var mappingFragment in entityTypeMapping.MappingFragments)
-            {
-                WriteMappingFragmentElement(mappingFragment);
-            }
-
-            _xmlWriter.WriteEndElement();
-        }
-
-        internal void WriteMappingFragmentElement(StorageMappingFragment mappingFragment)
-        {
-            DebugCheck.NotNull(mappingFragment);
-
-            _xmlWriter.WriteStartElement(StorageMslConstructs.MappingFragmentElement);
-
-            _xmlWriter.WriteAttributeString(
-                StorageMslConstructs.MappingFragmentStoreEntitySetAttribute, 
-                mappingFragment.TableSet.Name);
-
-            foreach (var propertyMapping in mappingFragment.Properties)
-            {
-                WritePropertyMapping(propertyMapping);
-            }
-
-            foreach (var conditionColumn in mappingFragment.ColumnConditions)
-            {
-                WriteConditionElement(conditionColumn);
-            }
-
-            _xmlWriter.WriteEndElement();
-        }
-
-        public void WriteFunctionImportMappingElement(FunctionImportMappingComposable functionImportMapping)
-        {
-            DebugCheck.NotNull(functionImportMapping);
-
-            _xmlWriter.WriteStartElement(StorageMslConstructs.FunctionImportMappingElement);
-            _xmlWriter.WriteAttributeString(
-                StorageMslConstructs.FunctionImportMappingFunctionNameAttribute,
-                functionImportMapping.TargetFunction.FullName);
-            _xmlWriter.WriteAttributeString(
-                StorageMslConstructs.FunctionImportMappingFunctionImportNameAttribute,
-                functionImportMapping.FunctionImport.Name);
-            _xmlWriter.WriteStartElement(StorageMslConstructs.FunctionImportMappingResultMapping);
-
-            Debug.Assert(
-                functionImportMapping.StructuralTypeMappings.Count == 1,
-                "multiple result sets not supported.");
-            Debug.Assert(
-                functionImportMapping.StructuralTypeMappings.First().Item1.BuiltInTypeKind == BuiltInTypeKind.ComplexType,
-                "mapping to entity sets not supported.");
-
-            var structuralMapping = functionImportMapping.StructuralTypeMappings.Single();
-            _xmlWriter.WriteStartElement(StorageMslConstructs.ComplexTypeMappingElement);
-            _xmlWriter.WriteAttributeString(StorageMslConstructs.ComplexTypeMappingTypeNameAttribute, structuralMapping.Item1.FullName);
-            foreach (StorageScalarPropertyMapping propertyMapping in structuralMapping.Item3)
-            {
-                WritePropertyMapping(propertyMapping);
-            }
-
-            _xmlWriter.WriteEndElement();
-            _xmlWriter.WriteEndElement();
-            _xmlWriter.WriteEndElement();
-        }
-
-        private void WriteModificationFunctionMapping(StorageEntityTypeModificationFunctionMapping modificationFunctionMapping)
-        {
-            DebugCheck.NotNull(modificationFunctionMapping);
-
-            _xmlWriter.WriteStartElement(StorageMslConstructs.ModificationFunctionMappingElement);
-
-            WriteFunctionMapping(StorageMslConstructs.InsertFunctionElement, modificationFunctionMapping.InsertFunctionMapping);
-            WriteFunctionMapping(StorageMslConstructs.UpdateFunctionElement, modificationFunctionMapping.UpdateFunctionMapping);
-            WriteFunctionMapping(StorageMslConstructs.DeleteFunctionElement, modificationFunctionMapping.DeleteFunctionMapping);
-
-            _xmlWriter.WriteEndElement();
-        }
-
-        private void WriteModificationFunctionMapping(StorageAssociationSetModificationFunctionMapping modificationFunctionMapping)
-        {
-            DebugCheck.NotNull(modificationFunctionMapping);
-
-            _xmlWriter.WriteStartElement(StorageMslConstructs.ModificationFunctionMappingElement);
-
-            WriteFunctionMapping(
-                StorageMslConstructs.InsertFunctionElement,
-                modificationFunctionMapping.InsertFunctionMapping,
-                associationSetMapping: true);
-
-            WriteFunctionMapping(
-                StorageMslConstructs.DeleteFunctionElement,
-                modificationFunctionMapping.DeleteFunctionMapping,
-                associationSetMapping: true);
-
-            _xmlWriter.WriteEndElement();
-        }
-
-        public void WriteFunctionMapping(
-            string functionElement, StorageModificationFunctionMapping functionMapping, bool associationSetMapping = false)
-        {
-            DebugCheck.NotNull(functionMapping);
-
-            _xmlWriter.WriteStartElement(functionElement);
-            _xmlWriter.WriteAttributeString(StorageMslConstructs.FunctionNameAttribute, functionMapping.Function.FullName);
-
-            if (functionMapping.RowsAffectedParameter != null)
-            {
-                _xmlWriter.WriteAttributeString(
-                    StorageMslConstructs.RowsAffectedParameterAttribute,
-                    functionMapping.RowsAffectedParameter.Name);
-            }
-
-            if (!associationSetMapping)
-            {
-                WritePropertyParameterBindings(functionMapping.ParameterBindings);
-                WriteAssociationParameterBindings(functionMapping.ParameterBindings);
-
-                if (functionMapping.ResultBindings != null)
-                {
-                    WriteResultBindings(functionMapping.ResultBindings);
-                }
-            }
-            else
-            {
-                WriteAssociationSetMappingParameterBindings(functionMapping.ParameterBindings);
-            }
-
-            _xmlWriter.WriteEndElement();
-        }
-
-        private void WriteAssociationSetMappingParameterBindings(
-            IEnumerable<StorageModificationFunctionParameterBinding> parameterBindings)
-        {
-            DebugCheck.NotNull(parameterBindings);
-
-            var propertyGroups
-                = from pm in parameterBindings
-                  where pm.MemberPath.AssociationSetEnd != null
-                  group pm by pm.MemberPath.AssociationSetEnd;
-
-            foreach (var group in propertyGroups)
-            {
-                _xmlWriter.WriteStartElement(StorageMslConstructs.EndPropertyMappingElement);
-                _xmlWriter.WriteAttributeString(StorageMslConstructs.EndPropertyMappingNameAttribute, group.Key.Name);
-
-                foreach (var functionParameterBinding in group)
-                {
-                    WriteScalarParameterElement(functionParameterBinding.MemberPath.Members.First(), functionParameterBinding);
-                }
-
-                _xmlWriter.WriteEndElement();
-            }
-        }
-
-        private void WritePropertyParameterBindings(
-            IEnumerable<StorageModificationFunctionParameterBinding> parameterBindings, int level = 0)
-        {
-            DebugCheck.NotNull(parameterBindings);
-
-            var propertyGroups
-                = from pm in parameterBindings
-                  where pm.MemberPath.AssociationSetEnd == null
-                        && pm.MemberPath.Members.Count() > level
-                  group pm by pm.MemberPath.Members.ElementAt(level);
-
-            foreach (var group in propertyGroups)
-            {
-                var property = (EdmProperty)group.Key;
-
-                if (property.IsComplexType)
-                {
-                    _xmlWriter.WriteStartElement(StorageMslConstructs.ComplexPropertyElement);
-                    _xmlWriter.WriteAttributeString(StorageMslConstructs.ComplexPropertyNameAttribute, property.Name);
-                    _xmlWriter.WriteAttributeString(
-                        StorageMslConstructs.ComplexPropertyTypeNameAttribute,
-                        _entityTypeNamespace + "." + property.ComplexType.Name);
-
-                    WritePropertyParameterBindings(group, level + 1);
-
-                    _xmlWriter.WriteEndElement();
-                }
-                else
-                {
-                    foreach (var parameterBinding in group)
-                    {
-                        WriteScalarParameterElement(property, parameterBinding);
-                    }
-                }
-            }
-        }
-
-        private void WriteAssociationParameterBindings(
-            IEnumerable<StorageModificationFunctionParameterBinding> parameterBindings)
-        {
-            DebugCheck.NotNull(parameterBindings);
-
-            var propertyGroups
-                = from pm in parameterBindings
-                  where pm.MemberPath.AssociationSetEnd != null
-                  group pm by pm.MemberPath.AssociationSetEnd;
-
-            foreach (var group in propertyGroups)
-            {
-                _xmlWriter.WriteStartElement(StorageMslConstructs.AssociationEndElement);
-
-                var assocationSet = group.Key.ParentAssociationSet;
-
-                _xmlWriter.WriteAttributeString(StorageMslConstructs.AssociationSetAttribute, assocationSet.Name);
-                _xmlWriter.WriteAttributeString(StorageMslConstructs.FromAttribute, group.Key.Name);
-                _xmlWriter.WriteAttributeString(
-                    StorageMslConstructs.ToAttribute,
-                    assocationSet.AssociationSetEnds.Single(ae => ae != group.Key).Name);
-
-                foreach (var functionParameterBinding in group)
-                {
-                    WriteScalarParameterElement(functionParameterBinding.MemberPath.Members.First(), functionParameterBinding);
-                }
-
-                _xmlWriter.WriteEndElement();
-            }
-        }
-
-        private void WriteResultBindings(IEnumerable<StorageModificationFunctionResultBinding> resultBindings)
-        {
-            DebugCheck.NotNull(resultBindings);
-
-            foreach (var resultBinding in resultBindings)
-            {
-                _xmlWriter.WriteStartElement(StorageMslConstructs.ResultBindingElement);
-                _xmlWriter.WriteAttributeString(StorageMslConstructs.ScalarPropertyNameAttribute, resultBinding.Property.Name);
-                _xmlWriter.WriteAttributeString(StorageMslConstructs.ScalarPropertyColumnNameAttribute, resultBinding.ColumnName);
-                _xmlWriter.WriteEndElement();
-            }
-        }
-
-        private void WriteScalarParameterElement(EdmMember member, StorageModificationFunctionParameterBinding parameterBinding)
-        {
-            DebugCheck.NotNull(member);
-            DebugCheck.NotNull(parameterBinding);
-
-            _xmlWriter.WriteStartElement(StorageMslConstructs.ScalarPropertyElement);
-            _xmlWriter.WriteAttributeString(StorageMslConstructs.ScalarPropertyNameAttribute, member.Name);
-            _xmlWriter.WriteAttributeString(StorageMslConstructs.ParameterNameAttribute, parameterBinding.Parameter.Name);
-            _xmlWriter.WriteAttributeString(
-                StorageMslConstructs.ParameterVersionAttribute,
-                parameterBinding.IsCurrent
-                    ? StorageMslConstructs.ParameterVersionAttributeCurrentValue
-                    : StorageMslConstructs.ParameterVersionAttributeOriginalValue);
-            _xmlWriter.WriteEndElement();
-        }
-
-        private void WritePropertyMapping(StoragePropertyMapping propertyMapping)
-        {
-            DebugCheck.NotNull(propertyMapping);
-
-            var scalarPropertyMapping = propertyMapping as StorageScalarPropertyMapping;
-
-            if (scalarPropertyMapping != null)
-            {
-                WritePropertyMapping(scalarPropertyMapping);
-            }
-            else
-            {
-                var complexPropertyMapping = propertyMapping as StorageComplexPropertyMapping;
-
-                if (complexPropertyMapping != null)
-                {
-                    WritePropertyMapping(complexPropertyMapping);
-                }
-            }
-        }
-
-        private void WritePropertyMapping(StorageScalarPropertyMapping scalarPropertyMapping)
-        {
-            DebugCheck.NotNull(scalarPropertyMapping);
-
-            WriteScalarPropertyElement(scalarPropertyMapping.EdmProperty, scalarPropertyMapping.ColumnProperty);
-        }
-
-        private void WritePropertyMapping(StorageComplexPropertyMapping complexPropertyMapping)
-        {
-            DebugCheck.NotNull(complexPropertyMapping);
-
-            _xmlWriter.WriteStartElement(StorageMslConstructs.ComplexPropertyElement);
-            _xmlWriter.WriteAttributeString(StorageMslConstructs.ComplexPropertyNameAttribute, complexPropertyMapping.EdmProperty.Name);
-            _xmlWriter.WriteAttributeString(
-                StorageMslConstructs.ComplexPropertyTypeNameAttribute,
-                _entityTypeNamespace + "." + complexPropertyMapping.EdmProperty.ComplexType.Name);
-
-            foreach (var propertyMapping in complexPropertyMapping.TypeMappings.Single().Properties)
-            {
-                WritePropertyMapping(propertyMapping);
-            }
-
-            _xmlWriter.WriteEndElement();
-        }
-
-        private static string GetEntityTypeName(string fullyQualifiedEntityTypeName, bool isHierarchyMapping)
-        {
-            DebugCheck.NotEmpty(fullyQualifiedEntityTypeName);
-
-            if (isHierarchyMapping)
-            {
-                return StorageMslConstructs.IsTypeOf + fullyQualifiedEntityTypeName + StorageMslConstructs.IsTypeOfTerminal;
-            }
-
-            return fullyQualifiedEntityTypeName;
-        }
-
-        private void WriteConditionElement(StorageConditionPropertyMapping condition)
-        {
-            DebugCheck.NotNull(condition);
-
-            _xmlWriter.WriteStartElement(StorageMslConstructs.ConditionElement);
-            if (condition.IsNull.HasValue)
-            {
-                _xmlWriter.WriteAttributeString(
-                    StorageMslConstructs.ConditionIsNullAttribute, GetLowerCaseStringFromBoolValue(condition.IsNull.Value));
-            }
-            else
-            {
-                if (condition.Value is bool)
-                {
-                    _xmlWriter.WriteAttributeString(StorageMslConstructs.ConditionValueAttribute, (bool)condition.Value ? "1" : "0");
-                }
-                else
-                {
-                    _xmlWriter.WriteAttributeString(StorageMslConstructs.ConditionValueAttribute, condition.Value.ToString());
-                }
-            }
-            _xmlWriter.WriteAttributeString(StorageMslConstructs.ConditionColumnNameAttribute, condition.ColumnProperty.Name);
-            _xmlWriter.WriteEndElement();
-        }
-
-        private void WriteScalarPropertyElement(EdmProperty property, EdmProperty column)
-        {
-            DebugCheck.NotNull(property);
-            DebugCheck.NotNull(column);
-
-            _xmlWriter.WriteStartElement(StorageMslConstructs.ScalarPropertyElement);
-            _xmlWriter.WriteAttributeString(StorageMslConstructs.ScalarPropertyNameAttribute, property.Name);
-            _xmlWriter.WriteAttributeString(StorageMslConstructs.ScalarPropertyColumnNameAttribute, column.Name);
-            _xmlWriter.WriteEndElement();
-        }
-    }
-}
->>>>>>> b1a13653
+}