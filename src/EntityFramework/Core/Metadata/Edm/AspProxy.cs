--- conflicted
+++ resolved
@@ -1,4 +1,3 @@
-<<<<<<< HEAD
 // Copyright (c) Microsoft Open Technologies, Inc. All rights reserved. See License.txt in the project root for license information.
 
 namespace System.Data.Entity.Core.Metadata.Edm
@@ -246,253 +245,4 @@
             return buildManager.GetDeclaredMethod("GetReferencedAssemblies", new Type[0]);
         }
     }
-}
-=======
-// Copyright (c) Microsoft Open Technologies, Inc. All rights reserved. See License.txt in the project root for license information.
-
-namespace System.Data.Entity.Core.Metadata.Edm
-{
-    using System.Collections;
-    using System.Collections.Generic;
-    using System.Data.Entity.Resources;
-    using System.Data.Entity.Utilities;
-    using System.Diagnostics;
-    using System.Linq;
-    using System.Reflection;
-    using System.Security;
-
-    internal class AspProxy
-    {
-        private const string BUILD_MANAGER_TYPE_NAME = @"System.Web.Compilation.BuildManager";
-        private const string AspNetAssemblyName = "System.Web, Version=4.0.0.0, Culture=neutral, PublicKeyToken=b03f5f7f11d50a3a";
-        private Assembly _webAssembly;
-        private bool _triedLoadingWebAssembly;
-
-        /// <summary>
-        /// Determine whether we are inside an ASP.NET application.
-        /// </summary>
-        /// <returns> true if we are running inside an ASP.NET application </returns>
-        internal bool IsAspNetEnvironment()
-        {
-            if (!TryInitializeWebAssembly())
-            {
-                return false;
-            }
-
-            try
-            {
-                var result = PrivateMapWebPath(EdmConstants.WebHomeSymbol);
-                return result != null;
-            }
-            catch (SecurityException)
-            {
-                // When running under partial trust but not running as an ASP.NET site the System.Web assembly
-                // may not be not treated as conditionally APTCA and hence throws a security exception. However,
-                // since this happens when not running as an ASP.NET site we can just return false because we're
-                // not in an ASP.NET environment.
-                return false;
-            }
-            catch (Exception e)
-            {
-                if (e.IsCatchableExceptionType())
-                {
-                    return false;
-                }
-
-                throw;
-            }
-        }
-
-        private bool TryInitializeWebAssembly()
-        {
-            // We cannot introduce a hard dependency on the System.Web assembly, so we load
-            // it via reflection.
-            //
-            if (_webAssembly != null)
-            {
-                return true;
-            }
-            else if (_triedLoadingWebAssembly)
-            {
-                return false;
-            }
-
-            Debug.Assert(_triedLoadingWebAssembly == false);
-            Debug.Assert(_webAssembly == null);
-            _triedLoadingWebAssembly = true;
-            try
-            {
-                _webAssembly = Assembly.Load(AspNetAssemblyName);
-                return _webAssembly != null;
-            }
-            catch (Exception e)
-            {
-                if (!e.IsCatchableExceptionType())
-                {
-                    throw; // StackOverflow, OutOfMemory, ...
-                }
-
-                // It is possible that we are operating in an environment where
-                // System.Web is simply not available (for instance, inside SQL
-                // Server). Instead of throwing or rethrowing, we simply fail
-                // gracefully
-            }
-
-            return false;
-        }
-
-        private void InitializeWebAssembly()
-        {
-            if (!TryInitializeWebAssembly())
-            {
-                throw new InvalidOperationException(Strings.UnableToDetermineApplicationContext);
-            }
-        }
-
-        /// <summary>
-        /// This method accepts a string parameter that represents a path in a Web (specifically,
-        /// an ASP.NET) application -- one that starts with a '~' -- and resolves it to a
-        /// canonical file path.
-        /// </summary>
-        /// <remarks>
-        /// The implementation assumes that you cannot have file names that begin with the '~'
-        /// character. (This is a pretty reasonable assumption.) Additionally, the method does not
-        /// test for the existence of a directory or file resource after resolving the path.
-        /// CONSIDER: Caching the reflection results to satisfy subsequent path resolution requests.
-        /// ISSUE: Need to maintain context for a set of path resolution requests, so that we
-        /// don't run into a situation where an incorrect context is applied to a path resolution
-        /// request.
-        /// </remarks>
-        /// <param name="path"> A path in an ASP.NET application </param>
-        /// <returns> A fully-qualified path </returns>
-        internal string MapWebPath(string path)
-        {
-            DebugCheck.NotNull(path);
-
-            path = PrivateMapWebPath(path);
-            if (path == null)
-            {
-                var errMsg = Strings.InvalidUseOfWebPath(EdmConstants.WebHomeSymbol);
-                throw new InvalidOperationException(errMsg);
-            }
-            return path;
-        }
-
-        private string PrivateMapWebPath(string path)
-        {
-            DebugCheck.NotEmpty(path);
-            Debug.Assert(path.StartsWith(EdmConstants.WebHomeSymbol, StringComparison.Ordinal));
-
-            InitializeWebAssembly();
-            // Each managed application domain contains a static instance of the HostingEnvironment class, which 
-            // provides access to application-management functions and application services. We'll try to invoke
-            // the static method MapPath() on that object.
-            //
-            try
-            {
-                var hostingEnvType = _webAssembly.GetType("System.Web.Hosting.HostingEnvironment", true);
-
-                var miMapPath = hostingEnvType.GetMethod("MapPath");
-                Debug.Assert(miMapPath != null, "Unpexpected missing member in type System.Web.Hosting.HostingEnvironment");
-
-                // Note:
-                //   1. If path is null, then the MapPath() method returns the full physical path to the directory 
-                //      containing the current application.
-                //   2. Any attempt to navigate out of the application directory (using "../..") will generate
-                //      a (wrapped) System.Web.HttpException under ASP.NET (which we catch and re-throw).
-                //
-                return (string)miMapPath.Invoke(null, new object[] { path });
-            }
-            catch (TargetException e)
-            {
-                throw new InvalidOperationException(Strings.UnableToDetermineApplicationContext, e);
-            }
-            catch (ArgumentException e)
-            {
-                throw new InvalidOperationException(Strings.UnableToDetermineApplicationContext, e);
-            }
-            catch (TargetInvocationException e)
-            {
-                throw new InvalidOperationException(Strings.UnableToDetermineApplicationContext, e);
-            }
-            catch (TargetParameterCountException e)
-            {
-                throw new InvalidOperationException(Strings.UnableToDetermineApplicationContext, e);
-            }
-            catch (MethodAccessException e)
-            {
-                throw new InvalidOperationException(Strings.UnableToDetermineApplicationContext, e);
-            }
-            catch (MemberAccessException e)
-            {
-                throw new InvalidOperationException(Strings.UnableToDetermineApplicationContext, e);
-            }
-            catch (TypeLoadException e)
-            {
-                throw new InvalidOperationException(Strings.UnableToDetermineApplicationContext, e);
-            }
-        }
-
-        internal bool HasBuildManagerType()
-        {
-            Type buildManager;
-            return TryGetBuildManagerType(out buildManager);
-        }
-
-        private bool TryGetBuildManagerType(out Type buildManager)
-        {
-            InitializeWebAssembly();
-            buildManager = _webAssembly.GetType(BUILD_MANAGER_TYPE_NAME, false);
-            return buildManager != null;
-        }
-
-        internal IEnumerable<Assembly> GetBuildManagerReferencedAssemblies()
-        {
-            // We are interested in invoking the following method on the class
-            // System.Web.Compilation.BuildManager, which is available only in Orcas:
-            //
-            //    public static ICollection GetReferencedAssemblies();
-            //
-            Type buildManager;
-            if (!TryGetBuildManagerType(out buildManager))
-            {
-                throw new InvalidOperationException(Strings.UnableToFindReflectedType(BUILD_MANAGER_TYPE_NAME, AspNetAssemblyName));
-            }
-
-            var getRefAssembliesMethod = buildManager.GetMethod(
-                @"GetReferencedAssemblies",
-                BindingFlags.InvokeMethod | BindingFlags.Static | BindingFlags.Public
-                );
-
-            if (getRefAssembliesMethod == null)
-            {
-                // eat this problem
-                return new List<Assembly>();
-            }
-
-            ICollection referencedAssemblies = null;
-            try
-            {
-                referencedAssemblies = (ICollection)getRefAssembliesMethod.Invoke(null, null);
-                if (referencedAssemblies == null)
-                {
-                    return new List<Assembly>();
-                }
-                return referencedAssemblies.Cast<Assembly>();
-            }
-            catch (TargetException e)
-            {
-                throw new InvalidOperationException(Strings.UnableToDetermineApplicationContext, e);
-            }
-            catch (TargetInvocationException e)
-            {
-                throw new InvalidOperationException(Strings.UnableToDetermineApplicationContext, e);
-            }
-            catch (MethodAccessException e)
-            {
-                throw new InvalidOperationException(Strings.UnableToDetermineApplicationContext, e);
-            }
-        }
-    }
-}
->>>>>>> b1a13653
+}