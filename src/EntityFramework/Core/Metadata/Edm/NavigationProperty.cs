--- conflicted
+++ resolved
@@ -1,4 +1,3 @@
-<<<<<<< HEAD
 // Copyright (c) Microsoft Open Technologies, Inc. All rights reserved. See License.txt in the project root for license information.
 
 namespace System.Data.Entity.Core.Metadata.Edm
@@ -171,178 +170,4 @@
             return instance;
         }
     }
-}
-=======
-// Copyright (c) Microsoft Open Technologies, Inc. All rights reserved. See License.txt in the project root for license information.
-
-namespace System.Data.Entity.Core.Metadata.Edm
-{
-    using System.Collections.Generic;
-    using System.Data.Entity.Utilities;
-    using System.Diagnostics;
-    using System.Diagnostics.CodeAnalysis;
-    using System.Linq;
-
-    /// <summary>
-    /// Represent the edm navigation property class
-    /// </summary>
-    public sealed class NavigationProperty : EdmMember
-    {
-        /// <summary>
-        /// Initializes a new instance of the navigation property class
-        /// </summary>
-        /// <param name="name"> name of the navigation property </param>
-        /// <param name="typeUsage"> TypeUsage object containing the navigation property type and its facets </param>
-        /// <exception cref="System.ArgumentNullException">Thrown if name or typeUsage arguments are null</exception>
-        /// <exception cref="System.ArgumentException">Thrown if name argument is empty string</exception>
-        internal NavigationProperty(string name, TypeUsage typeUsage)
-            : base(name, typeUsage)
-        {
-            Check.NotEmpty(name, "name");
-            Check.NotNull(typeUsage, "typeUsage");
-
-            _accessor = new NavigationPropertyAccessor(name);
-        }
-
-        /// <summary>
-        /// Gets the built-in type kind for this <see cref="T:System.Data.Entity.Core.Metadata.Edm.NavigationProperty" />.
-        /// </summary>
-        /// <returns>
-        /// A <see cref="T:System.Data.Entity.Core.Metadata.Edm.BuiltInTypeKind" /> object that represents the built-in type kind for this
-        /// <see
-        ///     cref="T:System.Data.Entity.Core.Metadata.Edm.NavigationProperty" />
-        /// .
-        /// </returns>
-        public override BuiltInTypeKind BuiltInTypeKind
-        {
-            get { return BuiltInTypeKind.NavigationProperty; }
-        }
-
-        internal const string RelationshipTypeNamePropertyName = "RelationshipType";
-        internal const string ToEndMemberNamePropertyName = "ToEndMember";
-
-        /// <summary>
-        /// cached dynamic methods to access the property values from a CLR instance
-        /// </summary>
-        private readonly NavigationPropertyAccessor _accessor;
-
-        /// <summary>Gets the relationship type that this navigation property operates on.</summary>
-        /// <returns>The relationship type that this navigation property operates on.</returns>
-        /// <exception cref="System.InvalidOperationException">Thrown if the NavigationProperty instance is in ReadOnly state</exception>
-        [MetadataProperty(BuiltInTypeKind.RelationshipType, false)]
-        public RelationshipType RelationshipType { get; internal set; }
-
-        /// <summary>Gets the "to" relationship end member of this navigation.</summary>
-        /// <returns>The "to" relationship end member of this navigation.</returns>
-        /// <exception cref="System.InvalidOperationException">Thrown if the NavigationProperty instance is in ReadOnly state</exception>
-        [MetadataProperty(BuiltInTypeKind.RelationshipEndMember, false)]
-        public RelationshipEndMember ToEndMember { get; internal set; }
-
-        /// <summary>Gets the "from" relationship end member in this navigation.</summary>
-        /// <returns>The "from" relationship end member in this navigation.</returns>
-        /// <exception cref="System.InvalidOperationException">Thrown if the NavigationProperty instance is in ReadOnly state</exception>
-        [MetadataProperty(BuiltInTypeKind.RelationshipEndMember, false)]
-        public RelationshipEndMember FromEndMember { get; internal set; }
-
-        internal AssociationType Association
-        {
-            get { return (AssociationType)RelationshipType; }
-        }
-
-        internal AssociationEndMember ResultEnd
-        {
-            get { return (AssociationEndMember)ToEndMember; }
-        }
-
-        internal NavigationPropertyAccessor Accessor
-        {
-            get { return _accessor; }
-        }
-
-        /// <summary>
-        /// Where the given navigation property is on the dependent end of a referential constraint,
-        /// returns the foreign key properties. Otherwise, returns an empty set. We will return the members in the order
-        /// of the principal end key properties.
-        /// </summary>
-        /// <returns>A collection of the foreign key properties.</returns>
-        [SuppressMessage("Microsoft.Design", "CA1024:UsePropertiesWhereAppropriate")]
-        public IEnumerable<EdmProperty> GetDependentProperties()
-        {
-            // Get the declared type
-            var associationType = (AssociationType)RelationshipType;
-            Debug.Assert(
-                associationType.ReferentialConstraints != null,
-                "ReferenceConstraints cannot be null");
-
-            if (associationType.ReferentialConstraints.Count > 0)
-            {
-                var rc = associationType.ReferentialConstraints[0];
-                var dependentEndMember = rc.ToRole;
-
-                if (dependentEndMember.EdmEquals(FromEndMember))
-                {
-                    //Order the dependant properties in the order of principal end's key members.
-                    var keyMembers = rc.FromRole.GetEntityType().KeyMembers;
-                    var dependantProperties = new List<EdmProperty>(keyMembers.Count);
-                    for (var i = 0; i < keyMembers.Count; i++)
-                    {
-                        dependantProperties.Add(rc.ToProperties[rc.FromProperties.IndexOf(((EdmProperty)keyMembers[i]))]);
-                    }
-                    return dependantProperties.AsReadOnly();
-                }
-            }
-
-            return Enumerable.Empty<EdmProperty>();
-        }
-
-        internal override void SetReadOnly()
-        {
-            if (!IsReadOnly
-                && (ToEndMember != null)
-                && (ToEndMember.RelationshipMultiplicity == RelationshipMultiplicity.One))
-            {
-                // Correct our nullability if the multiplicity of the target end has changed. 
-                TypeUsage = TypeUsage.ShallowCopy(Facet.Create(NullableFacetDescription, false));
-            }
-
-            base.SetReadOnly();
-        }
-
-        /// <summary>
-        /// Creates a NavigationProperty instance from the specified parameters.
-        /// </summary>
-        /// <param name="name">The name of the navigation property.</param>
-        /// <param name="typeUsage">Specifies the navigation property type and its facets.</param>
-        /// <param name="relationshipType">The relationship type for the navigation.</param>
-        /// <param name="from">The source end member in the navigation.</param>
-        /// <param name="to">The target end member in the navigation.</param>
-        /// <returns>The newly created NavigationProperty instance.</returns>
-        public static NavigationProperty Create(
-            string name,
-            TypeUsage typeUsage,
-            RelationshipType relationshipType,
-            RelationshipEndMember from,
-            RelationshipEndMember to,
-            IEnumerable<MetadataProperty> metadataProperties)
-        {
-            Check.NotEmpty(name, "name");
-            Check.NotNull(typeUsage, "typeUsage");
-
-            var instance = new NavigationProperty(name, typeUsage);
-
-            instance.RelationshipType = relationshipType;
-            instance.FromEndMember = from;
-            instance.ToEndMember = to;
-
-            if (metadataProperties != null)
-            {
-                instance.AddMetadataProperties(metadataProperties.ToList());
-            }
-
-            instance.SetReadOnly();
-
-            return instance;
-        }
-    }
-}
->>>>>>> b1a13653
+}