<<<<<<< HEAD
// Copyright (c) Microsoft Open Technologies, Inc. All rights reserved. See License.txt in the project root for license information.

namespace System.Data.Entity.Core.Metadata.Edm
{
    using System.Collections.Generic;
    using System.Collections.ObjectModel;
    using System.Data.Entity.Core.Common;
    using System.Data.Entity.Core.Common.CommandTrees;
    using System.Data.Entity.Core.Common.Utils;
    using System.Data.Entity.Core.Mapping.ViewGeneration.Utils;
    using System.Data.Entity.Core.Metadata.Edm.Provider;
    using System.Data.Entity.Core.Objects.ELinq;
    using System.Data.Entity.Core.SchemaObjectModel;
    using System.Data.Entity.Resources;
    using System.Data.Entity.Utilities;
    using System.Diagnostics;
    using System.Diagnostics.CodeAnalysis;
    using System.Globalization;
    using System.Linq;
    using System.Runtime.Versioning;
    using System.Text;
    using System.Threading;
    using System.Xml;

    /// <summary>
    /// Class for representing a collection of items in Edm space.
    /// </summary>
    public sealed class EdmItemCollection : ItemCollection
    {
        /// <summary>
        /// constructor that loads the metadata files from the specified xmlReaders
        /// </summary>
        /// <param name="xmlReaders"> xmlReaders where the CDM schemas are loaded </param>
        /// <param name="filePaths"> Paths (URIs)to the CSDL files or resources </param>
        internal EdmItemCollection(
            IEnumerable<XmlReader> xmlReaders,
            IEnumerable<string> filePaths,
            bool skipInitialization = false)
            : base(DataSpace.CSpace)
        {
            if (!skipInitialization)
            {
                Init(xmlReaders, filePaths, true /*throwOnErrors*/);
            }
        }

        /// <summary>
        /// Initializes a new instance of the <see cref="T:System.Data.Entity.Core.Metadata.Edm.EdmItemCollection" /> class by using the collection of the XMLReader objects where the conceptual schema definition language (CSDL) files exist.
        /// </summary>
        /// <param name="xmlReaders">The collection of the XMLReader objects where the conceptual schema definition language (CSDL) files exist.</param>
        public EdmItemCollection(IEnumerable<XmlReader> xmlReaders)
            : base(DataSpace.CSpace)
        {
            Check.NotNull(xmlReaders, "xmlReaders");
            EntityUtil.CheckArgumentContainsNull(ref xmlReaders, "xmlReaders");

            var composite = MetadataArtifactLoader.CreateCompositeFromXmlReaders(xmlReaders);

            Init(
                composite.GetReaders(),
                composite.GetPaths(),
                true /*throwOnError*/);
        }

        /// <summary>Initializes a new instance of the <see cref="T:System.Data.Entity.Core.Metadata.Edm.EdmItemCollection" /> class.</summary>
        /// <param name="model">The entity data model.</param>
        public EdmItemCollection(EdmModel model)
            : base(DataSpace.CSpace)
        {
            Check.NotNull(model, "model");

            Init();

            _edmVersion = model.SchemaVersion;

            model.Validate();

            foreach (var globalItem in model.GlobalItems)
            {
                globalItem.SetReadOnly();

                AddInternal(globalItem);
            }
        }

        /// <summary>
        /// Initializes a new instance of the <see cref="T:System.Data.Entity.Core.Metadata.Edm.EdmItemCollection" /> class by using the paths where the conceptual schema definition language (CSDL) files exist.
        /// </summary>
        /// <param name="filePaths">The paths where the conceptual schema definition language (CSDL) files exist.</param>
        [ResourceExposure(ResourceScope.Machine)] //Exposes the file path names which are a Machine resource
        [ResourceConsumption(ResourceScope.Machine)]
        //For MetadataArtifactLoader.CreateCompositeFromFilePaths method call but we do not create the file paths in this method 
        public EdmItemCollection(params string[] filePaths)
            : base(DataSpace.CSpace)
        {
            Check.NotNull(filePaths, "filePaths");

            // Wrap the file paths in instances of the MetadataArtifactLoader class, which provides
            // an abstraction and a uniform interface over a diverse set of metadata artifacts.
            //
            MetadataArtifactLoader composite = null;
            List<XmlReader> readers = null;
            try
            {
                composite = MetadataArtifactLoader.CreateCompositeFromFilePaths(filePaths, XmlConstants.CSpaceSchemaExtension);
                readers = composite.CreateReaders(DataSpace.CSpace);
                Init(
                    readers,
                    composite.GetPaths(DataSpace.CSpace),
                    true /*throwOnError*/);
            }
            finally
            {
                if (readers != null)
                {
                    Helper.DisposeXmlReaders(readers);
                }
            }
        }

        /// <summary>
        /// constructor that loads the metadata files from the specified xmlReaders, and returns the list of errors
        /// encountered during load as the out parameter errors.
        /// </summary>
        /// <param name="xmlReaders">xmlReaders where the CDM schemas are loaded</param>
        /// <param name="filePaths">Paths (URIs)to the CSDL files or resources</param>
        /// <param name="errors">An out parameter to return the collection of errors encountered while loading</param>
        private EdmItemCollection(
            IEnumerable<XmlReader> xmlReaders,
            ReadOnlyCollection<string> filePaths,
            out IList<EdmSchemaError> errors)
            : base(DataSpace.CSpace)
        {
            DebugCheck.NotNull(xmlReaders);
            // filePaths is allowed to be null 

            errors = Init(xmlReaders, filePaths, false /*throwOnErrors*/);
        }

        // the most basic initialization
        private void Init()
        {
            // Load the EDM primitive types
            LoadEdmPrimitiveTypesAndFunctions();
        }

        /// <summary>
        /// Public constructor that loads the metadata files from the specified XmlReaders, and
        /// returns the list of errors encountered during load as the out parameter 'errors'.
        /// </summary>
        /// <param name="xmlReaders"> XmlReader objects where the EDM schemas are loaded </param>
        /// <param name="filePaths"> Paths (URIs) to the CSDL files or resources </param>
        /// <param name="throwOnError"> A flag to indicate whether to throw if LoadItems returns errors </param>
        private IList<EdmSchemaError> Init(
            IEnumerable<XmlReader> xmlReaders,
            IEnumerable<string> filePaths,
            bool throwOnError)
        {
            DebugCheck.NotNull(xmlReaders);

            // do the basic initialization
            Init();

            var errors = LoadItems(
                xmlReaders, filePaths, SchemaDataModelOption.EntityDataModel,
                MetadataItem.EdmProviderManifest, this, throwOnError);

            return errors;
        }

        // Cache for primitive type maps for Edm to provider
        private readonly CacheForPrimitiveTypes _primitiveTypeMaps = new CacheForPrimitiveTypes();

        private Double _edmVersion = XmlConstants.UndefinedVersion;

        /// <summary>
        /// Gets canonical versions of InitializerMetadata instances. This avoids repeatedly
        /// compiling delegates for materialization.
        /// </summary>
        private Memoizer<InitializerMetadata, InitializerMetadata> _getCanonicalInitializerMetadataMemoizer;

        /// <summary>
        /// Manages user defined function definitions.
        /// </summary>
        private Memoizer<EdmFunction, DbLambda> _getGeneratedFunctionDefinitionsMemoizer;

        private readonly OcAssemblyCache _conventionalOcCache = new OcAssemblyCache();

        /// <summary>Gets the conceptual model version for this collection.</summary>
        /// <returns>The conceptual model version for this collection.</returns>
        public Double EdmVersion
        {
            get { return _edmVersion; }
            internal set { _edmVersion = value; }
        }

        /// <summary>
        /// conventional oc mapping cache, the locking mechanism is provided by AsssemblyCache
        /// </summary>
        internal OcAssemblyCache ConventionalOcCache
        {
            get { return _conventionalOcCache; }
        }

        /// <summary>
        /// Given an InitializerMetadata instance, returns the canonical version of that instance.
        /// This allows us to avoid compiling materialization delegates repeatedly for the same
        /// pattern.
        /// </summary>
        internal InitializerMetadata GetCanonicalInitializerMetadata(InitializerMetadata metadata)
        {
            if (null == _getCanonicalInitializerMetadataMemoizer)
            {
                // We memoize the identity function because the first evaluation of the function establishes
                // the canonical 'reference' for the initializer metadata with a particular 'value'.
                Interlocked.CompareExchange(
                    ref _getCanonicalInitializerMetadataMemoizer, new Memoizer<InitializerMetadata, InitializerMetadata>(
                        m => m, EqualityComparer<InitializerMetadata>.Default), null);
            }

            // check if an equivalent has already been registered
            var canonical = _getCanonicalInitializerMetadataMemoizer.Evaluate(metadata);
            return canonical;
        }

        internal static bool IsSystemNamespace(DbProviderManifest manifest, string namespaceName)
        {
            if (manifest == MetadataItem.EdmProviderManifest)
            {
                return (namespaceName == EdmConstants.TransientNamespace ||
                        namespaceName == EdmConstants.EdmNamespace ||
                        namespaceName == EdmConstants.ClrPrimitiveTypeNamespace);
            }
            else
            {
                return (namespaceName == EdmConstants.TransientNamespace ||
                        namespaceName == EdmConstants.EdmNamespace ||
                        namespaceName == EdmConstants.ClrPrimitiveTypeNamespace ||
                        (manifest != null && namespaceName == manifest.NamespaceName));
            }
        }

        /// <summary>
        /// Load stuff from xml readers - this now includes XmlReader instances created over embedded
        /// resources. See the remarks section below for some useful information.
        /// </summary>
        /// <param name="xmlReaders"> A list of XmlReader instances </param>
        /// <param name="sourceFilePaths"> </param>
        /// <param name="dataModelOption"> whether this is a entity data model or provider data model </param>
        /// <param name="providerManifest"> provider manifest from which the primitive type definition comes from </param>
        /// <param name="itemCollection"> item collection to add the item after loading </param>
        /// <param name="throwOnError"> </param>
        [SuppressMessage("StyleCop.CSharp.DocumentationRules", "SA1614:ElementParameterDocumentationMustHaveText")]
        internal static IList<EdmSchemaError> LoadItems(
            IEnumerable<XmlReader> xmlReaders,
            IEnumerable<string> sourceFilePaths,
            SchemaDataModelOption dataModelOption,
            DbProviderManifest providerManifest,
            ItemCollection itemCollection,
            bool throwOnError)
        {
            IList<Schema> schemaCollection = null;

            // Parse and validate all the schemas - since we support using now,
            // we need to parse them as a group
            var errorCollection = SchemaManager.ParseAndValidate(
                xmlReaders, sourceFilePaths,
                dataModelOption, providerManifest, out schemaCollection);

            // Try to initialize the metadata if there are no errors
            if (MetadataHelper.CheckIfAllErrorsAreWarnings(errorCollection))
            {
                var errors = LoadItems(providerManifest, schemaCollection, itemCollection);
                foreach (var error in errors)
                {
                    errorCollection.Add(error);
                }
            }
            if (!MetadataHelper.CheckIfAllErrorsAreWarnings(errorCollection) && throwOnError)
            {
                //Future Enhancement: if there is an error, we throw exception with error and warnings.
                //Otherwise the user has no clue to know about warnings.
                throw EntityUtil.InvalidSchemaEncountered(Helper.CombineErrorMessage(errorCollection));
            }
            return errorCollection;
        }

        internal static List<EdmSchemaError> LoadItems(
            DbProviderManifest manifest, IList<Schema> somSchemas,
            ItemCollection itemCollection)
        {
            var errors = new List<EdmSchemaError>();
            // Convert the schema, if model schema, then we use the EDM provider manifest, otherwise use the
            // store provider manifest
            var newGlobalItems = LoadSomSchema(somSchemas, manifest, itemCollection);
            var tempCTypeFunctionIdentity = new List<string>();

            // No errors, so go ahead and add the types and make them readonly
            foreach (var globalItem in newGlobalItems)
            {
                // If multiple function parameter and return types expressed in SSpace map to the same
                // CSpace type (e.g., SqlServer.decimal and SqlServer.numeric both map to Edm.Decimal),
                // we need to guard against attempts to insert duplicate functions into the collection.
                //
                if (globalItem.BuiltInTypeKind == BuiltInTypeKind.EdmFunction
                    && globalItem.DataSpace == DataSpace.SSpace)
                {
                    var function = (EdmFunction)globalItem;

                    var sb = new StringBuilder();
                    EdmFunction.BuildIdentity(
                        sb,
                        function.FullName,
                        function.Parameters,
                        // convert function parameters to C-side types
                        (param) => MetadataHelper.ConvertStoreTypeUsageToEdmTypeUsage(param.TypeUsage),
                        (param) => param.Mode);
                    var cTypeFunctionIdentity = sb.ToString();

                    // Validate identity
                    if (tempCTypeFunctionIdentity.Contains(cTypeFunctionIdentity))
                    {
                        errors.Add(
                            new EdmSchemaError(
                                Strings.DuplicatedFunctionoverloads(
                                    function.FullName, cTypeFunctionIdentity.Substring(function.FullName.Length)).Trim() /*parameters*/,
                                (int)ErrorCode.DuplicatedFunctionoverloads,
                                EdmSchemaErrorSeverity.Error));
                        continue;
                    }

                    tempCTypeFunctionIdentity.Add(cTypeFunctionIdentity);
                }
                globalItem.SetReadOnly();
                itemCollection.AddInternal(globalItem);
            }
            return errors;
        }

        /// <summary>
        /// Load metadata from a SOM schema directly
        /// </summary>
        /// <param name="somSchemas"> The SOM schemas to load from </param>
        /// <param name="providerManifest"> The provider manifest used for loading the type </param>
        /// <param name="itemCollection"> item collection in which primitive types are present </param>
        /// <returns> The newly created items </returns>
        internal static IEnumerable<GlobalItem> LoadSomSchema(
            IList<Schema> somSchemas,
            DbProviderManifest providerManifest,
            ItemCollection itemCollection)
        {
            var newGlobalItems = Converter.ConvertSchema(
                somSchemas,
                providerManifest, itemCollection);
            return newGlobalItems;
        }

        /// <summary>
        /// Returns a collection of the <see cref="T:System.Data.Entity.Core.Metadata.Edm.PrimitiveType" /> objects.
        /// </summary>
        /// <returns>
        /// A ReadOnlyCollection object that represents a collection of the
        /// <see
        ///     cref="T:System.Data.Entity.Core.Metadata.Edm.PrimitiveType" />
        /// objects.
        /// </returns>
        public ReadOnlyCollection<PrimitiveType> GetPrimitiveTypes()
        {
            return _primitiveTypeMaps.GetTypes();
        }

        /// <summary>
        /// Returns a collection of the <see cref="T:System.Data.Entity.Core.Metadata.Edm.PrimitiveType" /> objects with the specified conceptual model version.
        /// </summary>
        /// <returns>
        /// A ReadOnlyCollection object that represents a collection of the
        /// <see
        ///     cref="T:System.Data.Entity.Core.Metadata.Edm.PrimitiveType" />
        /// objects.
        /// </returns>
        /// <param name="edmVersion">The conceptual model version.</param>
        public ReadOnlyCollection<PrimitiveType> GetPrimitiveTypes(double edmVersion)
        {
            if (edmVersion == XmlConstants.EdmVersionForV1
                || edmVersion == XmlConstants.EdmVersionForV1_1
                || edmVersion == XmlConstants.EdmVersionForV2)
            {
                return new ReadOnlyCollection<PrimitiveType>(_primitiveTypeMaps.GetTypes().Where(type => !Helper.IsSpatialType(type)).ToList());
            }

            if (edmVersion == XmlConstants.EdmVersionForV3)
            {
                return _primitiveTypeMaps.GetTypes();
            }

            throw new ArgumentException(Strings.InvalidEDMVersion(edmVersion.ToString(CultureInfo.CurrentCulture)));
        }

        /// <summary>
        /// Given the canonical primitive type, get the mapping primitive type in the given dataspace
        /// </summary>
        /// <param name="primitiveTypeKind"> canonical primitive type </param>
        /// <returns> The mapped scalar type </returns>
        internal override PrimitiveType GetMappedPrimitiveType(PrimitiveTypeKind primitiveTypeKind)
        {
            PrimitiveType type = null;
            _primitiveTypeMaps.TryGetType(primitiveTypeKind, null, out type);
            return type;
        }

        private void LoadEdmPrimitiveTypesAndFunctions()
        {
            var providerManifest = EdmProviderManifest.Instance;
            var primitiveTypes = providerManifest.GetStoreTypes();
            for (var i = 0; i < primitiveTypes.Count; i++)
            {
                AddInternal(primitiveTypes[i]);
                _primitiveTypeMaps.Add(primitiveTypes[i]);
            }
            var functions = providerManifest.GetStoreFunctions();
            for (var i = 0; i < functions.Count; i++)
            {
                AddInternal(functions[i]);
            }
        }

        /// <summary>
        /// Generates function definition or returns a cached one.
        /// Guarantees type match of declaration and generated parameters.
        /// Guarantees return type match.
        /// Throws internal error for functions without definition.
        /// Passes thru exceptions occured during definition generation.
        /// </summary>
        internal DbLambda GetGeneratedFunctionDefinition(EdmFunction function)
        {
            if (null == _getGeneratedFunctionDefinitionsMemoizer)
            {
                Interlocked.CompareExchange(
                    ref _getGeneratedFunctionDefinitionsMemoizer,
                    new Memoizer<EdmFunction, DbLambda>(GenerateFunctionDefinition, null),
                    null);
            }

            return _getGeneratedFunctionDefinitionsMemoizer.Evaluate(function);
        }

        /// <summary>
        /// Generates function definition or returns a cached one.
        /// Guarantees type match of declaration and generated parameters.
        /// Guarantees return type match.
        /// Throws internal error for functions without definition.
        /// Passes thru exceptions occured during definition generation.
        /// </summary>
        internal DbLambda GenerateFunctionDefinition(EdmFunction function)
        {
            Debug.Assert(function.IsModelDefinedFunction, "Function definition can be requested only for user-defined model functions.");
            if (!function.HasUserDefinedBody)
            {
                throw new InvalidOperationException(Strings.Cqt_UDF_FunctionHasNoDefinition(function.Identity));
            }

            DbLambda generatedDefinition;

            // Generate the body
            generatedDefinition = ExternalCalls.CompileFunctionDefinition(
                function.CommandTextAttribute,
                function.Parameters,
                this);

            // Ensure the result type of the generated definition matches the result type of the edm function (the declaration)
            if (!TypeSemantics.IsStructurallyEqual(function.ReturnParameter.TypeUsage, generatedDefinition.Body.ResultType))
            {
                throw new InvalidOperationException(
                    Strings.Cqt_UDF_FunctionDefinitionResultTypeMismatch(
                        function.ReturnParameter.TypeUsage.ToString(),
                        function.FullName,
                        generatedDefinition.Body.ResultType.ToString()));
            }

            Debug.Assert(generatedDefinition != null, "generatedDefinition != null");

            return generatedDefinition;
        }

        /// <summary>
        /// Factory method that creates an <see cref="EdmItemCollection" />.
        /// </summary>
        /// <param name="xmlReaders">
        /// CSDL artifacts to load. Must not be <c>null</c>.
        /// </param>
        /// <param name="filePaths">
        /// Paths to CSDL artifacts. Used in error messages. Can be <c>null</c> in which case
        /// the base Uri of the XmlReader will be used as a path.
        /// </param>
        /// <param name="errors">
        /// The collection of errors encountered while loading.
        /// </param>
        /// <returns>
        /// <see cref="EdmItemCollection" /> instance if no errors encountered. Otherwise <c>null</c>.
        /// </returns>
        public static EdmItemCollection Create(
            IEnumerable<XmlReader> xmlReaders,
            ReadOnlyCollection<string> filePaths,
            out IList<EdmSchemaError> errors)
        {
            Check.NotNull(xmlReaders, "xmlReaders");
            EntityUtil.CheckArgumentContainsNull(ref xmlReaders, "xmlReaders");

            var edmItemCollection = new EdmItemCollection(xmlReaders, filePaths, out errors);

            return errors != null && errors.Count > 0 ? null : edmItemCollection;
        }
    }
}
=======
// Copyright (c) Microsoft Open Technologies, Inc. All rights reserved. See License.txt in the project root for license information.

namespace System.Data.Entity.Core.Metadata.Edm
{
    using System.Collections.Generic;
    using System.Collections.ObjectModel;
    using System.Data.Entity.Core.Common;
    using System.Data.Entity.Core.Common.CommandTrees;
    using System.Data.Entity.Core.Common.Utils;
    using System.Data.Entity.Core.Mapping.ViewGeneration.Utils;
    using System.Data.Entity.Core.Metadata.Edm.Provider;
    using System.Data.Entity.Core.Objects.ELinq;
    using System.Data.Entity.Core.SchemaObjectModel;
    using System.Data.Entity.Resources;
    using System.Data.Entity.Utilities;
    using System.Diagnostics;
    using System.Diagnostics.CodeAnalysis;
    using System.Globalization;
    using System.Linq;
    using System.Runtime.Versioning;
    using System.Text;
    using System.Threading;
    using System.Xml;

    /// <summary>
    /// Class for representing a collection of items in Edm space.
    /// </summary>
    public sealed class EdmItemCollection : ItemCollection
    {
        /// <summary>
        /// constructor that loads the metadata files from the specified xmlReaders
        /// </summary>
        /// <param name="xmlReaders"> xmlReaders where the CDM schemas are loaded </param>
        /// <param name="filePaths"> Paths (URIs)to the CSDL files or resources </param>
        internal EdmItemCollection(
            IEnumerable<XmlReader> xmlReaders,
            IEnumerable<string> filePaths,
            bool skipInitialization = false)
            : base(DataSpace.CSpace)
        {
            if (!skipInitialization)
            {
                Init(xmlReaders, filePaths, true /*throwOnErrors*/);
            }
        }

        /// <summary>
        /// Initializes a new instance of the <see cref="T:System.Data.Entity.Core.Metadata.Edm.EdmItemCollection" /> class by using the collection of the XMLReader objects where the conceptual schema definition language (CSDL) files exist.
        /// </summary>
        /// <param name="xmlReaders">The collection of the XMLReader objects where the conceptual schema definition language (CSDL) files exist.</param>
        public EdmItemCollection(IEnumerable<XmlReader> xmlReaders)
            : base(DataSpace.CSpace)
        {
            Check.NotNull(xmlReaders, "xmlReaders");
            EntityUtil.CheckArgumentContainsNull(ref xmlReaders, "xmlReaders");

            var composite = MetadataArtifactLoader.CreateCompositeFromXmlReaders(xmlReaders);

            Init(
                composite.GetReaders(),
                composite.GetPaths(),
                true /*throwOnError*/);
        }

        /// <summary>Initializes a new instance of the <see cref="T:System.Data.Entity.Core.Metadata.Edm.EdmItemCollection" /> class.</summary>
        /// <param name="model">The entity data model.</param>
        public EdmItemCollection(EdmModel model)
            : base(DataSpace.CSpace)
        {
            Check.NotNull(model, "model");

            Init();

            _edmVersion = model.SchemaVersion;

            model.Validate();

            foreach (var globalItem in model.GlobalItems)
            {
                globalItem.SetReadOnly();

                AddInternal(globalItem);
            }
        }

        /// <summary>
        /// Initializes a new instance of the <see cref="T:System.Data.Entity.Core.Metadata.Edm.EdmItemCollection" /> class by using the paths where the conceptual schema definition language (CSDL) files exist.
        /// </summary>
        /// <param name="filePaths">The paths where the conceptual schema definition language (CSDL) files exist.</param>
        [ResourceExposure(ResourceScope.Machine)] //Exposes the file path names which are a Machine resource
        [ResourceConsumption(ResourceScope.Machine)]
        //For MetadataArtifactLoader.CreateCompositeFromFilePaths method call but we do not create the file paths in this method 
        public EdmItemCollection(params string[] filePaths)
            : base(DataSpace.CSpace)
        {
            Check.NotNull(filePaths, "filePaths");

            // Wrap the file paths in instances of the MetadataArtifactLoader class, which provides
            // an abstraction and a uniform interface over a diverse set of metadata artifacts.
            //
            MetadataArtifactLoader composite = null;
            List<XmlReader> readers = null;
            try
            {
                composite = MetadataArtifactLoader.CreateCompositeFromFilePaths(filePaths, XmlConstants.CSpaceSchemaExtension);
                readers = composite.CreateReaders(DataSpace.CSpace);
                Init(
                    readers,
                    composite.GetPaths(DataSpace.CSpace),
                    true /*throwOnError*/);
            }
            finally
            {
                if (readers != null)
                {
                    Helper.DisposeXmlReaders(readers);
                }
            }
        }

        /// <summary>
        /// constructor that loads the metadata files from the specified xmlReaders, and returns the list of errors
        /// encountered during load as the out parameter errors.
        /// </summary>
        /// <param name="xmlReaders">xmlReaders where the CDM schemas are loaded</param>
        /// <param name="filePaths">Paths (URIs)to the CSDL files or resources</param>
        /// <param name="errors">An out parameter to return the collection of errors encountered while loading</param>
        private EdmItemCollection(
            IEnumerable<XmlReader> xmlReaders,
            ReadOnlyCollection<string> filePaths,
            out IList<EdmSchemaError> errors)
            : base(DataSpace.CSpace)
        {
            DebugCheck.NotNull(xmlReaders);
            // filePaths is allowed to be null 

            errors = Init(xmlReaders, filePaths, false /*throwOnErrors*/);
        }

        // the most basic initialization
        private void Init()
        {
            // Load the EDM primitive types
            LoadEdmPrimitiveTypesAndFunctions();
        }

        /// <summary>
        /// Public constructor that loads the metadata files from the specified XmlReaders, and
        /// returns the list of errors encountered during load as the out parameter 'errors'.
        /// </summary>
        /// <param name="xmlReaders"> XmlReader objects where the EDM schemas are loaded </param>
        /// <param name="filePaths"> Paths (URIs) to the CSDL files or resources </param>
        /// <param name="throwOnError"> A flag to indicate whether to throw if LoadItems returns errors </param>
        private IList<EdmSchemaError> Init(
            IEnumerable<XmlReader> xmlReaders,
            IEnumerable<string> filePaths,
            bool throwOnError)
        {
            DebugCheck.NotNull(xmlReaders);

            // do the basic initialization
            Init();

            var errors = LoadItems(
                xmlReaders, filePaths, SchemaDataModelOption.EntityDataModel,
                MetadataItem.EdmProviderManifest, this, throwOnError);

            return errors;
        }

        // Cache for primitive type maps for Edm to provider
        private readonly CacheForPrimitiveTypes _primitiveTypeMaps = new CacheForPrimitiveTypes();

        private Double _edmVersion = XmlConstants.UndefinedVersion;

        /// <summary>
        /// Gets canonical versions of InitializerMetadata instances. This avoids repeatedly
        /// compiling delegates for materialization.
        /// </summary>
        private Memoizer<InitializerMetadata, InitializerMetadata> _getCanonicalInitializerMetadataMemoizer;

        /// <summary>
        /// Manages user defined function definitions.
        /// </summary>
        private Memoizer<EdmFunction, DbLambda> _getGeneratedFunctionDefinitionsMemoizer;

        private readonly OcAssemblyCache _conventionalOcCache = new OcAssemblyCache();

        /// <summary>Gets the conceptual model version for this collection.</summary>
        /// <returns>The conceptual model version for this collection.</returns>
        public Double EdmVersion
        {
            get { return _edmVersion; }
            internal set { _edmVersion = value; }
        }

        /// <summary>
        /// conventional oc mapping cache, the locking mechanism is provided by AsssemblyCache
        /// </summary>
        internal OcAssemblyCache ConventionalOcCache
        {
            get { return _conventionalOcCache; }
        }

        /// <summary>
        /// Given an InitializerMetadata instance, returns the canonical version of that instance.
        /// This allows us to avoid compiling materialization delegates repeatedly for the same
        /// pattern.
        /// </summary>
        internal InitializerMetadata GetCanonicalInitializerMetadata(InitializerMetadata metadata)
        {
            if (null == _getCanonicalInitializerMetadataMemoizer)
            {
                // We memoize the identity function because the first evaluation of the function establishes
                // the canonical 'reference' for the initializer metadata with a particular 'value'.
                Interlocked.CompareExchange(
                    ref _getCanonicalInitializerMetadataMemoizer, new Memoizer<InitializerMetadata, InitializerMetadata>(
                        m => m, EqualityComparer<InitializerMetadata>.Default), null);
            }

            // check if an equivalent has already been registered
            var canonical = _getCanonicalInitializerMetadataMemoizer.Evaluate(metadata);
            return canonical;
        }

        internal static bool IsSystemNamespace(DbProviderManifest manifest, string namespaceName)
        {
            if (manifest == MetadataItem.EdmProviderManifest)
            {
                return (namespaceName == EdmConstants.TransientNamespace ||
                        namespaceName == EdmConstants.EdmNamespace ||
                        namespaceName == EdmConstants.ClrPrimitiveTypeNamespace);
            }
            else
            {
                return (namespaceName == EdmConstants.TransientNamespace ||
                        namespaceName == EdmConstants.EdmNamespace ||
                        namespaceName == EdmConstants.ClrPrimitiveTypeNamespace ||
                        (manifest != null && namespaceName == manifest.NamespaceName));
            }
        }

        /// <summary>
        /// Load stuff from xml readers - this now includes XmlReader instances created over embedded
        /// resources. See the remarks section below for some useful information.
        /// </summary>
        /// <param name="xmlReaders"> A list of XmlReader instances </param>
        /// <param name="sourceFilePaths"> </param>
        /// <param name="dataModelOption"> whether this is a entity data model or provider data model </param>
        /// <param name="providerManifest"> provider manifest from which the primitive type definition comes from </param>
        /// <param name="itemCollection"> item collection to add the item after loading </param>
        /// <param name="throwOnError"> </param>
        [SuppressMessage("StyleCop.CSharp.DocumentationRules", "SA1614:ElementParameterDocumentationMustHaveText")]
        internal static IList<EdmSchemaError> LoadItems(
            IEnumerable<XmlReader> xmlReaders,
            IEnumerable<string> sourceFilePaths,
            SchemaDataModelOption dataModelOption,
            DbProviderManifest providerManifest,
            ItemCollection itemCollection,
            bool throwOnError)
        {
            IList<Schema> schemaCollection = null;

            // Parse and validate all the schemas - since we support using now,
            // we need to parse them as a group
            var errorCollection = SchemaManager.ParseAndValidate(
                xmlReaders, sourceFilePaths,
                dataModelOption, providerManifest, out schemaCollection);

            // Try to initialize the metadata if there are no errors
            if (MetadataHelper.CheckIfAllErrorsAreWarnings(errorCollection))
            {
                var errors = LoadItems(providerManifest, schemaCollection, itemCollection);
                foreach (var error in errors)
                {
                    errorCollection.Add(error);
                }
            }
            if (!MetadataHelper.CheckIfAllErrorsAreWarnings(errorCollection) && throwOnError)
            {
                //Future Enhancement: if there is an error, we throw exception with error and warnings.
                //Otherwise the user has no clue to know about warnings.
                throw EntityUtil.InvalidSchemaEncountered(Helper.CombineErrorMessage(errorCollection));
            }
            return errorCollection;
        }

        internal static List<EdmSchemaError> LoadItems(
            DbProviderManifest manifest, IList<Schema> somSchemas,
            ItemCollection itemCollection)
        {
            var errors = new List<EdmSchemaError>();
            // Convert the schema, if model schema, then we use the EDM provider manifest, otherwise use the
            // store provider manifest
            var newGlobalItems = LoadSomSchema(somSchemas, manifest, itemCollection);
            var tempCTypeFunctionIdentity = new List<string>();

            // No errors, so go ahead and add the types and make them readonly
            foreach (var globalItem in newGlobalItems)
            {
                // If multiple function parameter and return types expressed in SSpace map to the same
                // CSpace type (e.g., SqlServer.decimal and SqlServer.numeric both map to Edm.Decimal),
                // we need to guard against attempts to insert duplicate functions into the collection.
                //
                if (globalItem.BuiltInTypeKind == BuiltInTypeKind.EdmFunction
                    && globalItem.DataSpace == DataSpace.SSpace)
                {
                    var function = (EdmFunction)globalItem;

                    var sb = new StringBuilder();
                    EdmFunction.BuildIdentity(
                        sb,
                        function.FullName,
                        function.Parameters,
                        // convert function parameters to C-side types
                        (param) => MetadataHelper.ConvertStoreTypeUsageToEdmTypeUsage(param.TypeUsage),
                        (param) => param.Mode);
                    var cTypeFunctionIdentity = sb.ToString();

                    // Validate identity
                    if (tempCTypeFunctionIdentity.Contains(cTypeFunctionIdentity))
                    {
                        errors.Add(
                            new EdmSchemaError(
                                Strings.DuplicatedFunctionoverloads(
                                    function.FullName, cTypeFunctionIdentity.Substring(function.FullName.Length)).Trim() /*parameters*/,
                                (int)ErrorCode.DuplicatedFunctionoverloads,
                                EdmSchemaErrorSeverity.Error));
                        continue;
                    }

                    tempCTypeFunctionIdentity.Add(cTypeFunctionIdentity);
                }
                globalItem.SetReadOnly();
                itemCollection.AddInternal(globalItem);
            }
            return errors;
        }

        /// <summary>
        /// Load metadata from a SOM schema directly
        /// </summary>
        /// <param name="somSchemas"> The SOM schemas to load from </param>
        /// <param name="providerManifest"> The provider manifest used for loading the type </param>
        /// <param name="itemCollection"> item collection in which primitive types are present </param>
        /// <returns> The newly created items </returns>
        internal static IEnumerable<GlobalItem> LoadSomSchema(
            IList<Schema> somSchemas,
            DbProviderManifest providerManifest,
            ItemCollection itemCollection)
        {
            var newGlobalItems = Converter.ConvertSchema(
                somSchemas,
                providerManifest, itemCollection);
            return newGlobalItems;
        }

        /// <summary>
        /// Returns a collection of the <see cref="T:System.Data.Entity.Core.Metadata.Edm.PrimitiveType" /> objects.
        /// </summary>
        /// <returns>
        /// A ReadOnlyCollection object that represents a collection of the
        /// <see
        ///     cref="T:System.Data.Entity.Core.Metadata.Edm.PrimitiveType" />
        /// objects.
        /// </returns>
        public ReadOnlyCollection<PrimitiveType> GetPrimitiveTypes()
        {
            return _primitiveTypeMaps.GetTypes();
        }

        /// <summary>
        /// Returns a collection of the <see cref="T:System.Data.Entity.Core.Metadata.Edm.PrimitiveType" /> objects with the specified conceptual model version.
        /// </summary>
        /// <returns>
        /// A ReadOnlyCollection object that represents a collection of the
        /// <see
        ///     cref="T:System.Data.Entity.Core.Metadata.Edm.PrimitiveType" />
        /// objects.
        /// </returns>
        /// <param name="edmVersion">The conceptual model version.</param>
        public ReadOnlyCollection<PrimitiveType> GetPrimitiveTypes(double edmVersion)
        {
            if (edmVersion == XmlConstants.EdmVersionForV1
                || edmVersion == XmlConstants.EdmVersionForV1_1
                || edmVersion == XmlConstants.EdmVersionForV2)
            {
                return _primitiveTypeMaps.GetTypes().Where(type => !Helper.IsSpatialType(type)).ToList().AsReadOnly();
            }

            if (edmVersion == XmlConstants.EdmVersionForV3)
            {
                return _primitiveTypeMaps.GetTypes();
            }

            throw new ArgumentException(Strings.InvalidEDMVersion(edmVersion.ToString(CultureInfo.CurrentCulture)));
        }

        /// <summary>
        /// Given the canonical primitive type, get the mapping primitive type in the given dataspace
        /// </summary>
        /// <param name="primitiveTypeKind"> canonical primitive type </param>
        /// <returns> The mapped scalar type </returns>
        internal override PrimitiveType GetMappedPrimitiveType(PrimitiveTypeKind primitiveTypeKind)
        {
            PrimitiveType type = null;
            _primitiveTypeMaps.TryGetType(primitiveTypeKind, null, out type);
            return type;
        }

        private void LoadEdmPrimitiveTypesAndFunctions()
        {
            var providerManifest = EdmProviderManifest.Instance;
            var primitiveTypes = providerManifest.GetStoreTypes();
            for (var i = 0; i < primitiveTypes.Count; i++)
            {
                AddInternal(primitiveTypes[i]);
                _primitiveTypeMaps.Add(primitiveTypes[i]);
            }
            var functions = providerManifest.GetStoreFunctions();
            for (var i = 0; i < functions.Count; i++)
            {
                AddInternal(functions[i]);
            }
        }

        /// <summary>
        /// Generates function definition or returns a cached one.
        /// Guarantees type match of declaration and generated parameters.
        /// Guarantees return type match.
        /// Throws internal error for functions without definition.
        /// Passes thru exceptions occured during definition generation.
        /// </summary>
        internal DbLambda GetGeneratedFunctionDefinition(EdmFunction function)
        {
            if (null == _getGeneratedFunctionDefinitionsMemoizer)
            {
                Interlocked.CompareExchange(
                    ref _getGeneratedFunctionDefinitionsMemoizer,
                    new Memoizer<EdmFunction, DbLambda>(GenerateFunctionDefinition, null),
                    null);
            }

            return _getGeneratedFunctionDefinitionsMemoizer.Evaluate(function);
        }

        /// <summary>
        /// Generates function definition or returns a cached one.
        /// Guarantees type match of declaration and generated parameters.
        /// Guarantees return type match.
        /// Throws internal error for functions without definition.
        /// Passes thru exceptions occured during definition generation.
        /// </summary>
        internal DbLambda GenerateFunctionDefinition(EdmFunction function)
        {
            Debug.Assert(function.IsModelDefinedFunction, "Function definition can be requested only for user-defined model functions.");
            if (!function.HasUserDefinedBody)
            {
                throw new InvalidOperationException(Strings.Cqt_UDF_FunctionHasNoDefinition(function.Identity));
            }

            DbLambda generatedDefinition;

            // Generate the body
            generatedDefinition = ExternalCalls.CompileFunctionDefinition(
                function.CommandTextAttribute,
                function.Parameters,
                this);

            // Ensure the result type of the generated definition matches the result type of the edm function (the declaration)
            if (!TypeSemantics.IsStructurallyEqual(function.ReturnParameter.TypeUsage, generatedDefinition.Body.ResultType))
            {
                throw new InvalidOperationException(
                    Strings.Cqt_UDF_FunctionDefinitionResultTypeMismatch(
                        function.ReturnParameter.TypeUsage.ToString(),
                        function.FullName,
                        generatedDefinition.Body.ResultType.ToString()));
            }

            Debug.Assert(generatedDefinition != null, "generatedDefinition != null");

            return generatedDefinition;
        }

        /// <summary>
        /// Factory method that creates an <see cref="EdmItemCollection" />.
        /// </summary>
        /// <param name="xmlReaders">
        /// CSDL artifacts to load. Must not be <c>null</c>.
        /// </param>
        /// <param name="filePaths">
        /// Paths to CSDL artifacts. Used in error messages. Can be <c>null</c> in which case
        /// the base Uri of the XmlReader will be used as a path.
        /// </param>
        /// <param name="errors">
        /// The collection of errors encountered while loading.
        /// </param>
        /// <returns>
        /// <see cref="EdmItemCollection" /> instance if no errors encountered. Otherwise <c>null</c>.
        /// </returns>
        public static EdmItemCollection Create(
            IEnumerable<XmlReader> xmlReaders,
            ReadOnlyCollection<string> filePaths,
            out IList<EdmSchemaError> errors)
        {
            Check.NotNull(xmlReaders, "xmlReaders");
            EntityUtil.CheckArgumentContainsNull(ref xmlReaders, "xmlReaders");

            var edmItemCollection = new EdmItemCollection(xmlReaders, filePaths, out errors);

            return errors != null && errors.Count > 0 ? null : edmItemCollection;
        }
    }
}
>>>>>>> b1a13653
<|MERGE_RESOLUTION|>--- conflicted
+++ resolved
@@ -1,4 +1,3 @@
-<<<<<<< HEAD
 // Copyright (c) Microsoft Open Technologies, Inc. All rights reserved. See License.txt in the project root for license information.
 
 namespace System.Data.Entity.Core.Metadata.Edm
@@ -512,520 +511,4 @@
             return errors != null && errors.Count > 0 ? null : edmItemCollection;
         }
     }
-}
-=======
-// Copyright (c) Microsoft Open Technologies, Inc. All rights reserved. See License.txt in the project root for license information.
-
-namespace System.Data.Entity.Core.Metadata.Edm
-{
-    using System.Collections.Generic;
-    using System.Collections.ObjectModel;
-    using System.Data.Entity.Core.Common;
-    using System.Data.Entity.Core.Common.CommandTrees;
-    using System.Data.Entity.Core.Common.Utils;
-    using System.Data.Entity.Core.Mapping.ViewGeneration.Utils;
-    using System.Data.Entity.Core.Metadata.Edm.Provider;
-    using System.Data.Entity.Core.Objects.ELinq;
-    using System.Data.Entity.Core.SchemaObjectModel;
-    using System.Data.Entity.Resources;
-    using System.Data.Entity.Utilities;
-    using System.Diagnostics;
-    using System.Diagnostics.CodeAnalysis;
-    using System.Globalization;
-    using System.Linq;
-    using System.Runtime.Versioning;
-    using System.Text;
-    using System.Threading;
-    using System.Xml;
-
-    /// <summary>
-    /// Class for representing a collection of items in Edm space.
-    /// </summary>
-    public sealed class EdmItemCollection : ItemCollection
-    {
-        /// <summary>
-        /// constructor that loads the metadata files from the specified xmlReaders
-        /// </summary>
-        /// <param name="xmlReaders"> xmlReaders where the CDM schemas are loaded </param>
-        /// <param name="filePaths"> Paths (URIs)to the CSDL files or resources </param>
-        internal EdmItemCollection(
-            IEnumerable<XmlReader> xmlReaders,
-            IEnumerable<string> filePaths,
-            bool skipInitialization = false)
-            : base(DataSpace.CSpace)
-        {
-            if (!skipInitialization)
-            {
-                Init(xmlReaders, filePaths, true /*throwOnErrors*/);
-            }
-        }
-
-        /// <summary>
-        /// Initializes a new instance of the <see cref="T:System.Data.Entity.Core.Metadata.Edm.EdmItemCollection" /> class by using the collection of the XMLReader objects where the conceptual schema definition language (CSDL) files exist.
-        /// </summary>
-        /// <param name="xmlReaders">The collection of the XMLReader objects where the conceptual schema definition language (CSDL) files exist.</param>
-        public EdmItemCollection(IEnumerable<XmlReader> xmlReaders)
-            : base(DataSpace.CSpace)
-        {
-            Check.NotNull(xmlReaders, "xmlReaders");
-            EntityUtil.CheckArgumentContainsNull(ref xmlReaders, "xmlReaders");
-
-            var composite = MetadataArtifactLoader.CreateCompositeFromXmlReaders(xmlReaders);
-
-            Init(
-                composite.GetReaders(),
-                composite.GetPaths(),
-                true /*throwOnError*/);
-        }
-
-        /// <summary>Initializes a new instance of the <see cref="T:System.Data.Entity.Core.Metadata.Edm.EdmItemCollection" /> class.</summary>
-        /// <param name="model">The entity data model.</param>
-        public EdmItemCollection(EdmModel model)
-            : base(DataSpace.CSpace)
-        {
-            Check.NotNull(model, "model");
-
-            Init();
-
-            _edmVersion = model.SchemaVersion;
-
-            model.Validate();
-
-            foreach (var globalItem in model.GlobalItems)
-            {
-                globalItem.SetReadOnly();
-
-                AddInternal(globalItem);
-            }
-        }
-
-        /// <summary>
-        /// Initializes a new instance of the <see cref="T:System.Data.Entity.Core.Metadata.Edm.EdmItemCollection" /> class by using the paths where the conceptual schema definition language (CSDL) files exist.
-        /// </summary>
-        /// <param name="filePaths">The paths where the conceptual schema definition language (CSDL) files exist.</param>
-        [ResourceExposure(ResourceScope.Machine)] //Exposes the file path names which are a Machine resource
-        [ResourceConsumption(ResourceScope.Machine)]
-        //For MetadataArtifactLoader.CreateCompositeFromFilePaths method call but we do not create the file paths in this method 
-        public EdmItemCollection(params string[] filePaths)
-            : base(DataSpace.CSpace)
-        {
-            Check.NotNull(filePaths, "filePaths");
-
-            // Wrap the file paths in instances of the MetadataArtifactLoader class, which provides
-            // an abstraction and a uniform interface over a diverse set of metadata artifacts.
-            //
-            MetadataArtifactLoader composite = null;
-            List<XmlReader> readers = null;
-            try
-            {
-                composite = MetadataArtifactLoader.CreateCompositeFromFilePaths(filePaths, XmlConstants.CSpaceSchemaExtension);
-                readers = composite.CreateReaders(DataSpace.CSpace);
-                Init(
-                    readers,
-                    composite.GetPaths(DataSpace.CSpace),
-                    true /*throwOnError*/);
-            }
-            finally
-            {
-                if (readers != null)
-                {
-                    Helper.DisposeXmlReaders(readers);
-                }
-            }
-        }
-
-        /// <summary>
-        /// constructor that loads the metadata files from the specified xmlReaders, and returns the list of errors
-        /// encountered during load as the out parameter errors.
-        /// </summary>
-        /// <param name="xmlReaders">xmlReaders where the CDM schemas are loaded</param>
-        /// <param name="filePaths">Paths (URIs)to the CSDL files or resources</param>
-        /// <param name="errors">An out parameter to return the collection of errors encountered while loading</param>
-        private EdmItemCollection(
-            IEnumerable<XmlReader> xmlReaders,
-            ReadOnlyCollection<string> filePaths,
-            out IList<EdmSchemaError> errors)
-            : base(DataSpace.CSpace)
-        {
-            DebugCheck.NotNull(xmlReaders);
-            // filePaths is allowed to be null 
-
-            errors = Init(xmlReaders, filePaths, false /*throwOnErrors*/);
-        }
-
-        // the most basic initialization
-        private void Init()
-        {
-            // Load the EDM primitive types
-            LoadEdmPrimitiveTypesAndFunctions();
-        }
-
-        /// <summary>
-        /// Public constructor that loads the metadata files from the specified XmlReaders, and
-        /// returns the list of errors encountered during load as the out parameter 'errors'.
-        /// </summary>
-        /// <param name="xmlReaders"> XmlReader objects where the EDM schemas are loaded </param>
-        /// <param name="filePaths"> Paths (URIs) to the CSDL files or resources </param>
-        /// <param name="throwOnError"> A flag to indicate whether to throw if LoadItems returns errors </param>
-        private IList<EdmSchemaError> Init(
-            IEnumerable<XmlReader> xmlReaders,
-            IEnumerable<string> filePaths,
-            bool throwOnError)
-        {
-            DebugCheck.NotNull(xmlReaders);
-
-            // do the basic initialization
-            Init();
-
-            var errors = LoadItems(
-                xmlReaders, filePaths, SchemaDataModelOption.EntityDataModel,
-                MetadataItem.EdmProviderManifest, this, throwOnError);
-
-            return errors;
-        }
-
-        // Cache for primitive type maps for Edm to provider
-        private readonly CacheForPrimitiveTypes _primitiveTypeMaps = new CacheForPrimitiveTypes();
-
-        private Double _edmVersion = XmlConstants.UndefinedVersion;
-
-        /// <summary>
-        /// Gets canonical versions of InitializerMetadata instances. This avoids repeatedly
-        /// compiling delegates for materialization.
-        /// </summary>
-        private Memoizer<InitializerMetadata, InitializerMetadata> _getCanonicalInitializerMetadataMemoizer;
-
-        /// <summary>
-        /// Manages user defined function definitions.
-        /// </summary>
-        private Memoizer<EdmFunction, DbLambda> _getGeneratedFunctionDefinitionsMemoizer;
-
-        private readonly OcAssemblyCache _conventionalOcCache = new OcAssemblyCache();
-
-        /// <summary>Gets the conceptual model version for this collection.</summary>
-        /// <returns>The conceptual model version for this collection.</returns>
-        public Double EdmVersion
-        {
-            get { return _edmVersion; }
-            internal set { _edmVersion = value; }
-        }
-
-        /// <summary>
-        /// conventional oc mapping cache, the locking mechanism is provided by AsssemblyCache
-        /// </summary>
-        internal OcAssemblyCache ConventionalOcCache
-        {
-            get { return _conventionalOcCache; }
-        }
-
-        /// <summary>
-        /// Given an InitializerMetadata instance, returns the canonical version of that instance.
-        /// This allows us to avoid compiling materialization delegates repeatedly for the same
-        /// pattern.
-        /// </summary>
-        internal InitializerMetadata GetCanonicalInitializerMetadata(InitializerMetadata metadata)
-        {
-            if (null == _getCanonicalInitializerMetadataMemoizer)
-            {
-                // We memoize the identity function because the first evaluation of the function establishes
-                // the canonical 'reference' for the initializer metadata with a particular 'value'.
-                Interlocked.CompareExchange(
-                    ref _getCanonicalInitializerMetadataMemoizer, new Memoizer<InitializerMetadata, InitializerMetadata>(
-                        m => m, EqualityComparer<InitializerMetadata>.Default), null);
-            }
-
-            // check if an equivalent has already been registered
-            var canonical = _getCanonicalInitializerMetadataMemoizer.Evaluate(metadata);
-            return canonical;
-        }
-
-        internal static bool IsSystemNamespace(DbProviderManifest manifest, string namespaceName)
-        {
-            if (manifest == MetadataItem.EdmProviderManifest)
-            {
-                return (namespaceName == EdmConstants.TransientNamespace ||
-                        namespaceName == EdmConstants.EdmNamespace ||
-                        namespaceName == EdmConstants.ClrPrimitiveTypeNamespace);
-            }
-            else
-            {
-                return (namespaceName == EdmConstants.TransientNamespace ||
-                        namespaceName == EdmConstants.EdmNamespace ||
-                        namespaceName == EdmConstants.ClrPrimitiveTypeNamespace ||
-                        (manifest != null && namespaceName == manifest.NamespaceName));
-            }
-        }
-
-        /// <summary>
-        /// Load stuff from xml readers - this now includes XmlReader instances created over embedded
-        /// resources. See the remarks section below for some useful information.
-        /// </summary>
-        /// <param name="xmlReaders"> A list of XmlReader instances </param>
-        /// <param name="sourceFilePaths"> </param>
-        /// <param name="dataModelOption"> whether this is a entity data model or provider data model </param>
-        /// <param name="providerManifest"> provider manifest from which the primitive type definition comes from </param>
-        /// <param name="itemCollection"> item collection to add the item after loading </param>
-        /// <param name="throwOnError"> </param>
-        [SuppressMessage("StyleCop.CSharp.DocumentationRules", "SA1614:ElementParameterDocumentationMustHaveText")]
-        internal static IList<EdmSchemaError> LoadItems(
-            IEnumerable<XmlReader> xmlReaders,
-            IEnumerable<string> sourceFilePaths,
-            SchemaDataModelOption dataModelOption,
-            DbProviderManifest providerManifest,
-            ItemCollection itemCollection,
-            bool throwOnError)
-        {
-            IList<Schema> schemaCollection = null;
-
-            // Parse and validate all the schemas - since we support using now,
-            // we need to parse them as a group
-            var errorCollection = SchemaManager.ParseAndValidate(
-                xmlReaders, sourceFilePaths,
-                dataModelOption, providerManifest, out schemaCollection);
-
-            // Try to initialize the metadata if there are no errors
-            if (MetadataHelper.CheckIfAllErrorsAreWarnings(errorCollection))
-            {
-                var errors = LoadItems(providerManifest, schemaCollection, itemCollection);
-                foreach (var error in errors)
-                {
-                    errorCollection.Add(error);
-                }
-            }
-            if (!MetadataHelper.CheckIfAllErrorsAreWarnings(errorCollection) && throwOnError)
-            {
-                //Future Enhancement: if there is an error, we throw exception with error and warnings.
-                //Otherwise the user has no clue to know about warnings.
-                throw EntityUtil.InvalidSchemaEncountered(Helper.CombineErrorMessage(errorCollection));
-            }
-            return errorCollection;
-        }
-
-        internal static List<EdmSchemaError> LoadItems(
-            DbProviderManifest manifest, IList<Schema> somSchemas,
-            ItemCollection itemCollection)
-        {
-            var errors = new List<EdmSchemaError>();
-            // Convert the schema, if model schema, then we use the EDM provider manifest, otherwise use the
-            // store provider manifest
-            var newGlobalItems = LoadSomSchema(somSchemas, manifest, itemCollection);
-            var tempCTypeFunctionIdentity = new List<string>();
-
-            // No errors, so go ahead and add the types and make them readonly
-            foreach (var globalItem in newGlobalItems)
-            {
-                // If multiple function parameter and return types expressed in SSpace map to the same
-                // CSpace type (e.g., SqlServer.decimal and SqlServer.numeric both map to Edm.Decimal),
-                // we need to guard against attempts to insert duplicate functions into the collection.
-                //
-                if (globalItem.BuiltInTypeKind == BuiltInTypeKind.EdmFunction
-                    && globalItem.DataSpace == DataSpace.SSpace)
-                {
-                    var function = (EdmFunction)globalItem;
-
-                    var sb = new StringBuilder();
-                    EdmFunction.BuildIdentity(
-                        sb,
-                        function.FullName,
-                        function.Parameters,
-                        // convert function parameters to C-side types
-                        (param) => MetadataHelper.ConvertStoreTypeUsageToEdmTypeUsage(param.TypeUsage),
-                        (param) => param.Mode);
-                    var cTypeFunctionIdentity = sb.ToString();
-
-                    // Validate identity
-                    if (tempCTypeFunctionIdentity.Contains(cTypeFunctionIdentity))
-                    {
-                        errors.Add(
-                            new EdmSchemaError(
-                                Strings.DuplicatedFunctionoverloads(
-                                    function.FullName, cTypeFunctionIdentity.Substring(function.FullName.Length)).Trim() /*parameters*/,
-                                (int)ErrorCode.DuplicatedFunctionoverloads,
-                                EdmSchemaErrorSeverity.Error));
-                        continue;
-                    }
-
-                    tempCTypeFunctionIdentity.Add(cTypeFunctionIdentity);
-                }
-                globalItem.SetReadOnly();
-                itemCollection.AddInternal(globalItem);
-            }
-            return errors;
-        }
-
-        /// <summary>
-        /// Load metadata from a SOM schema directly
-        /// </summary>
-        /// <param name="somSchemas"> The SOM schemas to load from </param>
-        /// <param name="providerManifest"> The provider manifest used for loading the type </param>
-        /// <param name="itemCollection"> item collection in which primitive types are present </param>
-        /// <returns> The newly created items </returns>
-        internal static IEnumerable<GlobalItem> LoadSomSchema(
-            IList<Schema> somSchemas,
-            DbProviderManifest providerManifest,
-            ItemCollection itemCollection)
-        {
-            var newGlobalItems = Converter.ConvertSchema(
-                somSchemas,
-                providerManifest, itemCollection);
-            return newGlobalItems;
-        }
-
-        /// <summary>
-        /// Returns a collection of the <see cref="T:System.Data.Entity.Core.Metadata.Edm.PrimitiveType" /> objects.
-        /// </summary>
-        /// <returns>
-        /// A ReadOnlyCollection object that represents a collection of the
-        /// <see
-        ///     cref="T:System.Data.Entity.Core.Metadata.Edm.PrimitiveType" />
-        /// objects.
-        /// </returns>
-        public ReadOnlyCollection<PrimitiveType> GetPrimitiveTypes()
-        {
-            return _primitiveTypeMaps.GetTypes();
-        }
-
-        /// <summary>
-        /// Returns a collection of the <see cref="T:System.Data.Entity.Core.Metadata.Edm.PrimitiveType" /> objects with the specified conceptual model version.
-        /// </summary>
-        /// <returns>
-        /// A ReadOnlyCollection object that represents a collection of the
-        /// <see
-        ///     cref="T:System.Data.Entity.Core.Metadata.Edm.PrimitiveType" />
-        /// objects.
-        /// </returns>
-        /// <param name="edmVersion">The conceptual model version.</param>
-        public ReadOnlyCollection<PrimitiveType> GetPrimitiveTypes(double edmVersion)
-        {
-            if (edmVersion == XmlConstants.EdmVersionForV1
-                || edmVersion == XmlConstants.EdmVersionForV1_1
-                || edmVersion == XmlConstants.EdmVersionForV2)
-            {
-                return _primitiveTypeMaps.GetTypes().Where(type => !Helper.IsSpatialType(type)).ToList().AsReadOnly();
-            }
-
-            if (edmVersion == XmlConstants.EdmVersionForV3)
-            {
-                return _primitiveTypeMaps.GetTypes();
-            }
-
-            throw new ArgumentException(Strings.InvalidEDMVersion(edmVersion.ToString(CultureInfo.CurrentCulture)));
-        }
-
-        /// <summary>
-        /// Given the canonical primitive type, get the mapping primitive type in the given dataspace
-        /// </summary>
-        /// <param name="primitiveTypeKind"> canonical primitive type </param>
-        /// <returns> The mapped scalar type </returns>
-        internal override PrimitiveType GetMappedPrimitiveType(PrimitiveTypeKind primitiveTypeKind)
-        {
-            PrimitiveType type = null;
-            _primitiveTypeMaps.TryGetType(primitiveTypeKind, null, out type);
-            return type;
-        }
-
-        private void LoadEdmPrimitiveTypesAndFunctions()
-        {
-            var providerManifest = EdmProviderManifest.Instance;
-            var primitiveTypes = providerManifest.GetStoreTypes();
-            for (var i = 0; i < primitiveTypes.Count; i++)
-            {
-                AddInternal(primitiveTypes[i]);
-                _primitiveTypeMaps.Add(primitiveTypes[i]);
-            }
-            var functions = providerManifest.GetStoreFunctions();
-            for (var i = 0; i < functions.Count; i++)
-            {
-                AddInternal(functions[i]);
-            }
-        }
-
-        /// <summary>
-        /// Generates function definition or returns a cached one.
-        /// Guarantees type match of declaration and generated parameters.
-        /// Guarantees return type match.
-        /// Throws internal error for functions without definition.
-        /// Passes thru exceptions occured during definition generation.
-        /// </summary>
-        internal DbLambda GetGeneratedFunctionDefinition(EdmFunction function)
-        {
-            if (null == _getGeneratedFunctionDefinitionsMemoizer)
-            {
-                Interlocked.CompareExchange(
-                    ref _getGeneratedFunctionDefinitionsMemoizer,
-                    new Memoizer<EdmFunction, DbLambda>(GenerateFunctionDefinition, null),
-                    null);
-            }
-
-            return _getGeneratedFunctionDefinitionsMemoizer.Evaluate(function);
-        }
-
-        /// <summary>
-        /// Generates function definition or returns a cached one.
-        /// Guarantees type match of declaration and generated parameters.
-        /// Guarantees return type match.
-        /// Throws internal error for functions without definition.
-        /// Passes thru exceptions occured during definition generation.
-        /// </summary>
-        internal DbLambda GenerateFunctionDefinition(EdmFunction function)
-        {
-            Debug.Assert(function.IsModelDefinedFunction, "Function definition can be requested only for user-defined model functions.");
-            if (!function.HasUserDefinedBody)
-            {
-                throw new InvalidOperationException(Strings.Cqt_UDF_FunctionHasNoDefinition(function.Identity));
-            }
-
-            DbLambda generatedDefinition;
-
-            // Generate the body
-            generatedDefinition = ExternalCalls.CompileFunctionDefinition(
-                function.CommandTextAttribute,
-                function.Parameters,
-                this);
-
-            // Ensure the result type of the generated definition matches the result type of the edm function (the declaration)
-            if (!TypeSemantics.IsStructurallyEqual(function.ReturnParameter.TypeUsage, generatedDefinition.Body.ResultType))
-            {
-                throw new InvalidOperationException(
-                    Strings.Cqt_UDF_FunctionDefinitionResultTypeMismatch(
-                        function.ReturnParameter.TypeUsage.ToString(),
-                        function.FullName,
-                        generatedDefinition.Body.ResultType.ToString()));
-            }
-
-            Debug.Assert(generatedDefinition != null, "generatedDefinition != null");
-
-            return generatedDefinition;
-        }
-
-        /// <summary>
-        /// Factory method that creates an <see cref="EdmItemCollection" />.
-        /// </summary>
-        /// <param name="xmlReaders">
-        /// CSDL artifacts to load. Must not be <c>null</c>.
-        /// </param>
-        /// <param name="filePaths">
-        /// Paths to CSDL artifacts. Used in error messages. Can be <c>null</c> in which case
-        /// the base Uri of the XmlReader will be used as a path.
-        /// </param>
-        /// <param name="errors">
-        /// The collection of errors encountered while loading.
-        /// </param>
-        /// <returns>
-        /// <see cref="EdmItemCollection" /> instance if no errors encountered. Otherwise <c>null</c>.
-        /// </returns>
-        public static EdmItemCollection Create(
-            IEnumerable<XmlReader> xmlReaders,
-            ReadOnlyCollection<string> filePaths,
-            out IList<EdmSchemaError> errors)
-        {
-            Check.NotNull(xmlReaders, "xmlReaders");
-            EntityUtil.CheckArgumentContainsNull(ref xmlReaders, "xmlReaders");
-
-            var edmItemCollection = new EdmItemCollection(xmlReaders, filePaths, out errors);
-
-            return errors != null && errors.Count > 0 ? null : edmItemCollection;
-        }
-    }
-}
->>>>>>> b1a13653
+}