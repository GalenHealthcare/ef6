--- conflicted
+++ resolved
@@ -1,4 +1,3 @@
-<<<<<<< HEAD
 // Copyright (c) Microsoft Open Technologies, Inc. All rights reserved. See License.txt in the project root for license information.
 
 namespace System.Data.Entity.Core.Metadata.Edm.Provider
@@ -213,221 +212,4 @@
             return new FunctionParameter(EdmConstants.ReturnType, primitiveTypes[(int)primitiveReturnType], ParameterMode.ReturnValue);
         }
     }
-}
-=======
-// Copyright (c) Microsoft Open Technologies, Inc. All rights reserved. See License.txt in the project root for license information.
-
-namespace System.Data.Entity.Core.Metadata.Edm.Provider
-{
-    using System.Collections.Generic;
-    using System.Collections.ObjectModel;
-    using System.Data.Entity.Utilities;
-    using System.Diagnostics;
-    using System.Linq;
-
-    internal sealed class EdmProviderManifestFunctionBuilder
-    {
-        private readonly List<EdmFunction> functions = new List<EdmFunction>();
-        private readonly TypeUsage[] primitiveTypes;
-
-        internal EdmProviderManifestFunctionBuilder(ReadOnlyCollection<PrimitiveType> edmPrimitiveTypes)
-        {
-            Debug.Assert(edmPrimitiveTypes != null, "Primitive types should not be null");
-
-            // Initialize all the various parameter types. We do not want to create new instance of parameter types
-            // again and again for perf reasons
-            var primitiveTypeUsages = new TypeUsage[edmPrimitiveTypes.Count];
-            foreach (var edmType in edmPrimitiveTypes)
-            {
-                Debug.Assert(
-                    (int)edmType.PrimitiveTypeKind < primitiveTypeUsages.Length && (int)edmType.PrimitiveTypeKind >= 0,
-                    "Invalid PrimitiveTypeKind value?");
-                Debug.Assert(
-                    primitiveTypeUsages[(int)edmType.PrimitiveTypeKind] == null, "Duplicate PrimitiveTypeKind value in EDM primitive types?");
-
-                primitiveTypeUsages[(int)edmType.PrimitiveTypeKind] = TypeUsage.Create(edmType);
-            }
-
-            primitiveTypes = primitiveTypeUsages;
-        }
-
-        internal ReadOnlyCollection<EdmFunction> ToFunctionCollection()
-        {
-            return functions.AsReadOnly();
-        }
-
-        internal static void ForAllBasePrimitiveTypes(Action<PrimitiveTypeKind> forEachType)
-        {
-            for (var idx = 0; idx < EdmConstants.NumPrimitiveTypes; idx++)
-            {
-                var typeKind = (PrimitiveTypeKind)idx;
-                if (!Helper.IsStrongSpatialTypeKind(typeKind))
-                {
-                    forEachType(typeKind);
-                }
-            }
-        }
-
-        internal static void ForTypes(IEnumerable<PrimitiveTypeKind> typeKinds, Action<PrimitiveTypeKind> forEachType)
-        {
-            foreach (var kind in typeKinds)
-            {
-                forEachType(kind);
-            }
-        }
-
-        internal void AddAggregate(string aggregateFunctionName, PrimitiveTypeKind collectionArgumentElementTypeKind)
-        {
-            AddAggregate(collectionArgumentElementTypeKind, aggregateFunctionName, collectionArgumentElementTypeKind);
-        }
-
-        internal void AddAggregate(
-            PrimitiveTypeKind returnTypeKind, string aggregateFunctionName, PrimitiveTypeKind collectionArgumentElementTypeKind)
-        {
-            DebugCheck.NotEmpty(aggregateFunctionName);
-
-            var returnParameter = CreateReturnParameter(returnTypeKind);
-            var collectionParameter = CreateAggregateParameter(collectionArgumentElementTypeKind);
-
-            var function = new EdmFunction(
-                aggregateFunctionName,
-                EdmConstants.EdmNamespace,
-                DataSpace.CSpace,
-                new EdmFunctionPayload
-                    {
-                        IsAggregate = true,
-                        IsBuiltIn = true,
-                        ReturnParameters = new[] { returnParameter },
-                        Parameters = new FunctionParameter[1] { collectionParameter },
-                        IsFromProviderManifest = true,
-                    });
-
-            function.SetReadOnly();
-
-            functions.Add(function);
-        }
-
-        internal void AddFunction(PrimitiveTypeKind returnType, string functionName)
-        {
-            AddFunction(returnType, functionName, new KeyValuePair<string, PrimitiveTypeKind>[] { });
-        }
-
-        internal void AddFunction(
-            PrimitiveTypeKind returnType, string functionName, PrimitiveTypeKind argumentTypeKind, string argumentName)
-        {
-            AddFunction(returnType, functionName, new[] { new KeyValuePair<string, PrimitiveTypeKind>(argumentName, argumentTypeKind) });
-        }
-
-        internal void AddFunction(
-            PrimitiveTypeKind returnType, string functionName, PrimitiveTypeKind argument1TypeKind, string argument1Name,
-            PrimitiveTypeKind argument2TypeKind, string argument2Name)
-        {
-            AddFunction(
-                returnType, functionName,
-                new[]
-                    {
-                        new KeyValuePair<string, PrimitiveTypeKind>(argument1Name, argument1TypeKind),
-                        new KeyValuePair<string, PrimitiveTypeKind>(argument2Name, argument2TypeKind)
-                    });
-        }
-
-        internal void AddFunction(
-            PrimitiveTypeKind returnType, string functionName, PrimitiveTypeKind argument1TypeKind, string argument1Name,
-            PrimitiveTypeKind argument2TypeKind, string argument2Name, PrimitiveTypeKind argument3TypeKind, string argument3Name)
-        {
-            AddFunction(
-                returnType, functionName,
-                new[]
-                    {
-                        new KeyValuePair<string, PrimitiveTypeKind>(argument1Name, argument1TypeKind),
-                        new KeyValuePair<string, PrimitiveTypeKind>(argument2Name, argument2TypeKind),
-                        new KeyValuePair<string, PrimitiveTypeKind>(argument3Name, argument3TypeKind)
-                    });
-        }
-
-        internal void AddFunction(
-            PrimitiveTypeKind returnType, string functionName, PrimitiveTypeKind argument1TypeKind, string argument1Name,
-            PrimitiveTypeKind argument2TypeKind, string argument2Name,
-            PrimitiveTypeKind argument3TypeKind, string argument3Name,
-            PrimitiveTypeKind argument4TypeKind, string argument4Name,
-            PrimitiveTypeKind argument5TypeKind, string argument5Name,
-            PrimitiveTypeKind argument6TypeKind, string argument6Name)
-        {
-            AddFunction(
-                returnType, functionName,
-                new[]
-                    {
-                        new KeyValuePair<string, PrimitiveTypeKind>(argument1Name, argument1TypeKind),
-                        new KeyValuePair<string, PrimitiveTypeKind>(argument2Name, argument2TypeKind),
-                        new KeyValuePair<string, PrimitiveTypeKind>(argument3Name, argument3TypeKind),
-                        new KeyValuePair<string, PrimitiveTypeKind>(argument4Name, argument4TypeKind),
-                        new KeyValuePair<string, PrimitiveTypeKind>(argument5Name, argument5TypeKind),
-                        new KeyValuePair<string, PrimitiveTypeKind>(argument6Name, argument6TypeKind)
-                    });
-        }
-
-        internal void AddFunction(
-            PrimitiveTypeKind returnType, string functionName, PrimitiveTypeKind argument1TypeKind, string argument1Name,
-            PrimitiveTypeKind argument2TypeKind, string argument2Name,
-            PrimitiveTypeKind argument3TypeKind, string argument3Name,
-            PrimitiveTypeKind argument4TypeKind, string argument4Name,
-            PrimitiveTypeKind argument5TypeKind, string argument5Name,
-            PrimitiveTypeKind argument6TypeKind, string argument6Name,
-            PrimitiveTypeKind argument7TypeKind, string argument7Name)
-        {
-            AddFunction(
-                returnType, functionName,
-                new[]
-                    {
-                        new KeyValuePair<string, PrimitiveTypeKind>(argument1Name, argument1TypeKind),
-                        new KeyValuePair<string, PrimitiveTypeKind>(argument2Name, argument2TypeKind),
-                        new KeyValuePair<string, PrimitiveTypeKind>(argument3Name, argument3TypeKind),
-                        new KeyValuePair<string, PrimitiveTypeKind>(argument4Name, argument4TypeKind),
-                        new KeyValuePair<string, PrimitiveTypeKind>(argument5Name, argument5TypeKind),
-                        new KeyValuePair<string, PrimitiveTypeKind>(argument6Name, argument6TypeKind),
-                        new KeyValuePair<string, PrimitiveTypeKind>(argument7Name, argument7TypeKind)
-                    });
-        }
-
-        private void AddFunction(
-            PrimitiveTypeKind returnType, string functionName, KeyValuePair<string, PrimitiveTypeKind>[] parameterDefinitions)
-        {
-            var returnParameter = CreateReturnParameter(returnType);
-            var parameters = parameterDefinitions.Select(paramDef => CreateParameter(paramDef.Value, paramDef.Key)).ToArray();
-
-            var function = new EdmFunction(
-                functionName,
-                EdmConstants.EdmNamespace,
-                DataSpace.CSpace,
-                new EdmFunctionPayload
-                    {
-                        IsBuiltIn = true,
-                        ReturnParameters = new[] { returnParameter },
-                        Parameters = parameters,
-                        IsFromProviderManifest = true,
-                    });
-
-            function.SetReadOnly();
-
-            functions.Add(function);
-        }
-
-        private FunctionParameter CreateParameter(PrimitiveTypeKind primitiveParameterType, string parameterName)
-        {
-            return new FunctionParameter(parameterName, primitiveTypes[(int)primitiveParameterType], ParameterMode.In);
-        }
-
-        private FunctionParameter CreateAggregateParameter(PrimitiveTypeKind collectionParameterTypeElementTypeKind)
-        {
-            return new FunctionParameter(
-                "collection", TypeUsage.Create(primitiveTypes[(int)collectionParameterTypeElementTypeKind].EdmType.GetCollectionType()),
-                ParameterMode.In);
-        }
-
-        private FunctionParameter CreateReturnParameter(PrimitiveTypeKind primitiveReturnType)
-        {
-            return new FunctionParameter(EdmConstants.ReturnType, primitiveTypes[(int)primitiveReturnType], ParameterMode.ReturnValue);
-        }
-    }
-}
->>>>>>> b1a13653
+}