--- conflicted
+++ resolved
@@ -1,4 +1,3 @@
-<<<<<<< HEAD
 // Copyright (c) Microsoft Open Technologies, Inc. All rights reserved. See License.txt in the project root for license information.
 
 namespace System.Data.Entity.Core.Mapping
@@ -775,783 +774,4 @@
             }
         }
     }
-}
-=======
-// Copyright (c) Microsoft Open Technologies, Inc. All rights reserved. See License.txt in the project root for license information.
-
-namespace System.Data.Entity.Core.Mapping
-{
-    using System.Collections.Generic;
-    using System.Data.Entity.Core.Common;
-    using System.Data.Entity.Core.Common.CommandTrees;
-    using System.Data.Entity.Core.Common.Utils;
-    using System.Data.Entity.Core.Metadata.Edm;
-    using System.Data.Entity.Resources;
-    using System.Data.Entity.Utilities;
-    using System.Diagnostics;
-    using System.Diagnostics.CodeAnalysis;
-    using System.Linq;
-
-    /// <summary>
-    /// Verifies that only legal expressions exist in a user-defined query mapping view.
-    /// </summary>
-    internal static class ViewValidator
-    {
-        /// <summary>
-        /// Determines whether the given view is valid.
-        /// </summary>
-        /// <param name="view"> Query view to validate. </param>
-        /// <param name="setMapping"> Mapping in which view is declared. </param>
-        /// <param name="elementType"> </param>
-        /// <param name="includeSubtypes"> </param>
-        /// <returns> Errors in view definition. </returns>
-        [SuppressMessage("StyleCop.CSharp.DocumentationRules", "SA1614:ElementParameterDocumentationMustHaveText")]
-        internal static IEnumerable<EdmSchemaError> ValidateQueryView(
-            DbQueryCommandTree view, StorageSetMapping setMapping, EntityTypeBase elementType, bool includeSubtypes)
-        {
-            var validator = new ViewExpressionValidator(setMapping, elementType, includeSubtypes);
-            validator.VisitExpression(view.Query);
-            if (validator.Errors.Count() == 0)
-            {
-                //For AssociationSet views, we have to check for a specific pattern of errors where
-                //the Ref expression passed into the constructor might use an EntitySet that is different from
-                //the EntitySet defined in the CSDL.
-                if (setMapping.Set.BuiltInTypeKind
-                    == BuiltInTypeKind.AssociationSet)
-                {
-                    var refValidator = new AssociationSetViewValidator(setMapping);
-                    refValidator.VisitExpression(view.Query);
-                    return refValidator.Errors;
-                }
-            }
-            return validator.Errors;
-        }
-
-        private sealed class ViewExpressionValidator : BasicExpressionVisitor
-        {
-            private readonly StorageSetMapping _setMapping;
-            private readonly List<EdmSchemaError> _errors;
-            private readonly EntityTypeBase _elementType;
-            private readonly bool _includeSubtypes;
-
-            private EdmItemCollection EdmItemCollection
-            {
-                get { return _setMapping.EntityContainerMapping.StorageMappingItemCollection.EdmItemCollection; }
-            }
-
-            private StoreItemCollection StoreItemCollection
-            {
-                get { return _setMapping.EntityContainerMapping.StorageMappingItemCollection.StoreItemCollection; }
-            }
-
-            internal ViewExpressionValidator(StorageSetMapping setMapping, EntityTypeBase elementType, bool includeSubtypes)
-            {
-                DebugCheck.NotNull(setMapping);
-                DebugCheck.NotNull(elementType);
-
-                _setMapping = setMapping;
-                _elementType = elementType;
-                _includeSubtypes = includeSubtypes;
-
-                _errors = new List<EdmSchemaError>();
-            }
-
-            internal IEnumerable<EdmSchemaError> Errors
-            {
-                get { return _errors; }
-            }
-
-            public override void VisitExpression(DbExpression expression)
-            {
-                Check.NotNull(expression, "expression");
-
-                ValidateExpressionKind(expression.ExpressionKind);
-
-                base.VisitExpression(expression);
-            }
-
-            private void ValidateExpressionKind(DbExpressionKind expressionKind)
-            {
-                switch (expressionKind)
-                {
-                    // Supported expression kinds
-                    case DbExpressionKind.Constant:
-                    case DbExpressionKind.Property:
-                    case DbExpressionKind.Null:
-                    case DbExpressionKind.VariableReference:
-                    case DbExpressionKind.Cast:
-                    case DbExpressionKind.Case:
-                    case DbExpressionKind.Not:
-                    case DbExpressionKind.Or:
-                    case DbExpressionKind.And:
-                    case DbExpressionKind.IsNull:
-                    case DbExpressionKind.Equals:
-                    case DbExpressionKind.NotEquals:
-                    case DbExpressionKind.LessThan:
-                    case DbExpressionKind.LessThanOrEquals:
-                    case DbExpressionKind.GreaterThan:
-                    case DbExpressionKind.GreaterThanOrEquals:
-                    case DbExpressionKind.Project:
-                    case DbExpressionKind.NewInstance:
-                    case DbExpressionKind.Filter:
-                    case DbExpressionKind.Ref:
-                    case DbExpressionKind.UnionAll:
-                    case DbExpressionKind.Scan:
-                    case DbExpressionKind.FullOuterJoin:
-                    case DbExpressionKind.LeftOuterJoin:
-                    case DbExpressionKind.InnerJoin:
-                    case DbExpressionKind.EntityRef:
-                    case DbExpressionKind.Function:
-                        break;
-                    default:
-                        var elementString = (_includeSubtypes) ? "IsTypeOf(" + _elementType + ")" : _elementType.ToString();
-                        _errors.Add(
-                            new EdmSchemaError(
-                                Strings.Mapping_UnsupportedExpressionKind_QueryView(
-                                    _setMapping.Set.Name, elementString, expressionKind),
-                                (int)StorageMappingErrorCode.MappingUnsupportedExpressionKindQueryView,
-                                EdmSchemaErrorSeverity.Error, _setMapping.EntityContainerMapping.SourceLocation, _setMapping.StartLineNumber,
-                                _setMapping.StartLinePosition));
-                        break;
-                }
-            }
-
-            public override void Visit(DbPropertyExpression expression)
-            {
-                Check.NotNull(expression, "expression");
-
-                base.Visit(expression);
-                if (expression.Property.BuiltInTypeKind
-                    != BuiltInTypeKind.EdmProperty)
-                {
-                    _errors.Add(
-                        new EdmSchemaError(
-                            Strings.Mapping_UnsupportedPropertyKind_QueryView(
-                                _setMapping.Set.Name, expression.Property.Name, expression.Property.BuiltInTypeKind),
-                            (int)StorageMappingErrorCode.MappingUnsupportedPropertyKindQueryView,
-                            EdmSchemaErrorSeverity.Error, _setMapping.EntityContainerMapping.SourceLocation, _setMapping.StartLineNumber,
-                            _setMapping.StartLinePosition));
-                }
-            }
-
-            public override void Visit(DbNewInstanceExpression expression)
-            {
-                Check.NotNull(expression, "expression");
-
-                base.Visit(expression);
-                var type = expression.ResultType.EdmType;
-                if (type.BuiltInTypeKind
-                    != BuiltInTypeKind.RowType)
-                {
-                    // restrict initialization of non-row types to the target of the view or complex types
-                    // in the target
-                    if (!(type == _elementType || (_includeSubtypes && _elementType.IsAssignableFrom(type)))
-                        &&
-                        !(type.BuiltInTypeKind == BuiltInTypeKind.ComplexType && GetComplexTypes().Contains((ComplexType)type)))
-                    {
-                        _errors.Add(
-                            new EdmSchemaError(
-                                Strings.Mapping_UnsupportedInitialization_QueryView(
-                                    _setMapping.Set.Name, type.FullName),
-                                (int)StorageMappingErrorCode.MappingUnsupportedInitializationQueryView,
-                                EdmSchemaErrorSeverity.Error, _setMapping.EntityContainerMapping.SourceLocation, _setMapping.StartLineNumber,
-                                _setMapping.StartLinePosition));
-                    }
-                }
-            }
-
-            /// <summary>
-            /// Retrieves all complex types that can be constructed as part of the view.
-            /// </summary>
-            private IEnumerable<ComplexType> GetComplexTypes()
-            {
-                // Retrieve all top-level properties of entity types constructed in the view.
-                var properties = GetEntityTypes().SelectMany(entityType => entityType.Properties).Distinct();
-                return GetComplexTypes(properties);
-            }
-
-            /// <summary>
-            /// Recursively identify complex types.
-            /// </summary>
-            private IEnumerable<ComplexType> GetComplexTypes(IEnumerable<EdmProperty> properties)
-            {
-                // CONSIDER:: if complex type inheritance is supported, this will need to change
-                foreach (var complexType in properties.Select(p => p.TypeUsage.EdmType).OfType<ComplexType>())
-                {
-                    yield return complexType;
-                    foreach (var nestedComplexType in GetComplexTypes(complexType.Properties))
-                    {
-                        yield return nestedComplexType;
-                    }
-                }
-            }
-
-            /// <summary>
-            /// Gets all entity types in scope for this view.
-            /// </summary>
-            private IEnumerable<EntityType> GetEntityTypes()
-            {
-                if (_includeSubtypes)
-                {
-                    // Return all entity types in the hierarchy for OfType or 'complete' views.
-                    return MetadataHelper.GetTypeAndSubtypesOf(_elementType, EdmItemCollection, true).OfType<EntityType>();
-                }
-                else if (_elementType.BuiltInTypeKind
-                         == BuiltInTypeKind.EntityType)
-                {
-                    // Yield single entity type for OfType(only ) views.
-                    return Enumerable.Repeat((EntityType)_elementType, 1);
-                }
-                else
-                {
-                    // For association set views, there are no entity types involved.
-                    return Enumerable.Empty<EntityType>();
-                }
-            }
-
-            public override void Visit(DbFunctionExpression expression)
-            {
-                Check.NotNull(expression, "expression");
-
-                base.Visit(expression);
-
-                // Verify function is defined in S-space or it is a built-in canonical function.
-                if (!IsStoreSpaceOrCanonicalFunction(StoreItemCollection, expression.Function))
-                {
-                    _errors.Add(
-                        new EdmSchemaError(
-                            Strings.Mapping_UnsupportedFunctionCall_QueryView(
-                                _setMapping.Set.Name, expression.Function.Identity),
-                            (int)StorageMappingErrorCode.UnsupportedFunctionCallInQueryView,
-                            EdmSchemaErrorSeverity.Error, _setMapping.EntityContainerMapping.SourceLocation, _setMapping.StartLineNumber,
-                            _setMapping.StartLinePosition));
-                }
-            }
-
-            internal static bool IsStoreSpaceOrCanonicalFunction(StoreItemCollection sSpace, EdmFunction function)
-            {
-                if (TypeHelpers.IsCanonicalFunction(function))
-                {
-                    return true;
-                }
-                else
-                {
-                    // Even if function is declared in s-space, view expression will contain the version of the function
-                    // in c-space terms, thus checking function.DataSpace will always give c-space.
-                    // In order to determine if the function originates in s-space we need to get check if it belongs
-                    // to the list of c-space conversions.
-                    var cTypeFunctions = sSpace.GetCTypeFunctions(function.FullName, false);
-                    return cTypeFunctions.Contains(function);
-                }
-            }
-
-            public override void Visit(DbScanExpression expression)
-            {
-                Check.NotNull(expression, "expression");
-
-                base.Visit(expression);
-                Debug.Assert(null != expression.Target);
-
-                // Verify scan target is in S-space.
-                var target = expression.Target;
-                var targetContainer = target.EntityContainer;
-                Debug.Assert(null != target.EntityContainer);
-
-                if ((targetContainer.DataSpace != DataSpace.SSpace))
-                {
-                    _errors.Add(
-                        new EdmSchemaError(
-                            Strings.Mapping_UnsupportedScanTarget_QueryView(
-                                _setMapping.Set.Name, target.Name), (int)StorageMappingErrorCode.MappingUnsupportedScanTargetQueryView,
-                            EdmSchemaErrorSeverity.Error, _setMapping.EntityContainerMapping.SourceLocation, _setMapping.StartLineNumber,
-                            _setMapping.StartLinePosition));
-                }
-            }
-        }
-
-        /// <summary>
-        /// The visitor validates that the QueryView for an AssociationSet uses the same EntitySets when
-        /// creating the ends that were used in CSDL. Since the Query View is already validated, we can expect to
-        /// see only a very restricted set of expressions in the tree.
-        /// </summary>
-        private class AssociationSetViewValidator : DbExpressionVisitor<DbExpressionEntitySetInfo>
-        {
-            private readonly Stack<KeyValuePair<string, DbExpressionEntitySetInfo>> variableScopes =
-                new Stack<KeyValuePair<string, DbExpressionEntitySetInfo>>();
-
-            private readonly StorageSetMapping _setMapping;
-            private readonly List<EdmSchemaError> _errors = new List<EdmSchemaError>();
-
-            internal AssociationSetViewValidator(StorageSetMapping setMapping)
-            {
-                DebugCheck.NotNull(setMapping);
-                _setMapping = setMapping;
-            }
-
-            internal List<EdmSchemaError> Errors
-            {
-                get { return _errors; }
-            }
-
-            internal DbExpressionEntitySetInfo VisitExpression(DbExpression expression)
-            {
-                return expression.Accept(this);
-            }
-
-            private DbExpressionEntitySetInfo VisitExpressionBinding(DbExpressionBinding binding)
-            {
-                var result = binding;
-                if (binding != null)
-                {
-                    return VisitExpression(binding.Expression);
-                }
-                return null;
-            }
-
-            private void VisitExpressionBindingEnterScope(DbExpressionBinding binding)
-            {
-                var info = VisitExpressionBinding(binding);
-                variableScopes.Push(new KeyValuePair<string, DbExpressionEntitySetInfo>(binding.VariableName, info));
-            }
-
-            private void VisitExpressionBindingExitScope()
-            {
-                variableScopes.Pop();
-            }
-
-            //Verifies that the Sets we got from visiting the tree( under AssociationType constructor) match the ones 
-            //defined in CSDL
-            private void ValidateEntitySetsMappedForAssociationSetMapping(DbExpressionStructuralTypeEntitySetInfo setInfos)
-            {
-                var associationSet = _setMapping.Set as AssociationSet;
-                var i = 0;
-                //While we should be able to find the EntitySets in all cases, since this is a user specified
-                //query view, it is better to be defensive since we might have missed some path up the tree
-                //while computing the sets
-                if (setInfos.SetInfos.All(it => ((it.Value != null) && (it.Value is DbExpressionSimpleTypeEntitySetInfo)))
-                    && setInfos.SetInfos.Count() == 2)
-                {
-                    foreach (DbExpressionSimpleTypeEntitySetInfo setInfo in setInfos.SetInfos.Select(it => it.Value))
-                    {
-                        var setEnd = associationSet.AssociationSetEnds[i];
-                        var declaredSet = setEnd.EntitySet;
-                        if (!declaredSet.Equals(setInfo.EntitySet))
-                        {
-                            _errors.Add(
-                                new EdmSchemaError(
-                                    Strings.Mapping_EntitySetMismatchOnAssociationSetEnd_QueryView(
-                                        setInfo.EntitySet.Name, declaredSet.Name, setEnd.Name, _setMapping.Set.Name),
-                                    (int)StorageMappingErrorCode.MappingUnsupportedInitializationQueryView,
-                                    EdmSchemaErrorSeverity.Error, _setMapping.EntityContainerMapping.SourceLocation,
-                                    _setMapping.StartLineNumber,
-                                    _setMapping.StartLinePosition));
-                        }
-                        i++;
-                    }
-                }
-            }
-
-            public override DbExpressionEntitySetInfo Visit(DbExpression expression)
-            {
-                Check.NotNull(expression, "expression");
-
-                return null;
-            }
-
-            public override DbExpressionEntitySetInfo Visit(DbVariableReferenceExpression expression)
-            {
-                Check.NotNull(expression, "expression");
-
-                return variableScopes.Where(it => (it.Key == expression.VariableName)).Select(it => it.Value).FirstOrDefault();
-            }
-
-            public override DbExpressionEntitySetInfo Visit(DbPropertyExpression expression)
-            {
-                Check.NotNull(expression, "expression");
-
-                var setInfos = VisitExpression(expression.Instance) as DbExpressionStructuralTypeEntitySetInfo;
-                if (setInfos != null)
-                {
-                    return setInfos.GetEntitySetInfoForMember(expression.Property.Name);
-                }
-                return null;
-            }
-
-            public override DbExpressionEntitySetInfo Visit(DbProjectExpression expression)
-            {
-                Check.NotNull(expression, "expression");
-
-                VisitExpressionBindingEnterScope(expression.Input);
-                var setInfo = VisitExpression(expression.Projection);
-                VisitExpressionBindingExitScope();
-                return setInfo;
-            }
-
-            public override DbExpressionEntitySetInfo Visit(DbNewInstanceExpression expression)
-            {
-                Check.NotNull(expression, "expression");
-
-                var argumentSetInfos = VisitExpressionList(expression.Arguments);
-                var structuralType = (expression.ResultType.EdmType as StructuralType);
-                if (argumentSetInfos != null
-                    && structuralType != null)
-                {
-                    var structuralTypeSetInfos = new DbExpressionStructuralTypeEntitySetInfo();
-                    var i = 0;
-                    foreach (var info in argumentSetInfos.entitySetInfos)
-                    {
-                        structuralTypeSetInfos.Add(structuralType.Members[i].Name, info);
-                        i++;
-                    }
-                    //Since we already validated the query view, the only association type that
-                    //can be constructed is the type for the set we are validating the mapping for.
-                    if (expression.ResultType.EdmType.BuiltInTypeKind
-                        == BuiltInTypeKind.AssociationType)
-                    {
-                        ValidateEntitySetsMappedForAssociationSetMapping(structuralTypeSetInfos);
-                    }
-                    return structuralTypeSetInfos;
-                }
-                return null;
-            }
-
-            private DbExpressionMemberCollectionEntitySetInfo VisitExpressionList(IList<DbExpression> list)
-            {
-                return new DbExpressionMemberCollectionEntitySetInfo(list.Select(it => (VisitExpression(it))));
-            }
-
-            public override DbExpressionEntitySetInfo Visit(DbRefExpression expression)
-            {
-                Check.NotNull(expression, "expression");
-
-                return new DbExpressionSimpleTypeEntitySetInfo(expression.EntitySet);
-            }
-
-            public override DbExpressionEntitySetInfo Visit(DbComparisonExpression expression)
-            {
-                Check.NotNull(expression, "expression");
-
-                return null;
-            }
-
-            public override DbExpressionEntitySetInfo Visit(DbLikeExpression expression)
-            {
-                Check.NotNull(expression, "expression");
-
-                return null;
-            }
-
-            public override DbExpressionEntitySetInfo Visit(DbLimitExpression expression)
-            {
-                Check.NotNull(expression, "expression");
-
-                return null;
-            }
-
-            public override DbExpressionEntitySetInfo Visit(DbIsNullExpression expression)
-            {
-                Check.NotNull(expression, "expression");
-
-                return null;
-            }
-
-            public override DbExpressionEntitySetInfo Visit(DbArithmeticExpression expression)
-            {
-                Check.NotNull(expression, "expression");
-
-                return null;
-            }
-
-            public override DbExpressionEntitySetInfo Visit(DbAndExpression expression)
-            {
-                Check.NotNull(expression, "expression");
-
-                return null;
-            }
-
-            public override DbExpressionEntitySetInfo Visit(DbOrExpression expression)
-            {
-                Check.NotNull(expression, "expression");
-
-                return null;
-            }
-
-            public override DbExpressionEntitySetInfo Visit(DbInExpression expression)
-            {
-                Check.NotNull(expression, "expression");
-
-                return null;
-            }
-
-            public override DbExpressionEntitySetInfo Visit(DbNotExpression expression)
-            {
-                Check.NotNull(expression, "expression");
-
-                return null;
-            }
-
-            public override DbExpressionEntitySetInfo Visit(DbDistinctExpression expression)
-            {
-                Check.NotNull(expression, "expression");
-
-                return null;
-            }
-
-            public override DbExpressionEntitySetInfo Visit(DbElementExpression expression)
-            {
-                Check.NotNull(expression, "expression");
-
-                return null;
-            }
-
-            public override DbExpressionEntitySetInfo Visit(DbIsEmptyExpression expression)
-            {
-                Check.NotNull(expression, "expression");
-
-                return null;
-            }
-
-            public override DbExpressionEntitySetInfo Visit(DbUnionAllExpression expression)
-            {
-                Check.NotNull(expression, "expression");
-
-                return null;
-            }
-
-            public override DbExpressionEntitySetInfo Visit(DbIntersectExpression expression)
-            {
-                Check.NotNull(expression, "expression");
-
-                return null;
-            }
-
-            public override DbExpressionEntitySetInfo Visit(DbExceptExpression expression)
-            {
-                Check.NotNull(expression, "expression");
-
-                return null;
-            }
-
-            public override DbExpressionEntitySetInfo Visit(DbTreatExpression expression)
-            {
-                Check.NotNull(expression, "expression");
-
-                return null;
-            }
-
-            public override DbExpressionEntitySetInfo Visit(DbIsOfExpression expression)
-            {
-                Check.NotNull(expression, "expression");
-
-                return null;
-            }
-
-            public override DbExpressionEntitySetInfo Visit(DbCastExpression expression)
-            {
-                Check.NotNull(expression, "expression");
-
-                return null;
-            }
-
-            public override DbExpressionEntitySetInfo Visit(DbCaseExpression expression)
-            {
-                Check.NotNull(expression, "expression");
-
-                return null;
-            }
-
-            public override DbExpressionEntitySetInfo Visit(DbOfTypeExpression expression)
-            {
-                Check.NotNull(expression, "expression");
-
-                return null;
-            }
-
-            public override DbExpressionEntitySetInfo Visit(DbRelationshipNavigationExpression expression)
-            {
-                Check.NotNull(expression, "expression");
-
-                return null;
-            }
-
-            public override DbExpressionEntitySetInfo Visit(DbDerefExpression expression)
-            {
-                Check.NotNull(expression, "expression");
-
-                return null;
-            }
-
-            public override DbExpressionEntitySetInfo Visit(DbRefKeyExpression expression)
-            {
-                Check.NotNull(expression, "expression");
-
-                return null;
-            }
-
-            public override DbExpressionEntitySetInfo Visit(DbEntityRefExpression expression)
-            {
-                Check.NotNull(expression, "expression");
-
-                return null;
-            }
-
-            public override DbExpressionEntitySetInfo Visit(DbScanExpression expression)
-            {
-                Check.NotNull(expression, "expression");
-
-                return null;
-            }
-
-            public override DbExpressionEntitySetInfo Visit(DbFilterExpression expression)
-            {
-                Check.NotNull(expression, "expression");
-
-                return null;
-            }
-
-            public override DbExpressionEntitySetInfo Visit(DbConstantExpression expression)
-            {
-                Check.NotNull(expression, "expression");
-
-                return null;
-            }
-
-            public override DbExpressionEntitySetInfo Visit(DbNullExpression expression)
-            {
-                Check.NotNull(expression, "expression");
-
-                return null;
-            }
-
-            public override DbExpressionEntitySetInfo Visit(DbCrossJoinExpression expression)
-            {
-                Check.NotNull(expression, "expression");
-
-                return null;
-            }
-
-            public override DbExpressionEntitySetInfo Visit(DbJoinExpression expression)
-            {
-                Check.NotNull(expression, "expression");
-
-                return null;
-            }
-
-            public override DbExpressionEntitySetInfo Visit(DbParameterReferenceExpression expression)
-            {
-                Check.NotNull(expression, "expression");
-
-                return null;
-            }
-
-            public override DbExpressionEntitySetInfo Visit(DbFunctionExpression expression)
-            {
-                Check.NotNull(expression, "expression");
-
-                return null;
-            }
-
-            public override DbExpressionEntitySetInfo Visit(DbLambdaExpression expression)
-            {
-                Check.NotNull(expression, "expression");
-
-                return null;
-            }
-
-            public override DbExpressionEntitySetInfo Visit(DbApplyExpression expression)
-            {
-                Check.NotNull(expression, "expression");
-
-                return null;
-            }
-
-            public override DbExpressionEntitySetInfo Visit(DbGroupByExpression expression)
-            {
-                Check.NotNull(expression, "expression");
-
-                return null;
-            }
-
-            public override DbExpressionEntitySetInfo Visit(DbSkipExpression expression)
-            {
-                Check.NotNull(expression, "expression");
-
-                return null;
-            }
-
-            public override DbExpressionEntitySetInfo Visit(DbSortExpression expression)
-            {
-                Check.NotNull(expression, "expression");
-
-                return null;
-            }
-
-            public override DbExpressionEntitySetInfo Visit(DbQuantifierExpression expression)
-            {
-                Check.NotNull(expression, "expression");
-
-                return null;
-            }
-        }
-
-        internal abstract class DbExpressionEntitySetInfo
-        {
-        }
-
-        private class DbExpressionSimpleTypeEntitySetInfo : DbExpressionEntitySetInfo
-        {
-            private readonly EntitySet m_entitySet;
-
-            internal EntitySet EntitySet
-            {
-                get { return m_entitySet; }
-            }
-
-            internal DbExpressionSimpleTypeEntitySetInfo(EntitySet entitySet)
-            {
-                m_entitySet = entitySet;
-            }
-        }
-
-        private class DbExpressionStructuralTypeEntitySetInfo : DbExpressionEntitySetInfo
-        {
-            private readonly Dictionary<String, DbExpressionEntitySetInfo> m_entitySetInfos;
-
-            internal DbExpressionStructuralTypeEntitySetInfo()
-            {
-                m_entitySetInfos = new Dictionary<string, DbExpressionEntitySetInfo>();
-            }
-
-            internal void Add(string key, DbExpressionEntitySetInfo value)
-            {
-                m_entitySetInfos.Add(key, value);
-            }
-
-            internal IEnumerable<KeyValuePair<string, DbExpressionEntitySetInfo>> SetInfos
-            {
-                get { return m_entitySetInfos; }
-            }
-
-            internal DbExpressionEntitySetInfo GetEntitySetInfoForMember(string memberName)
-            {
-                return m_entitySetInfos[memberName];
-            }
-        }
-
-        private class DbExpressionMemberCollectionEntitySetInfo : DbExpressionEntitySetInfo
-        {
-            private readonly IEnumerable<DbExpressionEntitySetInfo> m_entitySets;
-
-            internal DbExpressionMemberCollectionEntitySetInfo(IEnumerable<DbExpressionEntitySetInfo> entitySetInfos)
-            {
-                m_entitySets = entitySetInfos;
-            }
-
-            internal IEnumerable<DbExpressionEntitySetInfo> entitySetInfos
-            {
-                get { return m_entitySets; }
-            }
-        }
-    }
-}
->>>>>>> b1a13653
+}