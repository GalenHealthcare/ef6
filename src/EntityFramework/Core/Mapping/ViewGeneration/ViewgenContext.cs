// Copyright (c) Microsoft Open Technologies, Inc. All rights reserved. See License.txt in the project root for license information.

namespace System.Data.Entity.Core.Mapping.ViewGeneration
{
    using System.Collections.Generic;
    using System.Data.Entity.Core.Common.Utils;
    using System.Data.Entity.Core.Mapping.ViewGeneration.QueryRewriting;
    using System.Data.Entity.Core.Mapping.ViewGeneration.Structures;
    using System.Data.Entity.Core.Mapping.ViewGeneration.Utils;
    using System.Data.Entity.Core.Metadata.Edm;
    using System.Data.Entity.Resources;
    using System.Diagnostics;
    using System.Diagnostics.Contracts;
    using System.Linq;
    using System.Text;

    internal class ViewgenContext : InternalBase
    {
        #region Fields

        private readonly ConfigViewGenerator m_config;
        private readonly ViewTarget m_viewTarget;

        // Extent for which the view is being generated
        private readonly EntitySetBase m_extent;

        // Different maps for members
        private readonly MemberMaps m_memberMaps;
        private readonly EdmItemCollection m_edmItemCollection;
        private readonly StorageEntityContainerMapping m_entityContainerMapping;

        // The normalized cells that are created
        private List<LeftCellWrapper> m_cellWrappers;

        // Implicit constraints between members in queries based on schema. E.g., p.Addr IS NOT NULL <=> p IS OF Customer
        private readonly FragmentQueryProcessor m_leftFragmentQP;

        // In addition to constraints for each right extent contains constraints due to associations
        private readonly FragmentQueryProcessor m_rightFragmentQP;

        private readonly CqlIdentifiers m_identifiers;

        // Maps (left) queries to their rewritings in terms of views
        private readonly Dictionary<FragmentQuery, Tile<FragmentQuery>> m_rewritingCache;

        #endregion

        #region Constructors

        internal ViewgenContext(
            ViewTarget viewTarget, EntitySetBase extent, IEnumerable<Cell> extentCells,
            CqlIdentifiers identifiers, ConfigViewGenerator config, MemberDomainMap queryDomainMap,
            MemberDomainMap updateDomainMap, StorageEntityContainerMapping entityContainerMapping)
        {
            foreach (var cell in extentCells)
            {
                Debug.Assert(extent.Equals(cell.GetLeftQuery(viewTarget).Extent));
                Debug.Assert(cell.CQuery.NumProjectedSlots == cell.SQuery.NumProjectedSlots);
            }

            m_extent = extent;
            m_viewTarget = viewTarget;
            m_config = config;
            m_edmItemCollection = entityContainerMapping.StorageMappingItemCollection.EdmItemCollection;
            m_entityContainerMapping = entityContainerMapping;
            m_identifiers = identifiers;

            // create a copy of updateDomainMap so generation of query views later on is not affected
            // it is modified in QueryRewriter.AdjustMemberDomainsForUpdateViews
            updateDomainMap = updateDomainMap.MakeCopy();

            // Create a signature generator that handles all the
            // multiconstant work and generating the signatures
            var domainMap = viewTarget == ViewTarget.QueryView ? queryDomainMap : updateDomainMap;

            m_memberMaps = new MemberMaps(
                viewTarget, MemberProjectionIndex.Create(extent, m_edmItemCollection), queryDomainMap, updateDomainMap);

            // Create left fragment KB: includes constraints for the extent to be constructed
            var leftKB = new FragmentQueryKB();
            leftKB.CreateVariableConstraints(extent, domainMap, m_edmItemCollection);
            m_leftFragmentQP = new FragmentQueryProcessor(leftKB);
            m_rewritingCache = new Dictionary<FragmentQuery, Tile<FragmentQuery>>(
                FragmentQuery.GetEqualityComparer(m_leftFragmentQP));

            // Now using the signatures, create new cells such that
            // "extent's" query (C or S) is described in terms of multiconstants
            if (!CreateLeftCellWrappers(extentCells, viewTarget))
            {
                return;
            }

            // Create right fragment KB: includes constraints for all extents and association roles of right queries
            var rightKB = new FragmentQueryKB();
            var rightDomainMap = viewTarget == ViewTarget.QueryView ? updateDomainMap : queryDomainMap;
            foreach (var leftCellWrapper in m_cellWrappers)
            {
                var rightExtent = leftCellWrapper.RightExtent;
                rightKB.CreateVariableConstraints(rightExtent, rightDomainMap, m_edmItemCollection);
                rightKB.CreateAssociationConstraints(rightExtent, rightDomainMap, m_edmItemCollection);
            }

            if (m_viewTarget == ViewTarget.UpdateView)
            {
                CreateConstraintsForForeignKeyAssociationsAffectingThisWarapper(rightKB, rightDomainMap);
            }

            m_rightFragmentQP = new FragmentQueryProcessor(rightKB);

            // Check for concurrency control tokens
            if (m_viewTarget == ViewTarget.QueryView)
            {
                CheckConcurrencyControlTokens();
            }
            // For backward compatibility -
            // order wrappers by increasing domain size, decreasing number of attributes
            m_cellWrappers.Sort(LeftCellWrapper.Comparer);
        }

        /// <summary>
        ///     Find the Foreign Key Associations that relate EntitySets used in these left cell wrappers and 
        ///     add any equivalence facts between sets implied by 1:1 associations.
        ///     We can collect other implication facts but we don't have a scenario that needs them( yet ).
        /// </summary>
        /// <param name="rightKB"> </param>
        /// <param name="rightDomainMap"> </param>
        private void CreateConstraintsForForeignKeyAssociationsAffectingThisWarapper(
            FragmentQueryKB rightKB, MemberDomainMap rightDomainMap)
        {
<<<<<<< HEAD
            var oneToOneForeignKeyAssociationSetsForThisWrapper
                = new OneToOneFkAssociationsForEntitiesFilter()
                    .Filter(
                        m_cellWrappers.Select(it => it.RightExtent).OfType<EntitySet>().Select(it => it.ElementType),
                        m_entityContainerMapping.EdmEntityContainer.BaseEntitySets.OfType<AssociationSet>());

            // Collect the facts for the foreign key association sets that are 1:1 and affecting this wrapper
=======
            //First find the entity types of the sets in these cell wrappers.
            var entityTypes = m_cellWrappers.Select(it => it.RightExtent).OfType<EntitySet>().Select(it => it.ElementType);
            //Get all the foreign key association sets in these entity sets
            var allForeignKeyAssociationSets =
                m_entityContainerMapping.EdmEntityContainer.BaseEntitySets.OfType<AssociationSet>().Where(it => it.ElementType.IsForeignKey).ToList();
            //Find all the 1:1 foreign key associations that have corresponding sets
            var oneToOneForeignKeyAssociationsForThisWrapper = allForeignKeyAssociationSets.Select(it => it.ElementType).Where(
                    it => (it.AssociationEndMembers.All(endMember => endMember.RelationshipMultiplicity == RelationshipMultiplicity.One))).ToList();
            //Filter the 1:1 foreign key associations to the ones relating the sets used in these cell wrappers.
            oneToOneForeignKeyAssociationsForThisWrapper =
                oneToOneForeignKeyAssociationsForThisWrapper.Where(
                    it => (it.AssociationEndMembers.All(endMember => entityTypes.Contains(endMember.GetEntityType())))).ToList();

            //filter foreign key association sets to the sets that are 1:1 and affecting this wrapper.
            var oneToOneForeignKeyAssociationSetsForThisWrapper =
                allForeignKeyAssociationSets.Where(it => oneToOneForeignKeyAssociationsForThisWrapper.Contains(it.ElementType));

            //Collect the facts for the foreign key association sets that are 1:1 and affecting this wrapper
>>>>>>> a3e3a1eb
            foreach (var assocSet in oneToOneForeignKeyAssociationSetsForThisWrapper)
            {
                rightKB.CreateEquivalenceConstraintForOneToOneForeignKeyAssociation(assocSet, rightDomainMap);
            }
        }

        internal class OneToOneFkAssociationsForEntitiesFilter
        {
            public IEnumerable<AssociationSet> Filter(
                IEnumerable<EntityType> entityTypes, IEnumerable<AssociationSet> associationSets)
            {
                Contract.Requires(entityTypes != null);
                Contract.Requires(associationSets != null);

                //Get all the foreign key association sets in these entity sets
                var allForeignKeyAssociationSets =
                    associationSets.Where(
                        it => it.ElementType.IsForeignKey);

                //Find all the foreign key associations that have corresponding sets
                var oneToOneForeignKeyAssociationsForThisWrapper = allForeignKeyAssociationSets.Select(it => it.ElementType);

                //Find all the 1:1 associations from the above list
                oneToOneForeignKeyAssociationsForThisWrapper =
                    oneToOneForeignKeyAssociationsForThisWrapper.Where(
                        it =>
                        (it.AssociationEndMembers.All(endMember => endMember.RelationshipMultiplicity == RelationshipMultiplicity.One)));

                //Filter the 1:1 foreign key associations to the ones relating the sets used in these cell wrappers.
                oneToOneForeignKeyAssociationsForThisWrapper =
                    oneToOneForeignKeyAssociationsForThisWrapper.Where(
                        it => (it.AssociationEndMembers.All(endMember => entityTypes.Contains(endMember.GetEntityType()))));

                //filter foreign key association sets to the sets that are 1:1 and affecting this wrapper.
                var oneToOneForeignKeyAssociationSetsForThisWrapper =
                    allForeignKeyAssociationSets.Where(it => oneToOneForeignKeyAssociationsForThisWrapper.Contains(it.ElementType));

                return oneToOneForeignKeyAssociationSetsForThisWrapper;
            }
        }

        #endregion

        #region Properties

        internal ViewTarget ViewTarget
        {
            get { return m_viewTarget; }
        }

        internal MemberMaps MemberMaps
        {
            get { return m_memberMaps; }
        }

        // effects: Returns the extent for which the cells have been normalized
        internal EntitySetBase Extent
        {
            get { return m_extent; }
        }

        internal ConfigViewGenerator Config
        {
            get { return m_config; }
        }

        internal CqlIdentifiers CqlIdentifiers
        {
            get { return m_identifiers; }
        }

        internal EdmItemCollection EdmItemCollection
        {
            get { return m_edmItemCollection; }
        }

        internal FragmentQueryProcessor LeftFragmentQP
        {
            get { return m_leftFragmentQP; }
        }

        internal FragmentQueryProcessor RightFragmentQP
        {
            get { return m_rightFragmentQP; }
        }

        // effects: Returns all wrappers that were originally relevant for
        // this extent
        internal List<LeftCellWrapper> AllWrappersForExtent
        {
            get { return m_cellWrappers; }
        }

        internal StorageEntityContainerMapping EntityContainerMapping
        {
            get { return m_entityContainerMapping; }
        }

        #endregion

        #region InternalMethods

        // effects: Returns the cached rewriting of (left) queries in terms of views, if any
        internal bool TryGetCachedRewriting(FragmentQuery query, out Tile<FragmentQuery> rewriting)
        {
            return m_rewritingCache.TryGetValue(query, out rewriting);
        }

        // effects: Records the cached rewriting of (left) queries in terms of views
        internal void SetCachedRewriting(FragmentQuery query, Tile<FragmentQuery> rewriting)
        {
            m_rewritingCache[query] = rewriting;
        }

        #endregion

        #region Private Methods

        /// <summary>
        ///     Checks:
        ///     1) Concurrency token is not defined in this Extent's ElementTypes' derived types
        ///     2) Members with concurrency token should not have conditions specified
        /// </summary>
        private void CheckConcurrencyControlTokens()
        {
            Debug.Assert(m_viewTarget == ViewTarget.QueryView);
            // Get the token fields for this extent

            var extentType = m_extent.ElementType;
            var tokenMembers = MetadataHelper.GetConcurrencyMembersForTypeHierarchy(extentType, m_edmItemCollection);
            var tokenPaths = new Set<MemberPath>(MemberPath.EqualityComparer);
            foreach (var tokenMember in tokenMembers)
            {
                if (!tokenMember.DeclaringType.IsAssignableFrom(extentType))
                {
                    var message = Strings.ViewGen_Concurrency_Derived_Class(tokenMember.Name, tokenMember.DeclaringType.Name, m_extent);
                    var record = new ErrorLog.Record(ViewGenErrorCode.ConcurrencyDerivedClass, message, m_cellWrappers, String.Empty);
                    ExceptionHelpers.ThrowMappingException(record, m_config);
                }
                tokenPaths.Add(new MemberPath(m_extent, tokenMember));
            }

            if (tokenMembers.Count > 0)
            {
                foreach (var wrapper in m_cellWrappers)
                {
                    var conditionMembers = new Set<MemberPath>(
                        wrapper.OnlyInputCell.CQuery.WhereClause.MemberRestrictions.Select(oneOf => oneOf.RestrictedMemberSlot.MemberPath),
                        MemberPath.EqualityComparer);
                    conditionMembers.Intersect(tokenPaths);
                    if (conditionMembers.Count > 0)
                    {
                        // There is a condition on concurrency tokens. Throw an exception.
                        var builder = new StringBuilder();
                        builder.AppendLine(
                            Strings.ViewGen_Concurrency_Invalid_Condition(
                                MemberPath.PropertiesToUserString(conditionMembers, false), m_extent.Name));
                        var record = new ErrorLog.Record(
                            ViewGenErrorCode.ConcurrencyTokenHasCondition, builder.ToString(), new[] { wrapper }, String.Empty);
                        ExceptionHelpers.ThrowMappingException(record, m_config);
                    }
                }
            }
        }

        // effects: Given the cells for the extent (extentCells) along with
        // the signatures (multiconstants + needed attributes) for this extent, generates
        // the left cell wrappers for it extent (viewTarget indicates whether
        // the view is for querying or update purposes
        // Modifies m_cellWrappers to contain this list
        private bool CreateLeftCellWrappers(IEnumerable<Cell> extentCells, ViewTarget viewTarget)
        {
            var extentCellsList = new List<Cell>(extentCells);
            var alignedCells = AlignFields(extentCellsList, m_memberMaps.ProjectedSlotMap, viewTarget);
            Debug.Assert(alignedCells.Count == extentCellsList.Count, "Cell counts disagree");

            // Go through all the cells and create cell wrappers that can be used for generating the view
            m_cellWrappers = new List<LeftCellWrapper>();

            for (var i = 0; i < alignedCells.Count; i++)
            {
                var alignedCell = alignedCells[i];
                var left = alignedCell.GetLeftQuery(viewTarget);
                var right = alignedCell.GetRightQuery(viewTarget);

                // Obtain the non-null projected slots into attributes
                var attributes = left.GetNonNullSlots();

                var fromVariable = BoolExpression.CreateLiteral(
                    new CellIdBoolean(m_identifiers, extentCellsList[i].CellNumber), m_memberMaps.LeftDomainMap);
                var leftFragmentQuery = FragmentQuery.Create(fromVariable, left);
                var rightFragmentQuery = FragmentQuery.Create(fromVariable, right);
                if (viewTarget == ViewTarget.UpdateView)
                {
                    leftFragmentQuery = m_leftFragmentQP.CreateDerivedViewBySelectingConstantAttributes(leftFragmentQuery)
                                        ?? leftFragmentQuery;
                }

                var leftWrapper = new LeftCellWrapper(
                    m_viewTarget, attributes, leftFragmentQuery, left, right, m_memberMaps,
                    extentCellsList[i]);
                m_cellWrappers.Add(leftWrapper);
            }
            return true;
        }

        // effects: Align the fields of each cell in mapping using projectedSlotMap that has a mapping 
        // for each member of this extent to the slot number of that member in the projected slots
        // example:
        //    input:  Proj[A,B,"5"] = Proj[F,"7",G]
        //            Proj[C,B]     = Proj[H,I]
        //   output:  m_projectedSlotMap: A -> 0, B -> 1, C -> 2
        //            Proj[A,B,null] = Proj[F,"7",null]
        //            Proj[null,B,C] = Proj[null,I,H]
        private static List<Cell> AlignFields(
            IEnumerable<Cell> cells, MemberProjectionIndex projectedSlotMap,
            ViewTarget viewTarget)
        {
            var outputCells = new List<Cell>();

            // Determine the aligned field for each cell
            // The new cells have ProjectedSlotMap.Count number of fields
            foreach (var cell in cells)
            {
                // If isQueryView is true, we need to consider the C side of
                // the cells; otherwise, we look at the S side. Note that we
                // CANNOT use cell.LeftQuery since that is determined by
                // cell's isQueryView

                // The query for which we are constructing the extent
                var mainQuery = cell.GetLeftQuery(viewTarget);
                var otherQuery = cell.GetRightQuery(viewTarget);

                CellQuery newMainQuery;
                CellQuery newOtherQuery;
                // Create both queries where the projected slot map is used
                // to determine the order of the fields of the mainquery (of
                // course, the otherQuery's fields are aligned automatically)
                mainQuery.CreateFieldAlignedCellQueries(
                    otherQuery, projectedSlotMap,
                    out newMainQuery, out newOtherQuery);

                var outputCell = viewTarget == ViewTarget.QueryView
                                     ? Cell.CreateCS(newMainQuery, newOtherQuery, cell.CellLabel, cell.CellNumber)
                                     : Cell.CreateCS(newOtherQuery, newMainQuery, cell.CellLabel, cell.CellNumber);
                outputCells.Add(outputCell);
            }
            return outputCells;
        }

        #endregion

        #region String Methods

        internal override void ToCompactString(StringBuilder builder)
        {
            LeftCellWrapper.WrappersToStringBuilder(builder, m_cellWrappers, "Left Celll Wrappers");
        }

        #endregion
    }
}
<|MERGE_RESOLUTION|>--- conflicted
+++ resolved
@@ -1,419 +1,381 @@
-// Copyright (c) Microsoft Open Technologies, Inc. All rights reserved. See License.txt in the project root for license information.
-
-namespace System.Data.Entity.Core.Mapping.ViewGeneration
-{
-    using System.Collections.Generic;
-    using System.Data.Entity.Core.Common.Utils;
-    using System.Data.Entity.Core.Mapping.ViewGeneration.QueryRewriting;
-    using System.Data.Entity.Core.Mapping.ViewGeneration.Structures;
-    using System.Data.Entity.Core.Mapping.ViewGeneration.Utils;
-    using System.Data.Entity.Core.Metadata.Edm;
-    using System.Data.Entity.Resources;
-    using System.Diagnostics;
-    using System.Diagnostics.Contracts;
-    using System.Linq;
-    using System.Text;
-
-    internal class ViewgenContext : InternalBase
-    {
-        #region Fields
-
-        private readonly ConfigViewGenerator m_config;
-        private readonly ViewTarget m_viewTarget;
-
-        // Extent for which the view is being generated
-        private readonly EntitySetBase m_extent;
-
-        // Different maps for members
-        private readonly MemberMaps m_memberMaps;
-        private readonly EdmItemCollection m_edmItemCollection;
-        private readonly StorageEntityContainerMapping m_entityContainerMapping;
-
-        // The normalized cells that are created
-        private List<LeftCellWrapper> m_cellWrappers;
-
-        // Implicit constraints between members in queries based on schema. E.g., p.Addr IS NOT NULL <=> p IS OF Customer
-        private readonly FragmentQueryProcessor m_leftFragmentQP;
-
-        // In addition to constraints for each right extent contains constraints due to associations
-        private readonly FragmentQueryProcessor m_rightFragmentQP;
-
-        private readonly CqlIdentifiers m_identifiers;
-
-        // Maps (left) queries to their rewritings in terms of views
-        private readonly Dictionary<FragmentQuery, Tile<FragmentQuery>> m_rewritingCache;
-
-        #endregion
-
-        #region Constructors
-
-        internal ViewgenContext(
-            ViewTarget viewTarget, EntitySetBase extent, IEnumerable<Cell> extentCells,
-            CqlIdentifiers identifiers, ConfigViewGenerator config, MemberDomainMap queryDomainMap,
-            MemberDomainMap updateDomainMap, StorageEntityContainerMapping entityContainerMapping)
-        {
-            foreach (var cell in extentCells)
-            {
-                Debug.Assert(extent.Equals(cell.GetLeftQuery(viewTarget).Extent));
-                Debug.Assert(cell.CQuery.NumProjectedSlots == cell.SQuery.NumProjectedSlots);
-            }
-
-            m_extent = extent;
-            m_viewTarget = viewTarget;
-            m_config = config;
-            m_edmItemCollection = entityContainerMapping.StorageMappingItemCollection.EdmItemCollection;
-            m_entityContainerMapping = entityContainerMapping;
-            m_identifiers = identifiers;
-
-            // create a copy of updateDomainMap so generation of query views later on is not affected
-            // it is modified in QueryRewriter.AdjustMemberDomainsForUpdateViews
-            updateDomainMap = updateDomainMap.MakeCopy();
-
-            // Create a signature generator that handles all the
-            // multiconstant work and generating the signatures
-            var domainMap = viewTarget == ViewTarget.QueryView ? queryDomainMap : updateDomainMap;
-
-            m_memberMaps = new MemberMaps(
-                viewTarget, MemberProjectionIndex.Create(extent, m_edmItemCollection), queryDomainMap, updateDomainMap);
-
-            // Create left fragment KB: includes constraints for the extent to be constructed
-            var leftKB = new FragmentQueryKB();
-            leftKB.CreateVariableConstraints(extent, domainMap, m_edmItemCollection);
-            m_leftFragmentQP = new FragmentQueryProcessor(leftKB);
-            m_rewritingCache = new Dictionary<FragmentQuery, Tile<FragmentQuery>>(
-                FragmentQuery.GetEqualityComparer(m_leftFragmentQP));
-
-            // Now using the signatures, create new cells such that
-            // "extent's" query (C or S) is described in terms of multiconstants
-            if (!CreateLeftCellWrappers(extentCells, viewTarget))
-            {
-                return;
-            }
-
-            // Create right fragment KB: includes constraints for all extents and association roles of right queries
-            var rightKB = new FragmentQueryKB();
-            var rightDomainMap = viewTarget == ViewTarget.QueryView ? updateDomainMap : queryDomainMap;
-            foreach (var leftCellWrapper in m_cellWrappers)
-            {
-                var rightExtent = leftCellWrapper.RightExtent;
-                rightKB.CreateVariableConstraints(rightExtent, rightDomainMap, m_edmItemCollection);
-                rightKB.CreateAssociationConstraints(rightExtent, rightDomainMap, m_edmItemCollection);
-            }
-
-            if (m_viewTarget == ViewTarget.UpdateView)
-            {
-                CreateConstraintsForForeignKeyAssociationsAffectingThisWarapper(rightKB, rightDomainMap);
-            }
-
-            m_rightFragmentQP = new FragmentQueryProcessor(rightKB);
-
-            // Check for concurrency control tokens
-            if (m_viewTarget == ViewTarget.QueryView)
-            {
-                CheckConcurrencyControlTokens();
-            }
-            // For backward compatibility -
-            // order wrappers by increasing domain size, decreasing number of attributes
-            m_cellWrappers.Sort(LeftCellWrapper.Comparer);
-        }
-
-        /// <summary>
-        ///     Find the Foreign Key Associations that relate EntitySets used in these left cell wrappers and 
-        ///     add any equivalence facts between sets implied by 1:1 associations.
-        ///     We can collect other implication facts but we don't have a scenario that needs them( yet ).
-        /// </summary>
-        /// <param name="rightKB"> </param>
-        /// <param name="rightDomainMap"> </param>
-        private void CreateConstraintsForForeignKeyAssociationsAffectingThisWarapper(
-            FragmentQueryKB rightKB, MemberDomainMap rightDomainMap)
-        {
-<<<<<<< HEAD
-            var oneToOneForeignKeyAssociationSetsForThisWrapper
-                = new OneToOneFkAssociationsForEntitiesFilter()
-                    .Filter(
-                        m_cellWrappers.Select(it => it.RightExtent).OfType<EntitySet>().Select(it => it.ElementType),
-                        m_entityContainerMapping.EdmEntityContainer.BaseEntitySets.OfType<AssociationSet>());
-
-            // Collect the facts for the foreign key association sets that are 1:1 and affecting this wrapper
-=======
-            //First find the entity types of the sets in these cell wrappers.
-            var entityTypes = m_cellWrappers.Select(it => it.RightExtent).OfType<EntitySet>().Select(it => it.ElementType);
-            //Get all the foreign key association sets in these entity sets
-            var allForeignKeyAssociationSets =
-                m_entityContainerMapping.EdmEntityContainer.BaseEntitySets.OfType<AssociationSet>().Where(it => it.ElementType.IsForeignKey).ToList();
-            //Find all the 1:1 foreign key associations that have corresponding sets
-            var oneToOneForeignKeyAssociationsForThisWrapper = allForeignKeyAssociationSets.Select(it => it.ElementType).Where(
-                    it => (it.AssociationEndMembers.All(endMember => endMember.RelationshipMultiplicity == RelationshipMultiplicity.One))).ToList();
-            //Filter the 1:1 foreign key associations to the ones relating the sets used in these cell wrappers.
-            oneToOneForeignKeyAssociationsForThisWrapper =
-                oneToOneForeignKeyAssociationsForThisWrapper.Where(
-                    it => (it.AssociationEndMembers.All(endMember => entityTypes.Contains(endMember.GetEntityType())))).ToList();
-
-            //filter foreign key association sets to the sets that are 1:1 and affecting this wrapper.
-            var oneToOneForeignKeyAssociationSetsForThisWrapper =
-                allForeignKeyAssociationSets.Where(it => oneToOneForeignKeyAssociationsForThisWrapper.Contains(it.ElementType));
-
-            //Collect the facts for the foreign key association sets that are 1:1 and affecting this wrapper
->>>>>>> a3e3a1eb
-            foreach (var assocSet in oneToOneForeignKeyAssociationSetsForThisWrapper)
-            {
-                rightKB.CreateEquivalenceConstraintForOneToOneForeignKeyAssociation(assocSet, rightDomainMap);
-            }
-        }
-
-        internal class OneToOneFkAssociationsForEntitiesFilter
-        {
-            public IEnumerable<AssociationSet> Filter(
-                IEnumerable<EntityType> entityTypes, IEnumerable<AssociationSet> associationSets)
-            {
-                Contract.Requires(entityTypes != null);
-                Contract.Requires(associationSets != null);
-
-                //Get all the foreign key association sets in these entity sets
-                var allForeignKeyAssociationSets =
-                    associationSets.Where(
-                        it => it.ElementType.IsForeignKey);
-
-                //Find all the foreign key associations that have corresponding sets
-                var oneToOneForeignKeyAssociationsForThisWrapper = allForeignKeyAssociationSets.Select(it => it.ElementType);
-
-                //Find all the 1:1 associations from the above list
-                oneToOneForeignKeyAssociationsForThisWrapper =
-                    oneToOneForeignKeyAssociationsForThisWrapper.Where(
-                        it =>
-                        (it.AssociationEndMembers.All(endMember => endMember.RelationshipMultiplicity == RelationshipMultiplicity.One)));
-
-                //Filter the 1:1 foreign key associations to the ones relating the sets used in these cell wrappers.
-                oneToOneForeignKeyAssociationsForThisWrapper =
-                    oneToOneForeignKeyAssociationsForThisWrapper.Where(
-                        it => (it.AssociationEndMembers.All(endMember => entityTypes.Contains(endMember.GetEntityType()))));
-
-                //filter foreign key association sets to the sets that are 1:1 and affecting this wrapper.
-                var oneToOneForeignKeyAssociationSetsForThisWrapper =
-                    allForeignKeyAssociationSets.Where(it => oneToOneForeignKeyAssociationsForThisWrapper.Contains(it.ElementType));
-
-                return oneToOneForeignKeyAssociationSetsForThisWrapper;
-            }
-        }
-
-        #endregion
-
-        #region Properties
-
-        internal ViewTarget ViewTarget
-        {
-            get { return m_viewTarget; }
-        }
-
-        internal MemberMaps MemberMaps
-        {
-            get { return m_memberMaps; }
-        }
-
-        // effects: Returns the extent for which the cells have been normalized
-        internal EntitySetBase Extent
-        {
-            get { return m_extent; }
-        }
-
-        internal ConfigViewGenerator Config
-        {
-            get { return m_config; }
-        }
-
-        internal CqlIdentifiers CqlIdentifiers
-        {
-            get { return m_identifiers; }
-        }
-
-        internal EdmItemCollection EdmItemCollection
-        {
-            get { return m_edmItemCollection; }
-        }
-
-        internal FragmentQueryProcessor LeftFragmentQP
-        {
-            get { return m_leftFragmentQP; }
-        }
-
-        internal FragmentQueryProcessor RightFragmentQP
-        {
-            get { return m_rightFragmentQP; }
-        }
-
-        // effects: Returns all wrappers that were originally relevant for
-        // this extent
-        internal List<LeftCellWrapper> AllWrappersForExtent
-        {
-            get { return m_cellWrappers; }
-        }
-
-        internal StorageEntityContainerMapping EntityContainerMapping
-        {
-            get { return m_entityContainerMapping; }
-        }
-
-        #endregion
-
-        #region InternalMethods
-
-        // effects: Returns the cached rewriting of (left) queries in terms of views, if any
-        internal bool TryGetCachedRewriting(FragmentQuery query, out Tile<FragmentQuery> rewriting)
-        {
-            return m_rewritingCache.TryGetValue(query, out rewriting);
-        }
-
-        // effects: Records the cached rewriting of (left) queries in terms of views
-        internal void SetCachedRewriting(FragmentQuery query, Tile<FragmentQuery> rewriting)
-        {
-            m_rewritingCache[query] = rewriting;
-        }
-
-        #endregion
-
-        #region Private Methods
-
-        /// <summary>
-        ///     Checks:
-        ///     1) Concurrency token is not defined in this Extent's ElementTypes' derived types
-        ///     2) Members with concurrency token should not have conditions specified
-        /// </summary>
-        private void CheckConcurrencyControlTokens()
-        {
-            Debug.Assert(m_viewTarget == ViewTarget.QueryView);
-            // Get the token fields for this extent
-
-            var extentType = m_extent.ElementType;
-            var tokenMembers = MetadataHelper.GetConcurrencyMembersForTypeHierarchy(extentType, m_edmItemCollection);
-            var tokenPaths = new Set<MemberPath>(MemberPath.EqualityComparer);
-            foreach (var tokenMember in tokenMembers)
-            {
-                if (!tokenMember.DeclaringType.IsAssignableFrom(extentType))
-                {
-                    var message = Strings.ViewGen_Concurrency_Derived_Class(tokenMember.Name, tokenMember.DeclaringType.Name, m_extent);
-                    var record = new ErrorLog.Record(ViewGenErrorCode.ConcurrencyDerivedClass, message, m_cellWrappers, String.Empty);
-                    ExceptionHelpers.ThrowMappingException(record, m_config);
-                }
-                tokenPaths.Add(new MemberPath(m_extent, tokenMember));
-            }
-
-            if (tokenMembers.Count > 0)
-            {
-                foreach (var wrapper in m_cellWrappers)
-                {
-                    var conditionMembers = new Set<MemberPath>(
-                        wrapper.OnlyInputCell.CQuery.WhereClause.MemberRestrictions.Select(oneOf => oneOf.RestrictedMemberSlot.MemberPath),
-                        MemberPath.EqualityComparer);
-                    conditionMembers.Intersect(tokenPaths);
-                    if (conditionMembers.Count > 0)
-                    {
-                        // There is a condition on concurrency tokens. Throw an exception.
-                        var builder = new StringBuilder();
-                        builder.AppendLine(
-                            Strings.ViewGen_Concurrency_Invalid_Condition(
-                                MemberPath.PropertiesToUserString(conditionMembers, false), m_extent.Name));
-                        var record = new ErrorLog.Record(
-                            ViewGenErrorCode.ConcurrencyTokenHasCondition, builder.ToString(), new[] { wrapper }, String.Empty);
-                        ExceptionHelpers.ThrowMappingException(record, m_config);
-                    }
-                }
-            }
-        }
-
-        // effects: Given the cells for the extent (extentCells) along with
-        // the signatures (multiconstants + needed attributes) for this extent, generates
-        // the left cell wrappers for it extent (viewTarget indicates whether
-        // the view is for querying or update purposes
-        // Modifies m_cellWrappers to contain this list
-        private bool CreateLeftCellWrappers(IEnumerable<Cell> extentCells, ViewTarget viewTarget)
-        {
-            var extentCellsList = new List<Cell>(extentCells);
-            var alignedCells = AlignFields(extentCellsList, m_memberMaps.ProjectedSlotMap, viewTarget);
-            Debug.Assert(alignedCells.Count == extentCellsList.Count, "Cell counts disagree");
-
-            // Go through all the cells and create cell wrappers that can be used for generating the view
-            m_cellWrappers = new List<LeftCellWrapper>();
-
-            for (var i = 0; i < alignedCells.Count; i++)
-            {
-                var alignedCell = alignedCells[i];
-                var left = alignedCell.GetLeftQuery(viewTarget);
-                var right = alignedCell.GetRightQuery(viewTarget);
-
-                // Obtain the non-null projected slots into attributes
-                var attributes = left.GetNonNullSlots();
-
-                var fromVariable = BoolExpression.CreateLiteral(
-                    new CellIdBoolean(m_identifiers, extentCellsList[i].CellNumber), m_memberMaps.LeftDomainMap);
-                var leftFragmentQuery = FragmentQuery.Create(fromVariable, left);
-                var rightFragmentQuery = FragmentQuery.Create(fromVariable, right);
-                if (viewTarget == ViewTarget.UpdateView)
-                {
-                    leftFragmentQuery = m_leftFragmentQP.CreateDerivedViewBySelectingConstantAttributes(leftFragmentQuery)
-                                        ?? leftFragmentQuery;
-                }
-
-                var leftWrapper = new LeftCellWrapper(
-                    m_viewTarget, attributes, leftFragmentQuery, left, right, m_memberMaps,
-                    extentCellsList[i]);
-                m_cellWrappers.Add(leftWrapper);
-            }
-            return true;
-        }
-
-        // effects: Align the fields of each cell in mapping using projectedSlotMap that has a mapping 
-        // for each member of this extent to the slot number of that member in the projected slots
-        // example:
-        //    input:  Proj[A,B,"5"] = Proj[F,"7",G]
-        //            Proj[C,B]     = Proj[H,I]
-        //   output:  m_projectedSlotMap: A -> 0, B -> 1, C -> 2
-        //            Proj[A,B,null] = Proj[F,"7",null]
-        //            Proj[null,B,C] = Proj[null,I,H]
-        private static List<Cell> AlignFields(
-            IEnumerable<Cell> cells, MemberProjectionIndex projectedSlotMap,
-            ViewTarget viewTarget)
-        {
-            var outputCells = new List<Cell>();
-
-            // Determine the aligned field for each cell
-            // The new cells have ProjectedSlotMap.Count number of fields
-            foreach (var cell in cells)
-            {
-                // If isQueryView is true, we need to consider the C side of
-                // the cells; otherwise, we look at the S side. Note that we
-                // CANNOT use cell.LeftQuery since that is determined by
-                // cell's isQueryView
-
-                // The query for which we are constructing the extent
-                var mainQuery = cell.GetLeftQuery(viewTarget);
-                var otherQuery = cell.GetRightQuery(viewTarget);
-
-                CellQuery newMainQuery;
-                CellQuery newOtherQuery;
-                // Create both queries where the projected slot map is used
-                // to determine the order of the fields of the mainquery (of
-                // course, the otherQuery's fields are aligned automatically)
-                mainQuery.CreateFieldAlignedCellQueries(
-                    otherQuery, projectedSlotMap,
-                    out newMainQuery, out newOtherQuery);
-
-                var outputCell = viewTarget == ViewTarget.QueryView
-                                     ? Cell.CreateCS(newMainQuery, newOtherQuery, cell.CellLabel, cell.CellNumber)
-                                     : Cell.CreateCS(newOtherQuery, newMainQuery, cell.CellLabel, cell.CellNumber);
-                outputCells.Add(outputCell);
-            }
-            return outputCells;
-        }
-
-        #endregion
-
-        #region String Methods
-
-        internal override void ToCompactString(StringBuilder builder)
-        {
-            LeftCellWrapper.WrappersToStringBuilder(builder, m_cellWrappers, "Left Celll Wrappers");
-        }
-
-        #endregion
-    }
-}
+// Copyright (c) Microsoft Open Technologies, Inc. All rights reserved. See License.txt in the project root for license information.
+
+namespace System.Data.Entity.Core.Mapping.ViewGeneration
+{
+    using System.Collections.Generic;
+    using System.Data.Entity.Core.Common.Utils;
+    using System.Data.Entity.Core.Mapping.ViewGeneration.QueryRewriting;
+    using System.Data.Entity.Core.Mapping.ViewGeneration.Structures;
+    using System.Data.Entity.Core.Mapping.ViewGeneration.Utils;
+    using System.Data.Entity.Core.Metadata.Edm;
+    using System.Data.Entity.Resources;
+    using System.Diagnostics;
+    using System.Diagnostics.Contracts;
+    using System.Linq;
+    using System.Text;
+
+    internal class ViewgenContext : InternalBase
+    {
+        #region Fields
+
+        private readonly ConfigViewGenerator m_config;
+        private readonly ViewTarget m_viewTarget;
+
+        // Extent for which the view is being generated
+        private readonly EntitySetBase m_extent;
+
+        // Different maps for members
+        private readonly MemberMaps m_memberMaps;
+        private readonly EdmItemCollection m_edmItemCollection;
+        private readonly StorageEntityContainerMapping m_entityContainerMapping;
+
+        // The normalized cells that are created
+        private List<LeftCellWrapper> m_cellWrappers;
+
+        // Implicit constraints between members in queries based on schema. E.g., p.Addr IS NOT NULL <=> p IS OF Customer
+        private readonly FragmentQueryProcessor m_leftFragmentQP;
+
+        // In addition to constraints for each right extent contains constraints due to associations
+        private readonly FragmentQueryProcessor m_rightFragmentQP;
+
+        private readonly CqlIdentifiers m_identifiers;
+
+        // Maps (left) queries to their rewritings in terms of views
+        private readonly Dictionary<FragmentQuery, Tile<FragmentQuery>> m_rewritingCache;
+
+        #endregion
+
+        #region Constructors
+
+        internal ViewgenContext(
+            ViewTarget viewTarget, EntitySetBase extent, IList<Cell> extentCells,
+            CqlIdentifiers identifiers, ConfigViewGenerator config, MemberDomainMap queryDomainMap,
+            MemberDomainMap updateDomainMap, StorageEntityContainerMapping entityContainerMapping)
+        {
+            foreach (var cell in extentCells)
+            {
+                Debug.Assert(extent.Equals(cell.GetLeftQuery(viewTarget).Extent));
+                Debug.Assert(cell.CQuery.NumProjectedSlots == cell.SQuery.NumProjectedSlots);
+            }
+
+            m_extent = extent;
+            m_viewTarget = viewTarget;
+            m_config = config;
+            m_edmItemCollection = entityContainerMapping.StorageMappingItemCollection.EdmItemCollection;
+            m_entityContainerMapping = entityContainerMapping;
+            m_identifiers = identifiers;
+
+            // create a copy of updateDomainMap so generation of query views later on is not affected
+            // it is modified in QueryRewriter.AdjustMemberDomainsForUpdateViews
+            updateDomainMap = updateDomainMap.MakeCopy();
+
+            // Create a signature generator that handles all the
+            // multiconstant work and generating the signatures
+            var domainMap = viewTarget == ViewTarget.QueryView ? queryDomainMap : updateDomainMap;
+
+            m_memberMaps = new MemberMaps(
+                viewTarget, MemberProjectionIndex.Create(extent, m_edmItemCollection), queryDomainMap, updateDomainMap);
+
+            // Create left fragment KB: includes constraints for the extent to be constructed
+            var leftKB = new FragmentQueryKB();
+            leftKB.CreateVariableConstraints(extent, domainMap, m_edmItemCollection);
+            m_leftFragmentQP = new FragmentQueryProcessor(leftKB);
+            m_rewritingCache = new Dictionary<FragmentQuery, Tile<FragmentQuery>>(
+                FragmentQuery.GetEqualityComparer(m_leftFragmentQP));
+
+            // Now using the signatures, create new cells such that
+            // "extent's" query (C or S) is described in terms of multiconstants
+            if (!CreateLeftCellWrappers(extentCells, viewTarget))
+            {
+                return;
+            }
+
+            // Create right fragment KB: includes constraints for all extents and association roles of right queries
+            var rightKB = new FragmentQueryKB();
+            var rightDomainMap = viewTarget == ViewTarget.QueryView ? updateDomainMap : queryDomainMap;
+            foreach (var leftCellWrapper in m_cellWrappers)
+            {
+                var rightExtent = leftCellWrapper.RightExtent;
+                rightKB.CreateVariableConstraints(rightExtent, rightDomainMap, m_edmItemCollection);
+                rightKB.CreateAssociationConstraints(rightExtent, rightDomainMap, m_edmItemCollection);
+            }
+
+            if (m_viewTarget == ViewTarget.UpdateView)
+            {
+                CreateConstraintsForForeignKeyAssociationsAffectingThisWrapper(rightKB, rightDomainMap);
+            }
+
+            m_rightFragmentQP = new FragmentQueryProcessor(rightKB);
+
+            // Check for concurrency control tokens
+            if (m_viewTarget == ViewTarget.QueryView)
+            {
+                CheckConcurrencyControlTokens();
+            }
+            // For backward compatibility -
+            // order wrappers by increasing domain size, decreasing number of attributes
+            m_cellWrappers.Sort(LeftCellWrapper.Comparer);
+        }
+
+        /// <summary>
+        ///     Find the Foreign Key Associations that relate EntitySets used in these left cell wrappers and 
+        ///     add any equivalence facts between sets implied by 1:1 associations.
+        ///     We can collect other implication facts but we don't have a scenario that needs them( yet ).
+        /// </summary>
+        /// <param name="rightKB"> </param>
+        /// <param name="rightDomainMap"> </param>
+        private void CreateConstraintsForForeignKeyAssociationsAffectingThisWrapper(
+            FragmentQueryKB rightKB, MemberDomainMap rightDomainMap)
+        {
+            var oneToOneForeignKeyAssociationSetsForThisWrapper
+                = new OneToOneFkAssociationsForEntitiesFilter()
+                    .Filter(
+                        m_cellWrappers.Select(it => it.RightExtent).OfType<EntitySet>().Select(it => it.ElementType).ToList(),
+                        m_entityContainerMapping.EdmEntityContainer.BaseEntitySets.OfType<AssociationSet>());
+
+            // Collect the facts for the foreign key association sets that are 1:1 and affecting this wrapper
+            foreach (var assocSet in oneToOneForeignKeyAssociationSetsForThisWrapper)
+            {
+                rightKB.CreateEquivalenceConstraintForOneToOneForeignKeyAssociation(assocSet, rightDomainMap);
+            }
+        }
+
+        internal class OneToOneFkAssociationsForEntitiesFilter
+        {
+            public IEnumerable<AssociationSet> Filter(
+                IList<EntityType> entityTypes, IEnumerable<AssociationSet> associationSets)
+            {
+                Contract.Requires(entityTypes != null);
+                Contract.Requires(associationSets != null);
+
+                return associationSets
+                    .Where(
+                        a => a.ElementType.IsForeignKey
+                             && a.ElementType.AssociationEndMembers
+                                    .All(
+                                        aem => (aem.RelationshipMultiplicity == RelationshipMultiplicity.One)
+                                               && entityTypes.Contains(aem.GetEntityType())));
+            }
+        }
+
+        #endregion
+
+        #region Properties
+
+        internal ViewTarget ViewTarget
+        {
+            get { return m_viewTarget; }
+        }
+
+        internal MemberMaps MemberMaps
+        {
+            get { return m_memberMaps; }
+        }
+
+        // effects: Returns the extent for which the cells have been normalized
+        internal EntitySetBase Extent
+        {
+            get { return m_extent; }
+        }
+
+        internal ConfigViewGenerator Config
+        {
+            get { return m_config; }
+        }
+
+        internal CqlIdentifiers CqlIdentifiers
+        {
+            get { return m_identifiers; }
+        }
+
+        internal EdmItemCollection EdmItemCollection
+        {
+            get { return m_edmItemCollection; }
+        }
+
+        internal FragmentQueryProcessor LeftFragmentQP
+        {
+            get { return m_leftFragmentQP; }
+        }
+
+        internal FragmentQueryProcessor RightFragmentQP
+        {
+            get { return m_rightFragmentQP; }
+        }
+
+        // effects: Returns all wrappers that were originally relevant for
+        // this extent
+        internal List<LeftCellWrapper> AllWrappersForExtent
+        {
+            get { return m_cellWrappers; }
+        }
+
+        internal StorageEntityContainerMapping EntityContainerMapping
+        {
+            get { return m_entityContainerMapping; }
+        }
+
+        #endregion
+
+        #region InternalMethods
+
+        // effects: Returns the cached rewriting of (left) queries in terms of views, if any
+        internal bool TryGetCachedRewriting(FragmentQuery query, out Tile<FragmentQuery> rewriting)
+        {
+            return m_rewritingCache.TryGetValue(query, out rewriting);
+        }
+
+        // effects: Records the cached rewriting of (left) queries in terms of views
+        internal void SetCachedRewriting(FragmentQuery query, Tile<FragmentQuery> rewriting)
+        {
+            m_rewritingCache[query] = rewriting;
+        }
+
+        #endregion
+
+        #region Private Methods
+
+        /// <summary>
+        ///     Checks:
+        ///     1) Concurrency token is not defined in this Extent's ElementTypes' derived types
+        ///     2) Members with concurrency token should not have conditions specified
+        /// </summary>
+        private void CheckConcurrencyControlTokens()
+        {
+            Debug.Assert(m_viewTarget == ViewTarget.QueryView);
+            // Get the token fields for this extent
+
+            var extentType = m_extent.ElementType;
+            var tokenMembers = MetadataHelper.GetConcurrencyMembersForTypeHierarchy(extentType, m_edmItemCollection);
+            var tokenPaths = new Set<MemberPath>(MemberPath.EqualityComparer);
+            foreach (var tokenMember in tokenMembers)
+            {
+                if (!tokenMember.DeclaringType.IsAssignableFrom(extentType))
+                {
+                    var message = Strings.ViewGen_Concurrency_Derived_Class(tokenMember.Name, tokenMember.DeclaringType.Name, m_extent);
+                    var record = new ErrorLog.Record(ViewGenErrorCode.ConcurrencyDerivedClass, message, m_cellWrappers, String.Empty);
+                    ExceptionHelpers.ThrowMappingException(record, m_config);
+                }
+                tokenPaths.Add(new MemberPath(m_extent, tokenMember));
+            }
+
+            if (tokenMembers.Count > 0)
+            {
+                foreach (var wrapper in m_cellWrappers)
+                {
+                    var conditionMembers = new Set<MemberPath>(
+                        wrapper.OnlyInputCell.CQuery.WhereClause.MemberRestrictions.Select(oneOf => oneOf.RestrictedMemberSlot.MemberPath),
+                        MemberPath.EqualityComparer);
+                    conditionMembers.Intersect(tokenPaths);
+                    if (conditionMembers.Count > 0)
+                    {
+                        // There is a condition on concurrency tokens. Throw an exception.
+                        var builder = new StringBuilder();
+                        builder.AppendLine(
+                            Strings.ViewGen_Concurrency_Invalid_Condition(
+                                MemberPath.PropertiesToUserString(conditionMembers, false), m_extent.Name));
+                        var record = new ErrorLog.Record(
+                            ViewGenErrorCode.ConcurrencyTokenHasCondition, builder.ToString(), new[] { wrapper }, String.Empty);
+                        ExceptionHelpers.ThrowMappingException(record, m_config);
+                    }
+                }
+            }
+        }
+
+        // effects: Given the cells for the extent (extentCells) along with
+        // the signatures (multiconstants + needed attributes) for this extent, generates
+        // the left cell wrappers for it extent (viewTarget indicates whether
+        // the view is for querying or update purposes
+        // Modifies m_cellWrappers to contain this list
+        private bool CreateLeftCellWrappers(IEnumerable<Cell> extentCells, ViewTarget viewTarget)
+        {
+            var extentCellsList = new List<Cell>(extentCells);
+            var alignedCells = AlignFields(extentCellsList, m_memberMaps.ProjectedSlotMap, viewTarget);
+            Debug.Assert(alignedCells.Count == extentCellsList.Count, "Cell counts disagree");
+
+            // Go through all the cells and create cell wrappers that can be used for generating the view
+            m_cellWrappers = new List<LeftCellWrapper>();
+
+            for (var i = 0; i < alignedCells.Count; i++)
+            {
+                var alignedCell = alignedCells[i];
+                var left = alignedCell.GetLeftQuery(viewTarget);
+                var right = alignedCell.GetRightQuery(viewTarget);
+
+                // Obtain the non-null projected slots into attributes
+                var attributes = left.GetNonNullSlots();
+
+                var fromVariable = BoolExpression.CreateLiteral(
+                    new CellIdBoolean(m_identifiers, extentCellsList[i].CellNumber), m_memberMaps.LeftDomainMap);
+                var leftFragmentQuery = FragmentQuery.Create(fromVariable, left);
+
+                if (viewTarget == ViewTarget.UpdateView)
+                {
+                    leftFragmentQuery = m_leftFragmentQP.CreateDerivedViewBySelectingConstantAttributes(leftFragmentQuery)
+                                        ?? leftFragmentQuery;
+                }
+
+                var leftWrapper = new LeftCellWrapper(
+                    m_viewTarget, attributes, leftFragmentQuery, left, right, m_memberMaps,
+                    extentCellsList[i]);
+                m_cellWrappers.Add(leftWrapper);
+            }
+            return true;
+        }
+
+        // effects: Align the fields of each cell in mapping using projectedSlotMap that has a mapping 
+        // for each member of this extent to the slot number of that member in the projected slots
+        // example:
+        //    input:  Proj[A,B,"5"] = Proj[F,"7",G]
+        //            Proj[C,B]     = Proj[H,I]
+        //   output:  m_projectedSlotMap: A -> 0, B -> 1, C -> 2
+        //            Proj[A,B,null] = Proj[F,"7",null]
+        //            Proj[null,B,C] = Proj[null,I,H]
+        private static List<Cell> AlignFields(
+            IEnumerable<Cell> cells, MemberProjectionIndex projectedSlotMap,
+            ViewTarget viewTarget)
+        {
+            var outputCells = new List<Cell>();
+
+            // Determine the aligned field for each cell
+            // The new cells have ProjectedSlotMap.Count number of fields
+            foreach (var cell in cells)
+            {
+                // If isQueryView is true, we need to consider the C side of
+                // the cells; otherwise, we look at the S side. Note that we
+                // CANNOT use cell.LeftQuery since that is determined by
+                // cell's isQueryView
+
+                // The query for which we are constructing the extent
+                var mainQuery = cell.GetLeftQuery(viewTarget);
+                var otherQuery = cell.GetRightQuery(viewTarget);
+
+                CellQuery newMainQuery;
+                CellQuery newOtherQuery;
+                // Create both queries where the projected slot map is used
+                // to determine the order of the fields of the mainquery (of
+                // course, the otherQuery's fields are aligned automatically)
+                mainQuery.CreateFieldAlignedCellQueries(
+                    otherQuery, projectedSlotMap,
+                    out newMainQuery, out newOtherQuery);
+
+                var outputCell = viewTarget == ViewTarget.QueryView
+                                     ? Cell.CreateCS(newMainQuery, newOtherQuery, cell.CellLabel, cell.CellNumber)
+                                     : Cell.CreateCS(newOtherQuery, newMainQuery, cell.CellLabel, cell.CellNumber);
+                outputCells.Add(outputCell);
+            }
+            return outputCells;
+        }
+
+        #endregion
+
+        #region String Methods
+
+        internal override void ToCompactString(StringBuilder builder)
+        {
+            LeftCellWrapper.WrappersToStringBuilder(builder, m_cellWrappers, "Left Celll Wrappers");
+        }
+
+        #endregion
+    }
+}