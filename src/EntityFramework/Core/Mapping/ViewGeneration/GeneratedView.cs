<<<<<<< HEAD
// Copyright (c) Microsoft Open Technologies, Inc. All rights reserved. See License.txt in the project root for license information.

namespace System.Data.Entity.Core.Mapping.ViewGeneration
{
    using System.Collections.Generic;
    using System.Data.Entity.Core.Common.CommandTrees;
    using System.Data.Entity.Core.Common.CommandTrees.Internal;
    using System.Data.Entity.Core.Common.EntitySql;
    using System.Data.Entity.Core.Common.Utils;
    using System.Data.Entity.Core.Mapping.ViewGeneration.Utils;
    using System.Data.Entity.Core.Metadata.Edm;
    using System.Data.Entity.Core.Query.InternalTrees;
    using System.Data.Entity.Core.Query.PlanCompiler;
    using System.Data.Entity.Resources;
    using System.Data.Entity.Utilities;
    using System.Diagnostics;
    using System.Diagnostics.CodeAnalysis;
    using System.Text;

    /// <summary>
    /// Holds the view generated for a given OFTYPE(Extent, Type) combination.
    /// </summary>
    internal sealed class GeneratedView : InternalBase
    {
        /// <summary>
        /// Creates generated view object for the combination of the <paramref name="extent" /> and the <paramref name="type" />.
        /// This constructor is used for regular cell-based view generation.
        /// </summary>
        internal static GeneratedView CreateGeneratedView(
            EntitySetBase extent,
            EdmType type,
            DbQueryCommandTree commandTree,
            string eSQL,
            StorageMappingItemCollection mappingItemCollection,
            ConfigViewGenerator config)
        {
            // If config.GenerateEsql is specified, eSQL must be non-null.
            // If config.GenerateEsql is false, commandTree is non-null except the case when loading pre-compiled eSQL views.
            Debug.Assert(!config.GenerateEsql || !String.IsNullOrEmpty(eSQL), "eSQL must be specified");

            DiscriminatorMap discriminatorMap = null;
            if (commandTree != null)
            {
                commandTree = ViewSimplifier.SimplifyView(extent, commandTree);

                // See if the view matches the "discriminated" pattern (allows simplification of generated store commands)
                if (extent.BuiltInTypeKind
                    == BuiltInTypeKind.EntitySet)
                {
                    if (DiscriminatorMap.TryCreateDiscriminatorMap((EntitySet)extent, commandTree.Query, out discriminatorMap))
                    {
                        Debug.Assert(discriminatorMap != null, "discriminatorMap == null after it has been created");
                    }
                }
            }

            return new GeneratedView(extent, type, commandTree, eSQL, discriminatorMap, mappingItemCollection, config);
        }

        /// <summary>
        /// Creates generated view object for the combination of the <paramref name="extent" /> and the <paramref name="type" />.
        /// This constructor is used for FK association sets only.
        /// </summary>
        internal static GeneratedView CreateGeneratedViewForFKAssociationSet(
            EntitySetBase extent,
            EdmType type,
            DbQueryCommandTree commandTree,
            StorageMappingItemCollection mappingItemCollection,
            ConfigViewGenerator config)
        {
            return new GeneratedView(extent, type, commandTree, null, null, mappingItemCollection, config);
        }

        /// <summary>
        /// Creates generated view object for the combination of the <paramref name="setMapping" />.Set and the
        /// <paramref
        ///     name="type" />
        /// .
        /// This constructor is used for user-defined query views only.
        /// </summary>
        internal static bool TryParseUserSpecifiedView(
            EntitySetBaseMapping setMapping,
            EntityTypeBase type,
            string eSQL,
            bool includeSubtypes,
            StorageMappingItemCollection mappingItemCollection,
            ConfigViewGenerator config,
            /*out*/ IList<EdmSchemaError> errors,
            out GeneratedView generatedView)
        {
            var failed = false;

            DbQueryCommandTree commandTree;
            DiscriminatorMap discriminatorMap;
            Exception parserException;
            if (
                !TryParseView(
                    eSQL, true, setMapping.Set, mappingItemCollection, config, out commandTree, out discriminatorMap, out parserException))
            {
                var error = new EdmSchemaError(
                    Strings.Mapping_Invalid_QueryView2(setMapping.Set.Name, parserException.Message),
                    (int)MappingErrorCode.InvalidQueryView, EdmSchemaErrorSeverity.Error,
                    setMapping.EntityContainerMapping.SourceLocation, setMapping.StartLineNumber, setMapping.StartLinePosition,
                    parserException);
                errors.Add(error);
                failed = true;
            }
            else
            {
                Debug.Assert(commandTree != null, "commandTree not set after parsing the view");

                // Verify that all expressions appearing in the view are supported.
                foreach (var error in ViewValidator.ValidateQueryView(commandTree, setMapping, type, includeSubtypes))
                {
                    errors.Add(error);
                    failed = true;
                }

                // Verify that the result type of the query view is assignable to the element type of the entityset
                var queryResultType = (commandTree.Query.ResultType.EdmType) as CollectionType;
                if ((queryResultType == null)
                    || (!setMapping.Set.ElementType.IsAssignableFrom(queryResultType.TypeUsage.EdmType)))
                {
                    var error = new EdmSchemaError(
                        Strings.Mapping_Invalid_QueryView_Type(setMapping.Set.Name),
                        (int)MappingErrorCode.InvalidQueryViewResultType, EdmSchemaErrorSeverity.Error,
                        setMapping.EntityContainerMapping.SourceLocation, setMapping.StartLineNumber, setMapping.StartLinePosition);
                    errors.Add(error);
                    failed = true;
                }
            }

            if (!failed)
            {
                generatedView = new GeneratedView(setMapping.Set, type, commandTree, eSQL, discriminatorMap, mappingItemCollection, config);
                return true;
            }
            else
            {
                generatedView = null;
                return false;
            }
        }

        private GeneratedView(
            EntitySetBase extent,
            EdmType type,
            DbQueryCommandTree commandTree,
            string eSQL,
            DiscriminatorMap discriminatorMap,
            StorageMappingItemCollection mappingItemCollection,
            ConfigViewGenerator config)
        {
            // At least one of the commandTree or eSQL must be specified. 
            // Both are specified in the case of user-defined views.
            Debug.Assert(commandTree != null || !String.IsNullOrEmpty(eSQL), "commandTree or eSQL must be specified");

            m_extent = extent;
            m_type = type;
            m_commandTree = commandTree;
            m_eSQL = eSQL;
            m_discriminatorMap = discriminatorMap;
            m_mappingItemCollection = mappingItemCollection;
            m_config = config;

            if (m_config.IsViewTracing)
            {
                var trace = new StringBuilder(1024);
                ToCompactString(trace);
                Helpers.FormatTraceLine("CQL view for {0}", trace.ToString());
            }
        }

        private readonly EntitySetBase m_extent;
        private readonly EdmType m_type;
        private DbQueryCommandTree m_commandTree; //We cache CQTs for Update Views sicne that is the one update stack works of.
        private readonly string m_eSQL;
        private Node m_internalTreeNode; //we cache IQTs for Query Views since that is the one query stack works of.
        private DiscriminatorMap m_discriminatorMap;
        private readonly StorageMappingItemCollection m_mappingItemCollection;
        private readonly ConfigViewGenerator m_config;

        internal string eSQL
        {
            get { return m_eSQL; }
        }

        internal DbQueryCommandTree GetCommandTree()
        {
            if (m_commandTree == null)
            {
                Debug.Assert(!String.IsNullOrEmpty(m_eSQL), "m_eSQL must be initialized");

                Exception parserException;
                if (TryParseView(
                    m_eSQL, false, m_extent, m_mappingItemCollection, m_config, out m_commandTree, out m_discriminatorMap,
                    out parserException))
                {
                    Debug.Assert(m_commandTree != null, "m_commandTree not set after parsing the view");
                    return m_commandTree;
                }
                else
                {
                    throw new MappingException(Strings.Mapping_Invalid_QueryView(m_extent.Name, parserException.Message));
                }
            }
            return m_commandTree;
        }

        [SuppressMessage("Microsoft.Naming", "CA2204:Literals should be spelled correctly", MessageId = "projectOp")]
        [SuppressMessage("Microsoft.Globalization", "CA1303:Do not pass literals as localized parameters",
            MessageId = "System.Data.Entity.Core.Query.PlanCompiler.PlanCompiler.Assert(System.Boolean,System.String)")]
        internal Node GetInternalTree(Command targetIqtCommand)
        {
            Debug.Assert(m_extent.EntityContainer.DataSpace == DataSpace.CSpace, "Internal Tree should be asked only for query view");
            if (m_internalTreeNode == null)
            {
                var tree = GetCommandTree();
                // Convert this into an ITree first
                var itree = ITreeGenerator.Generate(tree, m_discriminatorMap);
                // Pull out the root physical project-op, and copy this itree into our own itree
                PlanCompiler.Assert(
                    itree.Root.Op.OpType == OpType.PhysicalProject,
                    "Expected a physical projectOp at the root of the tree - found " + itree.Root.Op.OpType);
                // #554756: VarVec enumerators are not cached on the shared Command instance.
                itree.DisableVarVecEnumCaching();
                m_internalTreeNode = itree.Root.Child0;
            }
            Debug.Assert(m_internalTreeNode != null, "m_internalTreeNode != null");
            return OpCopier.Copy(targetIqtCommand, m_internalTreeNode);
        }

        /// <summary>
        /// Given an extent and its corresponding view, invokes the parser to check if the view definition is syntactically correct.
        /// Iff parsing succeeds: <paramref name="commandTree" /> and <paramref name="discriminatorMap" /> are set to the parse result and method returns true,
        /// otherwise if parser has thrown a catchable exception, it is returned via <paramref name="parserException" /> parameter,
        /// otherwise exception is re-thrown.
        /// </summary>
        private static bool TryParseView(
            string eSQL,
            bool isUserSpecified,
            EntitySetBase extent,
            StorageMappingItemCollection mappingItemCollection,
            ConfigViewGenerator config,
            out DbQueryCommandTree commandTree,
            out DiscriminatorMap discriminatorMap,
            out Exception parserException)
        {
            commandTree = null;
            discriminatorMap = null;
            parserException = null;

            // We do not catch any internal exceptions any more
            config.StartSingleWatch(PerfType.ViewParsing);
            try
            {
                // If it is a user specified view, allow all queries. Otherwise parse the view in the restricted mode.
                var compilationMode = ParserOptions.CompilationMode.RestrictedViewGenerationMode;
                if (isUserSpecified)
                {
                    compilationMode = ParserOptions.CompilationMode.UserViewGenerationMode;
                }

                Debug.Assert(!String.IsNullOrEmpty(eSQL), "eSQL query is not specified");
                commandTree = (DbQueryCommandTree)ExternalCalls.CompileView(eSQL, mappingItemCollection, compilationMode);

                // For non user-specified views, perform simplification.
                if (!isUserSpecified)
                {
                    commandTree = ViewSimplifier.SimplifyView(extent, commandTree);
                }

                // See if the view matches the "discriminated" pattern (allows simplification of generated store commands)
                if (extent.BuiltInTypeKind
                    == BuiltInTypeKind.EntitySet)
                {
                    if (DiscriminatorMap.TryCreateDiscriminatorMap((EntitySet)extent, commandTree.Query, out discriminatorMap))
                    {
                        Debug.Assert(discriminatorMap != null, "discriminatorMap == null after it has been created");
                    }
                }
            }
            catch (Exception e)
            {
                // Catching all the exception types since Query parser seems to be throwing veriety of
                // exceptions - EntityException, ArgumentException, ArgumentNullException etc.
                if (e.IsCatchableExceptionType())
                {
                    parserException = e;
                }
                else
                {
                    throw;
                }
            }
            finally
            {
                config.StopSingleWatch(PerfType.ViewParsing);
            }

            Debug.Assert(commandTree != null || parserException != null, "Either commandTree or parserException is expected.");
            // Note: m_commandTree might have been initialized by a previous call to this method, so in consequent calls it might occur that
            // both m_commandTree and parserException are not null - this would mean that the last parse attempt failed, but m_commandTree value is 
            // preserved from the previous call.

            return parserException == null;
        }

        internal override void ToCompactString(StringBuilder builder)
        {
            var ofTypeView = m_type != m_extent.ElementType;

            if (ofTypeView)
            {
                builder.Append("OFTYPE(");
            }
            builder.AppendFormat("{0}.{1}", m_extent.EntityContainer.Name, m_extent.Name);
            if (ofTypeView)
            {
                builder.Append(", ").Append(m_type.Name).Append(')');
            }
            builder.AppendLine(" = ");

            if (!String.IsNullOrEmpty(m_eSQL))
            {
                builder.Append(m_eSQL);
            }
            else
            {
                builder.Append(m_commandTree.Print());
            }
        }
    }
}
=======
// Copyright (c) Microsoft Open Technologies, Inc. All rights reserved. See License.txt in the project root for license information.

namespace System.Data.Entity.Core.Mapping.ViewGeneration
{
    using System.Collections.Generic;
    using System.Data.Entity.Core.Common.CommandTrees;
    using System.Data.Entity.Core.Common.CommandTrees.Internal;
    using System.Data.Entity.Core.Common.EntitySql;
    using System.Data.Entity.Core.Common.Utils;
    using System.Data.Entity.Core.Mapping.ViewGeneration.Utils;
    using System.Data.Entity.Core.Metadata.Edm;
    using System.Data.Entity.Core.Query.InternalTrees;
    using System.Data.Entity.Core.Query.PlanCompiler;
    using System.Data.Entity.Resources;
    using System.Data.Entity.Utilities;
    using System.Diagnostics;
    using System.Diagnostics.CodeAnalysis;
    using System.Text;

    /// <summary>
    /// Holds the view generated for a given OFTYPE(Extent, Type) combination.
    /// </summary>
    internal sealed class GeneratedView : InternalBase
    {
        /// <summary>
        /// Creates generated view object for the combination of the <paramref name="extent" /> and the <paramref name="type" />.
        /// This constructor is used for regular cell-based view generation.
        /// </summary>
        internal static GeneratedView CreateGeneratedView(
            EntitySetBase extent,
            EdmType type,
            DbQueryCommandTree commandTree,
            string eSQL,
            StorageMappingItemCollection mappingItemCollection,
            ConfigViewGenerator config)
        {
            // If config.GenerateEsql is specified, eSQL must be non-null.
            // If config.GenerateEsql is false, commandTree is non-null except the case when loading pre-compiled eSQL views.
            Debug.Assert(!config.GenerateEsql || !String.IsNullOrEmpty(eSQL), "eSQL must be specified");

            DiscriminatorMap discriminatorMap = null;
            if (commandTree != null)
            {
                commandTree = ViewSimplifier.SimplifyView(extent, commandTree);

                // See if the view matches the "discriminated" pattern (allows simplification of generated store commands)
                if (extent.BuiltInTypeKind
                    == BuiltInTypeKind.EntitySet)
                {
                    if (DiscriminatorMap.TryCreateDiscriminatorMap((EntitySet)extent, commandTree.Query, out discriminatorMap))
                    {
                        Debug.Assert(discriminatorMap != null, "discriminatorMap == null after it has been created");
                    }
                }
            }

            return new GeneratedView(extent, type, commandTree, eSQL, discriminatorMap, mappingItemCollection, config);
        }

        /// <summary>
        /// Creates generated view object for the combination of the <paramref name="extent" /> and the <paramref name="type" />.
        /// This constructor is used for FK association sets only.
        /// </summary>
        internal static GeneratedView CreateGeneratedViewForFKAssociationSet(
            EntitySetBase extent,
            EdmType type,
            DbQueryCommandTree commandTree,
            StorageMappingItemCollection mappingItemCollection,
            ConfigViewGenerator config)
        {
            return new GeneratedView(extent, type, commandTree, null, null, mappingItemCollection, config);
        }

        /// <summary>
        /// Creates generated view object for the combination of the <paramref name="setMapping" />.Set and the
        /// <paramref
        ///     name="type" />
        /// .
        /// This constructor is used for user-defined query views only.
        /// </summary>
        internal static bool TryParseUserSpecifiedView(
            StorageSetMapping setMapping,
            EntityTypeBase type,
            string eSQL,
            bool includeSubtypes,
            StorageMappingItemCollection mappingItemCollection,
            ConfigViewGenerator config,
            /*out*/ IList<EdmSchemaError> errors,
            out GeneratedView generatedView)
        {
            var failed = false;

            DbQueryCommandTree commandTree;
            DiscriminatorMap discriminatorMap;
            Exception parserException;
            if (
                !TryParseView(
                    eSQL, true, setMapping.Set, mappingItemCollection, config, out commandTree, out discriminatorMap, out parserException))
            {
                var error = new EdmSchemaError(
                    Strings.Mapping_Invalid_QueryView2(setMapping.Set.Name, parserException.Message),
                    (int)StorageMappingErrorCode.InvalidQueryView, EdmSchemaErrorSeverity.Error,
                    setMapping.EntityContainerMapping.SourceLocation, setMapping.StartLineNumber, setMapping.StartLinePosition,
                    parserException);
                errors.Add(error);
                failed = true;
            }
            else
            {
                Debug.Assert(commandTree != null, "commandTree not set after parsing the view");

                // Verify that all expressions appearing in the view are supported.
                foreach (var error in ViewValidator.ValidateQueryView(commandTree, setMapping, type, includeSubtypes))
                {
                    errors.Add(error);
                    failed = true;
                }

                // Verify that the result type of the query view is assignable to the element type of the entityset
                var queryResultType = (commandTree.Query.ResultType.EdmType) as CollectionType;
                if ((queryResultType == null)
                    || (!setMapping.Set.ElementType.IsAssignableFrom(queryResultType.TypeUsage.EdmType)))
                {
                    var error = new EdmSchemaError(
                        Strings.Mapping_Invalid_QueryView_Type(setMapping.Set.Name),
                        (int)StorageMappingErrorCode.InvalidQueryViewResultType, EdmSchemaErrorSeverity.Error,
                        setMapping.EntityContainerMapping.SourceLocation, setMapping.StartLineNumber, setMapping.StartLinePosition);
                    errors.Add(error);
                    failed = true;
                }
            }

            if (!failed)
            {
                generatedView = new GeneratedView(setMapping.Set, type, commandTree, eSQL, discriminatorMap, mappingItemCollection, config);
                return true;
            }
            else
            {
                generatedView = null;
                return false;
            }
        }

        private GeneratedView(
            EntitySetBase extent,
            EdmType type,
            DbQueryCommandTree commandTree,
            string eSQL,
            DiscriminatorMap discriminatorMap,
            StorageMappingItemCollection mappingItemCollection,
            ConfigViewGenerator config)
        {
            // At least one of the commandTree or eSQL must be specified. 
            // Both are specified in the case of user-defined views.
            Debug.Assert(commandTree != null || !String.IsNullOrEmpty(eSQL), "commandTree or eSQL must be specified");

            m_extent = extent;
            m_type = type;
            m_commandTree = commandTree;
            m_eSQL = eSQL;
            m_discriminatorMap = discriminatorMap;
            m_mappingItemCollection = mappingItemCollection;
            m_config = config;

            if (m_config.IsViewTracing)
            {
                var trace = new StringBuilder(1024);
                ToCompactString(trace);
                Helpers.FormatTraceLine("CQL view for {0}", trace.ToString());
            }
        }

        private readonly EntitySetBase m_extent;
        private readonly EdmType m_type;
        private DbQueryCommandTree m_commandTree; //We cache CQTs for Update Views sicne that is the one update stack works of.
        private readonly string m_eSQL;
        private Node m_internalTreeNode; //we cache IQTs for Query Views since that is the one query stack works of.
        private DiscriminatorMap m_discriminatorMap;
        private readonly StorageMappingItemCollection m_mappingItemCollection;
        private readonly ConfigViewGenerator m_config;

        internal string eSQL
        {
            get { return m_eSQL; }
        }

        internal DbQueryCommandTree GetCommandTree()
        {
            if (m_commandTree == null)
            {
                Debug.Assert(!String.IsNullOrEmpty(m_eSQL), "m_eSQL must be initialized");

                Exception parserException;
                if (TryParseView(
                    m_eSQL, false, m_extent, m_mappingItemCollection, m_config, out m_commandTree, out m_discriminatorMap,
                    out parserException))
                {
                    Debug.Assert(m_commandTree != null, "m_commandTree not set after parsing the view");
                    return m_commandTree;
                }
                else
                {
                    throw new MappingException(Strings.Mapping_Invalid_QueryView(m_extent.Name, parserException.Message));
                }
            }
            return m_commandTree;
        }

        [SuppressMessage("Microsoft.Naming", "CA2204:Literals should be spelled correctly", MessageId = "projectOp")]
        [SuppressMessage("Microsoft.Globalization", "CA1303:Do not pass literals as localized parameters",
            MessageId = "System.Data.Entity.Core.Query.PlanCompiler.PlanCompiler.Assert(System.Boolean,System.String)")]
        internal Node GetInternalTree(Command targetIqtCommand)
        {
            Debug.Assert(m_extent.EntityContainer.DataSpace == DataSpace.CSpace, "Internal Tree should be asked only for query view");
            if (m_internalTreeNode == null)
            {
                var tree = GetCommandTree();
                // Convert this into an ITree first
                var itree = ITreeGenerator.Generate(tree, m_discriminatorMap);
                // Pull out the root physical project-op, and copy this itree into our own itree
                PlanCompiler.Assert(
                    itree.Root.Op.OpType == OpType.PhysicalProject,
                    "Expected a physical projectOp at the root of the tree - found " + itree.Root.Op.OpType);
                // #554756: VarVec enumerators are not cached on the shared Command instance.
                itree.DisableVarVecEnumCaching();
                m_internalTreeNode = itree.Root.Child0;
            }
            Debug.Assert(m_internalTreeNode != null, "m_internalTreeNode != null");
            return OpCopier.Copy(targetIqtCommand, m_internalTreeNode);
        }

        /// <summary>
        /// Given an extent and its corresponding view, invokes the parser to check if the view definition is syntactically correct.
        /// Iff parsing succeeds: <paramref name="commandTree" /> and <paramref name="discriminatorMap" /> are set to the parse result and method returns true,
        /// otherwise if parser has thrown a catchable exception, it is returned via <paramref name="parserException" /> parameter,
        /// otherwise exception is re-thrown.
        /// </summary>
        private static bool TryParseView(
            string eSQL,
            bool isUserSpecified,
            EntitySetBase extent,
            StorageMappingItemCollection mappingItemCollection,
            ConfigViewGenerator config,
            out DbQueryCommandTree commandTree,
            out DiscriminatorMap discriminatorMap,
            out Exception parserException)
        {
            commandTree = null;
            discriminatorMap = null;
            parserException = null;

            // We do not catch any internal exceptions any more
            config.StartSingleWatch(PerfType.ViewParsing);
            try
            {
                // If it is a user specified view, allow all queries. Otherwise parse the view in the restricted mode.
                var compilationMode = ParserOptions.CompilationMode.RestrictedViewGenerationMode;
                if (isUserSpecified)
                {
                    compilationMode = ParserOptions.CompilationMode.UserViewGenerationMode;
                }

                Debug.Assert(!String.IsNullOrEmpty(eSQL), "eSQL query is not specified");
                commandTree = (DbQueryCommandTree)ExternalCalls.CompileView(eSQL, mappingItemCollection, compilationMode);

                // For non user-specified views, perform simplification.
                if (!isUserSpecified)
                {
                    commandTree = ViewSimplifier.SimplifyView(extent, commandTree);
                }

                // See if the view matches the "discriminated" pattern (allows simplification of generated store commands)
                if (extent.BuiltInTypeKind
                    == BuiltInTypeKind.EntitySet)
                {
                    if (DiscriminatorMap.TryCreateDiscriminatorMap((EntitySet)extent, commandTree.Query, out discriminatorMap))
                    {
                        Debug.Assert(discriminatorMap != null, "discriminatorMap == null after it has been created");
                    }
                }
            }
            catch (Exception e)
            {
                // Catching all the exception types since Query parser seems to be throwing veriety of
                // exceptions - EntityException, ArgumentException, ArgumentNullException etc.
                if (e.IsCatchableExceptionType())
                {
                    parserException = e;
                }
                else
                {
                    throw;
                }
            }
            finally
            {
                config.StopSingleWatch(PerfType.ViewParsing);
            }

            Debug.Assert(commandTree != null || parserException != null, "Either commandTree or parserException is expected.");
            // Note: m_commandTree might have been initialized by a previous call to this method, so in consequent calls it might occur that
            // both m_commandTree and parserException are not null - this would mean that the last parse attempt failed, but m_commandTree value is 
            // preserved from the previous call.

            return parserException == null;
        }

        internal override void ToCompactString(StringBuilder builder)
        {
            var ofTypeView = m_type != m_extent.ElementType;

            if (ofTypeView)
            {
                builder.Append("OFTYPE(");
            }
            builder.AppendFormat("{0}.{1}", m_extent.EntityContainer.Name, m_extent.Name);
            if (ofTypeView)
            {
                builder.Append(", ").Append(m_type.Name).Append(')');
            }
            builder.AppendLine(" = ");

            if (!String.IsNullOrEmpty(m_eSQL))
            {
                builder.Append(m_eSQL);
            }
            else
            {
                builder.Append(m_commandTree.Print());
            }
        }
    }
}
>>>>>>> b1a13653
<|MERGE_RESOLUTION|>--- conflicted
+++ resolved
@@ -1,4 +1,3 @@
-<<<<<<< HEAD
 // Copyright (c) Microsoft Open Technologies, Inc. All rights reserved. See License.txt in the project root for license information.
 
 namespace System.Data.Entity.Core.Mapping.ViewGeneration
@@ -332,340 +331,4 @@
             }
         }
     }
-}
-=======
-// Copyright (c) Microsoft Open Technologies, Inc. All rights reserved. See License.txt in the project root for license information.
-
-namespace System.Data.Entity.Core.Mapping.ViewGeneration
-{
-    using System.Collections.Generic;
-    using System.Data.Entity.Core.Common.CommandTrees;
-    using System.Data.Entity.Core.Common.CommandTrees.Internal;
-    using System.Data.Entity.Core.Common.EntitySql;
-    using System.Data.Entity.Core.Common.Utils;
-    using System.Data.Entity.Core.Mapping.ViewGeneration.Utils;
-    using System.Data.Entity.Core.Metadata.Edm;
-    using System.Data.Entity.Core.Query.InternalTrees;
-    using System.Data.Entity.Core.Query.PlanCompiler;
-    using System.Data.Entity.Resources;
-    using System.Data.Entity.Utilities;
-    using System.Diagnostics;
-    using System.Diagnostics.CodeAnalysis;
-    using System.Text;
-
-    /// <summary>
-    /// Holds the view generated for a given OFTYPE(Extent, Type) combination.
-    /// </summary>
-    internal sealed class GeneratedView : InternalBase
-    {
-        /// <summary>
-        /// Creates generated view object for the combination of the <paramref name="extent" /> and the <paramref name="type" />.
-        /// This constructor is used for regular cell-based view generation.
-        /// </summary>
-        internal static GeneratedView CreateGeneratedView(
-            EntitySetBase extent,
-            EdmType type,
-            DbQueryCommandTree commandTree,
-            string eSQL,
-            StorageMappingItemCollection mappingItemCollection,
-            ConfigViewGenerator config)
-        {
-            // If config.GenerateEsql is specified, eSQL must be non-null.
-            // If config.GenerateEsql is false, commandTree is non-null except the case when loading pre-compiled eSQL views.
-            Debug.Assert(!config.GenerateEsql || !String.IsNullOrEmpty(eSQL), "eSQL must be specified");
-
-            DiscriminatorMap discriminatorMap = null;
-            if (commandTree != null)
-            {
-                commandTree = ViewSimplifier.SimplifyView(extent, commandTree);
-
-                // See if the view matches the "discriminated" pattern (allows simplification of generated store commands)
-                if (extent.BuiltInTypeKind
-                    == BuiltInTypeKind.EntitySet)
-                {
-                    if (DiscriminatorMap.TryCreateDiscriminatorMap((EntitySet)extent, commandTree.Query, out discriminatorMap))
-                    {
-                        Debug.Assert(discriminatorMap != null, "discriminatorMap == null after it has been created");
-                    }
-                }
-            }
-
-            return new GeneratedView(extent, type, commandTree, eSQL, discriminatorMap, mappingItemCollection, config);
-        }
-
-        /// <summary>
-        /// Creates generated view object for the combination of the <paramref name="extent" /> and the <paramref name="type" />.
-        /// This constructor is used for FK association sets only.
-        /// </summary>
-        internal static GeneratedView CreateGeneratedViewForFKAssociationSet(
-            EntitySetBase extent,
-            EdmType type,
-            DbQueryCommandTree commandTree,
-            StorageMappingItemCollection mappingItemCollection,
-            ConfigViewGenerator config)
-        {
-            return new GeneratedView(extent, type, commandTree, null, null, mappingItemCollection, config);
-        }
-
-        /// <summary>
-        /// Creates generated view object for the combination of the <paramref name="setMapping" />.Set and the
-        /// <paramref
-        ///     name="type" />
-        /// .
-        /// This constructor is used for user-defined query views only.
-        /// </summary>
-        internal static bool TryParseUserSpecifiedView(
-            StorageSetMapping setMapping,
-            EntityTypeBase type,
-            string eSQL,
-            bool includeSubtypes,
-            StorageMappingItemCollection mappingItemCollection,
-            ConfigViewGenerator config,
-            /*out*/ IList<EdmSchemaError> errors,
-            out GeneratedView generatedView)
-        {
-            var failed = false;
-
-            DbQueryCommandTree commandTree;
-            DiscriminatorMap discriminatorMap;
-            Exception parserException;
-            if (
-                !TryParseView(
-                    eSQL, true, setMapping.Set, mappingItemCollection, config, out commandTree, out discriminatorMap, out parserException))
-            {
-                var error = new EdmSchemaError(
-                    Strings.Mapping_Invalid_QueryView2(setMapping.Set.Name, parserException.Message),
-                    (int)StorageMappingErrorCode.InvalidQueryView, EdmSchemaErrorSeverity.Error,
-                    setMapping.EntityContainerMapping.SourceLocation, setMapping.StartLineNumber, setMapping.StartLinePosition,
-                    parserException);
-                errors.Add(error);
-                failed = true;
-            }
-            else
-            {
-                Debug.Assert(commandTree != null, "commandTree not set after parsing the view");
-
-                // Verify that all expressions appearing in the view are supported.
-                foreach (var error in ViewValidator.ValidateQueryView(commandTree, setMapping, type, includeSubtypes))
-                {
-                    errors.Add(error);
-                    failed = true;
-                }
-
-                // Verify that the result type of the query view is assignable to the element type of the entityset
-                var queryResultType = (commandTree.Query.ResultType.EdmType) as CollectionType;
-                if ((queryResultType == null)
-                    || (!setMapping.Set.ElementType.IsAssignableFrom(queryResultType.TypeUsage.EdmType)))
-                {
-                    var error = new EdmSchemaError(
-                        Strings.Mapping_Invalid_QueryView_Type(setMapping.Set.Name),
-                        (int)StorageMappingErrorCode.InvalidQueryViewResultType, EdmSchemaErrorSeverity.Error,
-                        setMapping.EntityContainerMapping.SourceLocation, setMapping.StartLineNumber, setMapping.StartLinePosition);
-                    errors.Add(error);
-                    failed = true;
-                }
-            }
-
-            if (!failed)
-            {
-                generatedView = new GeneratedView(setMapping.Set, type, commandTree, eSQL, discriminatorMap, mappingItemCollection, config);
-                return true;
-            }
-            else
-            {
-                generatedView = null;
-                return false;
-            }
-        }
-
-        private GeneratedView(
-            EntitySetBase extent,
-            EdmType type,
-            DbQueryCommandTree commandTree,
-            string eSQL,
-            DiscriminatorMap discriminatorMap,
-            StorageMappingItemCollection mappingItemCollection,
-            ConfigViewGenerator config)
-        {
-            // At least one of the commandTree or eSQL must be specified. 
-            // Both are specified in the case of user-defined views.
-            Debug.Assert(commandTree != null || !String.IsNullOrEmpty(eSQL), "commandTree or eSQL must be specified");
-
-            m_extent = extent;
-            m_type = type;
-            m_commandTree = commandTree;
-            m_eSQL = eSQL;
-            m_discriminatorMap = discriminatorMap;
-            m_mappingItemCollection = mappingItemCollection;
-            m_config = config;
-
-            if (m_config.IsViewTracing)
-            {
-                var trace = new StringBuilder(1024);
-                ToCompactString(trace);
-                Helpers.FormatTraceLine("CQL view for {0}", trace.ToString());
-            }
-        }
-
-        private readonly EntitySetBase m_extent;
-        private readonly EdmType m_type;
-        private DbQueryCommandTree m_commandTree; //We cache CQTs for Update Views sicne that is the one update stack works of.
-        private readonly string m_eSQL;
-        private Node m_internalTreeNode; //we cache IQTs for Query Views since that is the one query stack works of.
-        private DiscriminatorMap m_discriminatorMap;
-        private readonly StorageMappingItemCollection m_mappingItemCollection;
-        private readonly ConfigViewGenerator m_config;
-
-        internal string eSQL
-        {
-            get { return m_eSQL; }
-        }
-
-        internal DbQueryCommandTree GetCommandTree()
-        {
-            if (m_commandTree == null)
-            {
-                Debug.Assert(!String.IsNullOrEmpty(m_eSQL), "m_eSQL must be initialized");
-
-                Exception parserException;
-                if (TryParseView(
-                    m_eSQL, false, m_extent, m_mappingItemCollection, m_config, out m_commandTree, out m_discriminatorMap,
-                    out parserException))
-                {
-                    Debug.Assert(m_commandTree != null, "m_commandTree not set after parsing the view");
-                    return m_commandTree;
-                }
-                else
-                {
-                    throw new MappingException(Strings.Mapping_Invalid_QueryView(m_extent.Name, parserException.Message));
-                }
-            }
-            return m_commandTree;
-        }
-
-        [SuppressMessage("Microsoft.Naming", "CA2204:Literals should be spelled correctly", MessageId = "projectOp")]
-        [SuppressMessage("Microsoft.Globalization", "CA1303:Do not pass literals as localized parameters",
-            MessageId = "System.Data.Entity.Core.Query.PlanCompiler.PlanCompiler.Assert(System.Boolean,System.String)")]
-        internal Node GetInternalTree(Command targetIqtCommand)
-        {
-            Debug.Assert(m_extent.EntityContainer.DataSpace == DataSpace.CSpace, "Internal Tree should be asked only for query view");
-            if (m_internalTreeNode == null)
-            {
-                var tree = GetCommandTree();
-                // Convert this into an ITree first
-                var itree = ITreeGenerator.Generate(tree, m_discriminatorMap);
-                // Pull out the root physical project-op, and copy this itree into our own itree
-                PlanCompiler.Assert(
-                    itree.Root.Op.OpType == OpType.PhysicalProject,
-                    "Expected a physical projectOp at the root of the tree - found " + itree.Root.Op.OpType);
-                // #554756: VarVec enumerators are not cached on the shared Command instance.
-                itree.DisableVarVecEnumCaching();
-                m_internalTreeNode = itree.Root.Child0;
-            }
-            Debug.Assert(m_internalTreeNode != null, "m_internalTreeNode != null");
-            return OpCopier.Copy(targetIqtCommand, m_internalTreeNode);
-        }
-
-        /// <summary>
-        /// Given an extent and its corresponding view, invokes the parser to check if the view definition is syntactically correct.
-        /// Iff parsing succeeds: <paramref name="commandTree" /> and <paramref name="discriminatorMap" /> are set to the parse result and method returns true,
-        /// otherwise if parser has thrown a catchable exception, it is returned via <paramref name="parserException" /> parameter,
-        /// otherwise exception is re-thrown.
-        /// </summary>
-        private static bool TryParseView(
-            string eSQL,
-            bool isUserSpecified,
-            EntitySetBase extent,
-            StorageMappingItemCollection mappingItemCollection,
-            ConfigViewGenerator config,
-            out DbQueryCommandTree commandTree,
-            out DiscriminatorMap discriminatorMap,
-            out Exception parserException)
-        {
-            commandTree = null;
-            discriminatorMap = null;
-            parserException = null;
-
-            // We do not catch any internal exceptions any more
-            config.StartSingleWatch(PerfType.ViewParsing);
-            try
-            {
-                // If it is a user specified view, allow all queries. Otherwise parse the view in the restricted mode.
-                var compilationMode = ParserOptions.CompilationMode.RestrictedViewGenerationMode;
-                if (isUserSpecified)
-                {
-                    compilationMode = ParserOptions.CompilationMode.UserViewGenerationMode;
-                }
-
-                Debug.Assert(!String.IsNullOrEmpty(eSQL), "eSQL query is not specified");
-                commandTree = (DbQueryCommandTree)ExternalCalls.CompileView(eSQL, mappingItemCollection, compilationMode);
-
-                // For non user-specified views, perform simplification.
-                if (!isUserSpecified)
-                {
-                    commandTree = ViewSimplifier.SimplifyView(extent, commandTree);
-                }
-
-                // See if the view matches the "discriminated" pattern (allows simplification of generated store commands)
-                if (extent.BuiltInTypeKind
-                    == BuiltInTypeKind.EntitySet)
-                {
-                    if (DiscriminatorMap.TryCreateDiscriminatorMap((EntitySet)extent, commandTree.Query, out discriminatorMap))
-                    {
-                        Debug.Assert(discriminatorMap != null, "discriminatorMap == null after it has been created");
-                    }
-                }
-            }
-            catch (Exception e)
-            {
-                // Catching all the exception types since Query parser seems to be throwing veriety of
-                // exceptions - EntityException, ArgumentException, ArgumentNullException etc.
-                if (e.IsCatchableExceptionType())
-                {
-                    parserException = e;
-                }
-                else
-                {
-                    throw;
-                }
-            }
-            finally
-            {
-                config.StopSingleWatch(PerfType.ViewParsing);
-            }
-
-            Debug.Assert(commandTree != null || parserException != null, "Either commandTree or parserException is expected.");
-            // Note: m_commandTree might have been initialized by a previous call to this method, so in consequent calls it might occur that
-            // both m_commandTree and parserException are not null - this would mean that the last parse attempt failed, but m_commandTree value is 
-            // preserved from the previous call.
-
-            return parserException == null;
-        }
-
-        internal override void ToCompactString(StringBuilder builder)
-        {
-            var ofTypeView = m_type != m_extent.ElementType;
-
-            if (ofTypeView)
-            {
-                builder.Append("OFTYPE(");
-            }
-            builder.AppendFormat("{0}.{1}", m_extent.EntityContainer.Name, m_extent.Name);
-            if (ofTypeView)
-            {
-                builder.Append(", ").Append(m_type.Name).Append(')');
-            }
-            builder.AppendLine(" = ");
-
-            if (!String.IsNullOrEmpty(m_eSQL))
-            {
-                builder.Append(m_eSQL);
-            }
-            else
-            {
-                builder.Append(m_commandTree.Print());
-            }
-        }
-    }
-}
->>>>>>> b1a13653
+}