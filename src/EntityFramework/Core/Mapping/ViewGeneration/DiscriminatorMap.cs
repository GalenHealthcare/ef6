<<<<<<< HEAD
﻿// Copyright (c) Microsoft Open Technologies, Inc. All rights reserved. See License.txt in the project root for license information.

namespace System.Data.Entity.Core.Mapping.ViewGeneration
{
    using System.Collections.Generic;
    using System.Collections.ObjectModel;
    using System.Data.Entity.Core.Common.CommandTrees;
    using System.Data.Entity.Core.Common.CommandTrees.Internal;
    using System.Data.Entity.Core.Common.Utils;
    using System.Data.Entity.Core.Metadata.Edm;
    using System.Data.Entity.Core.Query.InternalTrees;
    using System.Diagnostics;
    using System.Linq;

    /// <summary>
    /// Describes top-level query mapping view projection of the form:
    /// SELECT VALUE CASE
    /// WHEN Discriminator = DiscriminatorValue1 THEN EntityType1(...)
    /// WHEN Discriminator = DiscriminatorValue2 THEN EntityType2(...)
    /// ...
    /// Supports optimizing queries to leverage user supplied discriminator values
    /// in TPH mappings rather than introducing our own. This avoids the need
    /// to introduce a CASE statement in the store.
    /// </summary>
    internal class DiscriminatorMap
    {
        /// <summary>
        /// Expression retrieving discriminator value from projection input.
        /// </summary>
        internal readonly DbPropertyExpression Discriminator;

        /// <summary>
        /// Map from discriminator values to implied entity type.
        /// </summary>
        internal readonly ReadOnlyCollection<KeyValuePair<object, EntityType>> TypeMap;

        /// <summary>
        /// Map from entity property to expression generating value for that property. Note that
        /// the expression must be the same for all types in discriminator map.
        /// </summary>
        internal readonly ReadOnlyCollection<KeyValuePair<EdmProperty, DbExpression>> PropertyMap;

        /// <summary>
        /// Map from entity relproperty to expression generating value for that property. Note that
        /// the expression must be the same for all types in discriminator map.
        /// </summary>
        internal readonly ReadOnlyCollection<KeyValuePair<RelProperty, DbExpression>> RelPropertyMap;

        /// <summary>
        /// EntitySet to which the map applies.
        /// </summary>
        internal readonly EntitySet EntitySet;

        private DiscriminatorMap(
            DbPropertyExpression discriminator,
            List<KeyValuePair<object, EntityType>> typeMap,
            Dictionary<EdmProperty, DbExpression> propertyMap,
            Dictionary<RelProperty, DbExpression> relPropertyMap,
            EntitySet entitySet)
        {
            Discriminator = discriminator;
            TypeMap = new ReadOnlyCollection<KeyValuePair<object, EntityType>>(typeMap);
            PropertyMap = new ReadOnlyCollection<KeyValuePair<EdmProperty, DbExpression>>(propertyMap.ToList());
            RelPropertyMap = new ReadOnlyCollection<KeyValuePair<RelProperty, DbExpression>>(relPropertyMap.ToList());
            EntitySet = entitySet;
        }

        /// <summary>
        /// Determines whether the given query view matches the discriminator map pattern.
        /// </summary>
        internal static bool TryCreateDiscriminatorMap(EntitySet entitySet, DbExpression queryView, out DiscriminatorMap discriminatorMap)
        {
            discriminatorMap = null;

            if (queryView.ExpressionKind
                != DbExpressionKind.Project)
            {
                return false;
            }
            var project = (DbProjectExpression)queryView;

            if (project.Projection.ExpressionKind
                != DbExpressionKind.Case)
            {
                return false;
            }
            var caseExpression = (DbCaseExpression)project.Projection;
            if (project.Projection.ResultType.EdmType.BuiltInTypeKind
                != BuiltInTypeKind.EntityType)
            {
                return false;
            }

            // determine value domain by walking filter
            if (project.Input.Expression.ExpressionKind
                != DbExpressionKind.Filter)
            {
                return false;
            }
            var filterExpression = (DbFilterExpression)project.Input.Expression;

            var discriminatorDomain = new HashSet<object>();
            if (
                !ViewSimplifier.TryMatchDiscriminatorPredicate(
                    filterExpression, (equalsExp, discriminatorValue) => discriminatorDomain.Add(discriminatorValue)))
            {
                return false;
            }

            var typeMap = new List<KeyValuePair<object, EntityType>>();
            var propertyMap = new Dictionary<EdmProperty, DbExpression>();
            var relPropertyMap = new Dictionary<RelProperty, DbExpression>();
            var typeToRelPropertyMap = new Dictionary<EntityType, List<RelProperty>>();
            DbPropertyExpression discriminator = null;

            EdmProperty discriminatorProperty = null;
            for (var i = 0; i < caseExpression.When.Count; i++)
            {
                var when = caseExpression.When[i];
                var then = caseExpression.Then[i];

                var projectionVariableName = project.Input.VariableName;

                DbPropertyExpression currentDiscriminator;
                object discriminatorValue;
                if (
                    !ViewSimplifier.TryMatchPropertyEqualsValue(
                        when, projectionVariableName, out currentDiscriminator, out discriminatorValue))
                {
                    return false;
                }

                // must be the same discriminator in every case
                if (null == discriminatorProperty)
                {
                    discriminatorProperty = (EdmProperty)currentDiscriminator.Property;
                }
                else if (discriminatorProperty != currentDiscriminator.Property)
                {
                    return false;
                }
                discriminator = currentDiscriminator;

                // right hand side must be entity type constructor
                EntityType currentType;
                if (!TryMatchEntityTypeConstructor(then, propertyMap, relPropertyMap, typeToRelPropertyMap, out currentType))
                {
                    return false;
                }

                // remember type + discriminator value
                typeMap.Add(new KeyValuePair<object, EntityType>(discriminatorValue, currentType));

                // remove discriminator value from domain
                discriminatorDomain.Remove(discriminatorValue);
            }

            // make sure only one member of discriminator domain remains...
            if (1 != discriminatorDomain.Count)
            {
                return false;
            }

            // check default case
            EntityType elseType;
            if (null == caseExpression.Else
                ||
                !TryMatchEntityTypeConstructor(caseExpression.Else, propertyMap, relPropertyMap, typeToRelPropertyMap, out elseType))
            {
                return false;
            }
            typeMap.Add(new KeyValuePair<object, EntityType>(discriminatorDomain.Single(), elseType));

            // Account for cases where some type in the hierarchy specifies a rel-property, but another
            // type in the hierarchy does not
            if (!CheckForMissingRelProperties(relPropertyMap, typeToRelPropertyMap))
            {
                return false;
            }

            // since the store may right-pad strings, ensure discriminator values are unique in their trimmed
            // form
            var discriminatorValues = typeMap.Select(map => map.Key);
            var uniqueValueCount = discriminatorValues.Distinct(TrailingSpaceComparer.Instance).Count();
            var valueCount = typeMap.Count;
            if (uniqueValueCount != valueCount)
            {
                return false;
            }

            discriminatorMap = new DiscriminatorMap(discriminator, typeMap, propertyMap, relPropertyMap, entitySet);
            return true;
        }

        private static bool CheckForMissingRelProperties(
            Dictionary<RelProperty, DbExpression> relPropertyMap,
            Dictionary<EntityType, List<RelProperty>> typeToRelPropertyMap)
        {
            // Easily the lousiest implementation of this search.
            // Check to see that for each relProperty that we see in the relPropertyMap
            // (presumably because some type constructor specified it), every type for
            // which that rel-property is specified *must* also have specified it.
            // We don't need to check for equivalence here - because that's already been
            // checked
            foreach (var relProperty in relPropertyMap.Keys)
            {
                foreach (var kv in typeToRelPropertyMap)
                {
                    if (kv.Key.IsSubtypeOf(relProperty.FromEnd.TypeUsage.EdmType))
                    {
                        if (!kv.Value.Contains(relProperty))
                        {
                            return false;
                        }
                    }
                }
            }
            return true;
        }

        private static bool TryMatchEntityTypeConstructor(
            DbExpression then,
            Dictionary<EdmProperty, DbExpression> propertyMap,
            Dictionary<RelProperty, DbExpression> relPropertyMap,
            Dictionary<EntityType, List<RelProperty>> typeToRelPropertyMap,
            out EntityType entityType)
        {
            if (then.ExpressionKind
                != DbExpressionKind.NewInstance)
            {
                entityType = null;
                return false;
            }
            var constructor = (DbNewInstanceExpression)then;
            entityType = (EntityType)constructor.ResultType.EdmType;

            // process arguments to constructor (must be aligned across all case statements)
            Debug.Assert(entityType.Properties.Count == constructor.Arguments.Count, "invalid new instance");
            for (var j = 0; j < entityType.Properties.Count; j++)
            {
                var property = entityType.Properties[j];
                var assignment = constructor.Arguments[j];
                DbExpression existingAssignment;
                if (propertyMap.TryGetValue(property, out existingAssignment))
                {
                    if (!ExpressionsCompatible(assignment, existingAssignment))
                    {
                        return false;
                    }
                }
                else
                {
                    propertyMap.Add(property, assignment);
                }
            }

            // Now handle the rel properties
            if (constructor.HasRelatedEntityReferences)
            {
                List<RelProperty> relPropertyList;
                if (!typeToRelPropertyMap.TryGetValue(entityType, out relPropertyList))
                {
                    relPropertyList = new List<RelProperty>();
                    typeToRelPropertyMap[entityType] = relPropertyList;
                }
                foreach (var relatedRef in constructor.RelatedEntityReferences)
                {
                    var relProperty = new RelProperty(
                        (RelationshipType)relatedRef.TargetEnd.DeclaringType,
                        relatedRef.SourceEnd, relatedRef.TargetEnd);
                    var assignment = relatedRef.TargetEntityReference;
                    DbExpression existingAssignment;
                    if (relPropertyMap.TryGetValue(relProperty, out existingAssignment))
                    {
                        if (!ExpressionsCompatible(assignment, existingAssignment))
                        {
                            return false;
                        }
                    }
                    else
                    {
                        relPropertyMap.Add(relProperty, assignment);
                    }
                    relPropertyList.Add(relProperty);
                }
            }
            return true;
        }

        /// <summary>
        /// Utility method determining whether two expressions appearing within the same scope
        /// are equivalent. May return false negatives, but no false positives. In other words,
        /// x != y --> !ExpressionsCompatible(x, y)
        /// but does not guarantee
        /// x == y --> ExpressionsCompatible(x, y)
        /// </summary>
        private static bool ExpressionsCompatible(DbExpression x, DbExpression y)
        {
            if (x.ExpressionKind
                != y.ExpressionKind)
            {
                return false;
            }
            switch (x.ExpressionKind)
            {
                case DbExpressionKind.Property:
                    {
                        var prop1 = (DbPropertyExpression)x;
                        var prop2 = (DbPropertyExpression)y;
                        return prop1.Property == prop2.Property &&
                               ExpressionsCompatible(prop1.Instance, prop2.Instance);
                    }
                case DbExpressionKind.VariableReference:
                    return ((DbVariableReferenceExpression)x).VariableName ==
                           ((DbVariableReferenceExpression)y).VariableName;
                case DbExpressionKind.NewInstance:
                    {
                        var newX = (DbNewInstanceExpression)x;
                        var newY = (DbNewInstanceExpression)y;
                        if (!newX.ResultType.EdmType.EdmEquals(newY.ResultType.EdmType))
                        {
                            return false;
                        }
                        for (var i = 0; i < newX.Arguments.Count; i++)
                        {
                            if (!ExpressionsCompatible(newX.Arguments[i], newY.Arguments[i]))
                            {
                                return false;
                            }
                        }
                        return true;
                    }
                case DbExpressionKind.Ref:
                    {
                        var refX = (DbRefExpression)x;
                        var refY = (DbRefExpression)y;
                        return (refX.EntitySet.EdmEquals(refY.EntitySet) &&
                                ExpressionsCompatible(refX.Argument, refY.Argument));
                    }
                default:
                    // here come the false negatives...
                    return false;
            }
        }
    }
}
=======
﻿// Copyright (c) Microsoft Open Technologies, Inc. All rights reserved. See License.txt in the project root for license information.

namespace System.Data.Entity.Core.Mapping.ViewGeneration
{
    using System.Collections.Generic;
    using System.Collections.ObjectModel;
    using System.Data.Entity.Core.Common.CommandTrees;
    using System.Data.Entity.Core.Common.CommandTrees.Internal;
    using System.Data.Entity.Core.Common.Utils;
    using System.Data.Entity.Core.Metadata.Edm;
    using System.Data.Entity.Core.Query.InternalTrees;
    using System.Diagnostics;
    using System.Linq;

    /// <summary>
    /// Describes top-level query mapping view projection of the form:
    /// SELECT VALUE CASE
    /// WHEN Discriminator = DiscriminatorValue1 THEN EntityType1(...)
    /// WHEN Discriminator = DiscriminatorValue2 THEN EntityType2(...)
    /// ...
    /// Supports optimizing queries to leverage user supplied discriminator values
    /// in TPH mappings rather than introducing our own. This avoids the need
    /// to introduce a CASE statement in the store.
    /// </summary>
    internal class DiscriminatorMap
    {
        /// <summary>
        /// Expression retrieving discriminator value from projection input.
        /// </summary>
        internal readonly DbPropertyExpression Discriminator;

        /// <summary>
        /// Map from discriminator values to implied entity type.
        /// </summary>
        internal readonly ReadOnlyCollection<KeyValuePair<object, EntityType>> TypeMap;

        /// <summary>
        /// Map from entity property to expression generating value for that property. Note that
        /// the expression must be the same for all types in discriminator map.
        /// </summary>
        internal readonly ReadOnlyCollection<KeyValuePair<EdmProperty, DbExpression>> PropertyMap;

        /// <summary>
        /// Map from entity relproperty to expression generating value for that property. Note that
        /// the expression must be the same for all types in discriminator map.
        /// </summary>
        internal readonly ReadOnlyCollection<KeyValuePair<RelProperty, DbExpression>> RelPropertyMap;

        /// <summary>
        /// EntitySet to which the map applies.
        /// </summary>
        internal readonly EntitySet EntitySet;

        private DiscriminatorMap(
            DbPropertyExpression discriminator,
            List<KeyValuePair<object, EntityType>> typeMap,
            Dictionary<EdmProperty, DbExpression> propertyMap,
            Dictionary<RelProperty, DbExpression> relPropertyMap,
            EntitySet entitySet)
        {
            Discriminator = discriminator;
            TypeMap = typeMap.AsReadOnly();
            PropertyMap = propertyMap.ToList().AsReadOnly();
            RelPropertyMap = relPropertyMap.ToList().AsReadOnly();
            EntitySet = entitySet;
        }

        /// <summary>
        /// Determines whether the given query view matches the discriminator map pattern.
        /// </summary>
        internal static bool TryCreateDiscriminatorMap(EntitySet entitySet, DbExpression queryView, out DiscriminatorMap discriminatorMap)
        {
            discriminatorMap = null;

            if (queryView.ExpressionKind
                != DbExpressionKind.Project)
            {
                return false;
            }
            var project = (DbProjectExpression)queryView;

            if (project.Projection.ExpressionKind
                != DbExpressionKind.Case)
            {
                return false;
            }
            var caseExpression = (DbCaseExpression)project.Projection;
            if (project.Projection.ResultType.EdmType.BuiltInTypeKind
                != BuiltInTypeKind.EntityType)
            {
                return false;
            }

            // determine value domain by walking filter
            if (project.Input.Expression.ExpressionKind
                != DbExpressionKind.Filter)
            {
                return false;
            }
            var filterExpression = (DbFilterExpression)project.Input.Expression;

            var discriminatorDomain = new HashSet<object>();
            if (
                !ViewSimplifier.TryMatchDiscriminatorPredicate(
                    filterExpression, (equalsExp, discriminatorValue) => discriminatorDomain.Add(discriminatorValue)))
            {
                return false;
            }

            var typeMap = new List<KeyValuePair<object, EntityType>>();
            var propertyMap = new Dictionary<EdmProperty, DbExpression>();
            var relPropertyMap = new Dictionary<RelProperty, DbExpression>();
            var typeToRelPropertyMap = new Dictionary<EntityType, List<RelProperty>>();
            DbPropertyExpression discriminator = null;

            EdmProperty discriminatorProperty = null;
            for (var i = 0; i < caseExpression.When.Count; i++)
            {
                var when = caseExpression.When[i];
                var then = caseExpression.Then[i];

                var projectionVariableName = project.Input.VariableName;

                DbPropertyExpression currentDiscriminator;
                object discriminatorValue;
                if (
                    !ViewSimplifier.TryMatchPropertyEqualsValue(
                        when, projectionVariableName, out currentDiscriminator, out discriminatorValue))
                {
                    return false;
                }

                // must be the same discriminator in every case
                if (null == discriminatorProperty)
                {
                    discriminatorProperty = (EdmProperty)currentDiscriminator.Property;
                }
                else if (discriminatorProperty != currentDiscriminator.Property)
                {
                    return false;
                }
                discriminator = currentDiscriminator;

                // right hand side must be entity type constructor
                EntityType currentType;
                if (!TryMatchEntityTypeConstructor(then, propertyMap, relPropertyMap, typeToRelPropertyMap, out currentType))
                {
                    return false;
                }

                // remember type + discriminator value
                typeMap.Add(new KeyValuePair<object, EntityType>(discriminatorValue, currentType));

                // remove discriminator value from domain
                discriminatorDomain.Remove(discriminatorValue);
            }

            // make sure only one member of discriminator domain remains...
            if (1 != discriminatorDomain.Count)
            {
                return false;
            }

            // check default case
            EntityType elseType;
            if (null == caseExpression.Else
                ||
                !TryMatchEntityTypeConstructor(caseExpression.Else, propertyMap, relPropertyMap, typeToRelPropertyMap, out elseType))
            {
                return false;
            }
            typeMap.Add(new KeyValuePair<object, EntityType>(discriminatorDomain.Single(), elseType));

            // Account for cases where some type in the hierarchy specifies a rel-property, but another
            // type in the hierarchy does not
            if (!CheckForMissingRelProperties(relPropertyMap, typeToRelPropertyMap))
            {
                return false;
            }

            // since the store may right-pad strings, ensure discriminator values are unique in their trimmed
            // form
            var discriminatorValues = typeMap.Select(map => map.Key);
            var uniqueValueCount = discriminatorValues.Distinct(TrailingSpaceComparer.Instance).Count();
            var valueCount = typeMap.Count;
            if (uniqueValueCount != valueCount)
            {
                return false;
            }

            discriminatorMap = new DiscriminatorMap(discriminator, typeMap, propertyMap, relPropertyMap, entitySet);
            return true;
        }

        private static bool CheckForMissingRelProperties(
            Dictionary<RelProperty, DbExpression> relPropertyMap,
            Dictionary<EntityType, List<RelProperty>> typeToRelPropertyMap)
        {
            // Easily the lousiest implementation of this search.
            // Check to see that for each relProperty that we see in the relPropertyMap
            // (presumably because some type constructor specified it), every type for
            // which that rel-property is specified *must* also have specified it.
            // We don't need to check for equivalence here - because that's already been
            // checked
            foreach (var relProperty in relPropertyMap.Keys)
            {
                foreach (var kv in typeToRelPropertyMap)
                {
                    if (kv.Key.IsSubtypeOf(relProperty.FromEnd.TypeUsage.EdmType))
                    {
                        if (!kv.Value.Contains(relProperty))
                        {
                            return false;
                        }
                    }
                }
            }
            return true;
        }

        private static bool TryMatchEntityTypeConstructor(
            DbExpression then,
            Dictionary<EdmProperty, DbExpression> propertyMap,
            Dictionary<RelProperty, DbExpression> relPropertyMap,
            Dictionary<EntityType, List<RelProperty>> typeToRelPropertyMap,
            out EntityType entityType)
        {
            if (then.ExpressionKind
                != DbExpressionKind.NewInstance)
            {
                entityType = null;
                return false;
            }
            var constructor = (DbNewInstanceExpression)then;
            entityType = (EntityType)constructor.ResultType.EdmType;

            // process arguments to constructor (must be aligned across all case statements)
            Debug.Assert(entityType.Properties.Count == constructor.Arguments.Count, "invalid new instance");
            for (var j = 0; j < entityType.Properties.Count; j++)
            {
                var property = entityType.Properties[j];
                var assignment = constructor.Arguments[j];
                DbExpression existingAssignment;
                if (propertyMap.TryGetValue(property, out existingAssignment))
                {
                    if (!ExpressionsCompatible(assignment, existingAssignment))
                    {
                        return false;
                    }
                }
                else
                {
                    propertyMap.Add(property, assignment);
                }
            }

            // Now handle the rel properties
            if (constructor.HasRelatedEntityReferences)
            {
                List<RelProperty> relPropertyList;
                if (!typeToRelPropertyMap.TryGetValue(entityType, out relPropertyList))
                {
                    relPropertyList = new List<RelProperty>();
                    typeToRelPropertyMap[entityType] = relPropertyList;
                }
                foreach (var relatedRef in constructor.RelatedEntityReferences)
                {
                    var relProperty = new RelProperty(
                        (RelationshipType)relatedRef.TargetEnd.DeclaringType,
                        relatedRef.SourceEnd, relatedRef.TargetEnd);
                    var assignment = relatedRef.TargetEntityReference;
                    DbExpression existingAssignment;
                    if (relPropertyMap.TryGetValue(relProperty, out existingAssignment))
                    {
                        if (!ExpressionsCompatible(assignment, existingAssignment))
                        {
                            return false;
                        }
                    }
                    else
                    {
                        relPropertyMap.Add(relProperty, assignment);
                    }
                    relPropertyList.Add(relProperty);
                }
            }
            return true;
        }

        /// <summary>
        /// Utility method determining whether two expressions appearing within the same scope
        /// are equivalent. May return false negatives, but no false positives. In other words,
        /// x != y --> !ExpressionsCompatible(x, y)
        /// but does not guarantee
        /// x == y --> ExpressionsCompatible(x, y)
        /// </summary>
        private static bool ExpressionsCompatible(DbExpression x, DbExpression y)
        {
            if (x.ExpressionKind
                != y.ExpressionKind)
            {
                return false;
            }
            switch (x.ExpressionKind)
            {
                case DbExpressionKind.Property:
                    {
                        var prop1 = (DbPropertyExpression)x;
                        var prop2 = (DbPropertyExpression)y;
                        return prop1.Property == prop2.Property &&
                               ExpressionsCompatible(prop1.Instance, prop2.Instance);
                    }
                case DbExpressionKind.VariableReference:
                    return ((DbVariableReferenceExpression)x).VariableName ==
                           ((DbVariableReferenceExpression)y).VariableName;
                case DbExpressionKind.NewInstance:
                    {
                        var newX = (DbNewInstanceExpression)x;
                        var newY = (DbNewInstanceExpression)y;
                        if (!newX.ResultType.EdmType.EdmEquals(newY.ResultType.EdmType))
                        {
                            return false;
                        }
                        for (var i = 0; i < newX.Arguments.Count; i++)
                        {
                            if (!ExpressionsCompatible(newX.Arguments[i], newY.Arguments[i]))
                            {
                                return false;
                            }
                        }
                        return true;
                    }
                case DbExpressionKind.Ref:
                    {
                        var refX = (DbRefExpression)x;
                        var refY = (DbRefExpression)y;
                        return (refX.EntitySet.EdmEquals(refY.EntitySet) &&
                                ExpressionsCompatible(refX.Argument, refY.Argument));
                    }
                default:
                    // here come the false negatives...
                    return false;
            }
        }
    }
}
>>>>>>> b1a13653
<|MERGE_RESOLUTION|>--- conflicted
+++ resolved
@@ -1,4 +1,3 @@
-<<<<<<< HEAD
 ﻿// Copyright (c) Microsoft Open Technologies, Inc. All rights reserved. See License.txt in the project root for license information.
 
 namespace System.Data.Entity.Core.Mapping.ViewGeneration
@@ -344,352 +343,4 @@
             }
         }
     }
-}
-=======
-﻿// Copyright (c) Microsoft Open Technologies, Inc. All rights reserved. See License.txt in the project root for license information.
-
-namespace System.Data.Entity.Core.Mapping.ViewGeneration
-{
-    using System.Collections.Generic;
-    using System.Collections.ObjectModel;
-    using System.Data.Entity.Core.Common.CommandTrees;
-    using System.Data.Entity.Core.Common.CommandTrees.Internal;
-    using System.Data.Entity.Core.Common.Utils;
-    using System.Data.Entity.Core.Metadata.Edm;
-    using System.Data.Entity.Core.Query.InternalTrees;
-    using System.Diagnostics;
-    using System.Linq;
-
-    /// <summary>
-    /// Describes top-level query mapping view projection of the form:
-    /// SELECT VALUE CASE
-    /// WHEN Discriminator = DiscriminatorValue1 THEN EntityType1(...)
-    /// WHEN Discriminator = DiscriminatorValue2 THEN EntityType2(...)
-    /// ...
-    /// Supports optimizing queries to leverage user supplied discriminator values
-    /// in TPH mappings rather than introducing our own. This avoids the need
-    /// to introduce a CASE statement in the store.
-    /// </summary>
-    internal class DiscriminatorMap
-    {
-        /// <summary>
-        /// Expression retrieving discriminator value from projection input.
-        /// </summary>
-        internal readonly DbPropertyExpression Discriminator;
-
-        /// <summary>
-        /// Map from discriminator values to implied entity type.
-        /// </summary>
-        internal readonly ReadOnlyCollection<KeyValuePair<object, EntityType>> TypeMap;
-
-        /// <summary>
-        /// Map from entity property to expression generating value for that property. Note that
-        /// the expression must be the same for all types in discriminator map.
-        /// </summary>
-        internal readonly ReadOnlyCollection<KeyValuePair<EdmProperty, DbExpression>> PropertyMap;
-
-        /// <summary>
-        /// Map from entity relproperty to expression generating value for that property. Note that
-        /// the expression must be the same for all types in discriminator map.
-        /// </summary>
-        internal readonly ReadOnlyCollection<KeyValuePair<RelProperty, DbExpression>> RelPropertyMap;
-
-        /// <summary>
-        /// EntitySet to which the map applies.
-        /// </summary>
-        internal readonly EntitySet EntitySet;
-
-        private DiscriminatorMap(
-            DbPropertyExpression discriminator,
-            List<KeyValuePair<object, EntityType>> typeMap,
-            Dictionary<EdmProperty, DbExpression> propertyMap,
-            Dictionary<RelProperty, DbExpression> relPropertyMap,
-            EntitySet entitySet)
-        {
-            Discriminator = discriminator;
-            TypeMap = typeMap.AsReadOnly();
-            PropertyMap = propertyMap.ToList().AsReadOnly();
-            RelPropertyMap = relPropertyMap.ToList().AsReadOnly();
-            EntitySet = entitySet;
-        }
-
-        /// <summary>
-        /// Determines whether the given query view matches the discriminator map pattern.
-        /// </summary>
-        internal static bool TryCreateDiscriminatorMap(EntitySet entitySet, DbExpression queryView, out DiscriminatorMap discriminatorMap)
-        {
-            discriminatorMap = null;
-
-            if (queryView.ExpressionKind
-                != DbExpressionKind.Project)
-            {
-                return false;
-            }
-            var project = (DbProjectExpression)queryView;
-
-            if (project.Projection.ExpressionKind
-                != DbExpressionKind.Case)
-            {
-                return false;
-            }
-            var caseExpression = (DbCaseExpression)project.Projection;
-            if (project.Projection.ResultType.EdmType.BuiltInTypeKind
-                != BuiltInTypeKind.EntityType)
-            {
-                return false;
-            }
-
-            // determine value domain by walking filter
-            if (project.Input.Expression.ExpressionKind
-                != DbExpressionKind.Filter)
-            {
-                return false;
-            }
-            var filterExpression = (DbFilterExpression)project.Input.Expression;
-
-            var discriminatorDomain = new HashSet<object>();
-            if (
-                !ViewSimplifier.TryMatchDiscriminatorPredicate(
-                    filterExpression, (equalsExp, discriminatorValue) => discriminatorDomain.Add(discriminatorValue)))
-            {
-                return false;
-            }
-
-            var typeMap = new List<KeyValuePair<object, EntityType>>();
-            var propertyMap = new Dictionary<EdmProperty, DbExpression>();
-            var relPropertyMap = new Dictionary<RelProperty, DbExpression>();
-            var typeToRelPropertyMap = new Dictionary<EntityType, List<RelProperty>>();
-            DbPropertyExpression discriminator = null;
-
-            EdmProperty discriminatorProperty = null;
-            for (var i = 0; i < caseExpression.When.Count; i++)
-            {
-                var when = caseExpression.When[i];
-                var then = caseExpression.Then[i];
-
-                var projectionVariableName = project.Input.VariableName;
-
-                DbPropertyExpression currentDiscriminator;
-                object discriminatorValue;
-                if (
-                    !ViewSimplifier.TryMatchPropertyEqualsValue(
-                        when, projectionVariableName, out currentDiscriminator, out discriminatorValue))
-                {
-                    return false;
-                }
-
-                // must be the same discriminator in every case
-                if (null == discriminatorProperty)
-                {
-                    discriminatorProperty = (EdmProperty)currentDiscriminator.Property;
-                }
-                else if (discriminatorProperty != currentDiscriminator.Property)
-                {
-                    return false;
-                }
-                discriminator = currentDiscriminator;
-
-                // right hand side must be entity type constructor
-                EntityType currentType;
-                if (!TryMatchEntityTypeConstructor(then, propertyMap, relPropertyMap, typeToRelPropertyMap, out currentType))
-                {
-                    return false;
-                }
-
-                // remember type + discriminator value
-                typeMap.Add(new KeyValuePair<object, EntityType>(discriminatorValue, currentType));
-
-                // remove discriminator value from domain
-                discriminatorDomain.Remove(discriminatorValue);
-            }
-
-            // make sure only one member of discriminator domain remains...
-            if (1 != discriminatorDomain.Count)
-            {
-                return false;
-            }
-
-            // check default case
-            EntityType elseType;
-            if (null == caseExpression.Else
-                ||
-                !TryMatchEntityTypeConstructor(caseExpression.Else, propertyMap, relPropertyMap, typeToRelPropertyMap, out elseType))
-            {
-                return false;
-            }
-            typeMap.Add(new KeyValuePair<object, EntityType>(discriminatorDomain.Single(), elseType));
-
-            // Account for cases where some type in the hierarchy specifies a rel-property, but another
-            // type in the hierarchy does not
-            if (!CheckForMissingRelProperties(relPropertyMap, typeToRelPropertyMap))
-            {
-                return false;
-            }
-
-            // since the store may right-pad strings, ensure discriminator values are unique in their trimmed
-            // form
-            var discriminatorValues = typeMap.Select(map => map.Key);
-            var uniqueValueCount = discriminatorValues.Distinct(TrailingSpaceComparer.Instance).Count();
-            var valueCount = typeMap.Count;
-            if (uniqueValueCount != valueCount)
-            {
-                return false;
-            }
-
-            discriminatorMap = new DiscriminatorMap(discriminator, typeMap, propertyMap, relPropertyMap, entitySet);
-            return true;
-        }
-
-        private static bool CheckForMissingRelProperties(
-            Dictionary<RelProperty, DbExpression> relPropertyMap,
-            Dictionary<EntityType, List<RelProperty>> typeToRelPropertyMap)
-        {
-            // Easily the lousiest implementation of this search.
-            // Check to see that for each relProperty that we see in the relPropertyMap
-            // (presumably because some type constructor specified it), every type for
-            // which that rel-property is specified *must* also have specified it.
-            // We don't need to check for equivalence here - because that's already been
-            // checked
-            foreach (var relProperty in relPropertyMap.Keys)
-            {
-                foreach (var kv in typeToRelPropertyMap)
-                {
-                    if (kv.Key.IsSubtypeOf(relProperty.FromEnd.TypeUsage.EdmType))
-                    {
-                        if (!kv.Value.Contains(relProperty))
-                        {
-                            return false;
-                        }
-                    }
-                }
-            }
-            return true;
-        }
-
-        private static bool TryMatchEntityTypeConstructor(
-            DbExpression then,
-            Dictionary<EdmProperty, DbExpression> propertyMap,
-            Dictionary<RelProperty, DbExpression> relPropertyMap,
-            Dictionary<EntityType, List<RelProperty>> typeToRelPropertyMap,
-            out EntityType entityType)
-        {
-            if (then.ExpressionKind
-                != DbExpressionKind.NewInstance)
-            {
-                entityType = null;
-                return false;
-            }
-            var constructor = (DbNewInstanceExpression)then;
-            entityType = (EntityType)constructor.ResultType.EdmType;
-
-            // process arguments to constructor (must be aligned across all case statements)
-            Debug.Assert(entityType.Properties.Count == constructor.Arguments.Count, "invalid new instance");
-            for (var j = 0; j < entityType.Properties.Count; j++)
-            {
-                var property = entityType.Properties[j];
-                var assignment = constructor.Arguments[j];
-                DbExpression existingAssignment;
-                if (propertyMap.TryGetValue(property, out existingAssignment))
-                {
-                    if (!ExpressionsCompatible(assignment, existingAssignment))
-                    {
-                        return false;
-                    }
-                }
-                else
-                {
-                    propertyMap.Add(property, assignment);
-                }
-            }
-
-            // Now handle the rel properties
-            if (constructor.HasRelatedEntityReferences)
-            {
-                List<RelProperty> relPropertyList;
-                if (!typeToRelPropertyMap.TryGetValue(entityType, out relPropertyList))
-                {
-                    relPropertyList = new List<RelProperty>();
-                    typeToRelPropertyMap[entityType] = relPropertyList;
-                }
-                foreach (var relatedRef in constructor.RelatedEntityReferences)
-                {
-                    var relProperty = new RelProperty(
-                        (RelationshipType)relatedRef.TargetEnd.DeclaringType,
-                        relatedRef.SourceEnd, relatedRef.TargetEnd);
-                    var assignment = relatedRef.TargetEntityReference;
-                    DbExpression existingAssignment;
-                    if (relPropertyMap.TryGetValue(relProperty, out existingAssignment))
-                    {
-                        if (!ExpressionsCompatible(assignment, existingAssignment))
-                        {
-                            return false;
-                        }
-                    }
-                    else
-                    {
-                        relPropertyMap.Add(relProperty, assignment);
-                    }
-                    relPropertyList.Add(relProperty);
-                }
-            }
-            return true;
-        }
-
-        /// <summary>
-        /// Utility method determining whether two expressions appearing within the same scope
-        /// are equivalent. May return false negatives, but no false positives. In other words,
-        /// x != y --> !ExpressionsCompatible(x, y)
-        /// but does not guarantee
-        /// x == y --> ExpressionsCompatible(x, y)
-        /// </summary>
-        private static bool ExpressionsCompatible(DbExpression x, DbExpression y)
-        {
-            if (x.ExpressionKind
-                != y.ExpressionKind)
-            {
-                return false;
-            }
-            switch (x.ExpressionKind)
-            {
-                case DbExpressionKind.Property:
-                    {
-                        var prop1 = (DbPropertyExpression)x;
-                        var prop2 = (DbPropertyExpression)y;
-                        return prop1.Property == prop2.Property &&
-                               ExpressionsCompatible(prop1.Instance, prop2.Instance);
-                    }
-                case DbExpressionKind.VariableReference:
-                    return ((DbVariableReferenceExpression)x).VariableName ==
-                           ((DbVariableReferenceExpression)y).VariableName;
-                case DbExpressionKind.NewInstance:
-                    {
-                        var newX = (DbNewInstanceExpression)x;
-                        var newY = (DbNewInstanceExpression)y;
-                        if (!newX.ResultType.EdmType.EdmEquals(newY.ResultType.EdmType))
-                        {
-                            return false;
-                        }
-                        for (var i = 0; i < newX.Arguments.Count; i++)
-                        {
-                            if (!ExpressionsCompatible(newX.Arguments[i], newY.Arguments[i]))
-                            {
-                                return false;
-                            }
-                        }
-                        return true;
-                    }
-                case DbExpressionKind.Ref:
-                    {
-                        var refX = (DbRefExpression)x;
-                        var refY = (DbRefExpression)y;
-                        return (refX.EntitySet.EdmEquals(refY.EntitySet) &&
-                                ExpressionsCompatible(refX.Argument, refY.Argument));
-                    }
-                default:
-                    // here come the false negatives...
-                    return false;
-            }
-        }
-    }
-}
->>>>>>> b1a13653
+}