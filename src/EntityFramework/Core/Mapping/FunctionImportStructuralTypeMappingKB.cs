<<<<<<< HEAD
// Copyright (c) Microsoft Open Technologies, Inc. All rights reserved. See License.txt in the project root for license information.

namespace System.Data.Entity.Core.Mapping
{
    using System.Collections;
    using System.Collections.Generic;
    using System.Collections.ObjectModel;
    using System.Data.Entity.Core.Common.Utils;
    using System.Data.Entity.Core.Common.Utils.Boolean;
    using System.Data.Entity.Core.Metadata.Edm;
    using System.Data.Entity.Resources;
    using System.Data.Entity.Utilities;
    using System.Diagnostics;
    using System.Diagnostics.CodeAnalysis;
    using System.Linq;

    internal sealed class FunctionImportStructuralTypeMappingKB
    {
        [SuppressMessage("Microsoft.Maintainability", "CA1502:AvoidExcessiveComplexity")]
        internal FunctionImportStructuralTypeMappingKB(
            IEnumerable<FunctionImportStructuralTypeMapping> structuralTypeMappings,
            ItemCollection itemCollection)
        {
            DebugCheck.NotNull(structuralTypeMappings);
            DebugCheck.NotNull(itemCollection);

            m_itemCollection = itemCollection;

            // If no specific type mapping.
            if (structuralTypeMappings.Count() == 0)
            {
                // Initialize with defaults.
                ReturnTypeColumnsRenameMapping = new Dictionary<string, FunctionImportReturnTypeStructuralTypeColumnRenameMapping>();
                NormalizedEntityTypeMappings =
                    new ReadOnlyCollection<FunctionImportNormalizedEntityTypeMapping>(
                        new List<FunctionImportNormalizedEntityTypeMapping>());
                DiscriminatorColumns = new ReadOnlyCollection<string>(new List<string>());
                MappedEntityTypes = new ReadOnlyCollection<EntityType>(new List<EntityType>());
                return;
            }

            var entityTypeMappings = structuralTypeMappings.OfType<FunctionImportEntityTypeMapping>();

            // FunctionImportEntityTypeMapping
            if (null != entityTypeMappings
                && null != entityTypeMappings.FirstOrDefault())
            {
                var isOfTypeEntityTypeColumnsRenameMapping =
                    new Dictionary<EntityType, Collection<FunctionImportReturnTypePropertyMapping>>();
                var entityTypeColumnsRenameMapping = new Dictionary<EntityType, Collection<FunctionImportReturnTypePropertyMapping>>();
                var normalizedEntityTypeMappings = new List<FunctionImportNormalizedEntityTypeMapping>();

                // Collect all mapped entity types.
                MappedEntityTypes = new ReadOnlyCollection<EntityType>(entityTypeMappings
                    .SelectMany(mapping => mapping.GetMappedEntityTypes(m_itemCollection))
                    .Distinct()
                    .ToList());

                // Collect all discriminator columns.
                DiscriminatorColumns = new ReadOnlyCollection<string>(entityTypeMappings
                    .SelectMany(mapping => mapping.GetDiscriminatorColumns())
                    .Distinct()
                    .ToList());

                m_entityTypeLineInfos = new KeyToListMap<EntityType, LineInfo>(EqualityComparer<EntityType>.Default);
                m_isTypeOfLineInfos = new KeyToListMap<EntityType, LineInfo>(EqualityComparer<EntityType>.Default);

                foreach (var entityTypeMapping in entityTypeMappings)
                {
                    // Remember LineInfos for error reporting.
                    foreach (var entityType in entityTypeMapping.EntityTypes)
                    {
                        m_entityTypeLineInfos.Add(entityType, entityTypeMapping.LineInfo);
                    }
                    foreach (var isTypeOf in entityTypeMapping.IsOfTypeEntityTypes)
                    {
                        m_isTypeOfLineInfos.Add(isTypeOf, entityTypeMapping.LineInfo);
                    }

                    // Create map from column name to condition.
                    var columnMap = entityTypeMapping.Conditions.ToDictionary(
                        condition => condition.ColumnName,
                        condition => condition);

                    // Align conditions with discriminator columns.
                    var columnMappings = new List<FunctionImportEntityTypeMappingCondition>(DiscriminatorColumns.Count);
                    for (var i = 0; i < DiscriminatorColumns.Count; i++)
                    {
                        var discriminatorColumn = DiscriminatorColumns[i];
                        FunctionImportEntityTypeMappingCondition mappingCondition;
                        if (columnMap.TryGetValue(discriminatorColumn, out mappingCondition))
                        {
                            columnMappings.Add(mappingCondition);
                        }
                        else
                        {
                            // Null indicates the value for this discriminator doesn't matter.
                            columnMappings.Add(null);
                        }
                    }

                    // Create bit map for implied entity types.
                    var impliedEntityTypesBitMap = new bool[MappedEntityTypes.Count];
                    var impliedEntityTypesSet = new Set<EntityType>(entityTypeMapping.GetMappedEntityTypes(m_itemCollection));
                    for (var i = 0; i < MappedEntityTypes.Count; i++)
                    {
                        impliedEntityTypesBitMap[i] = impliedEntityTypesSet.Contains(MappedEntityTypes[i]);
                    }

                    // Construct normalized mapping.
                    normalizedEntityTypeMappings.Add(
                        new FunctionImportNormalizedEntityTypeMapping(this, columnMappings, new BitArray(impliedEntityTypesBitMap)));

                    // Construct the rename mappings by adding isTypeOf types and specific entity types to the corresponding lists.
                    foreach (var isOfType in entityTypeMapping.IsOfTypeEntityTypes)
                    {
                        if (!isOfTypeEntityTypeColumnsRenameMapping.Keys.Contains(isOfType))
                        {
                            isOfTypeEntityTypeColumnsRenameMapping.Add(
                                isOfType, new Collection<FunctionImportReturnTypePropertyMapping>());
                        }
                        foreach (var rename in entityTypeMapping.ColumnsRenameList)
                        {
                            isOfTypeEntityTypeColumnsRenameMapping[isOfType].Add(rename);
                        }
                    }
                    foreach (var entityType in entityTypeMapping.EntityTypes)
                    {
                        if (!entityTypeColumnsRenameMapping.Keys.Contains(entityType))
                        {
                            entityTypeColumnsRenameMapping.Add(entityType, new Collection<FunctionImportReturnTypePropertyMapping>());
                        }
                        foreach (var rename in entityTypeMapping.ColumnsRenameList)
                        {
                            entityTypeColumnsRenameMapping[entityType].Add(rename);
                        }
                    }
                }

                ReturnTypeColumnsRenameMapping =
                    new FunctionImportReturnTypeEntityTypeColumnsRenameBuilder(
                        isOfTypeEntityTypeColumnsRenameMapping,
                        entityTypeColumnsRenameMapping)
                        .ColumnRenameMapping;

                NormalizedEntityTypeMappings = new ReadOnlyCollection<FunctionImportNormalizedEntityTypeMapping>(
                    normalizedEntityTypeMappings);
            }
            else
            {
                // FunctionImportComplexTypeMapping
                Debug.Assert(
                    structuralTypeMappings.First() is FunctionImportComplexTypeMapping,
                    "only two types can have renames, complexType and entityType");
                var complexTypeMappings = structuralTypeMappings.Cast<FunctionImportComplexTypeMapping>();

                Debug.Assert(
                    complexTypeMappings.Count() == 1, "how come there are more than 1, complex type cannot derive from other complex type");

                ReturnTypeColumnsRenameMapping = new Dictionary<string, FunctionImportReturnTypeStructuralTypeColumnRenameMapping>();
                foreach (var rename in complexTypeMappings.First().ColumnsRenameList)
                {
                    var columnRenameMapping = new FunctionImportReturnTypeStructuralTypeColumnRenameMapping(rename.CMember);
                    columnRenameMapping.AddRename(
                        new FunctionImportReturnTypeStructuralTypeColumn(
                            rename.SColumn,
                            complexTypeMappings.First().ReturnType,
                            false,
                            rename.LineInfo));
                    ReturnTypeColumnsRenameMapping.Add(rename.CMember, columnRenameMapping);
                }

                // Initialize the entity mapping data as empty.
                NormalizedEntityTypeMappings =
                    new ReadOnlyCollection<FunctionImportNormalizedEntityTypeMapping>(
                        new List<FunctionImportNormalizedEntityTypeMapping>());
                DiscriminatorColumns = new ReadOnlyCollection<string>(
                    new List<string>
                        {
                        });
                MappedEntityTypes = new ReadOnlyCollection<EntityType>(
                    new List<EntityType>
                        {
                        });
            }
        }

        private readonly ItemCollection m_itemCollection;
        private readonly KeyToListMap<EntityType, LineInfo> m_entityTypeLineInfos;
        private readonly KeyToListMap<EntityType, LineInfo> m_isTypeOfLineInfos;

        /// <summary>
        /// Gets all types in scope for this mapping.
        /// </summary>
        internal readonly ReadOnlyCollection<EntityType> MappedEntityTypes;

        /// <summary>
        /// Gets a list of all discriminator columns used in this mapping.
        /// </summary>
        internal readonly ReadOnlyCollection<string> DiscriminatorColumns;

        /// <summary>
        /// Gets normalized representation of all EntityTypeMapping fragments for this
        /// function import mapping.
        /// </summary>
        internal readonly ReadOnlyCollection<FunctionImportNormalizedEntityTypeMapping> NormalizedEntityTypeMappings;

        /// <summary>
        /// Get the columns rename mapping for return type, the first string is the member name
        /// the second one is column names for different types that mentioned in the mapping.
        /// </summary>
        internal readonly Dictionary<string, FunctionImportReturnTypeStructuralTypeColumnRenameMapping> ReturnTypeColumnsRenameMapping;

        internal bool ValidateTypeConditions(bool validateAmbiguity, IList<EdmSchemaError> errors, string sourceLocation)
        {
            // Verify that all types can be produced
            KeyToListMap<EntityType, LineInfo> unreachableEntityTypes;
            KeyToListMap<EntityType, LineInfo> unreachableIsTypeOfs;
            GetUnreachableTypes(validateAmbiguity, out unreachableEntityTypes, out unreachableIsTypeOfs);

            var valid = true;
            foreach (var unreachableEntityType in unreachableEntityTypes.KeyValuePairs)
            {
                var lineInfo = unreachableEntityType.Value.First();
                var lines = StringUtil.ToCommaSeparatedString(unreachableEntityType.Value.Select(li => li.LineNumber));
                var error = new EdmSchemaError(
                    Strings.Mapping_FunctionImport_UnreachableType(unreachableEntityType.Key.FullName, lines),
                    (int)MappingErrorCode.MappingFunctionImportAmbiguousTypeConditions,
                    EdmSchemaErrorSeverity.Error,
                    sourceLocation,
                    lineInfo.LineNumber,
                    lineInfo.LinePosition);
                errors.Add(error);
                valid = false;
            }
            foreach (var unreachableIsTypeOf in unreachableIsTypeOfs.KeyValuePairs)
            {
                var lineInfo = unreachableIsTypeOf.Value.First();
                var lines = StringUtil.ToCommaSeparatedString(unreachableIsTypeOf.Value.Select(li => li.LineNumber));
                var isTypeOfDescription = MslConstructs.IsTypeOf + unreachableIsTypeOf.Key.FullName
                                          + MslConstructs.IsTypeOfTerminal;
                var error = new EdmSchemaError(
                    Strings.Mapping_FunctionImport_UnreachableIsTypeOf(isTypeOfDescription, lines),
                    (int)MappingErrorCode.MappingFunctionImportAmbiguousTypeConditions,
                    EdmSchemaErrorSeverity.Error,
                    sourceLocation,
                    lineInfo.LineNumber,
                    lineInfo.LinePosition);
                errors.Add(error);
                valid = false;
            }

            return valid;
        }

        /// <summary>
        /// Determines which explicitly mapped types in the function import mapping cannot be generated.
        /// For IsTypeOf declarations, reports if no type in hierarchy can be produced.
        /// Works by:
        /// - Converting type mapping conditions into vertices
        /// - Checking that some assignment satisfies
        /// </summary>
        private void GetUnreachableTypes(
            bool validateAmbiguity,
            out KeyToListMap<EntityType, LineInfo> unreachableEntityTypes,
            out KeyToListMap<EntityType, LineInfo> unreachableIsTypeOfs)
        {
            // Contains, for each DiscriminatorColumn, a domain variable where the domain values are
            // integers representing the ordinal within discriminatorDomains.
            var variables = ConstructDomainVariables();

            // Convert type mapping conditions to decision diagram vertices.
            var converter = new DomainConstraintConversionContext<string, ValueCondition>();
            var mappingConditions = ConvertMappingConditionsToVertices(converter, variables);

            // Find reachable types.
            var reachableTypes = validateAmbiguity
                                     ? FindUnambiguouslyReachableTypes(converter, mappingConditions)
                                     : FindReachableTypes(converter, mappingConditions);

            CollectUnreachableTypes(reachableTypes, out unreachableEntityTypes, out unreachableIsTypeOfs);
        }

        private DomainVariable<string, ValueCondition>[] ConstructDomainVariables()
        {
            // Determine domain for each discriminator column, including "other" and "null" placeholders.
            var discriminatorDomains = new Set<ValueCondition>[DiscriminatorColumns.Count];
            for (var i = 0; i < discriminatorDomains.Length; i++)
            {
                discriminatorDomains[i] = new Set<ValueCondition>();
                discriminatorDomains[i].Add(ValueCondition.IsOther);
                discriminatorDomains[i].Add(ValueCondition.IsNull);
            }

            // Collect all domain values.
            foreach (var typeMapping in NormalizedEntityTypeMappings)
            {
                for (var i = 0; i < DiscriminatorColumns.Count; i++)
                {
                    var discriminatorValue = typeMapping.ColumnConditions[i];
                    if (null != discriminatorValue
                        &&
                        !discriminatorValue.ConditionValue.IsNotNullCondition) // NotNull is a special range (everything but IsNull)
                    {
                        discriminatorDomains[i].Add(discriminatorValue.ConditionValue);
                    }
                }
            }

            var discriminatorVariables = new DomainVariable<string, ValueCondition>[discriminatorDomains.Length];
            for (var i = 0; i < discriminatorVariables.Length; i++)
            {
                // domain variable is identified by the column name and takes all collected domain values
                discriminatorVariables[i] = new DomainVariable<string, ValueCondition>(
                    DiscriminatorColumns[i], discriminatorDomains[i].MakeReadOnly());
            }

            return discriminatorVariables;
        }

        private Vertex[] ConvertMappingConditionsToVertices(
            ConversionContext<DomainConstraint<string, ValueCondition>> converter,
            DomainVariable<string, ValueCondition>[] variables)
        {
            var conditions = new Vertex[NormalizedEntityTypeMappings.Count];
            for (var i = 0; i < conditions.Length; i++)
            {
                var typeMapping = NormalizedEntityTypeMappings[i];

                // create conjunction representing the condition
                var condition = Vertex.One;
                for (var j = 0; j < DiscriminatorColumns.Count; j++)
                {
                    var columnCondition = typeMapping.ColumnConditions[j];
                    if (null != columnCondition)
                    {
                        var conditionValue = columnCondition.ConditionValue;
                        if (conditionValue.IsNotNullCondition)
                        {
                            // the 'not null' condition is not actually part of the domain (since it
                            // covers other elements), so create a Not(value in {null}) condition
                            var isNull = new TermExpr<DomainConstraint<string, ValueCondition>>(
                                new DomainConstraint<string, ValueCondition>(variables[j], ValueCondition.IsNull));
                            var isNullVertex = converter.TranslateTermToVertex(isNull);
                            condition = converter.Solver.And(condition, converter.Solver.Not(isNullVertex));
                        }
                        else
                        {
                            var hasValue = new TermExpr<DomainConstraint<string, ValueCondition>>(
                                new DomainConstraint<string, ValueCondition>(variables[j], conditionValue));
                            condition = converter.Solver.And(condition, converter.TranslateTermToVertex(hasValue));
                        }
                    }
                }
                conditions[i] = condition;
            }
            return conditions;
        }

        /// <summary>
        /// Determines which types are produced by this mapping.
        /// </summary>
        private Set<EntityType> FindReachableTypes(
            DomainConstraintConversionContext<string, ValueCondition> converter, Vertex[] mappingConditions)
        {
            // For each entity type, create a candidate function that evaluates to true given
            // discriminator assignments iff. all of that type's conditions evaluate to true
            // and its negative conditions evaluate to false.
            var candidateFunctions = new Vertex[MappedEntityTypes.Count];
            for (var i = 0; i < candidateFunctions.Length; i++)
            {
                // Seed the candidate function conjunction with 'true'.
                var candidateFunction = Vertex.One;
                for (var j = 0; j < NormalizedEntityTypeMappings.Count; j++)
                {
                    var entityTypeMapping = NormalizedEntityTypeMappings[j];

                    // Determine if this mapping is a positive or negative case for the current type.
                    if (entityTypeMapping.ImpliedEntityTypes[i])
                    {
                        candidateFunction = converter.Solver.And(candidateFunction, mappingConditions[j]);
                    }
                    else
                    {
                        candidateFunction = converter.Solver.And(candidateFunction, converter.Solver.Not(mappingConditions[j]));
                    }
                }
                candidateFunctions[i] = candidateFunction;
            }

            // Make sure that for each type there is an assignment that resolves to only that type.
            var reachableTypes = new Set<EntityType>();
            for (var i = 0; i < candidateFunctions.Length; i++)
            {
                // Create a function that evaluates to true iff. the current candidate function is true
                // and every other candidate function is false.
                var isExactlyThisTypeCondition = converter.Solver.And(
                    candidateFunctions.Select(
                        (typeCondition, ordinal) => ordinal == i
                                                        ? typeCondition
                                                        : converter.Solver.Not(typeCondition)));

                // If the above conjunction is satisfiable, it means some row configuration exists producing the type.
                if (!isExactlyThisTypeCondition.IsZero())
                {
                    reachableTypes.Add(MappedEntityTypes[i]);
                }
            }

            return reachableTypes;
        }

        /// <summary>
        /// Determines which types are produced by this mapping.
        /// </summary>
        private Set<EntityType> FindUnambiguouslyReachableTypes(
            DomainConstraintConversionContext<string, ValueCondition> converter, Vertex[] mappingConditions)
        {
            // For each entity type, create a candidate function that evaluates to true given
            // discriminator assignments iff. all of that type's conditions evaluate to true.
            var candidateFunctions = new Vertex[MappedEntityTypes.Count];
            for (var i = 0; i < candidateFunctions.Length; i++)
            {
                // Seed the candidate function conjunction with 'true'.
                var candidateFunction = Vertex.One;
                for (var j = 0; j < NormalizedEntityTypeMappings.Count; j++)
                {
                    var entityTypeMapping = NormalizedEntityTypeMappings[j];

                    // Determine if this mapping is a positive or negative case for the current type.
                    if (entityTypeMapping.ImpliedEntityTypes[i])
                    {
                        candidateFunction = converter.Solver.And(candidateFunction, mappingConditions[j]);
                    }
                }
                candidateFunctions[i] = candidateFunction;
            }

            // Make sure that for each type with satisfiable candidateFunction all assignments for the type resolve to only that type.
            var unambigouslyReachableMap = new BitArray(candidateFunctions.Length, true);
            for (var i = 0; i < candidateFunctions.Length; ++i)
            {
                if (candidateFunctions[i].IsZero())
                {
                    // The i-th type is unreachable regardless of other types.
                    unambigouslyReachableMap[i] = false;
                }
                else
                {
                    for (var j = i + 1; j < candidateFunctions.Length; ++j)
                    {
                        if (!converter.Solver.And(candidateFunctions[i], candidateFunctions[j]).IsZero())
                        {
                            // The i-th and j-th types have common assignments, hence they aren't unambiguously reachable.
                            unambigouslyReachableMap[i] = false;
                            unambigouslyReachableMap[j] = false;
                        }
                    }
                }
            }
            var reachableTypes = new Set<EntityType>();
            for (var i = 0; i < candidateFunctions.Length; ++i)
            {
                if (unambigouslyReachableMap[i])
                {
                    reachableTypes.Add(MappedEntityTypes[i]);
                }
            }

            return reachableTypes;
        }

        private void CollectUnreachableTypes(
            Set<EntityType> reachableTypes, out KeyToListMap<EntityType, LineInfo> entityTypes,
            out KeyToListMap<EntityType, LineInfo> isTypeOfEntityTypes)
        {
            // Collect line infos for types in violation
            entityTypes = new KeyToListMap<EntityType, LineInfo>(EqualityComparer<EntityType>.Default);
            isTypeOfEntityTypes = new KeyToListMap<EntityType, LineInfo>(EqualityComparer<EntityType>.Default);

            if (reachableTypes.Count
                == MappedEntityTypes.Count)
            {
                // All types are reachable; nothing to check
                return;
            }

            // Find IsTypeOf mappings where no type in hierarchy can generate a row
            foreach (var isTypeOf in m_isTypeOfLineInfos.Keys)
            {
                if (!MetadataHelper.GetTypeAndSubtypesOf(isTypeOf, m_itemCollection, false)
                                   .Cast<EntityType>()
                                   .Intersect(reachableTypes)
                                   .Any())
                {
                    // no type in the hierarchy is reachable...
                    isTypeOfEntityTypes.AddRange(isTypeOf, m_isTypeOfLineInfos.EnumerateValues(isTypeOf));
                }
            }

            // Find explicit types not generating a value
            foreach (var entityType in m_entityTypeLineInfos.Keys)
            {
                if (!reachableTypes.Contains(entityType))
                {
                    entityTypes.AddRange(entityType, m_entityTypeLineInfos.EnumerateValues(entityType));
                }
            }
        }
    }
}
=======
// Copyright (c) Microsoft Open Technologies, Inc. All rights reserved. See License.txt in the project root for license information.

namespace System.Data.Entity.Core.Mapping
{
    using System.Collections;
    using System.Collections.Generic;
    using System.Collections.ObjectModel;
    using System.Data.Entity.Core.Common.Utils;
    using System.Data.Entity.Core.Common.Utils.Boolean;
    using System.Data.Entity.Core.Metadata.Edm;
    using System.Data.Entity.Resources;
    using System.Data.Entity.Utilities;
    using System.Diagnostics;
    using System.Diagnostics.CodeAnalysis;
    using System.Linq;

    internal sealed class FunctionImportStructuralTypeMappingKB
    {
        [SuppressMessage("Microsoft.Maintainability", "CA1502:AvoidExcessiveComplexity")]
        internal FunctionImportStructuralTypeMappingKB(
            IEnumerable<FunctionImportStructuralTypeMapping> structuralTypeMappings,
            ItemCollection itemCollection)
        {
            DebugCheck.NotNull(structuralTypeMappings);
            DebugCheck.NotNull(itemCollection);

            m_itemCollection = itemCollection;

            // If no specific type mapping.
            if (structuralTypeMappings.Count() == 0)
            {
                // Initialize with defaults.
                ReturnTypeColumnsRenameMapping = new Dictionary<string, FunctionImportReturnTypeStructuralTypeColumnRenameMapping>();
                NormalizedEntityTypeMappings =
                    new ReadOnlyCollection<FunctionImportNormalizedEntityTypeMapping>(
                        new List<FunctionImportNormalizedEntityTypeMapping>());
                DiscriminatorColumns = new ReadOnlyCollection<string>(new List<string>());
                MappedEntityTypes = new ReadOnlyCollection<EntityType>(new List<EntityType>());
                return;
            }

            var entityTypeMappings = structuralTypeMappings.OfType<FunctionImportEntityTypeMapping>();

            // FunctionImportEntityTypeMapping
            if (null != entityTypeMappings
                && null != entityTypeMappings.FirstOrDefault())
            {
                var isOfTypeEntityTypeColumnsRenameMapping =
                    new Dictionary<EntityType, Collection<FunctionImportReturnTypePropertyMapping>>();
                var entityTypeColumnsRenameMapping = new Dictionary<EntityType, Collection<FunctionImportReturnTypePropertyMapping>>();
                var normalizedEntityTypeMappings = new List<FunctionImportNormalizedEntityTypeMapping>();

                // Collect all mapped entity types.
                MappedEntityTypes = entityTypeMappings
                    .SelectMany(mapping => mapping.GetMappedEntityTypes(m_itemCollection))
                    .Distinct()
                    .ToList()
                    .AsReadOnly();

                // Collect all discriminator columns.
                DiscriminatorColumns = entityTypeMappings
                    .SelectMany(mapping => mapping.GetDiscriminatorColumns())
                    .Distinct()
                    .ToList()
                    .AsReadOnly();

                m_entityTypeLineInfos = new KeyToListMap<EntityType, LineInfo>(EqualityComparer<EntityType>.Default);
                m_isTypeOfLineInfos = new KeyToListMap<EntityType, LineInfo>(EqualityComparer<EntityType>.Default);

                foreach (var entityTypeMapping in entityTypeMappings)
                {
                    // Remember LineInfos for error reporting.
                    foreach (var entityType in entityTypeMapping.EntityTypes)
                    {
                        m_entityTypeLineInfos.Add(entityType, entityTypeMapping.LineInfo);
                    }
                    foreach (var isTypeOf in entityTypeMapping.IsOfTypeEntityTypes)
                    {
                        m_isTypeOfLineInfos.Add(isTypeOf, entityTypeMapping.LineInfo);
                    }

                    // Create map from column name to condition.
                    var columnMap = entityTypeMapping.Conditions.ToDictionary(
                        condition => condition.ColumnName,
                        condition => condition);

                    // Align conditions with discriminator columns.
                    var columnMappings = new List<FunctionImportEntityTypeMappingCondition>(DiscriminatorColumns.Count);
                    for (var i = 0; i < DiscriminatorColumns.Count; i++)
                    {
                        var discriminatorColumn = DiscriminatorColumns[i];
                        FunctionImportEntityTypeMappingCondition mappingCondition;
                        if (columnMap.TryGetValue(discriminatorColumn, out mappingCondition))
                        {
                            columnMappings.Add(mappingCondition);
                        }
                        else
                        {
                            // Null indicates the value for this discriminator doesn't matter.
                            columnMappings.Add(null);
                        }
                    }

                    // Create bit map for implied entity types.
                    var impliedEntityTypesBitMap = new bool[MappedEntityTypes.Count];
                    var impliedEntityTypesSet = new Set<EntityType>(entityTypeMapping.GetMappedEntityTypes(m_itemCollection));
                    for (var i = 0; i < MappedEntityTypes.Count; i++)
                    {
                        impliedEntityTypesBitMap[i] = impliedEntityTypesSet.Contains(MappedEntityTypes[i]);
                    }

                    // Construct normalized mapping.
                    normalizedEntityTypeMappings.Add(
                        new FunctionImportNormalizedEntityTypeMapping(this, columnMappings, new BitArray(impliedEntityTypesBitMap)));

                    // Construct the rename mappings by adding isTypeOf types and specific entity types to the corresponding lists.
                    foreach (var isOfType in entityTypeMapping.IsOfTypeEntityTypes)
                    {
                        if (!isOfTypeEntityTypeColumnsRenameMapping.Keys.Contains(isOfType))
                        {
                            isOfTypeEntityTypeColumnsRenameMapping.Add(
                                isOfType, new Collection<FunctionImportReturnTypePropertyMapping>());
                        }
                        foreach (var rename in entityTypeMapping.ColumnsRenameList)
                        {
                            isOfTypeEntityTypeColumnsRenameMapping[isOfType].Add(rename);
                        }
                    }
                    foreach (var entityType in entityTypeMapping.EntityTypes)
                    {
                        if (!entityTypeColumnsRenameMapping.Keys.Contains(entityType))
                        {
                            entityTypeColumnsRenameMapping.Add(entityType, new Collection<FunctionImportReturnTypePropertyMapping>());
                        }
                        foreach (var rename in entityTypeMapping.ColumnsRenameList)
                        {
                            entityTypeColumnsRenameMapping[entityType].Add(rename);
                        }
                    }
                }

                ReturnTypeColumnsRenameMapping =
                    new FunctionImportReturnTypeEntityTypeColumnsRenameBuilder(
                        isOfTypeEntityTypeColumnsRenameMapping,
                        entityTypeColumnsRenameMapping)
                        .ColumnRenameMapping;

                NormalizedEntityTypeMappings = new ReadOnlyCollection<FunctionImportNormalizedEntityTypeMapping>(
                    normalizedEntityTypeMappings);
            }
            else
            {
                // FunctionImportComplexTypeMapping
                Debug.Assert(
                    structuralTypeMappings.First() is FunctionImportComplexTypeMapping,
                    "only two types can have renames, complexType and entityType");
                var complexTypeMappings = structuralTypeMappings.Cast<FunctionImportComplexTypeMapping>();

                Debug.Assert(
                    complexTypeMappings.Count() == 1, "how come there are more than 1, complex type cannot derive from other complex type");

                ReturnTypeColumnsRenameMapping = new Dictionary<string, FunctionImportReturnTypeStructuralTypeColumnRenameMapping>();
                foreach (var rename in complexTypeMappings.First().ColumnsRenameList)
                {
                    var columnRenameMapping = new FunctionImportReturnTypeStructuralTypeColumnRenameMapping(rename.CMember);
                    columnRenameMapping.AddRename(
                        new FunctionImportReturnTypeStructuralTypeColumn(
                            rename.SColumn,
                            complexTypeMappings.First().ReturnType,
                            false,
                            rename.LineInfo));
                    ReturnTypeColumnsRenameMapping.Add(rename.CMember, columnRenameMapping);
                }

                // Initialize the entity mapping data as empty.
                NormalizedEntityTypeMappings =
                    new ReadOnlyCollection<FunctionImportNormalizedEntityTypeMapping>(
                        new List<FunctionImportNormalizedEntityTypeMapping>());
                DiscriminatorColumns = new ReadOnlyCollection<string>(
                    new List<string>
                        {
                        });
                MappedEntityTypes = new ReadOnlyCollection<EntityType>(
                    new List<EntityType>
                        {
                        });
            }
        }

        private readonly ItemCollection m_itemCollection;
        private readonly KeyToListMap<EntityType, LineInfo> m_entityTypeLineInfos;
        private readonly KeyToListMap<EntityType, LineInfo> m_isTypeOfLineInfos;

        /// <summary>
        /// Gets all types in scope for this mapping.
        /// </summary>
        internal readonly ReadOnlyCollection<EntityType> MappedEntityTypes;

        /// <summary>
        /// Gets a list of all discriminator columns used in this mapping.
        /// </summary>
        internal readonly ReadOnlyCollection<string> DiscriminatorColumns;

        /// <summary>
        /// Gets normalized representation of all EntityTypeMapping fragments for this
        /// function import mapping.
        /// </summary>
        internal readonly ReadOnlyCollection<FunctionImportNormalizedEntityTypeMapping> NormalizedEntityTypeMappings;

        /// <summary>
        /// Get the columns rename mapping for return type, the first string is the member name
        /// the second one is column names for different types that mentioned in the mapping.
        /// </summary>
        internal readonly Dictionary<string, FunctionImportReturnTypeStructuralTypeColumnRenameMapping> ReturnTypeColumnsRenameMapping;

        internal bool ValidateTypeConditions(bool validateAmbiguity, IList<EdmSchemaError> errors, string sourceLocation)
        {
            // Verify that all types can be produced
            KeyToListMap<EntityType, LineInfo> unreachableEntityTypes;
            KeyToListMap<EntityType, LineInfo> unreachableIsTypeOfs;
            GetUnreachableTypes(validateAmbiguity, out unreachableEntityTypes, out unreachableIsTypeOfs);

            var valid = true;
            foreach (var unreachableEntityType in unreachableEntityTypes.KeyValuePairs)
            {
                var lineInfo = unreachableEntityType.Value.First();
                var lines = StringUtil.ToCommaSeparatedString(unreachableEntityType.Value.Select(li => li.LineNumber));
                var error = new EdmSchemaError(
                    Strings.Mapping_FunctionImport_UnreachableType(unreachableEntityType.Key.FullName, lines),
                    (int)StorageMappingErrorCode.MappingFunctionImportAmbiguousTypeConditions,
                    EdmSchemaErrorSeverity.Error,
                    sourceLocation,
                    lineInfo.LineNumber,
                    lineInfo.LinePosition);
                errors.Add(error);
                valid = false;
            }
            foreach (var unreachableIsTypeOf in unreachableIsTypeOfs.KeyValuePairs)
            {
                var lineInfo = unreachableIsTypeOf.Value.First();
                var lines = StringUtil.ToCommaSeparatedString(unreachableIsTypeOf.Value.Select(li => li.LineNumber));
                var isTypeOfDescription = StorageMslConstructs.IsTypeOf + unreachableIsTypeOf.Key.FullName
                                          + StorageMslConstructs.IsTypeOfTerminal;
                var error = new EdmSchemaError(
                    Strings.Mapping_FunctionImport_UnreachableIsTypeOf(isTypeOfDescription, lines),
                    (int)StorageMappingErrorCode.MappingFunctionImportAmbiguousTypeConditions,
                    EdmSchemaErrorSeverity.Error,
                    sourceLocation,
                    lineInfo.LineNumber,
                    lineInfo.LinePosition);
                errors.Add(error);
                valid = false;
            }

            return valid;
        }

        /// <summary>
        /// Determines which explicitly mapped types in the function import mapping cannot be generated.
        /// For IsTypeOf declarations, reports if no type in hierarchy can be produced.
        /// Works by:
        /// - Converting type mapping conditions into vertices
        /// - Checking that some assignment satisfies
        /// </summary>
        private void GetUnreachableTypes(
            bool validateAmbiguity,
            out KeyToListMap<EntityType, LineInfo> unreachableEntityTypes,
            out KeyToListMap<EntityType, LineInfo> unreachableIsTypeOfs)
        {
            // Contains, for each DiscriminatorColumn, a domain variable where the domain values are
            // integers representing the ordinal within discriminatorDomains.
            var variables = ConstructDomainVariables();

            // Convert type mapping conditions to decision diagram vertices.
            var converter = new DomainConstraintConversionContext<string, ValueCondition>();
            var mappingConditions = ConvertMappingConditionsToVertices(converter, variables);

            // Find reachable types.
            var reachableTypes = validateAmbiguity
                                     ? FindUnambiguouslyReachableTypes(converter, mappingConditions)
                                     : FindReachableTypes(converter, mappingConditions);

            CollectUnreachableTypes(reachableTypes, out unreachableEntityTypes, out unreachableIsTypeOfs);
        }

        private DomainVariable<string, ValueCondition>[] ConstructDomainVariables()
        {
            // Determine domain for each discriminator column, including "other" and "null" placeholders.
            var discriminatorDomains = new Set<ValueCondition>[DiscriminatorColumns.Count];
            for (var i = 0; i < discriminatorDomains.Length; i++)
            {
                discriminatorDomains[i] = new Set<ValueCondition>();
                discriminatorDomains[i].Add(ValueCondition.IsOther);
                discriminatorDomains[i].Add(ValueCondition.IsNull);
            }

            // Collect all domain values.
            foreach (var typeMapping in NormalizedEntityTypeMappings)
            {
                for (var i = 0; i < DiscriminatorColumns.Count; i++)
                {
                    var discriminatorValue = typeMapping.ColumnConditions[i];
                    if (null != discriminatorValue
                        &&
                        !discriminatorValue.ConditionValue.IsNotNullCondition) // NotNull is a special range (everything but IsNull)
                    {
                        discriminatorDomains[i].Add(discriminatorValue.ConditionValue);
                    }
                }
            }

            var discriminatorVariables = new DomainVariable<string, ValueCondition>[discriminatorDomains.Length];
            for (var i = 0; i < discriminatorVariables.Length; i++)
            {
                // domain variable is identified by the column name and takes all collected domain values
                discriminatorVariables[i] = new DomainVariable<string, ValueCondition>(
                    DiscriminatorColumns[i], discriminatorDomains[i].MakeReadOnly());
            }

            return discriminatorVariables;
        }

        private Vertex[] ConvertMappingConditionsToVertices(
            ConversionContext<DomainConstraint<string, ValueCondition>> converter,
            DomainVariable<string, ValueCondition>[] variables)
        {
            var conditions = new Vertex[NormalizedEntityTypeMappings.Count];
            for (var i = 0; i < conditions.Length; i++)
            {
                var typeMapping = NormalizedEntityTypeMappings[i];

                // create conjunction representing the condition
                var condition = Vertex.One;
                for (var j = 0; j < DiscriminatorColumns.Count; j++)
                {
                    var columnCondition = typeMapping.ColumnConditions[j];
                    if (null != columnCondition)
                    {
                        var conditionValue = columnCondition.ConditionValue;
                        if (conditionValue.IsNotNullCondition)
                        {
                            // the 'not null' condition is not actually part of the domain (since it
                            // covers other elements), so create a Not(value in {null}) condition
                            var isNull = new TermExpr<DomainConstraint<string, ValueCondition>>(
                                new DomainConstraint<string, ValueCondition>(variables[j], ValueCondition.IsNull));
                            var isNullVertex = converter.TranslateTermToVertex(isNull);
                            condition = converter.Solver.And(condition, converter.Solver.Not(isNullVertex));
                        }
                        else
                        {
                            var hasValue = new TermExpr<DomainConstraint<string, ValueCondition>>(
                                new DomainConstraint<string, ValueCondition>(variables[j], conditionValue));
                            condition = converter.Solver.And(condition, converter.TranslateTermToVertex(hasValue));
                        }
                    }
                }
                conditions[i] = condition;
            }
            return conditions;
        }

        /// <summary>
        /// Determines which types are produced by this mapping.
        /// </summary>
        private Set<EntityType> FindReachableTypes(
            DomainConstraintConversionContext<string, ValueCondition> converter, Vertex[] mappingConditions)
        {
            // For each entity type, create a candidate function that evaluates to true given
            // discriminator assignments iff. all of that type's conditions evaluate to true
            // and its negative conditions evaluate to false.
            var candidateFunctions = new Vertex[MappedEntityTypes.Count];
            for (var i = 0; i < candidateFunctions.Length; i++)
            {
                // Seed the candidate function conjunction with 'true'.
                var candidateFunction = Vertex.One;
                for (var j = 0; j < NormalizedEntityTypeMappings.Count; j++)
                {
                    var entityTypeMapping = NormalizedEntityTypeMappings[j];

                    // Determine if this mapping is a positive or negative case for the current type.
                    if (entityTypeMapping.ImpliedEntityTypes[i])
                    {
                        candidateFunction = converter.Solver.And(candidateFunction, mappingConditions[j]);
                    }
                    else
                    {
                        candidateFunction = converter.Solver.And(candidateFunction, converter.Solver.Not(mappingConditions[j]));
                    }
                }
                candidateFunctions[i] = candidateFunction;
            }

            // Make sure that for each type there is an assignment that resolves to only that type.
            var reachableTypes = new Set<EntityType>();
            for (var i = 0; i < candidateFunctions.Length; i++)
            {
                // Create a function that evaluates to true iff. the current candidate function is true
                // and every other candidate function is false.
                var isExactlyThisTypeCondition = converter.Solver.And(
                    candidateFunctions.Select(
                        (typeCondition, ordinal) => ordinal == i
                                                        ? typeCondition
                                                        : converter.Solver.Not(typeCondition)));

                // If the above conjunction is satisfiable, it means some row configuration exists producing the type.
                if (!isExactlyThisTypeCondition.IsZero())
                {
                    reachableTypes.Add(MappedEntityTypes[i]);
                }
            }

            return reachableTypes;
        }

        /// <summary>
        /// Determines which types are produced by this mapping.
        /// </summary>
        private Set<EntityType> FindUnambiguouslyReachableTypes(
            DomainConstraintConversionContext<string, ValueCondition> converter, Vertex[] mappingConditions)
        {
            // For each entity type, create a candidate function that evaluates to true given
            // discriminator assignments iff. all of that type's conditions evaluate to true.
            var candidateFunctions = new Vertex[MappedEntityTypes.Count];
            for (var i = 0; i < candidateFunctions.Length; i++)
            {
                // Seed the candidate function conjunction with 'true'.
                var candidateFunction = Vertex.One;
                for (var j = 0; j < NormalizedEntityTypeMappings.Count; j++)
                {
                    var entityTypeMapping = NormalizedEntityTypeMappings[j];

                    // Determine if this mapping is a positive or negative case for the current type.
                    if (entityTypeMapping.ImpliedEntityTypes[i])
                    {
                        candidateFunction = converter.Solver.And(candidateFunction, mappingConditions[j]);
                    }
                }
                candidateFunctions[i] = candidateFunction;
            }

            // Make sure that for each type with satisfiable candidateFunction all assignments for the type resolve to only that type.
            var unambigouslyReachableMap = new BitArray(candidateFunctions.Length, true);
            for (var i = 0; i < candidateFunctions.Length; ++i)
            {
                if (candidateFunctions[i].IsZero())
                {
                    // The i-th type is unreachable regardless of other types.
                    unambigouslyReachableMap[i] = false;
                }
                else
                {
                    for (var j = i + 1; j < candidateFunctions.Length; ++j)
                    {
                        if (!converter.Solver.And(candidateFunctions[i], candidateFunctions[j]).IsZero())
                        {
                            // The i-th and j-th types have common assignments, hence they aren't unambiguously reachable.
                            unambigouslyReachableMap[i] = false;
                            unambigouslyReachableMap[j] = false;
                        }
                    }
                }
            }
            var reachableTypes = new Set<EntityType>();
            for (var i = 0; i < candidateFunctions.Length; ++i)
            {
                if (unambigouslyReachableMap[i])
                {
                    reachableTypes.Add(MappedEntityTypes[i]);
                }
            }

            return reachableTypes;
        }

        private void CollectUnreachableTypes(
            Set<EntityType> reachableTypes, out KeyToListMap<EntityType, LineInfo> entityTypes,
            out KeyToListMap<EntityType, LineInfo> isTypeOfEntityTypes)
        {
            // Collect line infos for types in violation
            entityTypes = new KeyToListMap<EntityType, LineInfo>(EqualityComparer<EntityType>.Default);
            isTypeOfEntityTypes = new KeyToListMap<EntityType, LineInfo>(EqualityComparer<EntityType>.Default);

            if (reachableTypes.Count
                == MappedEntityTypes.Count)
            {
                // All types are reachable; nothing to check
                return;
            }

            // Find IsTypeOf mappings where no type in hierarchy can generate a row
            foreach (var isTypeOf in m_isTypeOfLineInfos.Keys)
            {
                if (!MetadataHelper.GetTypeAndSubtypesOf(isTypeOf, m_itemCollection, false)
                                   .Cast<EntityType>()
                                   .Intersect(reachableTypes)
                                   .Any())
                {
                    // no type in the hierarchy is reachable...
                    isTypeOfEntityTypes.AddRange(isTypeOf, m_isTypeOfLineInfos.EnumerateValues(isTypeOf));
                }
            }

            // Find explicit types not generating a value
            foreach (var entityType in m_entityTypeLineInfos.Keys)
            {
                if (!reachableTypes.Contains(entityType))
                {
                    entityTypes.AddRange(entityType, m_entityTypeLineInfos.EnumerateValues(entityType));
                }
            }
        }
    }
}
>>>>>>> b1a13653
<|MERGE_RESOLUTION|>--- conflicted
+++ resolved
@@ -1,4 +1,3 @@
-<<<<<<< HEAD
 // Copyright (c) Microsoft Open Technologies, Inc. All rights reserved. See License.txt in the project root for license information.
 
 namespace System.Data.Entity.Core.Mapping
@@ -509,519 +508,4 @@
             }
         }
     }
-}
-=======
-// Copyright (c) Microsoft Open Technologies, Inc. All rights reserved. See License.txt in the project root for license information.
-
-namespace System.Data.Entity.Core.Mapping
-{
-    using System.Collections;
-    using System.Collections.Generic;
-    using System.Collections.ObjectModel;
-    using System.Data.Entity.Core.Common.Utils;
-    using System.Data.Entity.Core.Common.Utils.Boolean;
-    using System.Data.Entity.Core.Metadata.Edm;
-    using System.Data.Entity.Resources;
-    using System.Data.Entity.Utilities;
-    using System.Diagnostics;
-    using System.Diagnostics.CodeAnalysis;
-    using System.Linq;
-
-    internal sealed class FunctionImportStructuralTypeMappingKB
-    {
-        [SuppressMessage("Microsoft.Maintainability", "CA1502:AvoidExcessiveComplexity")]
-        internal FunctionImportStructuralTypeMappingKB(
-            IEnumerable<FunctionImportStructuralTypeMapping> structuralTypeMappings,
-            ItemCollection itemCollection)
-        {
-            DebugCheck.NotNull(structuralTypeMappings);
-            DebugCheck.NotNull(itemCollection);
-
-            m_itemCollection = itemCollection;
-
-            // If no specific type mapping.
-            if (structuralTypeMappings.Count() == 0)
-            {
-                // Initialize with defaults.
-                ReturnTypeColumnsRenameMapping = new Dictionary<string, FunctionImportReturnTypeStructuralTypeColumnRenameMapping>();
-                NormalizedEntityTypeMappings =
-                    new ReadOnlyCollection<FunctionImportNormalizedEntityTypeMapping>(
-                        new List<FunctionImportNormalizedEntityTypeMapping>());
-                DiscriminatorColumns = new ReadOnlyCollection<string>(new List<string>());
-                MappedEntityTypes = new ReadOnlyCollection<EntityType>(new List<EntityType>());
-                return;
-            }
-
-            var entityTypeMappings = structuralTypeMappings.OfType<FunctionImportEntityTypeMapping>();
-
-            // FunctionImportEntityTypeMapping
-            if (null != entityTypeMappings
-                && null != entityTypeMappings.FirstOrDefault())
-            {
-                var isOfTypeEntityTypeColumnsRenameMapping =
-                    new Dictionary<EntityType, Collection<FunctionImportReturnTypePropertyMapping>>();
-                var entityTypeColumnsRenameMapping = new Dictionary<EntityType, Collection<FunctionImportReturnTypePropertyMapping>>();
-                var normalizedEntityTypeMappings = new List<FunctionImportNormalizedEntityTypeMapping>();
-
-                // Collect all mapped entity types.
-                MappedEntityTypes = entityTypeMappings
-                    .SelectMany(mapping => mapping.GetMappedEntityTypes(m_itemCollection))
-                    .Distinct()
-                    .ToList()
-                    .AsReadOnly();
-
-                // Collect all discriminator columns.
-                DiscriminatorColumns = entityTypeMappings
-                    .SelectMany(mapping => mapping.GetDiscriminatorColumns())
-                    .Distinct()
-                    .ToList()
-                    .AsReadOnly();
-
-                m_entityTypeLineInfos = new KeyToListMap<EntityType, LineInfo>(EqualityComparer<EntityType>.Default);
-                m_isTypeOfLineInfos = new KeyToListMap<EntityType, LineInfo>(EqualityComparer<EntityType>.Default);
-
-                foreach (var entityTypeMapping in entityTypeMappings)
-                {
-                    // Remember LineInfos for error reporting.
-                    foreach (var entityType in entityTypeMapping.EntityTypes)
-                    {
-                        m_entityTypeLineInfos.Add(entityType, entityTypeMapping.LineInfo);
-                    }
-                    foreach (var isTypeOf in entityTypeMapping.IsOfTypeEntityTypes)
-                    {
-                        m_isTypeOfLineInfos.Add(isTypeOf, entityTypeMapping.LineInfo);
-                    }
-
-                    // Create map from column name to condition.
-                    var columnMap = entityTypeMapping.Conditions.ToDictionary(
-                        condition => condition.ColumnName,
-                        condition => condition);
-
-                    // Align conditions with discriminator columns.
-                    var columnMappings = new List<FunctionImportEntityTypeMappingCondition>(DiscriminatorColumns.Count);
-                    for (var i = 0; i < DiscriminatorColumns.Count; i++)
-                    {
-                        var discriminatorColumn = DiscriminatorColumns[i];
-                        FunctionImportEntityTypeMappingCondition mappingCondition;
-                        if (columnMap.TryGetValue(discriminatorColumn, out mappingCondition))
-                        {
-                            columnMappings.Add(mappingCondition);
-                        }
-                        else
-                        {
-                            // Null indicates the value for this discriminator doesn't matter.
-                            columnMappings.Add(null);
-                        }
-                    }
-
-                    // Create bit map for implied entity types.
-                    var impliedEntityTypesBitMap = new bool[MappedEntityTypes.Count];
-                    var impliedEntityTypesSet = new Set<EntityType>(entityTypeMapping.GetMappedEntityTypes(m_itemCollection));
-                    for (var i = 0; i < MappedEntityTypes.Count; i++)
-                    {
-                        impliedEntityTypesBitMap[i] = impliedEntityTypesSet.Contains(MappedEntityTypes[i]);
-                    }
-
-                    // Construct normalized mapping.
-                    normalizedEntityTypeMappings.Add(
-                        new FunctionImportNormalizedEntityTypeMapping(this, columnMappings, new BitArray(impliedEntityTypesBitMap)));
-
-                    // Construct the rename mappings by adding isTypeOf types and specific entity types to the corresponding lists.
-                    foreach (var isOfType in entityTypeMapping.IsOfTypeEntityTypes)
-                    {
-                        if (!isOfTypeEntityTypeColumnsRenameMapping.Keys.Contains(isOfType))
-                        {
-                            isOfTypeEntityTypeColumnsRenameMapping.Add(
-                                isOfType, new Collection<FunctionImportReturnTypePropertyMapping>());
-                        }
-                        foreach (var rename in entityTypeMapping.ColumnsRenameList)
-                        {
-                            isOfTypeEntityTypeColumnsRenameMapping[isOfType].Add(rename);
-                        }
-                    }
-                    foreach (var entityType in entityTypeMapping.EntityTypes)
-                    {
-                        if (!entityTypeColumnsRenameMapping.Keys.Contains(entityType))
-                        {
-                            entityTypeColumnsRenameMapping.Add(entityType, new Collection<FunctionImportReturnTypePropertyMapping>());
-                        }
-                        foreach (var rename in entityTypeMapping.ColumnsRenameList)
-                        {
-                            entityTypeColumnsRenameMapping[entityType].Add(rename);
-                        }
-                    }
-                }
-
-                ReturnTypeColumnsRenameMapping =
-                    new FunctionImportReturnTypeEntityTypeColumnsRenameBuilder(
-                        isOfTypeEntityTypeColumnsRenameMapping,
-                        entityTypeColumnsRenameMapping)
-                        .ColumnRenameMapping;
-
-                NormalizedEntityTypeMappings = new ReadOnlyCollection<FunctionImportNormalizedEntityTypeMapping>(
-                    normalizedEntityTypeMappings);
-            }
-            else
-            {
-                // FunctionImportComplexTypeMapping
-                Debug.Assert(
-                    structuralTypeMappings.First() is FunctionImportComplexTypeMapping,
-                    "only two types can have renames, complexType and entityType");
-                var complexTypeMappings = structuralTypeMappings.Cast<FunctionImportComplexTypeMapping>();
-
-                Debug.Assert(
-                    complexTypeMappings.Count() == 1, "how come there are more than 1, complex type cannot derive from other complex type");
-
-                ReturnTypeColumnsRenameMapping = new Dictionary<string, FunctionImportReturnTypeStructuralTypeColumnRenameMapping>();
-                foreach (var rename in complexTypeMappings.First().ColumnsRenameList)
-                {
-                    var columnRenameMapping = new FunctionImportReturnTypeStructuralTypeColumnRenameMapping(rename.CMember);
-                    columnRenameMapping.AddRename(
-                        new FunctionImportReturnTypeStructuralTypeColumn(
-                            rename.SColumn,
-                            complexTypeMappings.First().ReturnType,
-                            false,
-                            rename.LineInfo));
-                    ReturnTypeColumnsRenameMapping.Add(rename.CMember, columnRenameMapping);
-                }
-
-                // Initialize the entity mapping data as empty.
-                NormalizedEntityTypeMappings =
-                    new ReadOnlyCollection<FunctionImportNormalizedEntityTypeMapping>(
-                        new List<FunctionImportNormalizedEntityTypeMapping>());
-                DiscriminatorColumns = new ReadOnlyCollection<string>(
-                    new List<string>
-                        {
-                        });
-                MappedEntityTypes = new ReadOnlyCollection<EntityType>(
-                    new List<EntityType>
-                        {
-                        });
-            }
-        }
-
-        private readonly ItemCollection m_itemCollection;
-        private readonly KeyToListMap<EntityType, LineInfo> m_entityTypeLineInfos;
-        private readonly KeyToListMap<EntityType, LineInfo> m_isTypeOfLineInfos;
-
-        /// <summary>
-        /// Gets all types in scope for this mapping.
-        /// </summary>
-        internal readonly ReadOnlyCollection<EntityType> MappedEntityTypes;
-
-        /// <summary>
-        /// Gets a list of all discriminator columns used in this mapping.
-        /// </summary>
-        internal readonly ReadOnlyCollection<string> DiscriminatorColumns;
-
-        /// <summary>
-        /// Gets normalized representation of all EntityTypeMapping fragments for this
-        /// function import mapping.
-        /// </summary>
-        internal readonly ReadOnlyCollection<FunctionImportNormalizedEntityTypeMapping> NormalizedEntityTypeMappings;
-
-        /// <summary>
-        /// Get the columns rename mapping for return type, the first string is the member name
-        /// the second one is column names for different types that mentioned in the mapping.
-        /// </summary>
-        internal readonly Dictionary<string, FunctionImportReturnTypeStructuralTypeColumnRenameMapping> ReturnTypeColumnsRenameMapping;
-
-        internal bool ValidateTypeConditions(bool validateAmbiguity, IList<EdmSchemaError> errors, string sourceLocation)
-        {
-            // Verify that all types can be produced
-            KeyToListMap<EntityType, LineInfo> unreachableEntityTypes;
-            KeyToListMap<EntityType, LineInfo> unreachableIsTypeOfs;
-            GetUnreachableTypes(validateAmbiguity, out unreachableEntityTypes, out unreachableIsTypeOfs);
-
-            var valid = true;
-            foreach (var unreachableEntityType in unreachableEntityTypes.KeyValuePairs)
-            {
-                var lineInfo = unreachableEntityType.Value.First();
-                var lines = StringUtil.ToCommaSeparatedString(unreachableEntityType.Value.Select(li => li.LineNumber));
-                var error = new EdmSchemaError(
-                    Strings.Mapping_FunctionImport_UnreachableType(unreachableEntityType.Key.FullName, lines),
-                    (int)StorageMappingErrorCode.MappingFunctionImportAmbiguousTypeConditions,
-                    EdmSchemaErrorSeverity.Error,
-                    sourceLocation,
-                    lineInfo.LineNumber,
-                    lineInfo.LinePosition);
-                errors.Add(error);
-                valid = false;
-            }
-            foreach (var unreachableIsTypeOf in unreachableIsTypeOfs.KeyValuePairs)
-            {
-                var lineInfo = unreachableIsTypeOf.Value.First();
-                var lines = StringUtil.ToCommaSeparatedString(unreachableIsTypeOf.Value.Select(li => li.LineNumber));
-                var isTypeOfDescription = StorageMslConstructs.IsTypeOf + unreachableIsTypeOf.Key.FullName
-                                          + StorageMslConstructs.IsTypeOfTerminal;
-                var error = new EdmSchemaError(
-                    Strings.Mapping_FunctionImport_UnreachableIsTypeOf(isTypeOfDescription, lines),
-                    (int)StorageMappingErrorCode.MappingFunctionImportAmbiguousTypeConditions,
-                    EdmSchemaErrorSeverity.Error,
-                    sourceLocation,
-                    lineInfo.LineNumber,
-                    lineInfo.LinePosition);
-                errors.Add(error);
-                valid = false;
-            }
-
-            return valid;
-        }
-
-        /// <summary>
-        /// Determines which explicitly mapped types in the function import mapping cannot be generated.
-        /// For IsTypeOf declarations, reports if no type in hierarchy can be produced.
-        /// Works by:
-        /// - Converting type mapping conditions into vertices
-        /// - Checking that some assignment satisfies
-        /// </summary>
-        private void GetUnreachableTypes(
-            bool validateAmbiguity,
-            out KeyToListMap<EntityType, LineInfo> unreachableEntityTypes,
-            out KeyToListMap<EntityType, LineInfo> unreachableIsTypeOfs)
-        {
-            // Contains, for each DiscriminatorColumn, a domain variable where the domain values are
-            // integers representing the ordinal within discriminatorDomains.
-            var variables = ConstructDomainVariables();
-
-            // Convert type mapping conditions to decision diagram vertices.
-            var converter = new DomainConstraintConversionContext<string, ValueCondition>();
-            var mappingConditions = ConvertMappingConditionsToVertices(converter, variables);
-
-            // Find reachable types.
-            var reachableTypes = validateAmbiguity
-                                     ? FindUnambiguouslyReachableTypes(converter, mappingConditions)
-                                     : FindReachableTypes(converter, mappingConditions);
-
-            CollectUnreachableTypes(reachableTypes, out unreachableEntityTypes, out unreachableIsTypeOfs);
-        }
-
-        private DomainVariable<string, ValueCondition>[] ConstructDomainVariables()
-        {
-            // Determine domain for each discriminator column, including "other" and "null" placeholders.
-            var discriminatorDomains = new Set<ValueCondition>[DiscriminatorColumns.Count];
-            for (var i = 0; i < discriminatorDomains.Length; i++)
-            {
-                discriminatorDomains[i] = new Set<ValueCondition>();
-                discriminatorDomains[i].Add(ValueCondition.IsOther);
-                discriminatorDomains[i].Add(ValueCondition.IsNull);
-            }
-
-            // Collect all domain values.
-            foreach (var typeMapping in NormalizedEntityTypeMappings)
-            {
-                for (var i = 0; i < DiscriminatorColumns.Count; i++)
-                {
-                    var discriminatorValue = typeMapping.ColumnConditions[i];
-                    if (null != discriminatorValue
-                        &&
-                        !discriminatorValue.ConditionValue.IsNotNullCondition) // NotNull is a special range (everything but IsNull)
-                    {
-                        discriminatorDomains[i].Add(discriminatorValue.ConditionValue);
-                    }
-                }
-            }
-
-            var discriminatorVariables = new DomainVariable<string, ValueCondition>[discriminatorDomains.Length];
-            for (var i = 0; i < discriminatorVariables.Length; i++)
-            {
-                // domain variable is identified by the column name and takes all collected domain values
-                discriminatorVariables[i] = new DomainVariable<string, ValueCondition>(
-                    DiscriminatorColumns[i], discriminatorDomains[i].MakeReadOnly());
-            }
-
-            return discriminatorVariables;
-        }
-
-        private Vertex[] ConvertMappingConditionsToVertices(
-            ConversionContext<DomainConstraint<string, ValueCondition>> converter,
-            DomainVariable<string, ValueCondition>[] variables)
-        {
-            var conditions = new Vertex[NormalizedEntityTypeMappings.Count];
-            for (var i = 0; i < conditions.Length; i++)
-            {
-                var typeMapping = NormalizedEntityTypeMappings[i];
-
-                // create conjunction representing the condition
-                var condition = Vertex.One;
-                for (var j = 0; j < DiscriminatorColumns.Count; j++)
-                {
-                    var columnCondition = typeMapping.ColumnConditions[j];
-                    if (null != columnCondition)
-                    {
-                        var conditionValue = columnCondition.ConditionValue;
-                        if (conditionValue.IsNotNullCondition)
-                        {
-                            // the 'not null' condition is not actually part of the domain (since it
-                            // covers other elements), so create a Not(value in {null}) condition
-                            var isNull = new TermExpr<DomainConstraint<string, ValueCondition>>(
-                                new DomainConstraint<string, ValueCondition>(variables[j], ValueCondition.IsNull));
-                            var isNullVertex = converter.TranslateTermToVertex(isNull);
-                            condition = converter.Solver.And(condition, converter.Solver.Not(isNullVertex));
-                        }
-                        else
-                        {
-                            var hasValue = new TermExpr<DomainConstraint<string, ValueCondition>>(
-                                new DomainConstraint<string, ValueCondition>(variables[j], conditionValue));
-                            condition = converter.Solver.And(condition, converter.TranslateTermToVertex(hasValue));
-                        }
-                    }
-                }
-                conditions[i] = condition;
-            }
-            return conditions;
-        }
-
-        /// <summary>
-        /// Determines which types are produced by this mapping.
-        /// </summary>
-        private Set<EntityType> FindReachableTypes(
-            DomainConstraintConversionContext<string, ValueCondition> converter, Vertex[] mappingConditions)
-        {
-            // For each entity type, create a candidate function that evaluates to true given
-            // discriminator assignments iff. all of that type's conditions evaluate to true
-            // and its negative conditions evaluate to false.
-            var candidateFunctions = new Vertex[MappedEntityTypes.Count];
-            for (var i = 0; i < candidateFunctions.Length; i++)
-            {
-                // Seed the candidate function conjunction with 'true'.
-                var candidateFunction = Vertex.One;
-                for (var j = 0; j < NormalizedEntityTypeMappings.Count; j++)
-                {
-                    var entityTypeMapping = NormalizedEntityTypeMappings[j];
-
-                    // Determine if this mapping is a positive or negative case for the current type.
-                    if (entityTypeMapping.ImpliedEntityTypes[i])
-                    {
-                        candidateFunction = converter.Solver.And(candidateFunction, mappingConditions[j]);
-                    }
-                    else
-                    {
-                        candidateFunction = converter.Solver.And(candidateFunction, converter.Solver.Not(mappingConditions[j]));
-                    }
-                }
-                candidateFunctions[i] = candidateFunction;
-            }
-
-            // Make sure that for each type there is an assignment that resolves to only that type.
-            var reachableTypes = new Set<EntityType>();
-            for (var i = 0; i < candidateFunctions.Length; i++)
-            {
-                // Create a function that evaluates to true iff. the current candidate function is true
-                // and every other candidate function is false.
-                var isExactlyThisTypeCondition = converter.Solver.And(
-                    candidateFunctions.Select(
-                        (typeCondition, ordinal) => ordinal == i
-                                                        ? typeCondition
-                                                        : converter.Solver.Not(typeCondition)));
-
-                // If the above conjunction is satisfiable, it means some row configuration exists producing the type.
-                if (!isExactlyThisTypeCondition.IsZero())
-                {
-                    reachableTypes.Add(MappedEntityTypes[i]);
-                }
-            }
-
-            return reachableTypes;
-        }
-
-        /// <summary>
-        /// Determines which types are produced by this mapping.
-        /// </summary>
-        private Set<EntityType> FindUnambiguouslyReachableTypes(
-            DomainConstraintConversionContext<string, ValueCondition> converter, Vertex[] mappingConditions)
-        {
-            // For each entity type, create a candidate function that evaluates to true given
-            // discriminator assignments iff. all of that type's conditions evaluate to true.
-            var candidateFunctions = new Vertex[MappedEntityTypes.Count];
-            for (var i = 0; i < candidateFunctions.Length; i++)
-            {
-                // Seed the candidate function conjunction with 'true'.
-                var candidateFunction = Vertex.One;
-                for (var j = 0; j < NormalizedEntityTypeMappings.Count; j++)
-                {
-                    var entityTypeMapping = NormalizedEntityTypeMappings[j];
-
-                    // Determine if this mapping is a positive or negative case for the current type.
-                    if (entityTypeMapping.ImpliedEntityTypes[i])
-                    {
-                        candidateFunction = converter.Solver.And(candidateFunction, mappingConditions[j]);
-                    }
-                }
-                candidateFunctions[i] = candidateFunction;
-            }
-
-            // Make sure that for each type with satisfiable candidateFunction all assignments for the type resolve to only that type.
-            var unambigouslyReachableMap = new BitArray(candidateFunctions.Length, true);
-            for (var i = 0; i < candidateFunctions.Length; ++i)
-            {
-                if (candidateFunctions[i].IsZero())
-                {
-                    // The i-th type is unreachable regardless of other types.
-                    unambigouslyReachableMap[i] = false;
-                }
-                else
-                {
-                    for (var j = i + 1; j < candidateFunctions.Length; ++j)
-                    {
-                        if (!converter.Solver.And(candidateFunctions[i], candidateFunctions[j]).IsZero())
-                        {
-                            // The i-th and j-th types have common assignments, hence they aren't unambiguously reachable.
-                            unambigouslyReachableMap[i] = false;
-                            unambigouslyReachableMap[j] = false;
-                        }
-                    }
-                }
-            }
-            var reachableTypes = new Set<EntityType>();
-            for (var i = 0; i < candidateFunctions.Length; ++i)
-            {
-                if (unambigouslyReachableMap[i])
-                {
-                    reachableTypes.Add(MappedEntityTypes[i]);
-                }
-            }
-
-            return reachableTypes;
-        }
-
-        private void CollectUnreachableTypes(
-            Set<EntityType> reachableTypes, out KeyToListMap<EntityType, LineInfo> entityTypes,
-            out KeyToListMap<EntityType, LineInfo> isTypeOfEntityTypes)
-        {
-            // Collect line infos for types in violation
-            entityTypes = new KeyToListMap<EntityType, LineInfo>(EqualityComparer<EntityType>.Default);
-            isTypeOfEntityTypes = new KeyToListMap<EntityType, LineInfo>(EqualityComparer<EntityType>.Default);
-
-            if (reachableTypes.Count
-                == MappedEntityTypes.Count)
-            {
-                // All types are reachable; nothing to check
-                return;
-            }
-
-            // Find IsTypeOf mappings where no type in hierarchy can generate a row
-            foreach (var isTypeOf in m_isTypeOfLineInfos.Keys)
-            {
-                if (!MetadataHelper.GetTypeAndSubtypesOf(isTypeOf, m_itemCollection, false)
-                                   .Cast<EntityType>()
-                                   .Intersect(reachableTypes)
-                                   .Any())
-                {
-                    // no type in the hierarchy is reachable...
-                    isTypeOfEntityTypes.AddRange(isTypeOf, m_isTypeOfLineInfos.EnumerateValues(isTypeOf));
-                }
-            }
-
-            // Find explicit types not generating a value
-            foreach (var entityType in m_entityTypeLineInfos.Keys)
-            {
-                if (!reachableTypes.Contains(entityType))
-                {
-                    entityTypes.AddRange(entityType, m_entityTypeLineInfos.EnumerateValues(entityType));
-                }
-            }
-        }
-    }
-}
->>>>>>> b1a13653
+}