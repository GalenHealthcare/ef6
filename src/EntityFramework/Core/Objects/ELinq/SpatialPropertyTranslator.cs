--- conflicted
+++ resolved
@@ -1,4 +1,3 @@
-<<<<<<< HEAD
 ﻿// Copyright (c) Microsoft Open Technologies, Inc. All rights reserved. See License.txt in the project root for license information.
 
 namespace System.Data.Entity.Core.Objects.ELinq
@@ -148,155 +147,4 @@
             }
         }
     }
-}
-=======
-﻿// Copyright (c) Microsoft Open Technologies, Inc. All rights reserved. See License.txt in the project root for license information.
-
-namespace System.Data.Entity.Core.Objects.ELinq
-{
-    using System.Collections.Generic;
-    using System.Data.Entity.Core.Common.CommandTrees;
-    using System.Data.Entity.Spatial;
-    using System.Diagnostics;
-    using System.Linq.Expressions;
-    using System.Reflection;
-
-    internal sealed partial class ExpressionConverter
-    {
-        private sealed partial class MemberAccessTranslator
-            : TypedTranslator<MemberExpression>
-        {
-            private sealed class SpatialPropertyTranslator : PropertyTranslator
-            {
-                private readonly Dictionary<PropertyInfo, string> propertyFunctionRenames = GetRenamedPropertyFunctions();
-
-                internal SpatialPropertyTranslator()
-                    : base(GetSupportedProperties())
-                {
-                }
-
-                private static PropertyInfo GetProperty<T, TResult>(Expression<Func<T, TResult>> lambda)
-                {
-                    var memberEx = (MemberExpression)lambda.Body;
-                    var property = (PropertyInfo)memberEx.Member;
-                    Debug.Assert(
-                        property.GetGetMethod().IsPublic &&
-                        !property.GetGetMethod().IsStatic &&
-                        (property.DeclaringType == typeof(DbGeography) || property.DeclaringType == typeof(DbGeometry)),
-                        "GetProperty<T, TResult> should only be used to bind to public instance spatial properties");
-                    return property;
-                }
-
-                private static IEnumerable<PropertyInfo> GetSupportedProperties()
-                {
-                    yield return GetProperty((DbGeography geo) => geo.CoordinateSystemId);
-                    yield return GetProperty((DbGeography geo) => geo.SpatialTypeName);
-                    yield return GetProperty((DbGeography geo) => geo.Dimension);
-                    yield return GetProperty((DbGeography geo) => geo.IsEmpty);
-                    yield return GetProperty((DbGeography geo) => geo.ElementCount);
-                    yield return GetProperty((DbGeography geo) => geo.Latitude);
-                    yield return GetProperty((DbGeography geo) => geo.Longitude);
-                    yield return GetProperty((DbGeography geo) => geo.Elevation);
-                    yield return GetProperty((DbGeography geo) => geo.Measure);
-                    yield return GetProperty((DbGeography geo) => geo.Length);
-                    yield return GetProperty((DbGeography geo) => geo.StartPoint);
-                    yield return GetProperty((DbGeography geo) => geo.EndPoint);
-                    yield return GetProperty((DbGeography geo) => geo.IsClosed);
-                    yield return GetProperty((DbGeography geo) => geo.PointCount);
-                    yield return GetProperty((DbGeography geo) => geo.Area);
-                    yield return GetProperty((DbGeometry geo) => geo.CoordinateSystemId);
-                    yield return GetProperty((DbGeometry geo) => geo.SpatialTypeName);
-                    yield return GetProperty((DbGeometry geo) => geo.Dimension);
-                    yield return GetProperty((DbGeometry geo) => geo.Envelope);
-                    yield return GetProperty((DbGeometry geo) => geo.IsEmpty);
-                    yield return GetProperty((DbGeometry geo) => geo.IsSimple);
-                    yield return GetProperty((DbGeometry geo) => geo.Boundary);
-                    yield return GetProperty((DbGeometry geo) => geo.IsValid);
-                    yield return GetProperty((DbGeometry geo) => geo.ConvexHull);
-                    yield return GetProperty((DbGeometry geo) => geo.ElementCount);
-                    yield return GetProperty((DbGeometry geo) => geo.XCoordinate);
-                    yield return GetProperty((DbGeometry geo) => geo.YCoordinate);
-                    yield return GetProperty((DbGeometry geo) => geo.Elevation);
-                    yield return GetProperty((DbGeometry geo) => geo.Measure);
-                    yield return GetProperty((DbGeometry geo) => geo.Length);
-                    yield return GetProperty((DbGeometry geo) => geo.StartPoint);
-                    yield return GetProperty((DbGeometry geo) => geo.EndPoint);
-                    yield return GetProperty((DbGeometry geo) => geo.IsClosed);
-                    yield return GetProperty((DbGeometry geo) => geo.IsRing);
-                    yield return GetProperty((DbGeometry geo) => geo.PointCount);
-                    yield return GetProperty((DbGeometry geo) => geo.Area);
-                    yield return GetProperty((DbGeometry geo) => geo.Centroid);
-                    yield return GetProperty((DbGeometry geo) => geo.PointOnSurface);
-                    yield return GetProperty((DbGeometry geo) => geo.ExteriorRing);
-                    yield return GetProperty((DbGeometry geo) => geo.InteriorRingCount);
-                }
-
-                private static Dictionary<PropertyInfo, string> GetRenamedPropertyFunctions()
-                {
-                    var result = new Dictionary<PropertyInfo, string>();
-                    result.Add(GetProperty((DbGeography geo) => geo.CoordinateSystemId), "CoordinateSystemId");
-                    result.Add(GetProperty((DbGeography geo) => geo.SpatialTypeName), "SpatialTypeName");
-                    result.Add(GetProperty((DbGeography geo) => geo.Dimension), "SpatialDimension");
-                    result.Add(GetProperty((DbGeography geo) => geo.IsEmpty), "IsEmptySpatial");
-                    result.Add(GetProperty((DbGeography geo) => geo.ElementCount), "SpatialElementCount");
-                    result.Add(GetProperty((DbGeography geo) => geo.Latitude), "Latitude");
-                    result.Add(GetProperty((DbGeography geo) => geo.Longitude), "Longitude");
-                    result.Add(GetProperty((DbGeography geo) => geo.Elevation), "Elevation");
-                    result.Add(GetProperty((DbGeography geo) => geo.Measure), "Measure");
-                    result.Add(GetProperty((DbGeography geo) => geo.Length), "SpatialLength");
-                    result.Add(GetProperty((DbGeography geo) => geo.StartPoint), "StartPoint");
-                    result.Add(GetProperty((DbGeography geo) => geo.EndPoint), "EndPoint");
-                    result.Add(GetProperty((DbGeography geo) => geo.IsClosed), "IsClosedSpatial");
-                    result.Add(GetProperty((DbGeography geo) => geo.PointCount), "PointCount");
-                    result.Add(GetProperty((DbGeography geo) => geo.Area), "Area");
-                    result.Add(GetProperty((DbGeometry geo) => geo.CoordinateSystemId), "CoordinateSystemId");
-                    result.Add(GetProperty((DbGeometry geo) => geo.SpatialTypeName), "SpatialTypeName");
-                    result.Add(GetProperty((DbGeometry geo) => geo.Dimension), "SpatialDimension");
-                    result.Add(GetProperty((DbGeometry geo) => geo.Envelope), "SpatialEnvelope");
-                    result.Add(GetProperty((DbGeometry geo) => geo.IsEmpty), "IsEmptySpatial");
-                    result.Add(GetProperty((DbGeometry geo) => geo.IsSimple), "IsSimpleGeometry");
-                    result.Add(GetProperty((DbGeometry geo) => geo.Boundary), "SpatialBoundary");
-                    result.Add(GetProperty((DbGeometry geo) => geo.IsValid), "IsValidGeometry");
-                    result.Add(GetProperty((DbGeometry geo) => geo.ConvexHull), "SpatialConvexHull");
-                    result.Add(GetProperty((DbGeometry geo) => geo.ElementCount), "SpatialElementCount");
-                    result.Add(GetProperty((DbGeometry geo) => geo.XCoordinate), "XCoordinate");
-                    result.Add(GetProperty((DbGeometry geo) => geo.YCoordinate), "YCoordinate");
-                    result.Add(GetProperty((DbGeometry geo) => geo.Elevation), "Elevation");
-                    result.Add(GetProperty((DbGeometry geo) => geo.Measure), "Measure");
-                    result.Add(GetProperty((DbGeometry geo) => geo.Length), "SpatialLength");
-                    result.Add(GetProperty((DbGeometry geo) => geo.StartPoint), "StartPoint");
-                    result.Add(GetProperty((DbGeometry geo) => geo.EndPoint), "EndPoint");
-                    result.Add(GetProperty((DbGeometry geo) => geo.IsClosed), "IsClosedSpatial");
-                    result.Add(GetProperty((DbGeometry geo) => geo.IsRing), "IsRing");
-                    result.Add(GetProperty((DbGeometry geo) => geo.PointCount), "PointCount");
-                    result.Add(GetProperty((DbGeometry geo) => geo.Area), "Area");
-                    result.Add(GetProperty((DbGeometry geo) => geo.Centroid), "Centroid");
-                    result.Add(GetProperty((DbGeometry geo) => geo.PointOnSurface), "PointOnSurface");
-                    result.Add(GetProperty((DbGeometry geo) => geo.ExteriorRing), "ExteriorRing");
-                    result.Add(GetProperty((DbGeometry geo) => geo.InteriorRingCount), "InteriorRingCount");
-                    return result;
-                }
-
-                // Translator for spatial properties into canonical functions. Both static and instance properties are handled.
-                // Unless a canonical function name is explicitly specified for a property, the mapping from property name to
-                // canonical function name consists simply of applying the 'ST' prefix. Then, translation proceeds as follows:
-                //      object.PropertyName  -> CanonicalFunctionName(object)
-                //      Type.PropertyName  -> CanonicalFunctionName()
-                internal override DbExpression Translate(ExpressionConverter parent, MemberExpression call)
-                {
-                    var property = (PropertyInfo)call.Member;
-                    string canonicalFunctionName;
-                    if (!propertyFunctionRenames.TryGetValue(property, out canonicalFunctionName))
-                    {
-                        canonicalFunctionName = "ST" + property.Name;
-                    }
-
-                    Debug.Assert(call.Expression != null, "No static spatial properties currently map to canonical functions");
-                    DbExpression result = parent.TranslateIntoCanonicalFunction(canonicalFunctionName, call, call.Expression);
-                    return result;
-                }
-            }
-        }
-    }
-}
->>>>>>> b1a13653
+}