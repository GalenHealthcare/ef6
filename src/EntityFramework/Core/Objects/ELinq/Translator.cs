--- conflicted
+++ resolved
@@ -1,4 +1,3 @@
-<<<<<<< HEAD
 ﻿// Copyright (c) Microsoft Open Technologies, Inc. All rights reserved. See License.txt in the project root for license information.
 
 namespace System.Data.Entity.Core.Objects.ELinq
@@ -1542,1543 +1541,4 @@
 
         #endregion
     }
-}
-=======
-﻿// Copyright (c) Microsoft Open Technologies, Inc. All rights reserved. See License.txt in the project root for license information.
-
-namespace System.Data.Entity.Core.Objects.ELinq
-{
-    using System.Collections;
-    using System.Collections.Generic;
-    using System.Data.Entity.Core.Common;
-    using System.Data.Entity.Core.Common.CommandTrees;
-    using System.Data.Entity.Core.Common.CommandTrees.ExpressionBuilder;
-    using System.Data.Entity.Core.Metadata.Edm;
-    using System.Data.Entity.Core.Objects.DataClasses;
-    using System.Data.Entity.Resources;
-    using System.Diagnostics;
-    using System.Diagnostics.CodeAnalysis;
-    using System.Globalization;
-    using System.Linq;
-    using System.Linq.Expressions;
-    using System.Reflection;
-
-    internal sealed partial class ExpressionConverter
-    {
-        // Base class supporting the translation of LINQ node type(s) given a LINQ expression
-        // of that type, and the "parent" translation context (the ExpressionConverter processor)
-        private abstract class Translator
-        {
-            private readonly ExpressionType[] _nodeTypes;
-
-            protected Translator(params ExpressionType[] nodeTypes)
-            {
-                _nodeTypes = nodeTypes;
-            }
-
-            // Gets LINQ node types this translator should be registed to process.
-            internal IEnumerable<ExpressionType> NodeTypes
-            {
-                get { return _nodeTypes; }
-            }
-
-            internal abstract DbExpression Translate(ExpressionConverter parent, Expression linq);
-
-            public override string ToString()
-            {
-                return GetType().Name;
-            }
-        }
-
-        #region Misc
-
-        // Typed version of Translator
-        private abstract class TypedTranslator<T_Linq> : Translator
-            where T_Linq : Expression
-        {
-            protected TypedTranslator(params ExpressionType[] nodeTypes)
-                : base(nodeTypes)
-            {
-            }
-
-            internal override DbExpression Translate(ExpressionConverter parent, Expression linq)
-            {
-                return TypedTranslate(parent, (T_Linq)linq);
-            }
-
-            protected abstract DbExpression TypedTranslate(ExpressionConverter parent, T_Linq linq);
-        }
-
-        private sealed class ConstantTranslator
-            : TypedTranslator<ConstantExpression>
-        {
-            internal ConstantTranslator()
-                : base(ExpressionType.Constant)
-            {
-            }
-
-            protected override DbExpression TypedTranslate(ExpressionConverter parent, ConstantExpression linq)
-            {
-                // Check to see if this constant corresponds to the compiled query context parameter (it
-                // gets turned into a constant during funcletization and has special error handling).
-                if (linq == parent._funcletizer.RootContextExpression)
-                {
-                    throw new InvalidOperationException(
-                        Strings.ELinq_UnsupportedUseOfContextParameter(
-                            parent._funcletizer.RootContextParameter.Name));
-                }
-
-                var queryOfT = (linq.Value as IQueryable).TryGetObjectQuery();
-                if (queryOfT != null)
-                {
-                    return parent.TranslateInlineQueryOfT(queryOfT);
-                }
-
-                // If it is something we can enumerate then we can evaluate locally and send to the server
-                var values = linq.Value as IEnumerable;
-                if (values != null)
-                {
-                    var elementType = TypeSystem.GetElementType(linq.Type);
-                    if ((elementType != null)
-                        && (elementType != linq.Type))
-                    {
-                        var expressions = new List<Expression>();
-                        foreach (var o in values)
-                        {
-                            expressions.Add(Expression.Constant(o, elementType));
-                        }
-
-                        // Invalidate the query plan every time the query is executed since it is possible
-                        // to modify an element of a collection without changing the reference.
-                        parent._recompileRequired = () => true;
-
-                        return parent.TranslateExpression(Expression.NewArrayInit(elementType, expressions));
-                    }
-                }
-
-                var isNullValue = null == linq.Value;
-
-                // Remove facet information: null instances do not constrain type facets (e.g. a null string does not restrict
-                // "length" in compatibility checks)
-                TypeUsage type;
-                var typeSupported = false;
-                if (parent.TryGetValueLayerType(linq.Type, out type))
-                {
-                    // For constant values, support only primitive and enum type (this is all that is supported by CQTs)
-                    // For null types, also allow EntityType. Although other types claim to be supported, they
-                    // don't work (e.g. complex type, see SQL BU 543956)
-                    if (Helper.IsScalarType(type.EdmType)
-                        ||
-                        (isNullValue && Helper.IsEntityType(type.EdmType)))
-                    {
-                        typeSupported = true;
-                    }
-                }
-
-                if (!typeSupported)
-                {
-                    if (isNullValue)
-                    {
-                        throw new NotSupportedException(Strings.ELinq_UnsupportedNullConstant(DescribeClrType(linq.Type)));
-                    }
-                    else
-                    {
-                        throw new NotSupportedException(Strings.ELinq_UnsupportedConstant(DescribeClrType(linq.Type)));
-                    }
-                }
-
-                // create a constant or null expression depending on value
-                if (isNullValue)
-                {
-                    return type.Null();
-                }
-                else
-                {
-                    // By default use the value specified in the ConstantExpression.Value property. However,
-                    // if the value was of an enum type that is not in the model its type was converted
-                    // to the EdmType type corresponding to the underlying type of the enum type. In this case
-                    // we also need to cast the value to the same type to avoid mismatches.
-                    var value = linq.Value;
-                    if (Helper.IsPrimitiveType(type.EdmType))
-                    {
-                        var nonNullableLinqType = TypeSystem.GetNonNullableType(linq.Type);
-                        if (nonNullableLinqType.IsEnum)
-                        {
-                            value = System.Convert.ChangeType(
-                                linq.Value, nonNullableLinqType.GetEnumUnderlyingType(), CultureInfo.InvariantCulture);
-                        }
-                    }
-
-                    return type.Constant(value);
-                }
-            }
-        }
-
-        private sealed partial class MemberAccessTranslator
-            : TypedTranslator<MemberExpression>
-        {
-            internal MemberAccessTranslator()
-                : base(ExpressionType.MemberAccess)
-            {
-            }
-
-            // attempt to translate the member access to a "regular" property, a navigation property, or a calculated
-            // property
-            protected override DbExpression TypedTranslate(ExpressionConverter parent, MemberExpression linq)
-            {
-                DbExpression propertyExpression;
-                string memberName;
-                Type memberType;
-                var memberInfo = TypeSystem.PropertyOrField(linq.Member, out memberName, out memberType);
-
-                // note: we check for "regular" properties last, since the other two flavors derive
-                // from this one
-                if (linq.Expression != null)
-                {
-                    var instance = parent.TranslateExpression(linq.Expression);
-                    if (TryResolveAsProperty(
-                        parent, memberInfo,
-                        instance.ResultType, instance, out propertyExpression))
-                    {
-                        return propertyExpression;
-                    }
-                }
-
-                if (memberInfo.MemberType
-                    == MemberTypes.Property)
-                {
-                    // Check whether it is one of the special properties that we know how to translate
-                    PropertyTranslator propertyTranslator;
-                    if (TryGetTranslator((PropertyInfo)memberInfo, out propertyTranslator))
-                    {
-                        return propertyTranslator.Translate(parent, linq);
-                    }
-                }
-
-                // no other property types are supported by LINQ over entities
-                throw new NotSupportedException(Strings.ELinq_UnrecognizedMember(linq.Member.Name));
-            }
-
-            #region Static members and initializers
-
-            private static readonly Dictionary<PropertyInfo, PropertyTranslator> _propertyTranslators;
-            private static bool _vbPropertiesInitialized;
-            private static readonly object _vbInitializerLock = new object();
-
-            [SuppressMessage("Microsoft.Performance", "CA1810:InitializeReferenceTypeStaticFieldsInline", Scope = "member",
-                Target = "System.Data.Entity.Core.Objects.ELinq.ExpressionConverter+MemberAccessTranslator.#.cctor()")]
-            static MemberAccessTranslator()
-            {
-                // initialize translators for specific properties
-                _propertyTranslators = new Dictionary<PropertyInfo, PropertyTranslator>();
-                foreach (var translator in GetPropertyTranslators())
-                {
-                    foreach (var property in translator.Properties)
-                    {
-                        _propertyTranslators.Add(property, translator);
-                    }
-                }
-            }
-
-            /// <summary>
-            /// Tries to get a translator for the given property info.
-            /// If the given property info corresponds to a Visual Basic property,
-            /// it also initializes the Visual Basic translators if they have not been initialized
-            /// </summary>
-            private static bool TryGetTranslator(PropertyInfo propertyInfo, out PropertyTranslator propertyTranslator)
-            {
-                //If the type is generic, we try to match the generic property
-                var nonGenericPropertyInfo = propertyInfo;
-                if (propertyInfo.DeclaringType.IsGenericType)
-                {
-                    try
-                    {
-                        propertyInfo = propertyInfo.DeclaringType.GetGenericTypeDefinition().GetProperty(
-                            propertyInfo.Name, BindingFlags.DeclaredOnly | BindingFlags.Instance | BindingFlags.Static | BindingFlags.Public);
-                    }
-                    catch (AmbiguousMatchException)
-                    {
-                        propertyTranslator = null;
-                        return false;
-                    }
-                    if (propertyInfo == null)
-                    {
-                        propertyTranslator = null;
-                        return false;
-                    }
-                }
-
-                PropertyTranslator translatorInstance;
-                if (_propertyTranslators.TryGetValue(propertyInfo, out translatorInstance))
-                {
-                    propertyTranslator = translatorInstance;
-                    return true;
-                }
-
-                // check if this is the visual basic assembly
-                if (s_visualBasicAssemblyFullName == propertyInfo.DeclaringType.Assembly.FullName)
-                {
-                    lock (_vbInitializerLock)
-                    {
-                        if (!_vbPropertiesInitialized)
-                        {
-                            InitializeVBProperties(propertyInfo.DeclaringType.Assembly);
-                            _vbPropertiesInitialized = true;
-                        }
-                        // try again
-                        if (_propertyTranslators.TryGetValue(propertyInfo, out translatorInstance))
-                        {
-                            propertyTranslator = translatorInstance;
-                            return true;
-                        }
-                        else
-                        {
-                            propertyTranslator = null;
-                            return false;
-                        }
-                    }
-                }
-
-                if (GenericICollectionTranslator.TryGetPropertyTranslator(nonGenericPropertyInfo, out propertyTranslator))
-                {
-                    return true;
-                }
-
-                propertyTranslator = null;
-                return false;
-            }
-
-            // Determines if the given property can be resolved as a standard or navigation property.
-            private static bool TryResolveAsProperty(
-                ExpressionConverter parent,
-                MemberInfo clrMember, TypeUsage definingType, DbExpression instance, out DbExpression propertyExpression)
-            {
-                // retrieve members directly from row types, which are not mapped between O and C
-                var rowType = definingType.EdmType as RowType;
-                var name = clrMember.Name;
-
-                if (null != rowType)
-                {
-                    EdmMember member;
-                    if (rowType.Members.TryGetValue(name, false, out member))
-                    {
-                        propertyExpression = instance.Property(name);
-                        return true;
-                    }
-
-                    propertyExpression = null;
-                    return false;
-                }
-
-                // for non-row structural types, map from the O to the C layer using the perspective
-                var structuralType = definingType.EdmType as StructuralType;
-                if (null != structuralType)
-                {
-                    EdmMember member = null;
-                    if (parent._perspective.TryGetMember(structuralType, name, false, out member))
-                    {
-                        if (null != member)
-                        {
-                            if (member.BuiltInTypeKind
-                                == BuiltInTypeKind.NavigationProperty)
-                            {
-                                var navProp = (NavigationProperty)member;
-                                propertyExpression = TranslateNavigationProperty(parent, clrMember, instance, navProp);
-                                return true;
-                            }
-                            else
-                            {
-                                propertyExpression = instance.Property(name);
-                                return true;
-                            }
-                        }
-                    }
-                }
-
-                // try to unwrap GroupBy "Key" member
-                if (name == KeyColumnName)
-                {
-                    // see if we can "unwrap" the current instance
-                    if (DbExpressionKind.Property
-                        == instance.ExpressionKind)
-                    {
-                        var property = (DbPropertyExpression)instance;
-                        InitializerMetadata initializerMetadata;
-
-                        // if we're dealing with the "Group" property of a GroupBy projection, we know how to unwrap
-                        // it
-                        if (property.Property.Name == GroupColumnName
-                            && // only know how to unwrap the group
-                            InitializerMetadata.TryGetInitializerMetadata(property.Instance.ResultType, out initializerMetadata)
-                            &&
-                            initializerMetadata.Kind == InitializerMetadataKind.Grouping)
-                        {
-                            propertyExpression = property.Instance.Property(KeyColumnName);
-                            return true;
-                        }
-                    }
-                }
-
-                propertyExpression = null;
-                return false;
-            }
-
-            private static DbExpression TranslateNavigationProperty(
-                ExpressionConverter parent, MemberInfo clrMember, DbExpression instance, NavigationProperty navProp)
-            {
-                DbExpression propertyExpression;
-                propertyExpression = instance.Property(navProp);
-
-                // for EntityCollection navigations, wrap in "grouping" where the key is the parent
-                // entity and the group contains the child entities
-                // For non-EntityCollection navigations (e.g. from POCO entities), we just need the
-                // enumeration, not the grouping
-                if (BuiltInTypeKind.CollectionType
-                    == propertyExpression.ResultType.EdmType.BuiltInTypeKind)
-                {
-                    Debug.Assert(clrMember is PropertyInfo, "Navigation property was not a property; should not be allowed by metadata.");
-                    var propertyType = ((PropertyInfo)clrMember).PropertyType;
-                    if (propertyType.IsGenericType
-                        && propertyType.GetGenericTypeDefinition() == typeof(EntityCollection<>))
-                    {
-                        var collectionColumns =
-                            new List<KeyValuePair<string, DbExpression>>(2);
-                        collectionColumns.Add(
-                            new KeyValuePair<string, DbExpression>(
-                                EntityCollectionOwnerColumnName, instance));
-                        collectionColumns.Add(
-                            new KeyValuePair<string, DbExpression>(
-                                EntityCollectionElementsColumnName, propertyExpression));
-                        propertyExpression = CreateNewRowExpression(
-                            collectionColumns,
-                            InitializerMetadata.CreateEntityCollectionInitializer(parent.EdmItemCollection, propertyType, navProp));
-                    }
-                }
-                return propertyExpression;
-            }
-
-            private static DbExpression TranslateCount(ExpressionConverter parent, Type sequenceElementType, Expression sequence)
-            {
-                // retranslate as a Count() aggregate, since the name collision prevents us
-                // from calling the method directly in VB and C#
-                MethodInfo countMethod;
-                ReflectionUtil.TryLookupMethod(SequenceMethod.Count, out countMethod);
-                Debug.Assert(null != countMethod, "Count() must exist");
-                countMethod = countMethod.MakeGenericMethod(sequenceElementType);
-                Expression countCall = Expression.Call(countMethod, sequence);
-                return parent.TranslateExpression(countCall);
-            }
-
-            private static void InitializeVBProperties(Assembly vbAssembly)
-            {
-                Debug.Assert(!_vbPropertiesInitialized);
-                foreach (var translator in GetVisualBasicPropertyTranslators(vbAssembly))
-                {
-                    foreach (var property in translator.Properties)
-                    {
-                        _propertyTranslators.Add(property, translator);
-                    }
-                }
-            }
-
-            private static IEnumerable<PropertyTranslator> GetVisualBasicPropertyTranslators(Assembly vbAssembly)
-            {
-                yield return new VBDateAndTimeNowTranslator(vbAssembly);
-            }
-
-            private static IEnumerable<PropertyTranslator> GetPropertyTranslators()
-            {
-                yield return new DefaultCanonicalFunctionPropertyTranslator();
-                yield return new RenameCanonicalFunctionPropertyTranslator();
-                yield return new EntityCollectionCountTranslator();
-                yield return new NullableHasValueTranslator();
-                yield return new NullableValueTranslator();
-                yield return new SpatialPropertyTranslator();
-            }
-
-            /// <summary>
-            /// This method is used to determine whether client side evaluation should be done,
-            /// if the property can be evaluated in the store, it is not being evaluated on the client
-            /// </summary>
-            internal static bool CanFuncletizePropertyInfo(PropertyInfo propertyInfo)
-            {
-                PropertyTranslator propertyTranslator;
-                // In most cases, we only allow funcletization of properties that could not otherwise be
-                // handled by the query pipeline. ICollection<>.Count is the one exception to the rule
-                // (avoiding a breaking change)
-                return GenericICollectionTranslator.TryGetPropertyTranslator(propertyInfo, out propertyTranslator) ||
-                       !TryGetTranslator(propertyInfo, out propertyTranslator);
-            }
-
-            #endregion
-
-            #region Dynamic Property Translators
-
-            private sealed class GenericICollectionTranslator : PropertyTranslator
-            {
-                private readonly Type _elementType;
-
-                private GenericICollectionTranslator(Type elementType)
-                    : base(Enumerable.Empty<PropertyInfo>())
-                {
-                    _elementType = elementType;
-                }
-
-                internal override DbExpression Translate(ExpressionConverter parent, MemberExpression call)
-                {
-                    return TranslateCount(parent, _elementType, call.Expression);
-                }
-
-                internal static bool TryGetPropertyTranslator(PropertyInfo propertyInfo, out PropertyTranslator propertyTranslator)
-                {
-                    // Implementation note: When adding support for additional properties, use less expensive checks
-                    // such as property name and return type to test for a property defined by ICollection<T> first
-                    // before calling the more expensive TypeSystem.FindICollection to test whether the declaring type
-                    // of the property implements ICollection<T>.
-
-                    //
-                    // Int32 Count
-                    //
-                    if (propertyInfo.Name == "Count"
-                        &&
-                        propertyInfo.PropertyType.Equals(typeof(int)))
-                    {
-                        foreach (var implementedCollectionInfo in GetImplementedICollections(propertyInfo.DeclaringType))
-                        {
-                            var implementedCollection = implementedCollectionInfo.Key;
-                            var elementType = implementedCollectionInfo.Value;
-
-                            if (propertyInfo.IsImplementationOf(implementedCollection))
-                            {
-                                propertyTranslator = new GenericICollectionTranslator(elementType);
-                                return true;
-                            }
-                        }
-                    }
-
-                    // Not a supported ICollection<T> property
-                    propertyTranslator = null;
-                    return false;
-                }
-
-                private static bool IsICollection(Type candidateType, out Type elementType)
-                {
-                    if (candidateType.IsGenericType
-                        &&
-                        candidateType.GetGenericTypeDefinition().Equals(typeof(ICollection<>)))
-                    {
-                        elementType = candidateType.GetGenericArguments()[0];
-                        return true;
-                    }
-                    elementType = null;
-                    return false;
-                }
-
-                private static IEnumerable<KeyValuePair<Type, Type>> GetImplementedICollections(Type type)
-                {
-                    Type collectionElementType;
-                    if (IsICollection(type, out collectionElementType))
-                    {
-                        yield return new KeyValuePair<Type, Type>(type, collectionElementType);
-                    }
-                    else
-                    {
-                        foreach (var interfaceType in type.GetInterfaces())
-                        {
-                            if (IsICollection(interfaceType, out collectionElementType))
-                            {
-                                yield return new KeyValuePair<Type, Type>(interfaceType, collectionElementType);
-                            }
-                        }
-                    }
-                }
-            }
-
-            #endregion
-
-            #region Signature-based Property Translators
-
-            private abstract class PropertyTranslator
-            {
-                private readonly IEnumerable<PropertyInfo> _properties;
-
-                protected PropertyTranslator(params PropertyInfo[] properties)
-                {
-                    _properties = properties;
-                }
-
-                protected PropertyTranslator(IEnumerable<PropertyInfo> properties)
-                {
-                    _properties = properties;
-                }
-
-                internal IEnumerable<PropertyInfo> Properties
-                {
-                    get { return _properties; }
-                }
-
-                internal abstract DbExpression Translate(ExpressionConverter parent, MemberExpression call);
-
-                public override string ToString()
-                {
-                    return GetType().Name;
-                }
-            }
-
-            private sealed class DefaultCanonicalFunctionPropertyTranslator : PropertyTranslator
-            {
-                internal DefaultCanonicalFunctionPropertyTranslator()
-                    : base(GetProperties())
-                {
-                }
-
-                private static IEnumerable<PropertyInfo> GetProperties()
-                {
-                    yield return typeof(String).GetProperty("Length", BindingFlags.Public | BindingFlags.Instance);
-                    yield return typeof(DateTime).GetProperty("Year", BindingFlags.Public | BindingFlags.Instance);
-                    yield return typeof(DateTime).GetProperty("Month", BindingFlags.Public | BindingFlags.Instance);
-                    yield return typeof(DateTime).GetProperty("Day", BindingFlags.Public | BindingFlags.Instance);
-                    yield return typeof(DateTime).GetProperty("Hour", BindingFlags.Public | BindingFlags.Instance);
-                    yield return typeof(DateTime).GetProperty("Minute", BindingFlags.Public | BindingFlags.Instance);
-                    yield return typeof(DateTime).GetProperty("Second", BindingFlags.Public | BindingFlags.Instance);
-                    yield return typeof(DateTime).GetProperty("Millisecond", BindingFlags.Public | BindingFlags.Instance);
-
-                    yield return typeof(DateTimeOffset).GetProperty("Year", BindingFlags.Public | BindingFlags.Instance);
-                    yield return typeof(DateTimeOffset).GetProperty("Month", BindingFlags.Public | BindingFlags.Instance);
-                    yield return typeof(DateTimeOffset).GetProperty("Day", BindingFlags.Public | BindingFlags.Instance);
-                    yield return typeof(DateTimeOffset).GetProperty("Hour", BindingFlags.Public | BindingFlags.Instance);
-                    yield return typeof(DateTimeOffset).GetProperty("Minute", BindingFlags.Public | BindingFlags.Instance);
-                    yield return typeof(DateTimeOffset).GetProperty("Second", BindingFlags.Public | BindingFlags.Instance);
-                    yield return typeof(DateTimeOffset).GetProperty("Millisecond", BindingFlags.Public | BindingFlags.Instance);
-                }
-
-                // Default translator for method calls into canonical functions.
-                // Translation:
-                //      object.PropertyName  -> PropertyName(object)
-                internal override DbExpression Translate(ExpressionConverter parent, MemberExpression call)
-                {
-                    return parent.TranslateIntoCanonicalFunction(call.Member.Name, call, call.Expression);
-                }
-            }
-
-            private sealed class RenameCanonicalFunctionPropertyTranslator : PropertyTranslator
-            {
-                private static readonly Dictionary<PropertyInfo, string> _propertyRenameMap = new Dictionary<PropertyInfo, string>(2);
-
-                internal RenameCanonicalFunctionPropertyTranslator()
-                    : base(GetProperties())
-                {
-                }
-
-                private static IEnumerable<PropertyInfo> GetProperties()
-                {
-                    yield return GetProperty(typeof(DateTime), "Now", BindingFlags.Public | BindingFlags.Static, CurrentDateTime);
-                    yield return GetProperty(typeof(DateTime), "UtcNow", BindingFlags.Public | BindingFlags.Static, CurrentUtcDateTime);
-                    yield return
-                        GetProperty(typeof(DateTimeOffset), "Now", BindingFlags.Public | BindingFlags.Static, CurrentDateTimeOffset);
-
-                    yield return GetProperty(typeof(TimeSpan), "Hours", BindingFlags.Public | BindingFlags.Instance, Hour);
-                    yield return GetProperty(typeof(TimeSpan), "Minutes", BindingFlags.Public | BindingFlags.Instance, Minute);
-                    yield return GetProperty(typeof(TimeSpan), "Seconds", BindingFlags.Public | BindingFlags.Instance, Second);
-                    yield return GetProperty(typeof(TimeSpan), "Milliseconds", BindingFlags.Public | BindingFlags.Instance, Millisecond);
-                }
-
-                private static PropertyInfo GetProperty(
-                    Type declaringType, string propertyName, BindingFlags bindingFlages, string canonicalFunctionName)
-                {
-                    var propertyInfo = declaringType.GetProperty(propertyName, bindingFlages);
-                    _propertyRenameMap.Add(propertyInfo, canonicalFunctionName);
-                    return propertyInfo;
-                }
-
-                // Translator for static properties into canonical functions when there is a corresponding 
-                // canonical function but with a differnet name
-                // Translation:
-                //      object.PropertyName  -> CanonicalFunctionName(object)
-                //      Type.PropertyName  -> CanonicalFunctionName()
-                internal override DbExpression Translate(ExpressionConverter parent, MemberExpression call)
-                {
-                    var property = (PropertyInfo)call.Member;
-                    var canonicalFunctionName = _propertyRenameMap[property];
-                    DbExpression result;
-                    if (call.Expression == null)
-                    {
-                        result = parent.TranslateIntoCanonicalFunction(canonicalFunctionName, call);
-                    }
-                    else
-                    {
-                        result = parent.TranslateIntoCanonicalFunction(canonicalFunctionName, call, call.Expression);
-                    }
-                    return result;
-                }
-            }
-
-            private sealed class VBDateAndTimeNowTranslator : PropertyTranslator
-            {
-                private const string s_dateAndTimeTypeFullName = "Microsoft.VisualBasic.DateAndTime";
-
-                internal VBDateAndTimeNowTranslator(Assembly vbAssembly)
-                    : base(GetProperty(vbAssembly))
-                {
-                }
-
-                private static PropertyInfo GetProperty(Assembly vbAssembly)
-                {
-                    return vbAssembly.GetType(s_dateAndTimeTypeFullName).GetProperty("Now", BindingFlags.Public | BindingFlags.Static);
-                }
-
-                // Translation:
-                //      Now -> GetDate()
-                internal override DbExpression Translate(ExpressionConverter parent, MemberExpression call)
-                {
-                    return parent.TranslateIntoCanonicalFunction(CurrentDateTime, call);
-                }
-            }
-
-            private sealed class EntityCollectionCountTranslator : PropertyTranslator
-            {
-                internal EntityCollectionCountTranslator()
-                    : base(GetProperty())
-                {
-                }
-
-                private static PropertyInfo GetProperty()
-                {
-                    return typeof(EntityCollection<>).GetProperty(
-                        s_entityCollectionCountPropertyName, BindingFlags.Public | BindingFlags.Instance);
-                }
-
-                // Translation:
-                //      EntityCollection<T>.Count -> Count()
-                internal override DbExpression Translate(ExpressionConverter parent, MemberExpression call)
-                {
-                    // retranslate as a Count() aggregate, since the name collision prevents us
-                    // from calling the method directly in VB and C#
-                    return TranslateCount(parent, call.Member.DeclaringType.GetGenericArguments()[0], call.Expression);
-                }
-            }
-
-            private sealed class NullableHasValueTranslator : PropertyTranslator
-            {
-                internal NullableHasValueTranslator()
-                    : base(GetProperty())
-                {
-                }
-
-                private static PropertyInfo GetProperty()
-                {
-                    return typeof(Nullable<>).GetProperty(s_nullableHasValuePropertyName, BindingFlags.Public | BindingFlags.Instance);
-                }
-
-                // Translation:
-                //      Nullable<T>.HasValue -> Not(IsNull(arg))
-                internal override DbExpression Translate(ExpressionConverter parent, MemberExpression call)
-                {
-                    var argument = parent.TranslateExpression(call.Expression);
-                    Debug.Assert(!TypeSemantics.IsCollectionType(argument.ResultType), "Did not expect collection type");
-                    return CreateIsNullExpression(argument, call.Expression.Type).Not();
-                }
-            }
-
-            private sealed class NullableValueTranslator : PropertyTranslator
-            {
-                internal NullableValueTranslator()
-                    : base(GetProperty())
-                {
-                }
-
-                private static PropertyInfo GetProperty()
-                {
-                    return typeof(Nullable<>).GetProperty(s_nullableValuePropertyName, BindingFlags.Public | BindingFlags.Instance);
-                }
-
-                // Translation:
-                //      Nullable<T>.Value -> arg
-                internal override DbExpression Translate(ExpressionConverter parent, MemberExpression call)
-                {
-                    var argument = parent.TranslateExpression(call.Expression);
-                    Debug.Assert(!TypeSemantics.IsCollectionType(argument.ResultType), "Did not expect collection type");
-                    return argument;
-                }
-            }
-
-            #endregion
-        }
-
-        private sealed class ParameterTranslator
-            : TypedTranslator<ParameterExpression>
-        {
-            internal ParameterTranslator()
-                : base(ExpressionType.Parameter)
-            {
-            }
-
-            protected override DbExpression TypedTranslate(ExpressionConverter parent, ParameterExpression linq)
-            {
-                // Bindings should be intercepted before we get to this point (in ExpressionConverter.TranslateExpression)
-                throw new InvalidOperationException(Strings.ELinq_UnboundParameterExpression(linq.Name));
-            }
-        }
-
-        private sealed class NewTranslator
-            : TypedTranslator<NewExpression>
-        {
-            internal NewTranslator()
-                : base(ExpressionType.New)
-            {
-            }
-
-            protected override DbExpression TypedTranslate(ExpressionConverter parent, NewExpression linq)
-            {
-                var memberCount = null == linq.Members ? 0 : linq.Members.Count;
-
-                if (null == linq.Constructor
-                    ||
-                    linq.Arguments.Count != memberCount)
-                {
-                    throw new NotSupportedException(Strings.ELinq_UnsupportedConstructor);
-                }
-
-                parent.CheckInitializerType(linq.Type);
-
-                var recordColumns =
-                    new List<KeyValuePair<string, DbExpression>>(memberCount + 1);
-
-                var memberNames = new HashSet<string>(StringComparer.Ordinal);
-                for (var i = 0; i < memberCount; i++)
-                {
-                    string memberName;
-                    Type memberType;
-                    var memberInfo = TypeSystem.PropertyOrField(linq.Members[i], out memberName, out memberType);
-                    var memberValue = parent.TranslateExpression(linq.Arguments[i]);
-                    memberNames.Add(memberName);
-                    recordColumns.Add(new KeyValuePair<string, DbExpression>(memberName, memberValue));
-                }
-
-                InitializerMetadata initializerMetadata;
-                if (0 == memberCount)
-                {
-                    // add a sentinel column because CQTs do not accept empty row types
-                    recordColumns.Add(DbExpressionBuilder.True.As(KeyColumnName));
-                    initializerMetadata = InitializerMetadata.CreateEmptyProjectionInitializer(parent.EdmItemCollection, linq);
-                }
-                else
-                {
-                    // Construct a new initializer type in metadata for this projection (provides the
-                    // necessary context for the object materializer)
-                    initializerMetadata = InitializerMetadata.CreateProjectionInitializer(parent.EdmItemCollection, linq);
-                }
-                parent.ValidateInitializerMetadata(initializerMetadata);
-
-                var projection = CreateNewRowExpression(recordColumns, initializerMetadata);
-
-                return projection;
-            }
-        }
-
-        private sealed class NewArrayInitTranslator
-            : TypedTranslator<NewArrayExpression>
-        {
-            internal NewArrayInitTranslator()
-                : base(ExpressionType.NewArrayInit)
-            {
-            }
-
-            protected override DbExpression TypedTranslate(ExpressionConverter parent, NewArrayExpression linq)
-            {
-                if (linq.Expressions.Count > 0)
-                {
-                    return DbExpressionBuilder.NewCollection(linq.Expressions.Select(e => parent.TranslateExpression(e)));
-                }
-
-                TypeUsage typeUsage;
-                if (typeof(byte[])
-                    == linq.Type)
-                {
-                    TypeUsage type;
-                    if (parent.TryGetValueLayerType(typeof(byte), out type))
-                    {
-                        typeUsage = TypeHelpers.CreateCollectionTypeUsage(type);
-                        return typeUsage.NewEmptyCollection();
-                    }
-                }
-                else
-                {
-                    if (parent.TryGetValueLayerType(linq.Type, out typeUsage))
-                    {
-                        return typeUsage.NewEmptyCollection();
-                    }
-                }
-
-                throw new NotSupportedException(Strings.ELinq_UnsupportedType(DescribeClrType(linq.Type)));
-            }
-        }
-
-        private sealed class ListInitTranslator
-            : TypedTranslator<ListInitExpression>
-        {
-            internal ListInitTranslator()
-                : base(ExpressionType.ListInit)
-            {
-            }
-
-            protected override DbExpression TypedTranslate(ExpressionConverter parent, ListInitExpression linq)
-            {
-                // Ensure requirements: one list initializer argument and a default constructor.
-                if ((linq.NewExpression.Constructor != null)
-                    && (linq.NewExpression.Constructor.GetParameters().Length != 0))
-                {
-                    throw new NotSupportedException(Strings.ELinq_UnsupportedConstructor);
-                }
-
-                if (linq.Initializers.Any(i => i.Arguments.Count != 1))
-                {
-                    throw new NotSupportedException(Strings.ELinq_UnsupportedInitializers);
-                }
-
-                return DbExpressionBuilder.NewCollection(linq.Initializers.Select(i => parent.TranslateExpression(i.Arguments[0])));
-            }
-        }
-
-        private sealed class MemberInitTranslator
-            : TypedTranslator<MemberInitExpression>
-        {
-            internal MemberInitTranslator()
-                : base(ExpressionType.MemberInit)
-            {
-            }
-
-            protected override DbExpression TypedTranslate(ExpressionConverter parent, MemberInitExpression linq)
-            {
-                if (null == linq.NewExpression.Constructor
-                    ||
-                    0 != linq.NewExpression.Constructor.GetParameters().Length)
-                {
-                    throw new NotSupportedException(Strings.ELinq_UnsupportedConstructor);
-                }
-
-                parent.CheckInitializerType(linq.Type);
-
-                var recordColumns =
-                    new List<KeyValuePair<string, DbExpression>>(linq.Bindings.Count + 1);
-                var members = new MemberInfo[linq.Bindings.Count];
-
-                var memberNames = new HashSet<string>(StringComparer.Ordinal);
-                for (var i = 0; i < linq.Bindings.Count; i++)
-                {
-                    var binding = linq.Bindings[i] as MemberAssignment;
-                    if (null == binding)
-                    {
-                        throw new NotSupportedException(Strings.ELinq_UnsupportedBinding);
-                    }
-                    string memberName;
-                    Type memberType;
-                    var memberInfo = TypeSystem.PropertyOrField(binding.Member, out memberName, out memberType);
-
-                    var memberValue = parent.TranslateExpression(binding.Expression);
-                    memberNames.Add(memberName);
-                    members[i] = memberInfo;
-                    recordColumns.Add(new KeyValuePair<string, DbExpression>(memberName, memberValue));
-                }
-
-                InitializerMetadata initializerMetadata;
-
-                if (0 == recordColumns.Count)
-                {
-                    // add a sentinel column because CQTs do not accept empty row types
-                    recordColumns.Add(DbExpressionBuilder.Constant(true).As(KeyColumnName));
-                    initializerMetadata = InitializerMetadata.CreateEmptyProjectionInitializer(parent.EdmItemCollection, linq.NewExpression);
-                }
-                else
-                {
-                    // Construct a new initializer type in metadata for this projection (provides the
-                    // necessary context for the object materializer)
-                    initializerMetadata = InitializerMetadata.CreateProjectionInitializer(parent.EdmItemCollection, linq);
-                }
-                parent.ValidateInitializerMetadata(initializerMetadata);
-                var projection = CreateNewRowExpression(recordColumns, initializerMetadata);
-
-                return projection;
-            }
-        }
-
-        private sealed class ConditionalTranslator : TypedTranslator<ConditionalExpression>
-        {
-            internal ConditionalTranslator()
-                : base(ExpressionType.Conditional)
-            {
-            }
-
-            protected override DbExpression TypedTranslate(ExpressionConverter parent, ConditionalExpression linq)
-            {
-                // translate Test ? IfTrue : IfFalse --> CASE WHEN Test THEN IfTrue ELSE IfFalse
-                var whenExpressions = new List<DbExpression>(1);
-                whenExpressions.Add(parent.TranslateExpression(linq.Test));
-                var thenExpressions = new List<DbExpression>(1);
-                thenExpressions.Add(parent.TranslateExpression(linq.IfTrue));
-                var elseExpression = parent.TranslateExpression(linq.IfFalse);
-                return DbExpressionBuilder.Case(whenExpressions, thenExpressions, elseExpression);
-            }
-        }
-
-        private sealed class NotSupportedTranslator : Translator
-        {
-            internal NotSupportedTranslator(params ExpressionType[] nodeTypes)
-                : base(nodeTypes)
-            {
-            }
-
-            internal override DbExpression Translate(ExpressionConverter parent, Expression linq)
-            {
-                throw new NotSupportedException(Strings.ELinq_UnsupportedExpressionType(linq.NodeType));
-            }
-        }
-
-        private sealed class ExtensionTranslator : Translator
-        {
-            internal ExtensionTranslator()
-                : base(EntityExpressionVisitor.CustomExpression)
-            {
-            }
-
-            internal override DbExpression Translate(ExpressionConverter parent, Expression linq)
-            {
-                var queryParameter = linq as QueryParameterExpression;
-                if (null == queryParameter)
-                {
-                    throw new NotSupportedException(Strings.ELinq_UnsupportedExpressionType(linq.NodeType));
-                }
-                // otherwise add a new query parameter...
-                parent.AddParameter(queryParameter);
-                return queryParameter.ParameterReference;
-            }
-        }
-
-        #endregion
-
-        #region Binary expression translators
-
-        private abstract class BinaryTranslator
-            : TypedTranslator<BinaryExpression>
-        {
-            protected BinaryTranslator(params ExpressionType[] nodeTypes)
-                : base(nodeTypes)
-            {
-            }
-
-            protected override DbExpression TypedTranslate(ExpressionConverter parent, BinaryExpression linq)
-            {
-                return TranslateBinary(parent, parent.TranslateExpression(linq.Left), parent.TranslateExpression(linq.Right), linq);
-            }
-
-            protected abstract DbExpression TranslateBinary(
-                ExpressionConverter parent, DbExpression left, DbExpression right, BinaryExpression linq);
-        }
-
-        private sealed class CoalesceTranslator : BinaryTranslator
-        {
-            internal CoalesceTranslator()
-                : base(ExpressionType.Coalesce)
-            {
-            }
-
-            protected override DbExpression TranslateBinary(
-                ExpressionConverter parent, DbExpression left, DbExpression right, BinaryExpression linq)
-            {
-                // left ?? right gets translated to:
-                // CASE WHEN IsNull(left) THEN right ELSE left
-
-                // construct IsNull
-                var isNull = CreateIsNullExpression(left, linq.Left.Type);
-
-                // construct case expression
-                var whenExpressions = new List<DbExpression>(1);
-                whenExpressions.Add(isNull);
-                var thenExpressions = new List<DbExpression>(1);
-                thenExpressions.Add(right);
-                DbExpression caseExpression = DbExpressionBuilder.Case(
-                    whenExpressions,
-                    thenExpressions, left);
-
-                return caseExpression;
-            }
-        }
-
-        private sealed class AndAlsoTranslator : BinaryTranslator
-        {
-            internal AndAlsoTranslator()
-                : base(ExpressionType.AndAlso)
-            {
-            }
-
-            protected override DbExpression TranslateBinary(
-                ExpressionConverter parent, DbExpression left, DbExpression right, BinaryExpression linq)
-            {
-                return left.And(right);
-            }
-        }
-
-        private sealed class OrElseTranslator : BinaryTranslator
-        {
-            internal OrElseTranslator()
-                : base(ExpressionType.OrElse)
-            {
-            }
-
-            protected override DbExpression TranslateBinary(
-                ExpressionConverter parent, DbExpression left, DbExpression right, BinaryExpression linq)
-            {
-                return left.Or(right);
-            }
-        }
-
-        private sealed class LessThanTranslator : BinaryTranslator
-        {
-            internal LessThanTranslator()
-                : base(ExpressionType.LessThan)
-            {
-            }
-
-            protected override DbExpression TranslateBinary(
-                ExpressionConverter parent, DbExpression left, DbExpression right, BinaryExpression linq)
-            {
-                return left.LessThan(right);
-            }
-        }
-
-        private sealed class LessThanOrEqualsTranslator : BinaryTranslator
-        {
-            internal LessThanOrEqualsTranslator()
-                : base(ExpressionType.LessThanOrEqual)
-            {
-            }
-
-            protected override DbExpression TranslateBinary(
-                ExpressionConverter parent, DbExpression left, DbExpression right, BinaryExpression linq)
-            {
-                return left.LessThanOrEqual(right);
-            }
-        }
-
-        private sealed class GreaterThanTranslator : BinaryTranslator
-        {
-            internal GreaterThanTranslator()
-                : base(ExpressionType.GreaterThan)
-            {
-            }
-
-            protected override DbExpression TranslateBinary(
-                ExpressionConverter parent, DbExpression left, DbExpression right, BinaryExpression linq)
-            {
-                return left.GreaterThan(right);
-            }
-        }
-
-        private sealed class GreaterThanOrEqualsTranslator : BinaryTranslator
-        {
-            internal GreaterThanOrEqualsTranslator()
-                : base(ExpressionType.GreaterThanOrEqual)
-            {
-            }
-
-            protected override DbExpression TranslateBinary(
-                ExpressionConverter parent, DbExpression left, DbExpression right, BinaryExpression linq)
-            {
-                return left.GreaterThanOrEqual(right);
-            }
-        }
-
-        private sealed class EqualsTranslator : TypedTranslator<BinaryExpression>
-        {
-            internal EqualsTranslator()
-                : base(ExpressionType.Equal)
-            {
-            }
-
-            protected override DbExpression TypedTranslate(ExpressionConverter parent, BinaryExpression linq)
-            {
-                var linqLeft = linq.Left;
-                var linqRight = linq.Right;
-
-                var leftIsNull = ExpressionIsNullConstant(linqLeft);
-                var rightIsNull = ExpressionIsNullConstant(linqRight);
-
-                // if both values are null, short-circuit
-                if (leftIsNull && rightIsNull)
-                {
-                    return DbExpressionBuilder.True;
-                }
-
-                // if only one side is null, produce an IsNull statement
-                if (leftIsNull)
-                {
-                    return CreateIsNullExpression(parent, linqRight);
-                }
-                if (rightIsNull)
-                {
-                    return CreateIsNullExpression(parent, linqLeft);
-                }
-
-                // create a standard equals expression, calling utility method to compensate for null equality
-                var cqtLeft = parent.TranslateExpression(linqLeft);
-                var cqtRight = parent.TranslateExpression(linqRight);
-                var pattern = EqualsPattern.Store;
-                if (parent._funcletizer.RootContext.ContextOptions.UseCSharpNullComparisonBehavior)
-                {
-                    pattern = EqualsPattern.PositiveNullEqualityComposable;
-                }
-                return parent.CreateEqualsExpression(cqtLeft, cqtRight, pattern, linqLeft.Type, linqRight.Type);
-            }
-
-            private static DbExpression CreateIsNullExpression(ExpressionConverter parent, Expression input)
-            {
-                input = UnwrapConvert(input);
-
-                // translate input
-                var inputCqt = parent.TranslateExpression(input);
-
-                // create IsNull expression
-                return ExpressionConverter.CreateIsNullExpression(inputCqt, input.Type);
-            }
-
-            private static bool ExpressionIsNullConstant(Expression expression)
-            {
-                // convert statements introduced by compiler should not affect nullness
-                expression = UnwrapConvert(expression);
-
-                // check if the unwrapped expression is a null constant
-                if (ExpressionType.Constant
-                    != expression.NodeType)
-                {
-                    return false;
-                }
-                var constant = (ConstantExpression)expression;
-                return null == constant.Value;
-            }
-
-            private static Expression UnwrapConvert(Expression input)
-            {
-                // unwrap all converts
-                while (ExpressionType.Convert
-                       == input.NodeType)
-                {
-                    input = ((UnaryExpression)input).Operand;
-                }
-                return input;
-            }
-        }
-
-        private sealed class NotEqualsTranslator : TypedTranslator<BinaryExpression>
-        {
-            internal NotEqualsTranslator()
-                : base(ExpressionType.NotEqual)
-            {
-            }
-
-            protected override DbExpression TypedTranslate(ExpressionConverter parent, BinaryExpression linq)
-            {
-                // rewrite as a not equals expression
-                Expression notLinq = Expression.Not(
-                    Expression.Equal(linq.Left, linq.Right));
-                return parent.TranslateExpression(notLinq);
-            }
-        }
-
-        #endregion
-
-        #region Type binary expression translator
-
-        private sealed class IsTranslator : TypedTranslator<TypeBinaryExpression>
-        {
-            internal IsTranslator()
-                : base(ExpressionType.TypeIs)
-            {
-            }
-
-            protected override DbExpression TypedTranslate(ExpressionConverter parent, TypeBinaryExpression linq)
-            {
-                var operand = parent.TranslateExpression(linq.Expression);
-                var fromType = operand.ResultType;
-                var toType = parent.GetIsOrAsTargetType(ExpressionType.TypeIs, linq.TypeOperand, linq.Expression.Type);
-                return operand.IsOf(toType);
-            }
-        }
-
-        #endregion
-
-        #region Arithmetic expressions
-
-        private sealed class AddTranslator : BinaryTranslator
-        {
-            internal AddTranslator()
-                : base(ExpressionType.Add, ExpressionType.AddChecked)
-            {
-            }
-
-            protected override DbExpression TranslateBinary(
-                ExpressionConverter parent, DbExpression left, DbExpression right, BinaryExpression linq)
-            {
-                if (TypeSemantics.IsPrimitiveType(left.ResultType, PrimitiveTypeKind.String)
-                    &&
-                    TypeSemantics.IsPrimitiveType(right.ResultType, PrimitiveTypeKind.String))
-                {
-                    // Add(string, string) => Concat(string, string)
-                    return parent.CreateCanonicalFunction(Concat, linq, left, right);
-                }
-                else
-                {
-                    return left.Plus(right);
-                }
-            }
-        }
-
-        private sealed class DivideTranslator : BinaryTranslator
-        {
-            internal DivideTranslator()
-                : base(ExpressionType.Divide)
-            {
-            }
-
-            protected override DbExpression TranslateBinary(
-                ExpressionConverter parent, DbExpression left, DbExpression right, BinaryExpression linq)
-            {
-                return left.Divide(right);
-            }
-        }
-
-        private sealed class ModuloTranslator : BinaryTranslator
-        {
-            internal ModuloTranslator()
-                : base(ExpressionType.Modulo)
-            {
-            }
-
-            protected override DbExpression TranslateBinary(
-                ExpressionConverter parent, DbExpression left, DbExpression right, BinaryExpression linq)
-            {
-                return left.Modulo(right);
-            }
-        }
-
-        private sealed class MultiplyTranslator : BinaryTranslator
-        {
-            internal MultiplyTranslator()
-                : base(ExpressionType.Multiply, ExpressionType.MultiplyChecked)
-            {
-            }
-
-            protected override DbExpression TranslateBinary(
-                ExpressionConverter parent, DbExpression left, DbExpression right, BinaryExpression linq)
-            {
-                return left.Multiply(right);
-            }
-        }
-
-        private sealed class SubtractTranslator : BinaryTranslator
-        {
-            internal SubtractTranslator()
-                : base(ExpressionType.Subtract, ExpressionType.SubtractChecked)
-            {
-            }
-
-            protected override DbExpression TranslateBinary(
-                ExpressionConverter parent, DbExpression left, DbExpression right, BinaryExpression linq)
-            {
-                return left.Minus(right);
-            }
-        }
-
-        private sealed class NegateTranslator : UnaryTranslator
-        {
-            internal NegateTranslator()
-                : base(ExpressionType.Negate, ExpressionType.NegateChecked)
-            {
-            }
-
-            protected override DbExpression TranslateUnary(ExpressionConverter parent, UnaryExpression unary, DbExpression operand)
-            {
-                return operand.UnaryMinus();
-            }
-        }
-
-        private sealed class UnaryPlusTranslator : UnaryTranslator
-        {
-            internal UnaryPlusTranslator()
-                : base(ExpressionType.UnaryPlus)
-            {
-            }
-
-            protected override DbExpression TranslateUnary(ExpressionConverter parent, UnaryExpression unary, DbExpression operand)
-            {
-                // +x = x
-                return operand;
-            }
-        }
-
-        #endregion
-
-        #region Bitwise expressions
-
-        private abstract class BitwiseBinaryTranslator : TypedTranslator<BinaryExpression>
-        {
-            private readonly string _canonicalFunctionName;
-
-            protected BitwiseBinaryTranslator(ExpressionType nodeType, string canonicalFunctionName)
-                : base(nodeType)
-            {
-                _canonicalFunctionName = canonicalFunctionName;
-            }
-
-            protected override DbExpression TypedTranslate(ExpressionConverter parent, BinaryExpression linq)
-            {
-                var left = parent.TranslateExpression(linq.Left);
-                var right = parent.TranslateExpression(linq.Right);
-
-                //If the arguments are binary we translate into logic expressions
-                if (TypeSemantics.IsBooleanType(left.ResultType))
-                {
-                    return TranslateIntoLogicExpression(parent, linq, left, right);
-                }
-
-                //Otherwise we translate into bitwise canonical functions
-                return parent.CreateCanonicalFunction(_canonicalFunctionName, linq, left, right);
-            }
-
-            protected abstract DbExpression TranslateIntoLogicExpression(
-                ExpressionConverter parent, BinaryExpression linq, DbExpression left, DbExpression right);
-        }
-
-        private sealed class AndTranslator : BitwiseBinaryTranslator
-        {
-            internal AndTranslator()
-                : base(ExpressionType.And, BitwiseAnd)
-            {
-            }
-
-            protected override DbExpression TranslateIntoLogicExpression(
-                ExpressionConverter parent, BinaryExpression linq, DbExpression left, DbExpression right)
-            {
-                return left.And(right);
-            }
-        }
-
-        private sealed class OrTranslator : BitwiseBinaryTranslator
-        {
-            internal OrTranslator()
-                : base(ExpressionType.Or, BitwiseOr)
-            {
-            }
-
-            protected override DbExpression TranslateIntoLogicExpression(
-                ExpressionConverter parent, BinaryExpression linq, DbExpression left, DbExpression right)
-            {
-                return left.Or(right);
-            }
-        }
-
-        private sealed class ExclusiveOrTranslator : BitwiseBinaryTranslator
-        {
-            internal ExclusiveOrTranslator()
-                : base(ExpressionType.ExclusiveOr, BitwiseXor)
-            {
-            }
-
-            protected override DbExpression TranslateIntoLogicExpression(
-                ExpressionConverter parent, BinaryExpression linq, DbExpression left, DbExpression right)
-            {
-                //No direct translation, we translate into ((left && !right) || (!left && right))
-                DbExpression firstExpression = left.And(right.Not());
-                DbExpression secondExpression = left.Not().And(right);
-                DbExpression result = firstExpression.Or(secondExpression);
-                return result;
-            }
-        }
-
-        private sealed class NotTranslator : TypedTranslator<UnaryExpression>
-        {
-            internal NotTranslator()
-                : base(ExpressionType.Not)
-            {
-            }
-
-            protected override DbExpression TypedTranslate(ExpressionConverter parent, UnaryExpression linq)
-            {
-                var operand = parent.TranslateExpression(linq.Operand);
-                if (TypeSemantics.IsBooleanType(operand.ResultType))
-                {
-                    return operand.Not();
-                }
-                return parent.CreateCanonicalFunction(BitwiseNot, linq, operand);
-            }
-        }
-
-        #endregion
-
-        #region Unary expression translators
-
-        private abstract class UnaryTranslator
-            : TypedTranslator<UnaryExpression>
-        {
-            protected UnaryTranslator(params ExpressionType[] nodeTypes)
-                : base(nodeTypes)
-            {
-            }
-
-            protected override DbExpression TypedTranslate(ExpressionConverter parent, UnaryExpression linq)
-            {
-                return TranslateUnary(parent, linq, parent.TranslateExpression(linq.Operand));
-            }
-
-            protected abstract DbExpression TranslateUnary(ExpressionConverter parent, UnaryExpression unary, DbExpression operand);
-        }
-
-        private sealed class QuoteTranslator : UnaryTranslator
-        {
-            internal QuoteTranslator()
-                : base(ExpressionType.Quote)
-            {
-            }
-
-            protected override DbExpression TranslateUnary(ExpressionConverter parent, UnaryExpression unary, DbExpression operand)
-            {
-                // simply return the operand: expressions compilations not cached for LINQ, so
-                // parameters are always bound properly
-                return operand;
-            }
-        }
-
-        private sealed class ConvertTranslator : UnaryTranslator
-        {
-            internal ConvertTranslator()
-                : base(ExpressionType.Convert, ExpressionType.ConvertChecked)
-            {
-            }
-
-            protected override DbExpression TranslateUnary(ExpressionConverter parent, UnaryExpression unary, DbExpression operand)
-            {
-                var toClrType = unary.Type;
-                var fromClrType = unary.Operand.Type;
-                var cast = parent.CreateCastExpression(operand, toClrType, fromClrType);
-                return cast;
-            }
-        }
-
-        private sealed class AsTranslator : UnaryTranslator
-        {
-            internal AsTranslator()
-                : base(ExpressionType.TypeAs)
-            {
-            }
-
-            protected override DbExpression TranslateUnary(ExpressionConverter parent, UnaryExpression unary, DbExpression operand)
-            {
-                var fromType = operand.ResultType;
-                var toType = parent.GetIsOrAsTargetType(ExpressionType.TypeAs, unary.Type, unary.Operand.Type);
-                return operand.TreatAs(toType);
-            }
-        }
-
-        #endregion
-    }
-}
->>>>>>> b1a13653
+}