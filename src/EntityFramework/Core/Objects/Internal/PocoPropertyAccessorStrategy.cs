<<<<<<< HEAD
﻿// Copyright (c) Microsoft Open Technologies, Inc. All rights reserved. See License.txt in the project root for license information.

namespace System.Data.Entity.Core.Objects.Internal
{
    using System.Collections.Generic;
    using System.Data.Entity.Core.Metadata.Edm;
    using System.Data.Entity.Core.Objects.DataClasses;
    using System.Data.Entity.Resources;
    using System.Data.Entity.Utilities;
    using System.Diagnostics;
    using System.Linq.Expressions;
    using System.Reflection;

    /// <summary>
    /// Implementation of the property accessor strategy that gets and sets values on POCO entities.  That is,
    /// entities that do not implement IEntityWithRelationships.
    /// </summary>
    internal sealed class PocoPropertyAccessorStrategy : IPropertyAccessorStrategy
    {
        internal static readonly MethodInfo AddToCollectionGeneric 
            = typeof(PocoPropertyAccessorStrategy).GetDeclaredMethod("AddToCollection");

        internal static readonly MethodInfo RemoveFromCollectionGeneric 
            = typeof(PocoPropertyAccessorStrategy).GetDeclaredMethod("RemoveFromCollection");

        private readonly object _entity;

        /// <summary>
        /// Constructs a strategy object to work with the given entity.
        /// </summary>
        /// <param name="entity"> The entity to use </param>
        public PocoPropertyAccessorStrategy(object entity)
        {
            _entity = entity;
        }

        #region Navigation Property Accessors

        #region GetNavigationPropertyValue

        // See IPropertyAccessorStrategy
        public object GetNavigationPropertyValue(RelatedEnd relatedEnd)
        {
            object navPropValue = null;
            if (relatedEnd != null)
            {
                if (relatedEnd.TargetAccessor.ValueGetter == null)
                {
                    var type = GetDeclaringType(relatedEnd);
                    var propertyInfo = type.GetTopProperty(relatedEnd.TargetAccessor.PropertyName);
                    if (propertyInfo == null)
                    {
                        throw new EntityException(
                            Strings.PocoEntityWrapper_UnableToSetFieldOrProperty(relatedEnd.TargetAccessor.PropertyName, type.FullName));
                    }
                    var factory = new EntityProxyFactory();
                    relatedEnd.TargetAccessor.ValueGetter = factory.CreateBaseGetter(propertyInfo.DeclaringType, propertyInfo);
                }
                try
                {
                    navPropValue = relatedEnd.TargetAccessor.ValueGetter(_entity);
                }
                catch (Exception ex)
                {
                    throw new EntityException(
                        Strings.PocoEntityWrapper_UnableToSetFieldOrProperty(
                            relatedEnd.TargetAccessor.PropertyName, _entity.GetType().FullName), ex);
                }
            }
            return navPropValue;
        }

        #endregion

        #region SetNavigationPropertyValue

        // See IPropertyAccessorStrategy
        public void SetNavigationPropertyValue(RelatedEnd relatedEnd, object value)
        {
            if (relatedEnd != null)
            {
                if (relatedEnd.TargetAccessor.ValueSetter == null)
                {
                    var type = GetDeclaringType(relatedEnd);
                    var propertyInfo = type.GetTopProperty(relatedEnd.TargetAccessor.PropertyName);
                    if (propertyInfo == null)
                    {
                        throw new EntityException(
                            Strings.PocoEntityWrapper_UnableToSetFieldOrProperty(relatedEnd.TargetAccessor.PropertyName, type.FullName));
                    }
                    var factory = new EntityProxyFactory();
                    relatedEnd.TargetAccessor.ValueSetter = factory.CreateBaseSetter(propertyInfo.DeclaringType, propertyInfo);
                }
                try
                {
                    relatedEnd.TargetAccessor.ValueSetter(_entity, value);
                }
                catch (Exception ex)
                {
                    throw new EntityException(
                        Strings.PocoEntityWrapper_UnableToSetFieldOrProperty(
                            relatedEnd.TargetAccessor.PropertyName, _entity.GetType().FullName), ex);
                }
            }
        }

        private static Type GetDeclaringType(RelatedEnd relatedEnd)
        {
            if (relatedEnd.NavigationProperty != null)
            {
                var declaringEntityType = (EntityType)relatedEnd.NavigationProperty.DeclaringType;
                var mapping = Util.GetObjectMapping(declaringEntityType, relatedEnd.WrappedOwner.Context.MetadataWorkspace);
                return mapping.ClrType.ClrType;
            }
            else
            {
                return relatedEnd.WrappedOwner.IdentityType;
            }
        }

        private static Type GetNavigationPropertyType(Type entityType, string propertyName)
        {
            Type navPropType;
            var property = entityType.GetTopProperty(propertyName);
            if (property != null)
            {
                navPropType = property.PropertyType;
            }
            else
            {
                var field = entityType.GetField(propertyName);
                if (field != null)
                {
                    navPropType = field.FieldType;
                }
                else
                {
                    throw new EntityException(Strings.PocoEntityWrapper_UnableToSetFieldOrProperty(propertyName, entityType.FullName));
                }
            }
            return navPropType;
        }

        #endregion

        #endregion

        #region Collection Navigation Property Accessors

        #region CollectionAdd

        // See IPropertyAccessorStrategy
        public void CollectionAdd(RelatedEnd relatedEnd, object value)
        {
            var entity = _entity;
            try
            {
                var collection = GetNavigationPropertyValue(relatedEnd);
                if (collection == null)
                {
                    collection = CollectionCreate(relatedEnd);
                    SetNavigationPropertyValue(relatedEnd, collection);
                }
                Debug.Assert(collection != null, "Collection is null");

                // do not call Add if the collection is a RelatedEnd instance
                if (ReferenceEquals(collection, relatedEnd))
                {
                    return;
                }

                if (relatedEnd.TargetAccessor.CollectionAdd == null)
                {
                    relatedEnd.TargetAccessor.CollectionAdd = CreateCollectionAddFunction(
                        entity.GetType(), relatedEnd.TargetAccessor.PropertyName);
                }

                relatedEnd.TargetAccessor.CollectionAdd(collection, value);
            }
            catch (Exception ex)
            {
                throw new EntityException(
                    Strings.PocoEntityWrapper_UnableToSetFieldOrProperty(
                        relatedEnd.TargetAccessor.PropertyName, entity.GetType().FullName),
                    ex);
            }
        }

        // Helper method to create delegate with property setter
        private static Action<object, object> CreateCollectionAddFunction(Type type, string propertyName)
        {
            var navPropType = GetNavigationPropertyType(type, propertyName);
            var elementType = EntityUtil.GetCollectionElementType(navPropType);

            var addToCollection = AddToCollectionGeneric.MakeGenericMethod(elementType);
            return (Action<object, object>)addToCollection.Invoke(null, null);
        }

        private static Action<object, object> AddToCollection<T>()
        {
            return (collectionArg, item) =>
                {
                    var collection = (ICollection<T>)collectionArg;
                    var array = collection as Array;
                    if (array != null
                        && array.IsFixedSize)
                    {
                        throw new InvalidOperationException(Strings.RelatedEnd_CannotAddToFixedSizeArray(array.GetType()));
                    }
                    collection.Add((T)item);
                };
        }

        #endregion

        #region CollectionRemove

        // See IPropertyAccessorStrategy
        public bool CollectionRemove(RelatedEnd relatedEnd, object value)
        {
            var entity = _entity;
            try
            {
                var collection = GetNavigationPropertyValue(relatedEnd);
                if (collection != null)
                {
                    // do not call Add if the collection is a RelatedEnd instance
                    if (ReferenceEquals(collection, relatedEnd))
                    {
                        return true;
                    }

                    if (relatedEnd.TargetAccessor.CollectionRemove == null)
                    {
                        relatedEnd.TargetAccessor.CollectionRemove = CreateCollectionRemoveFunction(
                            entity.GetType(), relatedEnd.TargetAccessor.PropertyName);
                    }

                    return relatedEnd.TargetAccessor.CollectionRemove(collection, value);
                }
            }
            catch (Exception ex)
            {
                throw new EntityException(
                    Strings.PocoEntityWrapper_UnableToSetFieldOrProperty(relatedEnd.TargetAccessor.PropertyName, entity.GetType().FullName),
                    ex);
            }
            return false;
        }

        // Helper method to create delegate with property setter
        private static Func<object, object, bool> CreateCollectionRemoveFunction(Type type, string propertyName)
        {
            var navPropType = GetNavigationPropertyType(type, propertyName);
            var elementType = EntityUtil.GetCollectionElementType(navPropType);

            var removeFromCollection = RemoveFromCollectionGeneric.MakeGenericMethod(elementType);
            return (Func<object, object, bool>)removeFromCollection.Invoke(null, null);
        }

        private static Func<object, object, bool> RemoveFromCollection<T>()
        {
            return (collectionArg, item) =>
                {
                    var collection = (ICollection<T>)collectionArg;
                    var array = collection as Array;
                    if (array != null
                        && array.IsFixedSize)
                    {
                        throw new InvalidOperationException(Strings.RelatedEnd_CannotRemoveFromFixedSizeArray(array.GetType()));
                    }
                    return collection.Remove((T)item);
                };
        }

        #endregion

        #region CollectionCreate

        // See IPropertyAccessorStrategy
        public object CollectionCreate(RelatedEnd relatedEnd)
        {
            if (_entity is IEntityWithRelationships)
            {
                return relatedEnd;
            }
            else
            {
                if (relatedEnd.TargetAccessor.CollectionCreate == null)
                {
                    var entityType = _entity.GetType();
                    var propName = relatedEnd.TargetAccessor.PropertyName;
                    var navPropType = GetNavigationPropertyType(entityType, propName);
                    relatedEnd.TargetAccessor.CollectionCreate = CreateCollectionCreateDelegate(navPropType, propName);
                }
                return relatedEnd.TargetAccessor.CollectionCreate();
            }
        }

        /// <summary>
        /// We only get here if a navigation property getter returns null.  In this case, we try to set the
        /// navigation property to some collection that will work.
        /// </summary>
        private static Func<object> CreateCollectionCreateDelegate(Type navigationPropertyType, string propName)
        {
            var typeToInstantiate = EntityUtil.DetermineCollectionType(navigationPropertyType);

            if (typeToInstantiate == null)
            {
                throw new EntityException(
                    Strings.PocoEntityWrapper_UnableToMaterializeArbitaryNavPropType(propName, navigationPropertyType));
            }

            return Expression.Lambda<Func<object>>(
                DelegateFactory.GetNewExpressionForCollectionType(typeToInstantiate)).Compile();
        }

        #endregion

        #endregion
    }
}
=======
﻿// Copyright (c) Microsoft Open Technologies, Inc. All rights reserved. See License.txt in the project root for license information.

namespace System.Data.Entity.Core.Objects.Internal
{
    using System.Collections.Generic;
    using System.Data.Entity.Core.Metadata.Edm;
    using System.Data.Entity.Core.Objects.DataClasses;
    using System.Data.Entity.Resources;
    using System.Diagnostics;
    using System.Linq.Expressions;
    using System.Reflection;

    /// <summary>
    /// Implementation of the property accessor strategy that gets and sets values on POCO entities.  That is,
    /// entities that do not implement IEntityWithRelationships.
    /// </summary>
    internal sealed class PocoPropertyAccessorStrategy : IPropertyAccessorStrategy
    {
        private static readonly MethodInfo _addToCollectionGeneric =
            typeof(PocoPropertyAccessorStrategy).GetMethod("AddToCollection", BindingFlags.NonPublic | BindingFlags.Static);

        private static readonly MethodInfo _removeFromCollectionGeneric =
            typeof(PocoPropertyAccessorStrategy).GetMethod("RemoveFromCollection", BindingFlags.NonPublic | BindingFlags.Static);

        private readonly object _entity;

        /// <summary>
        /// Constructs a strategy object to work with the given entity.
        /// </summary>
        /// <param name="entity"> The entity to use </param>
        public PocoPropertyAccessorStrategy(object entity)
        {
            _entity = entity;
        }

        #region Navigation Property Accessors

        #region GetNavigationPropertyValue

        // See IPropertyAccessorStrategy
        public object GetNavigationPropertyValue(RelatedEnd relatedEnd)
        {
            object navPropValue = null;
            if (relatedEnd != null)
            {
                if (relatedEnd.TargetAccessor.ValueGetter == null)
                {
                    var type = GetDeclaringType(relatedEnd);
                    var propertyInfo = EntityUtil.GetTopProperty(ref type, relatedEnd.TargetAccessor.PropertyName);
                    if (propertyInfo == null)
                    {
                        throw new EntityException(
                            Strings.PocoEntityWrapper_UnableToSetFieldOrProperty(relatedEnd.TargetAccessor.PropertyName, type.FullName));
                    }
                    var factory = new EntityProxyFactory();
                    relatedEnd.TargetAccessor.ValueGetter = factory.CreateBaseGetter(type, propertyInfo);
                }
                try
                {
                    navPropValue = relatedEnd.TargetAccessor.ValueGetter(_entity);
                }
                catch (Exception ex)
                {
                    throw new EntityException(
                        Strings.PocoEntityWrapper_UnableToSetFieldOrProperty(
                            relatedEnd.TargetAccessor.PropertyName, _entity.GetType().FullName), ex);
                }
            }
            return navPropValue;
        }

        #endregion

        #region SetNavigationPropertyValue

        // See IPropertyAccessorStrategy
        public void SetNavigationPropertyValue(RelatedEnd relatedEnd, object value)
        {
            if (relatedEnd != null)
            {
                if (relatedEnd.TargetAccessor.ValueSetter == null)
                {
                    var type = GetDeclaringType(relatedEnd);
                    var propertyInfo = EntityUtil.GetTopProperty(ref type, relatedEnd.TargetAccessor.PropertyName);
                    if (propertyInfo == null)
                    {
                        throw new EntityException(
                            Strings.PocoEntityWrapper_UnableToSetFieldOrProperty(relatedEnd.TargetAccessor.PropertyName, type.FullName));
                    }
                    var factory = new EntityProxyFactory();
                    relatedEnd.TargetAccessor.ValueSetter = factory.CreateBaseSetter(type, propertyInfo);
                }
                try
                {
                    relatedEnd.TargetAccessor.ValueSetter(_entity, value);
                }
                catch (Exception ex)
                {
                    throw new EntityException(
                        Strings.PocoEntityWrapper_UnableToSetFieldOrProperty(
                            relatedEnd.TargetAccessor.PropertyName, _entity.GetType().FullName), ex);
                }
            }
        }

        private static Type GetDeclaringType(RelatedEnd relatedEnd)
        {
            if (relatedEnd.NavigationProperty != null)
            {
                var declaringEntityType = (EntityType)relatedEnd.NavigationProperty.DeclaringType;
                var mapping = Util.GetObjectMapping(declaringEntityType, relatedEnd.WrappedOwner.Context.MetadataWorkspace);
                return mapping.ClrType.ClrType;
            }
            else
            {
                return relatedEnd.WrappedOwner.IdentityType;
            }
        }

        private static Type GetNavigationPropertyType(Type entityType, string propertyName)
        {
            Type navPropType;
            var property = EntityUtil.GetTopProperty(entityType, propertyName);
            if (property != null)
            {
                navPropType = property.PropertyType;
            }
            else
            {
                var field = entityType.GetField(propertyName);
                if (field != null)
                {
                    navPropType = field.FieldType;
                }
                else
                {
                    throw new EntityException(Strings.PocoEntityWrapper_UnableToSetFieldOrProperty(propertyName, entityType.FullName));
                }
            }
            return navPropType;
        }

        #endregion

        #endregion

        #region Collection Navigation Property Accessors

        #region CollectionAdd

        // See IPropertyAccessorStrategy
        public void CollectionAdd(RelatedEnd relatedEnd, object value)
        {
            var entity = _entity;
            try
            {
                var collection = GetNavigationPropertyValue(relatedEnd);
                if (collection == null)
                {
                    collection = CollectionCreate(relatedEnd);
                    SetNavigationPropertyValue(relatedEnd, collection);
                }
                Debug.Assert(collection != null, "Collection is null");

                // do not call Add if the collection is a RelatedEnd instance
                if (ReferenceEquals(collection, relatedEnd))
                {
                    return;
                }

                if (relatedEnd.TargetAccessor.CollectionAdd == null)
                {
                    relatedEnd.TargetAccessor.CollectionAdd = CreateCollectionAddFunction(
                        entity.GetType(), relatedEnd.TargetAccessor.PropertyName);
                }

                relatedEnd.TargetAccessor.CollectionAdd(collection, value);
            }
            catch (Exception ex)
            {
                throw new EntityException(
                    Strings.PocoEntityWrapper_UnableToSetFieldOrProperty(
                        relatedEnd.TargetAccessor.PropertyName, entity.GetType().FullName),
                    ex);
            }
        }

        // Helper method to create delegate with property setter
        private static Action<object, object> CreateCollectionAddFunction(Type type, string propertyName)
        {
            var navPropType = GetNavigationPropertyType(type, propertyName);
            var elementType = EntityUtil.GetCollectionElementType(navPropType);

            var addToCollection = _addToCollectionGeneric.MakeGenericMethod(elementType);
            return (Action<object, object>)addToCollection.Invoke(null, null);
        }

        private static Action<object, object> AddToCollection<T>()
        {
            return (collectionArg, item) =>
                {
                    var collection = (ICollection<T>)collectionArg;
                    var array = collection as Array;
                    if (array != null
                        && array.IsFixedSize)
                    {
                        throw new InvalidOperationException(Strings.RelatedEnd_CannotAddToFixedSizeArray(array.GetType()));
                    }
                    collection.Add((T)item);
                };
        }

        #endregion

        #region CollectionRemove

        // See IPropertyAccessorStrategy
        public bool CollectionRemove(RelatedEnd relatedEnd, object value)
        {
            var entity = _entity;
            try
            {
                var collection = GetNavigationPropertyValue(relatedEnd);
                if (collection != null)
                {
                    // do not call Add if the collection is a RelatedEnd instance
                    if (ReferenceEquals(collection, relatedEnd))
                    {
                        return true;
                    }

                    if (relatedEnd.TargetAccessor.CollectionRemove == null)
                    {
                        relatedEnd.TargetAccessor.CollectionRemove = CreateCollectionRemoveFunction(
                            entity.GetType(), relatedEnd.TargetAccessor.PropertyName);
                    }

                    return relatedEnd.TargetAccessor.CollectionRemove(collection, value);
                }
            }
            catch (Exception ex)
            {
                throw new EntityException(
                    Strings.PocoEntityWrapper_UnableToSetFieldOrProperty(relatedEnd.TargetAccessor.PropertyName, entity.GetType().FullName),
                    ex);
            }
            return false;
        }

        // Helper method to create delegate with property setter
        private static Func<object, object, bool> CreateCollectionRemoveFunction(Type type, string propertyName)
        {
            var navPropType = GetNavigationPropertyType(type, propertyName);
            var elementType = EntityUtil.GetCollectionElementType(navPropType);

            var removeFromCollection = _removeFromCollectionGeneric.MakeGenericMethod(elementType);
            return (Func<object, object, bool>)removeFromCollection.Invoke(null, null);
        }

        private static Func<object, object, bool> RemoveFromCollection<T>()
        {
            return (collectionArg, item) =>
                {
                    var collection = (ICollection<T>)collectionArg;
                    var array = collection as Array;
                    if (array != null
                        && array.IsFixedSize)
                    {
                        throw new InvalidOperationException(Strings.RelatedEnd_CannotRemoveFromFixedSizeArray(array.GetType()));
                    }
                    return collection.Remove((T)item);
                };
        }

        #endregion

        #region CollectionCreate

        // See IPropertyAccessorStrategy
        public object CollectionCreate(RelatedEnd relatedEnd)
        {
            if (_entity is IEntityWithRelationships)
            {
                return relatedEnd;
            }
            else
            {
                if (relatedEnd.TargetAccessor.CollectionCreate == null)
                {
                    var entityType = _entity.GetType();
                    var propName = relatedEnd.TargetAccessor.PropertyName;
                    var navPropType = GetNavigationPropertyType(entityType, propName);
                    relatedEnd.TargetAccessor.CollectionCreate = CreateCollectionCreateDelegate(navPropType, propName);
                }
                return relatedEnd.TargetAccessor.CollectionCreate();
            }
        }

        /// <summary>
        /// We only get here if a navigation property getter returns null.  In this case, we try to set the
        /// navigation property to some collection that will work.
        /// </summary>
        private static Func<object> CreateCollectionCreateDelegate(Type navigationPropertyType, string propName)
        {
            var typeToInstantiate = EntityUtil.DetermineCollectionType(navigationPropertyType);

            if (typeToInstantiate == null)
            {
                throw new EntityException(
                    Strings.PocoEntityWrapper_UnableToMaterializeArbitaryNavPropType(propName, navigationPropertyType));
            }

            return Expression.Lambda<Func<object>>(
                DelegateFactory.GetNewExpressionForCollectionType(typeToInstantiate)).Compile();
        }

        #endregion

        #endregion
    }
}
>>>>>>> b1a13653
<|MERGE_RESOLUTION|>--- conflicted
+++ resolved
@@ -1,4 +1,3 @@
-<<<<<<< HEAD
 ﻿// Copyright (c) Microsoft Open Technologies, Inc. All rights reserved. See License.txt in the project root for license information.
 
 namespace System.Data.Entity.Core.Objects.Internal
@@ -320,327 +319,4 @@
 
         #endregion
     }
-}
-=======
-﻿// Copyright (c) Microsoft Open Technologies, Inc. All rights reserved. See License.txt in the project root for license information.
-
-namespace System.Data.Entity.Core.Objects.Internal
-{
-    using System.Collections.Generic;
-    using System.Data.Entity.Core.Metadata.Edm;
-    using System.Data.Entity.Core.Objects.DataClasses;
-    using System.Data.Entity.Resources;
-    using System.Diagnostics;
-    using System.Linq.Expressions;
-    using System.Reflection;
-
-    /// <summary>
-    /// Implementation of the property accessor strategy that gets and sets values on POCO entities.  That is,
-    /// entities that do not implement IEntityWithRelationships.
-    /// </summary>
-    internal sealed class PocoPropertyAccessorStrategy : IPropertyAccessorStrategy
-    {
-        private static readonly MethodInfo _addToCollectionGeneric =
-            typeof(PocoPropertyAccessorStrategy).GetMethod("AddToCollection", BindingFlags.NonPublic | BindingFlags.Static);
-
-        private static readonly MethodInfo _removeFromCollectionGeneric =
-            typeof(PocoPropertyAccessorStrategy).GetMethod("RemoveFromCollection", BindingFlags.NonPublic | BindingFlags.Static);
-
-        private readonly object _entity;
-
-        /// <summary>
-        /// Constructs a strategy object to work with the given entity.
-        /// </summary>
-        /// <param name="entity"> The entity to use </param>
-        public PocoPropertyAccessorStrategy(object entity)
-        {
-            _entity = entity;
-        }
-
-        #region Navigation Property Accessors
-
-        #region GetNavigationPropertyValue
-
-        // See IPropertyAccessorStrategy
-        public object GetNavigationPropertyValue(RelatedEnd relatedEnd)
-        {
-            object navPropValue = null;
-            if (relatedEnd != null)
-            {
-                if (relatedEnd.TargetAccessor.ValueGetter == null)
-                {
-                    var type = GetDeclaringType(relatedEnd);
-                    var propertyInfo = EntityUtil.GetTopProperty(ref type, relatedEnd.TargetAccessor.PropertyName);
-                    if (propertyInfo == null)
-                    {
-                        throw new EntityException(
-                            Strings.PocoEntityWrapper_UnableToSetFieldOrProperty(relatedEnd.TargetAccessor.PropertyName, type.FullName));
-                    }
-                    var factory = new EntityProxyFactory();
-                    relatedEnd.TargetAccessor.ValueGetter = factory.CreateBaseGetter(type, propertyInfo);
-                }
-                try
-                {
-                    navPropValue = relatedEnd.TargetAccessor.ValueGetter(_entity);
-                }
-                catch (Exception ex)
-                {
-                    throw new EntityException(
-                        Strings.PocoEntityWrapper_UnableToSetFieldOrProperty(
-                            relatedEnd.TargetAccessor.PropertyName, _entity.GetType().FullName), ex);
-                }
-            }
-            return navPropValue;
-        }
-
-        #endregion
-
-        #region SetNavigationPropertyValue
-
-        // See IPropertyAccessorStrategy
-        public void SetNavigationPropertyValue(RelatedEnd relatedEnd, object value)
-        {
-            if (relatedEnd != null)
-            {
-                if (relatedEnd.TargetAccessor.ValueSetter == null)
-                {
-                    var type = GetDeclaringType(relatedEnd);
-                    var propertyInfo = EntityUtil.GetTopProperty(ref type, relatedEnd.TargetAccessor.PropertyName);
-                    if (propertyInfo == null)
-                    {
-                        throw new EntityException(
-                            Strings.PocoEntityWrapper_UnableToSetFieldOrProperty(relatedEnd.TargetAccessor.PropertyName, type.FullName));
-                    }
-                    var factory = new EntityProxyFactory();
-                    relatedEnd.TargetAccessor.ValueSetter = factory.CreateBaseSetter(type, propertyInfo);
-                }
-                try
-                {
-                    relatedEnd.TargetAccessor.ValueSetter(_entity, value);
-                }
-                catch (Exception ex)
-                {
-                    throw new EntityException(
-                        Strings.PocoEntityWrapper_UnableToSetFieldOrProperty(
-                            relatedEnd.TargetAccessor.PropertyName, _entity.GetType().FullName), ex);
-                }
-            }
-        }
-
-        private static Type GetDeclaringType(RelatedEnd relatedEnd)
-        {
-            if (relatedEnd.NavigationProperty != null)
-            {
-                var declaringEntityType = (EntityType)relatedEnd.NavigationProperty.DeclaringType;
-                var mapping = Util.GetObjectMapping(declaringEntityType, relatedEnd.WrappedOwner.Context.MetadataWorkspace);
-                return mapping.ClrType.ClrType;
-            }
-            else
-            {
-                return relatedEnd.WrappedOwner.IdentityType;
-            }
-        }
-
-        private static Type GetNavigationPropertyType(Type entityType, string propertyName)
-        {
-            Type navPropType;
-            var property = EntityUtil.GetTopProperty(entityType, propertyName);
-            if (property != null)
-            {
-                navPropType = property.PropertyType;
-            }
-            else
-            {
-                var field = entityType.GetField(propertyName);
-                if (field != null)
-                {
-                    navPropType = field.FieldType;
-                }
-                else
-                {
-                    throw new EntityException(Strings.PocoEntityWrapper_UnableToSetFieldOrProperty(propertyName, entityType.FullName));
-                }
-            }
-            return navPropType;
-        }
-
-        #endregion
-
-        #endregion
-
-        #region Collection Navigation Property Accessors
-
-        #region CollectionAdd
-
-        // See IPropertyAccessorStrategy
-        public void CollectionAdd(RelatedEnd relatedEnd, object value)
-        {
-            var entity = _entity;
-            try
-            {
-                var collection = GetNavigationPropertyValue(relatedEnd);
-                if (collection == null)
-                {
-                    collection = CollectionCreate(relatedEnd);
-                    SetNavigationPropertyValue(relatedEnd, collection);
-                }
-                Debug.Assert(collection != null, "Collection is null");
-
-                // do not call Add if the collection is a RelatedEnd instance
-                if (ReferenceEquals(collection, relatedEnd))
-                {
-                    return;
-                }
-
-                if (relatedEnd.TargetAccessor.CollectionAdd == null)
-                {
-                    relatedEnd.TargetAccessor.CollectionAdd = CreateCollectionAddFunction(
-                        entity.GetType(), relatedEnd.TargetAccessor.PropertyName);
-                }
-
-                relatedEnd.TargetAccessor.CollectionAdd(collection, value);
-            }
-            catch (Exception ex)
-            {
-                throw new EntityException(
-                    Strings.PocoEntityWrapper_UnableToSetFieldOrProperty(
-                        relatedEnd.TargetAccessor.PropertyName, entity.GetType().FullName),
-                    ex);
-            }
-        }
-
-        // Helper method to create delegate with property setter
-        private static Action<object, object> CreateCollectionAddFunction(Type type, string propertyName)
-        {
-            var navPropType = GetNavigationPropertyType(type, propertyName);
-            var elementType = EntityUtil.GetCollectionElementType(navPropType);
-
-            var addToCollection = _addToCollectionGeneric.MakeGenericMethod(elementType);
-            return (Action<object, object>)addToCollection.Invoke(null, null);
-        }
-
-        private static Action<object, object> AddToCollection<T>()
-        {
-            return (collectionArg, item) =>
-                {
-                    var collection = (ICollection<T>)collectionArg;
-                    var array = collection as Array;
-                    if (array != null
-                        && array.IsFixedSize)
-                    {
-                        throw new InvalidOperationException(Strings.RelatedEnd_CannotAddToFixedSizeArray(array.GetType()));
-                    }
-                    collection.Add((T)item);
-                };
-        }
-
-        #endregion
-
-        #region CollectionRemove
-
-        // See IPropertyAccessorStrategy
-        public bool CollectionRemove(RelatedEnd relatedEnd, object value)
-        {
-            var entity = _entity;
-            try
-            {
-                var collection = GetNavigationPropertyValue(relatedEnd);
-                if (collection != null)
-                {
-                    // do not call Add if the collection is a RelatedEnd instance
-                    if (ReferenceEquals(collection, relatedEnd))
-                    {
-                        return true;
-                    }
-
-                    if (relatedEnd.TargetAccessor.CollectionRemove == null)
-                    {
-                        relatedEnd.TargetAccessor.CollectionRemove = CreateCollectionRemoveFunction(
-                            entity.GetType(), relatedEnd.TargetAccessor.PropertyName);
-                    }
-
-                    return relatedEnd.TargetAccessor.CollectionRemove(collection, value);
-                }
-            }
-            catch (Exception ex)
-            {
-                throw new EntityException(
-                    Strings.PocoEntityWrapper_UnableToSetFieldOrProperty(relatedEnd.TargetAccessor.PropertyName, entity.GetType().FullName),
-                    ex);
-            }
-            return false;
-        }
-
-        // Helper method to create delegate with property setter
-        private static Func<object, object, bool> CreateCollectionRemoveFunction(Type type, string propertyName)
-        {
-            var navPropType = GetNavigationPropertyType(type, propertyName);
-            var elementType = EntityUtil.GetCollectionElementType(navPropType);
-
-            var removeFromCollection = _removeFromCollectionGeneric.MakeGenericMethod(elementType);
-            return (Func<object, object, bool>)removeFromCollection.Invoke(null, null);
-        }
-
-        private static Func<object, object, bool> RemoveFromCollection<T>()
-        {
-            return (collectionArg, item) =>
-                {
-                    var collection = (ICollection<T>)collectionArg;
-                    var array = collection as Array;
-                    if (array != null
-                        && array.IsFixedSize)
-                    {
-                        throw new InvalidOperationException(Strings.RelatedEnd_CannotRemoveFromFixedSizeArray(array.GetType()));
-                    }
-                    return collection.Remove((T)item);
-                };
-        }
-
-        #endregion
-
-        #region CollectionCreate
-
-        // See IPropertyAccessorStrategy
-        public object CollectionCreate(RelatedEnd relatedEnd)
-        {
-            if (_entity is IEntityWithRelationships)
-            {
-                return relatedEnd;
-            }
-            else
-            {
-                if (relatedEnd.TargetAccessor.CollectionCreate == null)
-                {
-                    var entityType = _entity.GetType();
-                    var propName = relatedEnd.TargetAccessor.PropertyName;
-                    var navPropType = GetNavigationPropertyType(entityType, propName);
-                    relatedEnd.TargetAccessor.CollectionCreate = CreateCollectionCreateDelegate(navPropType, propName);
-                }
-                return relatedEnd.TargetAccessor.CollectionCreate();
-            }
-        }
-
-        /// <summary>
-        /// We only get here if a navigation property getter returns null.  In this case, we try to set the
-        /// navigation property to some collection that will work.
-        /// </summary>
-        private static Func<object> CreateCollectionCreateDelegate(Type navigationPropertyType, string propName)
-        {
-            var typeToInstantiate = EntityUtil.DetermineCollectionType(navigationPropertyType);
-
-            if (typeToInstantiate == null)
-            {
-                throw new EntityException(
-                    Strings.PocoEntityWrapper_UnableToMaterializeArbitaryNavPropType(propName, navigationPropertyType));
-            }
-
-            return Expression.Lambda<Func<object>>(
-                DelegateFactory.GetNewExpressionForCollectionType(typeToInstantiate)).Compile();
-        }
-
-        #endregion
-
-        #endregion
-    }
-}
->>>>>>> b1a13653
+}