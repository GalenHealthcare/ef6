--- conflicted
+++ resolved
@@ -1,4 +1,3 @@
-<<<<<<< HEAD
 ﻿// Copyright (c) Microsoft Open Technologies, Inc. All rights reserved. See License.txt in the project root for license information.
 
 namespace System.Data.Entity.Core.Objects.Internal
@@ -838,841 +837,4 @@
             }
         }
     }
-}
-=======
-﻿// Copyright (c) Microsoft Open Technologies, Inc. All rights reserved. See License.txt in the project root for license information.
-
-namespace System.Data.Entity.Core.Objects.Internal
-{
-    using System.Collections.Generic;
-    using System.Data.Entity.Core.Common.Utils;
-    using System.Data.Entity.Core.Metadata.Edm;
-    using System.Data.Entity.Core.Objects.DataClasses;
-    using System.Data.Entity.Utilities;
-    using System.Diagnostics;
-    using System.Diagnostics.CodeAnalysis;
-    using System.Globalization;
-    using System.Linq;
-    using System.Linq.Expressions;
-    using System.Reflection;
-    using System.Reflection.Emit;
-    using System.Runtime.Serialization;
-    using System.Threading;
-    using System.Xml.Serialization;
-
-    /// <summary>
-    /// Factory for creating proxy classes that can intercept calls to a class' members.
-    /// </summary>
-    internal class EntityProxyFactory
-    {
-        private const string ProxyTypeNameFormat = "System.Data.Entity.DynamicProxies.{0}_{1}";
-        private const string SystemWebExtensionsAssemblyName = @"System.Web.Extensions, Version=4.0.0.0, Culture=neutral, PublicKeyToken=31bf3856ad364e35";
-        private const string ScriptIgnoreAttributeTypeName = @"System.Web.Script.Serialization.ScriptIgnoreAttribute";
-        internal const string ResetFKSetterFlagFieldName = "_resetFKSetterFlag";
-        internal const string CompareByteArraysFieldName = "_compareByteArrays";
-
-        /// <summary>
-        /// A hook such that test code can change the AssemblyBuilderAccess of the
-        /// proxy assembly through reflection into the EntityProxyFactory.
-        /// </summary>
-        private static AssemblyBuilderAccess s_ProxyAssemblyBuilderAccess = AssemblyBuilderAccess.Run;
-
-        /// <summary>
-        /// Dictionary of proxy class type information, keyed by the pair of the CLR type and EntityType CSpaceName of the type being proxied.
-        /// A null value for a particular EntityType name key records the fact that
-        /// no proxy Type could be created for the specified type.
-        /// </summary>
-        private static readonly Dictionary<Tuple<Type, string>, EntityProxyTypeInfo> _proxyNameMap =
-            new Dictionary<Tuple<Type, string>, EntityProxyTypeInfo>();
-
-        /// <summary>
-        /// Dictionary of proxy class type information, keyed by the proxy type
-        /// </summary>
-        private static readonly Dictionary<Type, EntityProxyTypeInfo> _proxyTypeMap = new Dictionary<Type, EntityProxyTypeInfo>();
-
-        private static readonly Dictionary<Assembly, ModuleBuilder> _moduleBuilders = new Dictionary<Assembly, ModuleBuilder>();
-        private static readonly ReaderWriterLockSlim _typeMapLock = new ReaderWriterLockSlim();
-
-        /// <summary>
-        /// The runtime assembly of the proxy types.
-        /// This is not the same as the AssemblyBuilder used to create proxy types.
-        /// </summary>
-        private static readonly HashSet<Assembly> _proxyRuntimeAssemblies = new HashSet<Assembly>();
-
-        private static ModuleBuilder GetDynamicModule(EntityType ospaceEntityType)
-        {
-            var assembly = ospaceEntityType.ClrType.Assembly;
-            ModuleBuilder moduleBuilder;
-            if (!_moduleBuilders.TryGetValue(assembly, out moduleBuilder))
-            {
-                var assemblyName =
-                    new AssemblyName(String.Format(CultureInfo.InvariantCulture, "EntityFrameworkDynamicProxies-{0}", assembly.FullName));
-                assemblyName.Version = new Version(1, 0, 0, 0);
-
-                var assemblyBuilder = AppDomain.CurrentDomain.DefineDynamicAssembly(
-                    assemblyName, s_ProxyAssemblyBuilderAccess);
-
-                if (s_ProxyAssemblyBuilderAccess == AssemblyBuilderAccess.RunAndSave)
-                {
-                    // Make the module persistable if the AssemblyBuilderAccess is changed to be RunAndSave.
-                    moduleBuilder = assemblyBuilder.DefineDynamicModule("EntityProxyModule", "EntityProxyModule.dll");
-                }
-                else
-                {
-                    moduleBuilder = assemblyBuilder.DefineDynamicModule("EntityProxyModule");
-                }
-
-                _moduleBuilders.Add(assembly, moduleBuilder);
-            }
-            return moduleBuilder;
-        }
-
-        internal static bool TryGetProxyType(Type clrType, string entityTypeName, out EntityProxyTypeInfo proxyTypeInfo)
-        {
-            _typeMapLock.EnterReadLock();
-            try
-            {
-                return _proxyNameMap.TryGetValue(new Tuple<Type, string>(clrType, entityTypeName), out proxyTypeInfo);
-            }
-            finally
-            {
-                _typeMapLock.ExitReadLock();
-            }
-        }
-
-        internal static bool TryGetProxyType(Type proxyType, out EntityProxyTypeInfo proxyTypeInfo)
-        {
-            _typeMapLock.EnterReadLock();
-            try
-            {
-                return _proxyTypeMap.TryGetValue(proxyType, out proxyTypeInfo);
-            }
-            finally
-            {
-                _typeMapLock.ExitReadLock();
-            }
-        }
-
-        internal static bool TryGetProxyWrapper(object instance, out IEntityWrapper wrapper)
-        {
-            DebugCheck.NotNull(instance);
-            wrapper = null;
-            EntityProxyTypeInfo proxyTypeInfo;
-            if (IsProxyType(instance.GetType())
-                &&
-                TryGetProxyType(instance.GetType(), out proxyTypeInfo))
-            {
-                wrapper = proxyTypeInfo.GetEntityWrapper(instance);
-            }
-            return wrapper != null;
-        }
-
-        /// <summary>
-        /// Return proxy type information for the specified O-Space EntityType.
-        /// </summary>
-        /// <param name="ospaceEntityType"> EntityType in O-Space that represents the CLR type to be proxied. Must not be null. </param>
-        /// <returns> A non-null EntityProxyTypeInfo instance that contains information about the type of proxy for the specified O-Space EntityType; or null if no proxy can be created for the specified type. </returns>
-        internal static EntityProxyTypeInfo GetProxyType(ClrEntityType ospaceEntityType, MetadataWorkspace workspace)
-        {
-            DebugCheck.NotNull(ospaceEntityType);
-            DebugCheck.NotNull(workspace);
-            Debug.Assert(ospaceEntityType.DataSpace == DataSpace.OSpace, "ospaceEntityType.DataSpace must be OSpace");
-
-            EntityProxyTypeInfo proxyTypeInfo = null;
-
-            // Check if an entry for the proxy type already exists.
-            if (TryGetProxyType(ospaceEntityType.ClrType, ospaceEntityType.CSpaceTypeName, out proxyTypeInfo))
-            {
-                if (proxyTypeInfo != null)
-                {
-                    proxyTypeInfo.ValidateType(ospaceEntityType);
-                }
-                return proxyTypeInfo;
-            }
-
-            // No entry found, may need to create one.
-            // Acquire an upgradeable read lock so that:
-            // 1. Other readers aren't blocked while the second existence check is performed.
-            // 2. Other threads that may have also detected the absence of an entry block while the first thread handles proxy type creation.
-
-            _typeMapLock.EnterUpgradeableReadLock();
-            try
-            {
-                return TryCreateProxyType(ospaceEntityType, workspace);
-            }
-            finally
-            {
-                _typeMapLock.ExitUpgradeableReadLock();
-            }
-        }
-
-        /// <summary>
-        /// A mechanism to lookup AssociationType metadata for proxies for a given entity and association information
-        /// </summary>
-        /// <param name="wrappedEntity"> The entity instance used to lookup the proxy type </param>
-        /// <param name="relationshipName"> The name of the relationship (FullName or Name) </param>
-        /// <param name="associationType"> The AssociationType for that property </param>
-        /// <returns> True if an AssociationType is found in proxy metadata, false otherwise </returns>
-        internal static bool TryGetAssociationTypeFromProxyInfo(
-            IEntityWrapper wrappedEntity, string relationshipName, out AssociationType associationType)
-        {
-            DebugCheck.NotNull(wrappedEntity);
-            DebugCheck.NotEmpty(relationshipName);
-
-            EntityProxyTypeInfo proxyInfo;
-            associationType = null;
-            return (TryGetProxyType(wrappedEntity.Entity.GetType(), out proxyInfo) && proxyInfo != null &&
-                    proxyInfo.TryGetNavigationPropertyAssociationType(relationshipName, out associationType));
-        }
-
-        internal static IEnumerable<AssociationType> TryGetAllAssociationTypesFromProxyInfo(IEntityWrapper wrappedEntity)
-        {
-            DebugCheck.NotNull(wrappedEntity);
-
-            EntityProxyTypeInfo proxyInfo;
-            return TryGetProxyType(wrappedEntity.Entity.GetType(), out proxyInfo)
-                       ? proxyInfo.GetAllAssociationTypes()
-                       : null;
-        }
-
-        /// <summary>
-        /// Enumerate list of supplied O-Space EntityTypes,
-        /// and generate a proxy type for each EntityType (if possible for the particular type).
-        /// </summary>
-        /// <param name="ospaceEntityTypes"> Enumeration of O-Space EntityType objects. Must not be null. In addition, the elements of the enumeration must not be null. </param>
-        /// <param name="workspace"> </param>
-        [SuppressMessage("StyleCop.CSharp.DocumentationRules", "SA1614:ElementParameterDocumentationMustHaveText")]
-        internal static void TryCreateProxyTypes(IEnumerable<EntityType> ospaceEntityTypes, MetadataWorkspace workspace)
-        {
-            DebugCheck.NotNull(ospaceEntityTypes);
-            DebugCheck.NotNull(workspace);
-
-            // Acquire an upgradeable read lock for the duration of the enumeration so that:
-            // 1. Other readers aren't blocked while existence checks are performed.
-            // 2. Other threads that may have detected the absence of an entry block while the first thread handles proxy type creation.
-
-            _typeMapLock.EnterUpgradeableReadLock();
-            try
-            {
-                foreach (var ospaceEntityType in ospaceEntityTypes)
-                {
-                    Debug.Assert(ospaceEntityType != null, "Null EntityType element reference present in enumeration.");
-                    TryCreateProxyType(ospaceEntityType, workspace);
-                }
-            }
-            finally
-            {
-                _typeMapLock.ExitUpgradeableReadLock();
-            }
-        }
-
-        private static EntityProxyTypeInfo TryCreateProxyType(EntityType ospaceEntityType, MetadataWorkspace workspace)
-        {
-            Debug.Assert(
-                _typeMapLock.IsUpgradeableReadLockHeld,
-                "EntityProxyTypeInfo.TryCreateProxyType method was called without first acquiring an upgradeable read lock from _typeMapLock.");
-
-            EntityProxyTypeInfo proxyTypeInfo;
-            var clrEntityType = (ClrEntityType)ospaceEntityType;
-
-            var proxyIdentiy = new Tuple<Type, string>(clrEntityType.ClrType, clrEntityType.HashedDescription);
-
-            if (!_proxyNameMap.TryGetValue(proxyIdentiy, out proxyTypeInfo)
-                && CanProxyType(ospaceEntityType))
-            {
-                var moduleBuilder = GetDynamicModule(ospaceEntityType);
-                proxyTypeInfo = BuildType(moduleBuilder, clrEntityType, workspace);
-
-                _typeMapLock.EnterWriteLock();
-                try
-                {
-                    _proxyNameMap[proxyIdentiy] = proxyTypeInfo;
-                    if (proxyTypeInfo != null)
-                    {
-                        // If there is a proxy type, create the reverse lookup
-                        _proxyTypeMap[proxyTypeInfo.ProxyType] = proxyTypeInfo;
-                    }
-                }
-                finally
-                {
-                    _typeMapLock.ExitWriteLock();
-                }
-            }
-
-            return proxyTypeInfo;
-        }
-
-        /// <summary>
-        /// Determine if the specified type represents a known proxy type.
-        /// </summary>
-        /// <param name="type"> The Type to be examined. </param>
-        /// <returns> True if the type is a known proxy type; otherwise false. </returns>
-        internal static bool IsProxyType(Type type)
-        {
-            DebugCheck.NotNull(type);
-            return type != null && _proxyRuntimeAssemblies.Contains(type.Assembly);
-        }
-
-        /// <summary>
-        /// Return an enumerable of the current set of CLR proxy types.
-        /// </summary>
-        /// <returns> Enumerable of the current set of CLR proxy types. This value will never be null. </returns>
-        /// <remarks>
-        /// The enumerable is based on a shapshot of the current list of types.
-        /// </remarks>
-        internal static IEnumerable<Type> GetKnownProxyTypes()
-        {
-            _typeMapLock.EnterReadLock();
-            try
-            {
-                var proxyTypes = from info in _proxyNameMap.Values
-                                 where info != null
-                                 select info.ProxyType;
-                return proxyTypes.ToArray();
-            }
-            finally
-            {
-                _typeMapLock.ExitReadLock();
-            }
-        }
-
-        public virtual Func<object, object> CreateBaseGetter(Type declaringType, PropertyInfo propertyInfo)
-        {
-            DebugCheck.NotNull(propertyInfo);
-
-            var objectParameter = Expression.Parameter(typeof(object), "instance");
-            var nonProxyGetter = Expression.Lambda<Func<object, object>>(
-                Expression.PropertyOrField(
-                    Expression.Convert(objectParameter, declaringType),
-                    propertyInfo.Name),
-                objectParameter).Compile();
-
-            var propertyName = propertyInfo.Name;
-            return (entity) =>
-                {
-                    var type = entity.GetType();
-                    if (IsProxyType(type))
-                    {
-                        object value;
-                        if (TryGetBasePropertyValue(type, propertyName, entity, out value))
-                        {
-                            return value;
-                        }
-                    }
-                    return nonProxyGetter(entity);
-                };
-        }
-
-        private static bool TryGetBasePropertyValue(Type proxyType, string propertyName, object entity, out object value)
-        {
-            EntityProxyTypeInfo typeInfo;
-            value = null;
-            if (TryGetProxyType(proxyType, out typeInfo)
-                && typeInfo.ContainsBaseGetter(propertyName))
-            {
-                value = typeInfo.BaseGetter(entity, propertyName);
-                return true;
-            }
-            return false;
-        }
-
-        public virtual Action<object, object> CreateBaseSetter(Type declaringType, PropertyInfo propertyInfo)
-        {
-            DebugCheck.NotNull(propertyInfo);
-
-            var nonProxySetter = DelegateFactory.CreateNavigationPropertySetter(declaringType, propertyInfo);
-
-            var propertyName = propertyInfo.Name;
-            return (entity, value) =>
-                {
-                    var type = entity.GetType();
-                    if (IsProxyType(type))
-                    {
-                        if (TrySetBasePropertyValue(type, propertyName, entity, value))
-                        {
-                            return;
-                        }
-                    }
-                    nonProxySetter(entity, value);
-                };
-        }
-
-        private static bool TrySetBasePropertyValue(Type proxyType, string propertyName, object entity, object value)
-        {
-            EntityProxyTypeInfo typeInfo;
-            if (TryGetProxyType(proxyType, out typeInfo)
-                && typeInfo.ContainsBaseSetter(propertyName))
-            {
-                typeInfo.BaseSetter(entity, propertyName, value);
-                return true;
-            }
-            return false;
-        }
-
-        /// <summary>
-        /// Build a CLR proxy type for the supplied EntityType.
-        /// </summary>
-        /// <param name="moduleBuilder"> </param>
-        /// <param name="ospaceEntityType"> EntityType in O-Space that represents the CLR type to be proxied. </param>
-        /// <param name="workspace"> </param>
-        /// <returns> EntityProxyTypeInfo object that contains the constructed proxy type, along with any behaviors associated with that type; or null if a proxy type cannot be constructed for the specified EntityType. </returns>
-        [SuppressMessage("StyleCop.CSharp.DocumentationRules", "SA1614:ElementParameterDocumentationMustHaveText")]
-        private static EntityProxyTypeInfo BuildType(
-            ModuleBuilder moduleBuilder,
-            ClrEntityType ospaceEntityType,
-            MetadataWorkspace workspace)
-        {
-            Debug.Assert(
-                _typeMapLock.IsUpgradeableReadLockHeld,
-                "EntityProxyTypeInfo.BuildType method was called without first acquiring an upgradeable read lock from _typeMapLock.");
-
-            EntityProxyTypeInfo proxyTypeInfo;
-
-            var proxyTypeBuilder = new ProxyTypeBuilder(ospaceEntityType);
-            var proxyType = proxyTypeBuilder.CreateType(moduleBuilder);
-
-            if (proxyType != null)
-            {
-                // Set the runtime assembly of the proxy types if it hasn't already been set.
-                // This is used by the IsProxyType method.
-                var typeAssembly = proxyType.Assembly;
-                if (!_proxyRuntimeAssemblies.Contains(typeAssembly))
-                {
-                    _proxyRuntimeAssemblies.Add(typeAssembly);
-                    AddAssemblyToResolveList(typeAssembly);
-                }
-
-                proxyTypeInfo = new EntityProxyTypeInfo(
-                    proxyType,
-                    ospaceEntityType,
-                    proxyTypeBuilder.CreateInitalizeCollectionMethod(proxyType),
-                    proxyTypeBuilder.BaseGetters,
-                    proxyTypeBuilder.BaseSetters,
-                    workspace);
-
-                foreach (var member in proxyTypeBuilder.LazyLoadMembers)
-                {
-                    InterceptMember(member, proxyType, proxyTypeInfo);
-                }
-
-                SetResetFKSetterFlagDelegate(proxyType, proxyTypeInfo);
-                SetCompareByteArraysDelegate(proxyType);
-            }
-            else
-            {
-                proxyTypeInfo = null;
-            }
-
-            return proxyTypeInfo;
-        }
-
-        /// <summary>
-        /// In order for deserialization of proxy objects to succeed in this AppDomain,
-        /// an assembly resolve handler must be added to the AppDomain to resolve the dynamic assembly,
-        /// since it is not present in a location discoverable by fusion.
-        /// </summary>
-        /// <param name="assembly"> Proxy assembly to be resolved. </param>
-        private static void AddAssemblyToResolveList(Assembly assembly)
-        {
-            Debug.Assert(_proxyRuntimeAssemblies.Contains(assembly));
-
-            try
-            {
-                AppDomain.CurrentDomain.AssemblyResolve += (_, args) => args.Name == assembly.FullName ? assembly : null;
-            }
-            catch (MethodAccessException)
-            {
-                // Cannot add the assembly to the resolve list when running in partial trust
-            }
-        }
-
-        /// <summary>
-        /// Construct an interception delegate for the specified proxy member.
-        /// </summary>
-        /// <param name="member"> EdmMember that specifies the member to be intercepted. </param>
-        /// <param name="proxyType"> Type of the proxy. </param>
-        /// <param name="proxyTypeInfo"> </param>
-        [SuppressMessage("StyleCop.CSharp.DocumentationRules", "SA1614:ElementParameterDocumentationMustHaveText")]
-        private static void InterceptMember(EdmMember member, Type proxyType, EntityProxyTypeInfo proxyTypeInfo)
-        {
-            var property = EntityUtil.GetTopProperty(proxyType, member.Name);
-            Debug.Assert(
-                property != null,
-                String.Format(
-                    CultureInfo.CurrentCulture, "Expected property {0} to be defined on proxy type {1}", member.Name, proxyType.FullName));
-
-            var interceptorField = proxyType.GetField(
-                LazyLoadImplementor.GetInterceptorFieldName(member.Name),
-                BindingFlags.DeclaredOnly | BindingFlags.Static | BindingFlags.NonPublic);
-            Debug.Assert(
-                interceptorField != null,
-                String.Format(
-                    CultureInfo.CurrentCulture, "Expected interceptor field for property {0} to be defined on proxy type {1}", member.Name,
-                    proxyType.FullName));
-
-            var interceptorDelegate =
-                typeof(LazyLoadBehavior).GetMethod("GetInterceptorDelegate", BindingFlags.NonPublic | BindingFlags.Static).
-                                         MakeGenericMethod(proxyType, property.PropertyType).
-                                         Invoke(null, new object[] { member, proxyTypeInfo.EntityWrapperDelegate }) as Delegate;
-
-            AssignInterceptionDelegate(interceptorDelegate, interceptorField);
-        }
-
-        private static void AssignInterceptionDelegate(Delegate interceptorDelegate, FieldInfo interceptorField)
-        {
-            interceptorField.SetValue(null, interceptorDelegate);
-        }
-
-        /// <summary>
-        /// Sets a delegate onto the _resetFKSetterFlag field such that it can be executed to make
-        /// a call into the state manager to reset the InFKSetter flag.
-        /// </summary>
-        private static void SetResetFKSetterFlagDelegate(Type proxyType, EntityProxyTypeInfo proxyTypeInfo)
-        {
-            var resetFKSetterFlagField = proxyType.GetField(
-                ResetFKSetterFlagFieldName, BindingFlags.DeclaredOnly | BindingFlags.Static | BindingFlags.NonPublic);
-            Debug.Assert(resetFKSetterFlagField != null, "Expected resetFKSetterFlagField to be defined on the proxy type.");
-
-            var resetFKSetterFlagDelegate = GetResetFKSetterFlagDelegate(proxyTypeInfo.EntityWrapperDelegate);
-
-            AssignInterceptionDelegate(resetFKSetterFlagDelegate, resetFKSetterFlagField);
-        }
-
-        /// <summary>
-        /// Returns the delegate that takes a proxy instance and uses it to reset the InFKSetter flag maintained
-        /// by the state manager of the context associated with the proxy instance.
-        /// </summary>
-        private static Action<object> GetResetFKSetterFlagDelegate(Func<object, object> getEntityWrapperDelegate)
-        {
-            return (proxy) =>
-                {
-                    Debug.Assert(getEntityWrapperDelegate != null, "entityWrapperDelegate must not be null");
-
-                    ResetFKSetterFlag(getEntityWrapperDelegate(proxy));
-                };
-        }
-
-        /// <summary>
-        /// Called in the finally clause of each overridden property setter to ensure that the flag
-        /// indicating that we are in an FK setter is cleared.  Note that the wrapped entity is passed as
-        /// an obejct becayse IEntityWrapper is an internal type and is therefore not accessable to
-        /// the proxy type.  Once we're in the framework it is cast back to an IEntityWrapper.
-        /// </summary>
-        private static void ResetFKSetterFlag(object wrappedEntityAsObject)
-        {
-            Debug.Assert(
-                wrappedEntityAsObject == null || wrappedEntityAsObject is IEntityWrapper, "wrappedEntityAsObject must be an IEntityWrapper");
-            var wrappedEntity = (IEntityWrapper)wrappedEntityAsObject; // We want an exception if the cast fails.
-            if (wrappedEntity != null
-                && wrappedEntity.Context != null)
-            {
-                wrappedEntity.Context.ObjectStateManager.EntityInvokingFKSetter = null;
-            }
-        }
-
-        /// <summary>
-        /// Sets a delegate onto the _compareByteArrays field such that it can be executed to check
-        /// whether two byte arrays are the same by value comparison.
-        /// </summary>
-        private static void SetCompareByteArraysDelegate(Type proxyType)
-        {
-            var compareByteArraysField = proxyType.GetField(
-                CompareByteArraysFieldName, BindingFlags.DeclaredOnly | BindingFlags.Static | BindingFlags.NonPublic);
-            Debug.Assert(compareByteArraysField != null, "Expected compareByteArraysField to be defined on the proxy type.");
-
-            AssignInterceptionDelegate(new Func<object, object, bool>(ByValueEqualityComparer.Default.Equals), compareByteArraysField);
-        }
-
-        /// <summary>
-        /// Return boolean that specifies if the specified type can be proxied.
-        /// </summary>
-        /// <param name="ospaceEntityType"> O-space EntityType </param>
-        /// <returns> True if the class is not abstract or sealed, does not implement IEntityWithRelationships, and has a public or protected default constructor; otherwise false. </returns>
-        /// <remarks>
-        /// While it is technically possible to derive from an abstract type
-        /// in order to create a proxy, we avoid this so that the proxy type
-        /// has the same "concreteness" of the type being proxied.
-        /// The check for IEntityWithRelationships ensures that codegen'ed
-        /// entities that derive from EntityObject as well as properly
-        /// constructed IPOCO entities will not be proxied.
-        /// </remarks>
-        private static bool CanProxyType(EntityType ospaceEntityType)
-        {
-            var access = ospaceEntityType.ClrType.Attributes & TypeAttributes.VisibilityMask;
-
-            var ctor =
-                ospaceEntityType.ClrType.GetConstructor(
-                    BindingFlags.NonPublic | BindingFlags.Public | BindingFlags.Instance | BindingFlags.CreateInstance, null,
-                    Type.EmptyTypes, null);
-            var accessableCtor = ctor != null && (((ctor.Attributes & MethodAttributes.MemberAccessMask) == MethodAttributes.Public) ||
-                                                  ((ctor.Attributes & MethodAttributes.MemberAccessMask) == MethodAttributes.Family) ||
-                                                  ((ctor.Attributes & MethodAttributes.MemberAccessMask) == MethodAttributes.FamORAssem));
-
-            return (!(ospaceEntityType.Abstract ||
-                      ospaceEntityType.ClrType.IsSealed ||
-                      typeof(IEntityWithRelationships).IsAssignableFrom(ospaceEntityType.ClrType) ||
-                      !accessableCtor) &&
-                    (access == TypeAttributes.Public || access == TypeAttributes.NestedPublic));
-        }
-
-        private static bool CanProxyMethod(MethodInfo method)
-        {
-            var result = false;
-
-            if (method != null)
-            {
-                var access = method.Attributes & MethodAttributes.MemberAccessMask;
-                result = method.IsVirtual &&
-                         !method.IsFinal &&
-                         (access == MethodAttributes.Public ||
-                          access == MethodAttributes.Family ||
-                          access == MethodAttributes.FamORAssem);
-            }
-
-            return result;
-        }
-
-        internal static bool CanProxyGetter(PropertyInfo clrProperty)
-        {
-            DebugCheck.NotNull(clrProperty);
-            return CanProxyMethod(clrProperty.GetGetMethod(true));
-        }
-
-        internal static bool CanProxySetter(PropertyInfo clrProperty)
-        {
-            DebugCheck.NotNull(clrProperty);
-            return CanProxyMethod(clrProperty.GetSetMethod(true));
-        }
-
-        private class ProxyTypeBuilder
-        {
-            private TypeBuilder _typeBuilder;
-            private readonly BaseProxyImplementor _baseImplementor;
-            private readonly IPOCOImplementor _ipocoImplementor;
-            private readonly LazyLoadImplementor _lazyLoadImplementor;
-            private readonly DataContractImplementor _dataContractImplementor;
-            private readonly SerializableImplementor _iserializableImplementor;
-            private readonly ClrEntityType _ospaceEntityType;
-            private ModuleBuilder _moduleBuilder;
-            private readonly List<FieldBuilder> _serializedFields = new List<FieldBuilder>(3);
-
-            public ProxyTypeBuilder(ClrEntityType ospaceEntityType)
-            {
-                _ospaceEntityType = ospaceEntityType;
-                _baseImplementor = new BaseProxyImplementor();
-                _ipocoImplementor = new IPOCOImplementor(ospaceEntityType);
-                _lazyLoadImplementor = new LazyLoadImplementor(ospaceEntityType);
-                _dataContractImplementor = new DataContractImplementor(ospaceEntityType);
-                _iserializableImplementor = new SerializableImplementor(ospaceEntityType);
-            }
-
-            public Type BaseType
-            {
-                get { return _ospaceEntityType.ClrType; }
-            }
-
-            public DynamicMethod CreateInitalizeCollectionMethod(Type proxyType)
-            {
-                return _ipocoImplementor.CreateInitalizeCollectionMethod(proxyType);
-            }
-
-            public List<PropertyInfo> BaseGetters
-            {
-                get { return _baseImplementor.BaseGetters; }
-            }
-
-            public List<PropertyInfo> BaseSetters
-            {
-                get { return _baseImplementor.BaseSetters; }
-            }
-
-            public IEnumerable<EdmMember> LazyLoadMembers
-            {
-                get { return _lazyLoadImplementor.Members; }
-            }
-
-            public Type CreateType(ModuleBuilder moduleBuilder)
-            {
-                _moduleBuilder = moduleBuilder;
-                var hadProxyProperties = false;
-
-                if (_iserializableImplementor.TypeIsSuitable)
-                {
-                    foreach (var member in _ospaceEntityType.Members)
-                    {
-                        if (_ipocoImplementor.CanProxyMember(member)
-                            ||
-                            _lazyLoadImplementor.CanProxyMember(member))
-                        {
-                            var baseProperty = EntityUtil.GetTopProperty(BaseType, member.Name);
-                            var propertyBuilder = TypeBuilder.DefineProperty(
-                                member.Name, PropertyAttributes.None, baseProperty.PropertyType, Type.EmptyTypes);
-
-                            if (!_ipocoImplementor.EmitMember(TypeBuilder, member, propertyBuilder, baseProperty, _baseImplementor))
-                            {
-                                EmitBaseSetter(TypeBuilder, propertyBuilder, baseProperty);
-                            }
-                            if (!_lazyLoadImplementor.EmitMember(TypeBuilder, member, propertyBuilder, baseProperty, _baseImplementor))
-                            {
-                                EmitBaseGetter(TypeBuilder, propertyBuilder, baseProperty);
-                            }
-
-                            hadProxyProperties = true;
-                        }
-                    }
-
-                    if (_typeBuilder != null)
-                    {
-                        _baseImplementor.Implement(TypeBuilder);
-                        _iserializableImplementor.Implement(TypeBuilder, _serializedFields);
-                    }
-                }
-
-                return hadProxyProperties ? TypeBuilder.CreateType() : null;
-            }
-
-            private TypeBuilder TypeBuilder
-            {
-                get
-                {
-                    if (_typeBuilder == null)
-                    {
-                        var proxyTypeAttributes = TypeAttributes.Class | TypeAttributes.Public | TypeAttributes.Sealed;
-                        if ((BaseType.Attributes & TypeAttributes.Serializable)
-                            == TypeAttributes.Serializable)
-                        {
-                            proxyTypeAttributes |= TypeAttributes.Serializable;
-                        }
-
-                        // If the type as a long name, then use only the first part of it so that there is no chance that the generated
-                        // name will be too long.  Note that the full name always gets used to compute the hash.
-                        var baseName = BaseType.Name.Length <= 20 ? BaseType.Name : BaseType.Name.Substring(0, 20);
-                        var proxyTypeName = String.Format(
-                            CultureInfo.InvariantCulture, ProxyTypeNameFormat, baseName, _ospaceEntityType.HashedDescription);
-
-                        _typeBuilder = _moduleBuilder.DefineType(proxyTypeName, proxyTypeAttributes, BaseType, _ipocoImplementor.Interfaces);
-                        _typeBuilder.DefineDefaultConstructor(
-                            MethodAttributes.Public | MethodAttributes.HideBySig | MethodAttributes.RTSpecialName
-                            | MethodAttributes.SpecialName);
-
-                        Action<FieldBuilder, bool> registerField = RegisterInstanceField;
-                        _ipocoImplementor.Implement(_typeBuilder, registerField);
-                        _lazyLoadImplementor.Implement(_typeBuilder, registerField);
-
-                        // WCF data contract serialization is not compatible with types that implement ISerializable.
-                        if (!_iserializableImplementor.TypeImplementsISerializable)
-                        {
-                            _dataContractImplementor.Implement(_typeBuilder);
-                        }
-                    }
-                    return _typeBuilder;
-                }
-            }
-
-            private static void EmitBaseGetter(TypeBuilder typeBuilder, PropertyBuilder propertyBuilder, PropertyInfo baseProperty)
-            {
-                if (CanProxyGetter(baseProperty))
-                {
-                    var baseGetter = baseProperty.GetGetMethod(true);
-                    const MethodAttributes getterAttributes =
-                        MethodAttributes.HideBySig | MethodAttributes.SpecialName | MethodAttributes.Virtual;
-                    var getterAccess = baseGetter.Attributes & MethodAttributes.MemberAccessMask;
-
-                    // Define a property getter override in the proxy type
-                    var getterBuilder = typeBuilder.DefineMethod(
-                        "get_" + baseProperty.Name, getterAccess | getterAttributes, baseProperty.PropertyType, Type.EmptyTypes);
-                    var gen = getterBuilder.GetILGenerator();
-
-                    gen.Emit(OpCodes.Ldarg_0);
-                    gen.Emit(OpCodes.Call, baseGetter);
-                    gen.Emit(OpCodes.Ret);
-
-                    propertyBuilder.SetGetMethod(getterBuilder);
-                }
-            }
-
-            private static void EmitBaseSetter(TypeBuilder typeBuilder, PropertyBuilder propertyBuilder, PropertyInfo baseProperty)
-            {
-                if (CanProxySetter(baseProperty))
-                {
-                    var baseSetter = baseProperty.GetSetMethod(true);
-
-                    const MethodAttributes methodAttributes =
-                        MethodAttributes.HideBySig | MethodAttributes.SpecialName | MethodAttributes.Virtual;
-                    var methodAccess = baseSetter.Attributes & MethodAttributes.MemberAccessMask;
-
-                    var setterBuilder = typeBuilder.DefineMethod(
-                        "set_" + baseProperty.Name, methodAccess | methodAttributes, null, new[] { baseProperty.PropertyType });
-                    var generator = setterBuilder.GetILGenerator();
-                    generator.Emit(OpCodes.Ldarg_0);
-                    generator.Emit(OpCodes.Ldarg_1);
-                    generator.Emit(OpCodes.Call, baseSetter);
-                    generator.Emit(OpCodes.Ret);
-                    propertyBuilder.SetSetMethod(setterBuilder);
-                }
-            }
-
-            private void RegisterInstanceField(FieldBuilder field, bool serializable)
-            {
-                if (serializable)
-                {
-                    _serializedFields.Add(field);
-                }
-                else
-                {
-                    MarkAsNotSerializable(field);
-                }
-            }
-
-            private static readonly ConstructorInfo _nonSerializedAttributeConstructor =
-                typeof(NonSerializedAttribute).GetConstructor(Type.EmptyTypes);
-
-            private static readonly ConstructorInfo _ignoreDataMemberAttributeConstructor =
-                typeof(IgnoreDataMemberAttribute).GetConstructor(Type.EmptyTypes);
-
-            private static readonly ConstructorInfo _xmlIgnoreAttributeConstructor =
-                typeof(XmlIgnoreAttribute).GetConstructor(Type.EmptyTypes);
-
-            private static readonly ConstructorInfo _scriptIgnoreAttributeConstructor =
-                TryGetScriptIgnoreAttributeConstructor();
-
-            [SuppressMessage("Microsoft.Design", "CA1031:DoNotCatchGeneralExceptionTypes")]
-            private static ConstructorInfo TryGetScriptIgnoreAttributeConstructor()
-            {
-                try
-                {
-                    var scriptIgnoreAttributeAssembly = Assembly.Load(SystemWebExtensionsAssemblyName);
-                    var scriptIgnoreAttributeType = scriptIgnoreAttributeAssembly.GetType(ScriptIgnoreAttributeTypeName);
-                    if (scriptIgnoreAttributeType != null)
-                    {
-                        return scriptIgnoreAttributeType.GetConstructor(Type.EmptyTypes);
-                    }
-                }
-                catch (Exception)
-                {
-                    // Intentionally ignore any failure to find the attribute
-                }
-                return null;
-            }
-
-            private static void MarkAsNotSerializable(FieldBuilder field)
-            {
-                var emptyArray = new object[0];
-
-                field.SetCustomAttribute(new CustomAttributeBuilder(_nonSerializedAttributeConstructor, emptyArray));
-
-                if (field.IsPublic)
-                {
-                    field.SetCustomAttribute(new CustomAttributeBuilder(_ignoreDataMemberAttributeConstructor, emptyArray));
-                    field.SetCustomAttribute(new CustomAttributeBuilder(_xmlIgnoreAttributeConstructor, emptyArray));
-
-                    if (_scriptIgnoreAttributeConstructor != null)
-                    {
-                        field.SetCustomAttribute(new CustomAttributeBuilder(_scriptIgnoreAttributeConstructor, emptyArray));
-                    }
-                }
-            }
-        }
-    }
-}
->>>>>>> b1a13653
+}