<<<<<<< HEAD
﻿// Copyright (c) Microsoft Open Technologies, Inc. All rights reserved. See License.txt in the project root for license information.

namespace System.Data.Entity.Core.Objects.Internal
{
    using System.Collections.Generic;
    using System.Data.Entity.Core.Metadata.Edm;
    using System.Data.Entity.Resources;
    using System.Data.Entity.Utilities;
    using System.Diagnostics;
    using System.Diagnostics.CodeAnalysis;
    using System.Linq;
    using System.Linq.Expressions;
    using System.Reflection;
    using System.Reflection.Emit;

    /// <summary>
    /// Contains the Type of a proxy class, along with any behaviors associated with that proxy Type.
    /// </summary>
    internal sealed class EntityProxyTypeInfo
    {
        private readonly Type _proxyType;
        private readonly ClrEntityType _entityType; // The OSpace entity type that created this proxy info

        internal const string EntityWrapperFieldName = "_entityWrapper";
        private const string InitializeEntityCollectionsName = "InitializeEntityCollections";
        private readonly DynamicMethod _initializeCollections;

        private readonly Func<object, string, object> _baseGetter;
        private readonly HashSet<string> _propertiesWithBaseGetter;
        private readonly Action<object, string, object> _baseSetter;
        private readonly HashSet<string> _propertiesWithBaseSetter;
        private readonly Func<object, object> Proxy_GetEntityWrapper;
        private readonly Func<object, object, object> Proxy_SetEntityWrapper; // IEntityWrapper Func(object proxy, IEntityWrapper value)

        private readonly Func<object> _createObject;

        // An index of relationship metadata strings to an AssociationType
        // This is used when metadata is not otherwise available to the proxy
        private readonly Dictionary<string, AssociationType> _navigationPropertyAssociationTypes = new Dictionary<string, AssociationType>();

        [SuppressMessage("Microsoft.Maintainability", "CA1506:AvoidExcessiveClassCoupling")]
        internal EntityProxyTypeInfo(
            Type proxyType,
            ClrEntityType ospaceEntityType,
            DynamicMethod initializeCollections,
            List<PropertyInfo> baseGetters,
            List<PropertyInfo> baseSetters,
            MetadataWorkspace workspace)
        {
            DebugCheck.NotNull(proxyType);
            DebugCheck.NotNull(workspace);

            _proxyType = proxyType;
            _entityType = ospaceEntityType;

            _initializeCollections = initializeCollections;

            foreach (var relationshipType in GetAllRelationshipsForType(workspace, proxyType))
            {
                _navigationPropertyAssociationTypes.Add(relationshipType.FullName, relationshipType);

                if (relationshipType.Name != relationshipType.FullName)
                {
                    // Sometimes there isn't enough metadata to have a container name
                    // Default codegen doesn't qualify names
                    _navigationPropertyAssociationTypes.Add(relationshipType.Name, relationshipType);
                }
            }

            var entityWrapperField = proxyType.GetField(
                EntityWrapperFieldName, BindingFlags.DeclaredOnly | BindingFlags.NonPublic | BindingFlags.Public | BindingFlags.Instance);

            var Object_Parameter = Expression.Parameter(typeof(object), "proxy");
            var Value_Parameter = Expression.Parameter(typeof(object), "value");

            Debug.Assert(entityWrapperField != null, "entityWrapperField does not exist");

            // Create the Wrapper Getter
            var lambda = Expression.Lambda<Func<object, object>>(
                Expression.Field(
                    Expression.Convert(Object_Parameter, entityWrapperField.DeclaringType), entityWrapperField),
                Object_Parameter);
            var getEntityWrapperDelegate = lambda.Compile();
            Proxy_GetEntityWrapper = (object proxy) =>
                {
                    // This code validates that the wrapper points to the proxy that holds the wrapper.
                    // This guards against mischief by switching this wrapper out for another one obtained
                    // from a different object.
                    var wrapper = ((IEntityWrapper)getEntityWrapperDelegate(proxy));
                    if (wrapper != null
                        && !ReferenceEquals(wrapper.Entity, proxy))
                    {
                        throw new InvalidOperationException(Strings.EntityProxyTypeInfo_ProxyHasWrongWrapper);
                    }
                    return wrapper;
                };

            // Create the Wrapper setter
            Proxy_SetEntityWrapper = Expression.Lambda<Func<object, object, object>>(
                Expression.Assign(
                    Expression.Field(
                        Expression.Convert(Object_Parameter, entityWrapperField.DeclaringType),
                        entityWrapperField),
                    Value_Parameter),
                Object_Parameter, Value_Parameter).Compile();

            var PropertyName_Parameter = Expression.Parameter(typeof(string), "propertyName");
            var baseGetterMethod = proxyType.GetPublicInstanceMethod("GetBasePropertyValue", new[] { typeof(string) });
            if (baseGetterMethod != null)
            {
                _baseGetter = Expression.Lambda<Func<object, string, object>>(
                    Expression.Call(Expression.Convert(Object_Parameter, proxyType), baseGetterMethod, PropertyName_Parameter),
                    Object_Parameter, PropertyName_Parameter).Compile();
            }

            var PropertyValue_Parameter = Expression.Parameter(typeof(object), "propertyName");
            var baseSetterMethod = proxyType.GetPublicInstanceMethod("SetBasePropertyValue", new[] { typeof(string), typeof(object) });
            if (baseSetterMethod != null)
            {
                _baseSetter = Expression.Lambda<Action<object, string, object>>(
                    Expression.Call(
                        Expression.Convert(Object_Parameter, proxyType), baseSetterMethod, PropertyName_Parameter, PropertyValue_Parameter),
                    Object_Parameter, PropertyName_Parameter, PropertyValue_Parameter).Compile();
            }

            _propertiesWithBaseGetter = new HashSet<string>(baseGetters.Select(p => p.Name));
            _propertiesWithBaseSetter = new HashSet<string>(baseSetters.Select(p => p.Name));

            _createObject = DelegateFactory.CreateConstructor(proxyType);
        }

        internal static IEnumerable<AssociationType> GetAllRelationshipsForType(MetadataWorkspace workspace, Type clrType)
        {
            DebugCheck.NotNull(workspace);
            DebugCheck.NotNull(clrType);

            // Note that this gets any relationship that the CLR type participates in in any entity set. For MEST, this
            // could result in too many relationships being returned, but this doesn't matter since the extra ones will
            // not be used. Also, MEST is rare.
            return ((ObjectItemCollection)workspace.GetItemCollection(DataSpace.OSpace)).GetItems<AssociationType>().Where(
                a => IsEndMemberForType(a.AssociationEndMembers[0], clrType)
                     || IsEndMemberForType(a.AssociationEndMembers[1], clrType));
        }

        private static bool IsEndMemberForType(AssociationEndMember end, Type clrType)
        {
            var referenceType = end.TypeUsage.EdmType as RefType;
            return referenceType != null && referenceType.ElementType.ClrType.IsAssignableFrom(clrType);
        }

        internal object CreateProxyObject()
        {
            return _createObject();
        }

        internal Type ProxyType
        {
            get { return _proxyType; }
        }

        internal DynamicMethod InitializeEntityCollections
        {
            get { return _initializeCollections; }
        }

        public Func<object, string, object> BaseGetter
        {
            get { return _baseGetter; }
        }

        public bool ContainsBaseGetter(string propertyName)
        {
            return BaseGetter != null && _propertiesWithBaseGetter.Contains(propertyName);
        }

        public bool ContainsBaseSetter(string propertyName)
        {
            return BaseSetter != null && _propertiesWithBaseSetter.Contains(propertyName);
        }

        public Action<object, string, object> BaseSetter
        {
            get { return _baseSetter; }
        }

        public bool TryGetNavigationPropertyAssociationType(string relationshipName, out AssociationType associationType)
        {
            return _navigationPropertyAssociationTypes.TryGetValue(relationshipName, out associationType);
        }

        public IEnumerable<AssociationType> GetAllAssociationTypes()
        {
            return _navigationPropertyAssociationTypes.Values.Distinct();
        }

        public void ValidateType(ClrEntityType ospaceEntityType)
        {
            if (ospaceEntityType != _entityType
                && ospaceEntityType.HashedDescription != _entityType.HashedDescription)
            {
                Debug.Assert(ospaceEntityType.ClrType == _entityType.ClrType);
                throw new InvalidOperationException(Strings.EntityProxyTypeInfo_DuplicateOSpaceType(ospaceEntityType.ClrType.FullName));
            }
        }

        #region Wrapper on the Proxy

        /// <summary>
        /// Set the proxy object's private entity wrapper field value to the specified entity wrapper object.
        /// The proxy object (representing the wrapped entity) is retrieved from the wrapper itself.
        /// </summary>
        /// <param name="wrapper"> Wrapper object to be referenced by the proxy. </param>
        /// <returns> The supplied entity wrapper. This is done so that this method can be more easily composed within lambda expressions (such as in the materializer). </returns>
        internal IEntityWrapper SetEntityWrapper(IEntityWrapper wrapper)
        {
            DebugCheck.NotNull(wrapper);
            DebugCheck.NotNull(wrapper.Entity);
            return Proxy_SetEntityWrapper(wrapper.Entity, wrapper) as IEntityWrapper;
        }

        /// <summary>
        /// Gets the proxy object's entity wrapper field value
        /// </summary>
        internal IEntityWrapper GetEntityWrapper(object entity)
        {
            return Proxy_GetEntityWrapper(entity) as IEntityWrapper;
        }

        internal Func<object, object> EntityWrapperDelegate
        {
            get { return Proxy_GetEntityWrapper; }
        }

        #endregion
    }
}
=======
﻿// Copyright (c) Microsoft Open Technologies, Inc. All rights reserved. See License.txt in the project root for license information.

namespace System.Data.Entity.Core.Objects.Internal
{
    using System.Collections.Generic;
    using System.Data.Entity.Core.Metadata.Edm;
    using System.Data.Entity.Resources;
    using System.Data.Entity.Utilities;
    using System.Diagnostics;
    using System.Diagnostics.CodeAnalysis;
    using System.Linq;
    using System.Linq.Expressions;
    using System.Reflection;
    using System.Reflection.Emit;

    /// <summary>
    /// Contains the Type of a proxy class, along with any behaviors associated with that proxy Type.
    /// </summary>
    internal sealed class EntityProxyTypeInfo
    {
        private readonly Type _proxyType;
        private readonly ClrEntityType _entityType; // The OSpace entity type that created this proxy info

        internal const string EntityWrapperFieldName = "_entityWrapper";
        private const string InitializeEntityCollectionsName = "InitializeEntityCollections";
        private readonly DynamicMethod _initializeCollections;

        private readonly Func<object, string, object> _baseGetter;
        private readonly HashSet<string> _propertiesWithBaseGetter;
        private readonly Action<object, string, object> _baseSetter;
        private readonly HashSet<string> _propertiesWithBaseSetter;
        private readonly Func<object, object> Proxy_GetEntityWrapper;
        private readonly Func<object, object, object> Proxy_SetEntityWrapper; // IEntityWrapper Func(object proxy, IEntityWrapper value)

        private readonly Func<object> _createObject;

        // An index of relationship metadata strings to an AssociationType
        // This is used when metadata is not otherwise available to the proxy
        private readonly Dictionary<string, AssociationType> _navigationPropertyAssociationTypes = new Dictionary<string, AssociationType>();

        [SuppressMessage("Microsoft.Maintainability", "CA1506:AvoidExcessiveClassCoupling")]
        internal EntityProxyTypeInfo(
            Type proxyType,
            ClrEntityType ospaceEntityType,
            DynamicMethod initializeCollections,
            List<PropertyInfo> baseGetters,
            List<PropertyInfo> baseSetters,
            MetadataWorkspace workspace)
        {
            DebugCheck.NotNull(proxyType);
            DebugCheck.NotNull(workspace);

            _proxyType = proxyType;
            _entityType = ospaceEntityType;

            _initializeCollections = initializeCollections;

            foreach (var relationshipType in GetAllRelationshipsForType(workspace, proxyType))
            {
                _navigationPropertyAssociationTypes.Add(relationshipType.FullName, relationshipType);

                if (relationshipType.Name != relationshipType.FullName)
                {
                    // Sometimes there isn't enough metadata to have a container name
                    // Default codegen doesn't qualify names
                    _navigationPropertyAssociationTypes.Add(relationshipType.Name, relationshipType);
                }
            }

            var entityWrapperField = proxyType.GetField(
                EntityWrapperFieldName, BindingFlags.DeclaredOnly | BindingFlags.NonPublic | BindingFlags.Public | BindingFlags.Instance);

            var Object_Parameter = Expression.Parameter(typeof(object), "proxy");
            var Value_Parameter = Expression.Parameter(typeof(object), "value");

            Debug.Assert(entityWrapperField != null, "entityWrapperField does not exist");

            // Create the Wrapper Getter
            var lambda = Expression.Lambda<Func<object, object>>(
                Expression.Field(
                    Expression.Convert(Object_Parameter, entityWrapperField.DeclaringType), entityWrapperField),
                Object_Parameter);
            var getEntityWrapperDelegate = lambda.Compile();
            Proxy_GetEntityWrapper = (object proxy) =>
                {
                    // This code validates that the wrapper points to the proxy that holds the wrapper.
                    // This guards against mischief by switching this wrapper out for another one obtained
                    // from a different object.
                    var wrapper = ((IEntityWrapper)getEntityWrapperDelegate(proxy));
                    if (wrapper != null
                        && !ReferenceEquals(wrapper.Entity, proxy))
                    {
                        throw new InvalidOperationException(Strings.EntityProxyTypeInfo_ProxyHasWrongWrapper);
                    }
                    return wrapper;
                };

            // Create the Wrapper setter
            Proxy_SetEntityWrapper = Expression.Lambda<Func<object, object, object>>(
                Expression.Assign(
                    Expression.Field(
                        Expression.Convert(Object_Parameter, entityWrapperField.DeclaringType),
                        entityWrapperField),
                    Value_Parameter),
                Object_Parameter, Value_Parameter).Compile();

            var PropertyName_Parameter = Expression.Parameter(typeof(string), "propertyName");
            var baseGetterMethod = proxyType.GetMethod(
                "GetBasePropertyValue", BindingFlags.Public | BindingFlags.Instance, null, new[] { typeof(string) }, null);
            if (baseGetterMethod != null)
            {
                _baseGetter = Expression.Lambda<Func<object, string, object>>(
                    Expression.Call(Expression.Convert(Object_Parameter, proxyType), baseGetterMethod, PropertyName_Parameter),
                    Object_Parameter, PropertyName_Parameter).Compile();
            }

            var PropertyValue_Parameter = Expression.Parameter(typeof(object), "propertyName");
            var baseSetterMethod = proxyType.GetMethod(
                "SetBasePropertyValue", BindingFlags.Public | BindingFlags.Instance, null, new[] { typeof(string), typeof(object) }, null);
            if (baseSetterMethod != null)
            {
                _baseSetter = Expression.Lambda<Action<object, string, object>>(
                    Expression.Call(
                        Expression.Convert(Object_Parameter, proxyType), baseSetterMethod, PropertyName_Parameter, PropertyValue_Parameter),
                    Object_Parameter, PropertyName_Parameter, PropertyValue_Parameter).Compile();
            }

            _propertiesWithBaseGetter = new HashSet<string>(baseGetters.Select(p => p.Name));
            _propertiesWithBaseSetter = new HashSet<string>(baseSetters.Select(p => p.Name));

            _createObject = DelegateFactory.CreateConstructor(proxyType);
        }

        internal static IEnumerable<AssociationType> GetAllRelationshipsForType(MetadataWorkspace workspace, Type clrType)
        {
            DebugCheck.NotNull(workspace);
            DebugCheck.NotNull(clrType);

            // Note that this gets any relationship that the CLR type participates in in any entity set. For MEST, this
            // could result in too many relationships being returned, but this doesn't matter since the extra ones will
            // not be used. Also, MEST is rare.
            return ((ObjectItemCollection)workspace.GetItemCollection(DataSpace.OSpace)).GetItems<AssociationType>().Where(
                a => IsEndMemberForType(a.AssociationEndMembers[0], clrType)
                     || IsEndMemberForType(a.AssociationEndMembers[1], clrType));
        }

        private static bool IsEndMemberForType(AssociationEndMember end, Type clrType)
        {
            var referenceType = end.TypeUsage.EdmType as RefType;
            return referenceType != null && referenceType.ElementType.ClrType.IsAssignableFrom(clrType);
        }

        internal object CreateProxyObject()
        {
            return _createObject();
        }

        internal Type ProxyType
        {
            get { return _proxyType; }
        }

        internal DynamicMethod InitializeEntityCollections
        {
            get { return _initializeCollections; }
        }

        public Func<object, string, object> BaseGetter
        {
            get { return _baseGetter; }
        }

        public bool ContainsBaseGetter(string propertyName)
        {
            return BaseGetter != null && _propertiesWithBaseGetter.Contains(propertyName);
        }

        public bool ContainsBaseSetter(string propertyName)
        {
            return BaseSetter != null && _propertiesWithBaseSetter.Contains(propertyName);
        }

        public Action<object, string, object> BaseSetter
        {
            get { return _baseSetter; }
        }

        public bool TryGetNavigationPropertyAssociationType(string relationshipName, out AssociationType associationType)
        {
            return _navigationPropertyAssociationTypes.TryGetValue(relationshipName, out associationType);
        }

        public IEnumerable<AssociationType> GetAllAssociationTypes()
        {
            return _navigationPropertyAssociationTypes.Values.Distinct();
        }

        public void ValidateType(ClrEntityType ospaceEntityType)
        {
            if (ospaceEntityType != _entityType
                && ospaceEntityType.HashedDescription != _entityType.HashedDescription)
            {
                Debug.Assert(ospaceEntityType.ClrType == _entityType.ClrType);
                throw new InvalidOperationException(Strings.EntityProxyTypeInfo_DuplicateOSpaceType(ospaceEntityType.ClrType.FullName));
            }
        }

        #region Wrapper on the Proxy

        /// <summary>
        /// Set the proxy object's private entity wrapper field value to the specified entity wrapper object.
        /// The proxy object (representing the wrapped entity) is retrieved from the wrapper itself.
        /// </summary>
        /// <param name="wrapper"> Wrapper object to be referenced by the proxy. </param>
        /// <returns> The supplied entity wrapper. This is done so that this method can be more easily composed within lambda expressions (such as in the materializer). </returns>
        internal IEntityWrapper SetEntityWrapper(IEntityWrapper wrapper)
        {
            DebugCheck.NotNull(wrapper);
            DebugCheck.NotNull(wrapper.Entity);
            return Proxy_SetEntityWrapper(wrapper.Entity, wrapper) as IEntityWrapper;
        }

        /// <summary>
        /// Gets the proxy object's entity wrapper field value
        /// </summary>
        internal IEntityWrapper GetEntityWrapper(object entity)
        {
            return Proxy_GetEntityWrapper(entity) as IEntityWrapper;
        }

        internal Func<object, object> EntityWrapperDelegate
        {
            get { return Proxy_GetEntityWrapper; }
        }

        #endregion
    }
}
>>>>>>> b1a13653
<|MERGE_RESOLUTION|>--- conflicted
+++ resolved
@@ -1,4 +1,3 @@
-<<<<<<< HEAD
 ﻿// Copyright (c) Microsoft Open Technologies, Inc. All rights reserved. See License.txt in the project root for license information.
 
 namespace System.Data.Entity.Core.Objects.Internal
@@ -234,244 +233,4 @@
 
         #endregion
     }
-}
-=======
-﻿// Copyright (c) Microsoft Open Technologies, Inc. All rights reserved. See License.txt in the project root for license information.
-
-namespace System.Data.Entity.Core.Objects.Internal
-{
-    using System.Collections.Generic;
-    using System.Data.Entity.Core.Metadata.Edm;
-    using System.Data.Entity.Resources;
-    using System.Data.Entity.Utilities;
-    using System.Diagnostics;
-    using System.Diagnostics.CodeAnalysis;
-    using System.Linq;
-    using System.Linq.Expressions;
-    using System.Reflection;
-    using System.Reflection.Emit;
-
-    /// <summary>
-    /// Contains the Type of a proxy class, along with any behaviors associated with that proxy Type.
-    /// </summary>
-    internal sealed class EntityProxyTypeInfo
-    {
-        private readonly Type _proxyType;
-        private readonly ClrEntityType _entityType; // The OSpace entity type that created this proxy info
-
-        internal const string EntityWrapperFieldName = "_entityWrapper";
-        private const string InitializeEntityCollectionsName = "InitializeEntityCollections";
-        private readonly DynamicMethod _initializeCollections;
-
-        private readonly Func<object, string, object> _baseGetter;
-        private readonly HashSet<string> _propertiesWithBaseGetter;
-        private readonly Action<object, string, object> _baseSetter;
-        private readonly HashSet<string> _propertiesWithBaseSetter;
-        private readonly Func<object, object> Proxy_GetEntityWrapper;
-        private readonly Func<object, object, object> Proxy_SetEntityWrapper; // IEntityWrapper Func(object proxy, IEntityWrapper value)
-
-        private readonly Func<object> _createObject;
-
-        // An index of relationship metadata strings to an AssociationType
-        // This is used when metadata is not otherwise available to the proxy
-        private readonly Dictionary<string, AssociationType> _navigationPropertyAssociationTypes = new Dictionary<string, AssociationType>();
-
-        [SuppressMessage("Microsoft.Maintainability", "CA1506:AvoidExcessiveClassCoupling")]
-        internal EntityProxyTypeInfo(
-            Type proxyType,
-            ClrEntityType ospaceEntityType,
-            DynamicMethod initializeCollections,
-            List<PropertyInfo> baseGetters,
-            List<PropertyInfo> baseSetters,
-            MetadataWorkspace workspace)
-        {
-            DebugCheck.NotNull(proxyType);
-            DebugCheck.NotNull(workspace);
-
-            _proxyType = proxyType;
-            _entityType = ospaceEntityType;
-
-            _initializeCollections = initializeCollections;
-
-            foreach (var relationshipType in GetAllRelationshipsForType(workspace, proxyType))
-            {
-                _navigationPropertyAssociationTypes.Add(relationshipType.FullName, relationshipType);
-
-                if (relationshipType.Name != relationshipType.FullName)
-                {
-                    // Sometimes there isn't enough metadata to have a container name
-                    // Default codegen doesn't qualify names
-                    _navigationPropertyAssociationTypes.Add(relationshipType.Name, relationshipType);
-                }
-            }
-
-            var entityWrapperField = proxyType.GetField(
-                EntityWrapperFieldName, BindingFlags.DeclaredOnly | BindingFlags.NonPublic | BindingFlags.Public | BindingFlags.Instance);
-
-            var Object_Parameter = Expression.Parameter(typeof(object), "proxy");
-            var Value_Parameter = Expression.Parameter(typeof(object), "value");
-
-            Debug.Assert(entityWrapperField != null, "entityWrapperField does not exist");
-
-            // Create the Wrapper Getter
-            var lambda = Expression.Lambda<Func<object, object>>(
-                Expression.Field(
-                    Expression.Convert(Object_Parameter, entityWrapperField.DeclaringType), entityWrapperField),
-                Object_Parameter);
-            var getEntityWrapperDelegate = lambda.Compile();
-            Proxy_GetEntityWrapper = (object proxy) =>
-                {
-                    // This code validates that the wrapper points to the proxy that holds the wrapper.
-                    // This guards against mischief by switching this wrapper out for another one obtained
-                    // from a different object.
-                    var wrapper = ((IEntityWrapper)getEntityWrapperDelegate(proxy));
-                    if (wrapper != null
-                        && !ReferenceEquals(wrapper.Entity, proxy))
-                    {
-                        throw new InvalidOperationException(Strings.EntityProxyTypeInfo_ProxyHasWrongWrapper);
-                    }
-                    return wrapper;
-                };
-
-            // Create the Wrapper setter
-            Proxy_SetEntityWrapper = Expression.Lambda<Func<object, object, object>>(
-                Expression.Assign(
-                    Expression.Field(
-                        Expression.Convert(Object_Parameter, entityWrapperField.DeclaringType),
-                        entityWrapperField),
-                    Value_Parameter),
-                Object_Parameter, Value_Parameter).Compile();
-
-            var PropertyName_Parameter = Expression.Parameter(typeof(string), "propertyName");
-            var baseGetterMethod = proxyType.GetMethod(
-                "GetBasePropertyValue", BindingFlags.Public | BindingFlags.Instance, null, new[] { typeof(string) }, null);
-            if (baseGetterMethod != null)
-            {
-                _baseGetter = Expression.Lambda<Func<object, string, object>>(
-                    Expression.Call(Expression.Convert(Object_Parameter, proxyType), baseGetterMethod, PropertyName_Parameter),
-                    Object_Parameter, PropertyName_Parameter).Compile();
-            }
-
-            var PropertyValue_Parameter = Expression.Parameter(typeof(object), "propertyName");
-            var baseSetterMethod = proxyType.GetMethod(
-                "SetBasePropertyValue", BindingFlags.Public | BindingFlags.Instance, null, new[] { typeof(string), typeof(object) }, null);
-            if (baseSetterMethod != null)
-            {
-                _baseSetter = Expression.Lambda<Action<object, string, object>>(
-                    Expression.Call(
-                        Expression.Convert(Object_Parameter, proxyType), baseSetterMethod, PropertyName_Parameter, PropertyValue_Parameter),
-                    Object_Parameter, PropertyName_Parameter, PropertyValue_Parameter).Compile();
-            }
-
-            _propertiesWithBaseGetter = new HashSet<string>(baseGetters.Select(p => p.Name));
-            _propertiesWithBaseSetter = new HashSet<string>(baseSetters.Select(p => p.Name));
-
-            _createObject = DelegateFactory.CreateConstructor(proxyType);
-        }
-
-        internal static IEnumerable<AssociationType> GetAllRelationshipsForType(MetadataWorkspace workspace, Type clrType)
-        {
-            DebugCheck.NotNull(workspace);
-            DebugCheck.NotNull(clrType);
-
-            // Note that this gets any relationship that the CLR type participates in in any entity set. For MEST, this
-            // could result in too many relationships being returned, but this doesn't matter since the extra ones will
-            // not be used. Also, MEST is rare.
-            return ((ObjectItemCollection)workspace.GetItemCollection(DataSpace.OSpace)).GetItems<AssociationType>().Where(
-                a => IsEndMemberForType(a.AssociationEndMembers[0], clrType)
-                     || IsEndMemberForType(a.AssociationEndMembers[1], clrType));
-        }
-
-        private static bool IsEndMemberForType(AssociationEndMember end, Type clrType)
-        {
-            var referenceType = end.TypeUsage.EdmType as RefType;
-            return referenceType != null && referenceType.ElementType.ClrType.IsAssignableFrom(clrType);
-        }
-
-        internal object CreateProxyObject()
-        {
-            return _createObject();
-        }
-
-        internal Type ProxyType
-        {
-            get { return _proxyType; }
-        }
-
-        internal DynamicMethod InitializeEntityCollections
-        {
-            get { return _initializeCollections; }
-        }
-
-        public Func<object, string, object> BaseGetter
-        {
-            get { return _baseGetter; }
-        }
-
-        public bool ContainsBaseGetter(string propertyName)
-        {
-            return BaseGetter != null && _propertiesWithBaseGetter.Contains(propertyName);
-        }
-
-        public bool ContainsBaseSetter(string propertyName)
-        {
-            return BaseSetter != null && _propertiesWithBaseSetter.Contains(propertyName);
-        }
-
-        public Action<object, string, object> BaseSetter
-        {
-            get { return _baseSetter; }
-        }
-
-        public bool TryGetNavigationPropertyAssociationType(string relationshipName, out AssociationType associationType)
-        {
-            return _navigationPropertyAssociationTypes.TryGetValue(relationshipName, out associationType);
-        }
-
-        public IEnumerable<AssociationType> GetAllAssociationTypes()
-        {
-            return _navigationPropertyAssociationTypes.Values.Distinct();
-        }
-
-        public void ValidateType(ClrEntityType ospaceEntityType)
-        {
-            if (ospaceEntityType != _entityType
-                && ospaceEntityType.HashedDescription != _entityType.HashedDescription)
-            {
-                Debug.Assert(ospaceEntityType.ClrType == _entityType.ClrType);
-                throw new InvalidOperationException(Strings.EntityProxyTypeInfo_DuplicateOSpaceType(ospaceEntityType.ClrType.FullName));
-            }
-        }
-
-        #region Wrapper on the Proxy
-
-        /// <summary>
-        /// Set the proxy object's private entity wrapper field value to the specified entity wrapper object.
-        /// The proxy object (representing the wrapped entity) is retrieved from the wrapper itself.
-        /// </summary>
-        /// <param name="wrapper"> Wrapper object to be referenced by the proxy. </param>
-        /// <returns> The supplied entity wrapper. This is done so that this method can be more easily composed within lambda expressions (such as in the materializer). </returns>
-        internal IEntityWrapper SetEntityWrapper(IEntityWrapper wrapper)
-        {
-            DebugCheck.NotNull(wrapper);
-            DebugCheck.NotNull(wrapper.Entity);
-            return Proxy_SetEntityWrapper(wrapper.Entity, wrapper) as IEntityWrapper;
-        }
-
-        /// <summary>
-        /// Gets the proxy object's entity wrapper field value
-        /// </summary>
-        internal IEntityWrapper GetEntityWrapper(object entity)
-        {
-            return Proxy_GetEntityWrapper(entity) as IEntityWrapper;
-        }
-
-        internal Func<object, object> EntityWrapperDelegate
-        {
-            get { return Proxy_GetEntityWrapper; }
-        }
-
-        #endregion
-    }
-}
->>>>>>> b1a13653
+}