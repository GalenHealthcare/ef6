--- conflicted
+++ resolved
@@ -1,4 +1,3 @@
-<<<<<<< HEAD
 // Copyright (c) Microsoft Open Technologies, Inc. All rights reserved. See License.txt in the project root for license information.
 
 namespace System.Data.Entity.Core.Objects.Internal
@@ -125,132 +124,4 @@
             return "ef_proxy_interceptorFor" + memberName;
         }
     }
-}
-=======
-// Copyright (c) Microsoft Open Technologies, Inc. All rights reserved. See License.txt in the project root for license information.
-
-namespace System.Data.Entity.Core.Objects.Internal
-{
-    using System.Collections.Generic;
-    using System.Data.Entity.Core.Metadata.Edm;
-    using System.Reflection;
-    using System.Reflection.Emit;
-
-    internal class LazyLoadImplementor
-    {
-        private HashSet<EdmMember> _members;
-
-        public LazyLoadImplementor(EntityType ospaceEntityType)
-        {
-            CheckType(ospaceEntityType);
-        }
-
-        public IEnumerable<EdmMember> Members
-        {
-            get { return _members; }
-        }
-
-        private void CheckType(EntityType ospaceEntityType)
-        {
-            _members = new HashSet<EdmMember>();
-
-            foreach (var member in ospaceEntityType.Members)
-            {
-                var clrProperty = EntityUtil.GetTopProperty(ospaceEntityType.ClrType, member.Name);
-                if (clrProperty != null
-                    &&
-                    EntityProxyFactory.CanProxyGetter(clrProperty)
-                    &&
-                    LazyLoadBehavior.IsLazyLoadCandidate(ospaceEntityType, member))
-                {
-                    _members.Add(member);
-                }
-            }
-        }
-
-        public bool CanProxyMember(EdmMember member)
-        {
-            return _members.Contains(member);
-        }
-
-        public virtual void Implement(TypeBuilder typeBuilder, Action<FieldBuilder, bool> registerField)
-        {
-            // Add instance field to store IEntityWrapper instance
-            // The field is typed as object, for two reasons:
-            // 1. The practical one, IEntityWrapper is internal and not accessible from the dynamic assembly.
-            // 2. We purposely want the wrapper field to be opaque on the proxy type.
-            var wrapperField = typeBuilder.DefineField(EntityProxyTypeInfo.EntityWrapperFieldName, typeof(object), FieldAttributes.Public);
-            registerField(wrapperField, false);
-        }
-
-        public bool EmitMember(
-            TypeBuilder typeBuilder, EdmMember member, PropertyBuilder propertyBuilder, PropertyInfo baseProperty,
-            BaseProxyImplementor baseImplementor)
-        {
-            if (_members.Contains(member))
-            {
-                var baseGetter = baseProperty.GetGetMethod(true);
-                const MethodAttributes getterAttributes =
-                    MethodAttributes.HideBySig | MethodAttributes.SpecialName | MethodAttributes.Virtual;
-                var getterAccess = baseGetter.Attributes & MethodAttributes.MemberAccessMask;
-
-                // Define field to store interceptor Func
-                // Signature of interceptor Func delegate is as follows:
-                //
-                //    bool intercept(ProxyType proxy, PropertyType propertyValue)
-                //
-                // where
-                //     PropertyType is the type of the Property, such as ICollection<Customer>,
-                //     ProxyType is the type of the proxy object,
-                //     propertyValue is the value returned from the proxied type's property getter.
-
-                var interceptorType = typeof(Func<,,>).MakeGenericType(typeBuilder, baseProperty.PropertyType, typeof(bool));
-                var interceptorInvoke = TypeBuilder.GetMethod(interceptorType, typeof(Func<,,>).GetMethod("Invoke"));
-                var interceptorField = typeBuilder.DefineField(
-                    GetInterceptorFieldName(baseProperty.Name), interceptorType, FieldAttributes.Private | FieldAttributes.Static);
-
-                // Define a property getter override in the proxy type
-                var getterBuilder = typeBuilder.DefineMethod(
-                    "get_" + baseProperty.Name, getterAccess | getterAttributes, baseProperty.PropertyType, Type.EmptyTypes);
-                var generator = getterBuilder.GetILGenerator();
-
-                // Emit instructions for the following call:
-                //   T value = base.SomeProperty;
-                //   if(this._interceptorForSomeProperty(this, value))
-                //   {  return value; }
-                //   return base.SomeProperty;
-                // where _interceptorForSomeProperty represents the interceptor Func field.
-
-                var lableTrue = generator.DefineLabel();
-                generator.DeclareLocal(baseProperty.PropertyType); // T value
-                generator.Emit(OpCodes.Ldarg_0); // call base.SomeProperty
-                generator.Emit(OpCodes.Call, baseGetter); // call to base property getter
-                generator.Emit(OpCodes.Stloc_0); // value = result
-                generator.Emit(OpCodes.Ldarg_0); // load this
-                generator.Emit(OpCodes.Ldfld, interceptorField); // load this._interceptor
-                generator.Emit(OpCodes.Ldarg_0); // load this
-                generator.Emit(OpCodes.Ldloc_0); // load value
-                generator.Emit(OpCodes.Callvirt, interceptorInvoke); // call to interceptor delegate with (this, value)
-                generator.Emit(OpCodes.Brtrue_S, lableTrue); // if true, just return
-                generator.Emit(OpCodes.Ldarg_0); // else, call the base propertty getter again
-                generator.Emit(OpCodes.Call, baseGetter); // call to base property getter
-                generator.Emit(OpCodes.Ret);
-                generator.MarkLabel(lableTrue);
-                generator.Emit(OpCodes.Ldloc_0);
-                generator.Emit(OpCodes.Ret);
-
-                propertyBuilder.SetGetMethod(getterBuilder);
-
-                baseImplementor.AddBasePropertyGetter(baseProperty);
-                return true;
-            }
-            return false;
-        }
-
-        internal static string GetInterceptorFieldName(string memberName)
-        {
-            return "ef_proxy_interceptorFor" + memberName;
-        }
-    }
-}
->>>>>>> b1a13653
+}