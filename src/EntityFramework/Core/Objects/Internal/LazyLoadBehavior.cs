<<<<<<< HEAD
﻿// Copyright (c) Microsoft Open Technologies, Inc. All rights reserved. See License.txt in the project root for license information.

namespace System.Data.Entity.Core.Objects.Internal
{
    using System.Collections.Generic;
    using System.Data.Entity.Core.Metadata.Edm;
    using System.Data.Entity.Utilities;
    using System.Diagnostics;
    using System.Diagnostics.CodeAnalysis;

    /// <summary>
    /// Defines and injects behavior into proxy class Type definitions
    /// to allow navigation properties to lazily load their references or collection elements.
    /// </summary>
    internal sealed class LazyLoadBehavior
    {
        /// <summary>
        /// Return an expression tree that represents the actions required to load the related end
        /// associated with the intercepted proxy member.
        /// </summary>
        /// <param name="member"> EdmMember that specifies the member to be intercepted. </param>
        /// <param name="getEntityWrapperDelegate"> The Func that retrieves the wrapper from a proxy </param>
        /// <returns> Expression tree that encapsulates lazy loading behavior for the supplied member, or null if the expression tree could not be constructed. </returns>
        internal static Func<TProxy, TItem, bool> GetInterceptorDelegate<TProxy, TItem>(
            EdmMember member, Func<object, object> getEntityWrapperDelegate)
            where TProxy : class
            where TItem : class
        {
            Func<TProxy, TItem, bool> interceptorDelegate = (proxy, item) => true;

            Debug.Assert(member.BuiltInTypeKind == BuiltInTypeKind.NavigationProperty, "member should represent a navigation property");
            if (member.BuiltInTypeKind
                == BuiltInTypeKind.NavigationProperty)
            {
                var navProperty = (NavigationProperty)member;
                var multiplicity = navProperty.ToEndMember.RelationshipMultiplicity;

                // Given the proxy and item parameters, construct one of the following expressions:
                //
                // For collections:
                //  LazyLoadBehavior.LoadCollection(collection, "relationshipName", "targetRoleName", proxy._entityWrapperField)
                //
                // For entity references:
                //  LazyLoadBehavior.LoadReference(item, "relationshipName", "targetRoleName", proxy._entityWrapperField)
                //
                // Both of these expressions return an object of the same type as the first parameter to LoadXYZ method.
                // In many cases, this will be the first parameter.

                if (multiplicity == RelationshipMultiplicity.Many)
                {
                    interceptorDelegate = (proxy, item) => LoadProperty(
                        item,
                        navProperty.RelationshipType.Identity,
                        navProperty.ToEndMember.Identity,
                        false,
                        getEntityWrapperDelegate(proxy));
                }
                else
                {
                    interceptorDelegate = (proxy, item) => LoadProperty(
                        item,
                        navProperty.RelationshipType.Identity,
                        navProperty.ToEndMember.Identity,
                        true,
                        getEntityWrapperDelegate(proxy));
                }
            }

            return interceptorDelegate;
        }

        /// <summary>
        /// Determine if the specified member is compatible with lazy loading.
        /// </summary>
        /// <param name="ospaceEntityType"> OSpace EntityType representing a type that may be proxied. </param>
        /// <param name="member">
        /// Member of the <paramref name="ospaceEntityType" /> to be examined.
        /// </param>
        /// <returns> True if the member is compatible with lazy loading; otherwise false. </returns>
        /// <remarks>
        /// To be compatible with lazy loading,
        /// a member must meet the criteria for being able to be proxied (defined elsewhere),
        /// and must be a navigation property.
        /// In addition, for relationships with a multiplicity of Many,
        /// the property type must be an implementation of ICollection&lt;T&gt;.
        /// </remarks>
        internal static bool IsLazyLoadCandidate(EntityType ospaceEntityType, EdmMember member)
        {
            Debug.Assert(ospaceEntityType.DataSpace == DataSpace.OSpace, "ospaceEntityType.DataSpace must be OSpace");

            var isCandidate = false;

            if (member.BuiltInTypeKind
                == BuiltInTypeKind.NavigationProperty)
            {
                var navProperty = (NavigationProperty)member;
                var multiplicity = navProperty.ToEndMember.RelationshipMultiplicity;

                var propertyInfo = ospaceEntityType.ClrType.GetTopProperty(member.Name);
                Debug.Assert(propertyInfo != null, "Should have found lazy loading property");
                var propertyValueType = propertyInfo.PropertyType;

                if (multiplicity == RelationshipMultiplicity.Many)
                {
                    isCandidate = propertyValueType.TryGetElementType(typeof(ICollection<>)) != null;
                }
                else if (multiplicity == RelationshipMultiplicity.One
                         || multiplicity == RelationshipMultiplicity.ZeroOrOne)
                {
                    // This is an EntityReference property.
                    isCandidate = true;
                }
            }

            return isCandidate;
        }

        /// <summary>
        /// Method called by proxy interceptor delegate to provide lazy loading behavior for navigation properties.
        /// </summary>
        /// <typeparam name="TItem"> property type </typeparam>
        /// <param name="propertyValue"> The property value whose associated relationship is to be loaded. </param>
        /// <param name="relationshipName"> String name of the relationship. </param>
        /// <param name="targetRoleName">
        /// String name of the related end to be loaded for the relationship specified by
        /// <paramref
        ///     name="relationshipName" />
        /// .
        /// </param>
        /// <param name="mustBeNull"> </param>
        /// <param name="wrapperObject"> Entity wrapper object used to retrieve RelationshipManager for the proxied entity. </param>
        /// <returns> True if the value instance was mutated and can be returned False if the class should refetch the value because the instance has changed </returns>
        [SuppressMessage("StyleCop.CSharp.DocumentationRules", "SA1614:ElementParameterDocumentationMustHaveText")]
        private static bool LoadProperty<TItem>(
            TItem propertyValue, string relationshipName, string targetRoleName, bool mustBeNull, object wrapperObject) where TItem : class
        {
            // Only attempt to load collection if:
            //
            // 1. Collection is non-null.
            // 2. ObjectContext.ContextOptions.LazyLoadingEnabled is true
            // 3. A non-null RelationshipManager can be retrieved (this is asserted).
            // 4. The EntityCollection is not already loaded.

            Debug.Assert(wrapperObject == null || wrapperObject is IEntityWrapper, "wrapperObject must be an IEntityWrapper");
            var wrapper = (IEntityWrapper)wrapperObject; // We want an exception if the cast fails.

            if (wrapper != null
                && wrapper.Context != null)
            {
                var relationshipManager = wrapper.RelationshipManager;
                Debug.Assert(relationshipManager != null, "relationshipManager should be non-null");
                if (relationshipManager != null
                    && (!mustBeNull || propertyValue == null))
                {
                    var relatedEnd = relationshipManager.GetRelatedEndInternal(relationshipName, targetRoleName);
                    relatedEnd.DeferredLoad();
                }
            }

            return propertyValue != null;
        }
    }
}
=======
﻿// Copyright (c) Microsoft Open Technologies, Inc. All rights reserved. See License.txt in the project root for license information.

namespace System.Data.Entity.Core.Objects.Internal
{
    using System.Collections.Generic;
    using System.Data.Entity.Core.Metadata.Edm;
    using System.Data.Entity.Utilities;
    using System.Diagnostics;
    using System.Diagnostics.CodeAnalysis;

    /// <summary>
    /// Defines and injects behavior into proxy class Type definitions
    /// to allow navigation properties to lazily load their references or collection elements.
    /// </summary>
    internal sealed class LazyLoadBehavior
    {
        /// <summary>
        /// Return an expression tree that represents the actions required to load the related end
        /// associated with the intercepted proxy member.
        /// </summary>
        /// <param name="member"> EdmMember that specifies the member to be intercepted. </param>
        /// <param name="getEntityWrapperDelegate"> The Func that retrieves the wrapper from a proxy </param>
        /// <returns> Expression tree that encapsulates lazy loading behavior for the supplied member, or null if the expression tree could not be constructed. </returns>
        internal static Func<TProxy, TItem, bool> GetInterceptorDelegate<TProxy, TItem>(
            EdmMember member, Func<object, object> getEntityWrapperDelegate)
            where TProxy : class
            where TItem : class
        {
            Func<TProxy, TItem, bool> interceptorDelegate = (proxy, item) => true;

            Debug.Assert(member.BuiltInTypeKind == BuiltInTypeKind.NavigationProperty, "member should represent a navigation property");
            if (member.BuiltInTypeKind
                == BuiltInTypeKind.NavigationProperty)
            {
                var navProperty = (NavigationProperty)member;
                var multiplicity = navProperty.ToEndMember.RelationshipMultiplicity;

                // Given the proxy and item parameters, construct one of the following expressions:
                //
                // For collections:
                //  LazyLoadBehavior.LoadCollection(collection, "relationshipName", "targetRoleName", proxy._entityWrapperField)
                //
                // For entity references:
                //  LazyLoadBehavior.LoadReference(item, "relationshipName", "targetRoleName", proxy._entityWrapperField)
                //
                // Both of these expressions return an object of the same type as the first parameter to LoadXYZ method.
                // In many cases, this will be the first parameter.

                if (multiplicity == RelationshipMultiplicity.Many)
                {
                    interceptorDelegate = (proxy, item) => LoadProperty(
                        item,
                        navProperty.RelationshipType.Identity,
                        navProperty.ToEndMember.Identity,
                        false,
                        getEntityWrapperDelegate(proxy));
                }
                else
                {
                    interceptorDelegate = (proxy, item) => LoadProperty(
                        item,
                        navProperty.RelationshipType.Identity,
                        navProperty.ToEndMember.Identity,
                        true,
                        getEntityWrapperDelegate(proxy));
                }
            }

            return interceptorDelegate;
        }

        /// <summary>
        /// Determine if the specified member is compatible with lazy loading.
        /// </summary>
        /// <param name="ospaceEntityType"> OSpace EntityType representing a type that may be proxied. </param>
        /// <param name="member">
        /// Member of the <paramref name="ospaceEntityType" /> to be examined.
        /// </param>
        /// <returns> True if the member is compatible with lazy loading; otherwise false. </returns>
        /// <remarks>
        /// To be compatible with lazy loading,
        /// a member must meet the criteria for being able to be proxied (defined elsewhere),
        /// and must be a navigation property.
        /// In addition, for relationships with a multiplicity of Many,
        /// the property type must be an implementation of ICollection&lt;T&gt;.
        /// </remarks>
        internal static bool IsLazyLoadCandidate(EntityType ospaceEntityType, EdmMember member)
        {
            Debug.Assert(ospaceEntityType.DataSpace == DataSpace.OSpace, "ospaceEntityType.DataSpace must be OSpace");

            var isCandidate = false;

            if (member.BuiltInTypeKind
                == BuiltInTypeKind.NavigationProperty)
            {
                var navProperty = (NavigationProperty)member;
                var multiplicity = navProperty.ToEndMember.RelationshipMultiplicity;

                var propertyInfo = EntityUtil.GetTopProperty(ospaceEntityType.ClrType, member.Name);
                Debug.Assert(propertyInfo != null, "Should have found lazy loading property");
                var propertyValueType = propertyInfo.PropertyType;

                if (multiplicity == RelationshipMultiplicity.Many)
                {
                    isCandidate = propertyValueType.TryGetElementType(typeof(ICollection<>)) != null;
                }
                else if (multiplicity == RelationshipMultiplicity.One
                         || multiplicity == RelationshipMultiplicity.ZeroOrOne)
                {
                    // This is an EntityReference property.
                    isCandidate = true;
                }
            }

            return isCandidate;
        }

        /// <summary>
        /// Method called by proxy interceptor delegate to provide lazy loading behavior for navigation properties.
        /// </summary>
        /// <typeparam name="TItem"> property type </typeparam>
        /// <param name="propertyValue"> The property value whose associated relationship is to be loaded. </param>
        /// <param name="relationshipName"> String name of the relationship. </param>
        /// <param name="targetRoleName">
        /// String name of the related end to be loaded for the relationship specified by
        /// <paramref
        ///     name="relationshipName" />
        /// .
        /// </param>
        /// <param name="mustBeNull"> </param>
        /// <param name="wrapperObject"> Entity wrapper object used to retrieve RelationshipManager for the proxied entity. </param>
        /// <returns> True if the value instance was mutated and can be returned False if the class should refetch the value because the instance has changed </returns>
        [SuppressMessage("StyleCop.CSharp.DocumentationRules", "SA1614:ElementParameterDocumentationMustHaveText")]
        private static bool LoadProperty<TItem>(
            TItem propertyValue, string relationshipName, string targetRoleName, bool mustBeNull, object wrapperObject) where TItem : class
        {
            // Only attempt to load collection if:
            //
            // 1. Collection is non-null.
            // 2. ObjectContext.ContextOptions.LazyLoadingEnabled is true
            // 3. A non-null RelationshipManager can be retrieved (this is asserted).
            // 4. The EntityCollection is not already loaded.

            Debug.Assert(wrapperObject == null || wrapperObject is IEntityWrapper, "wrapperObject must be an IEntityWrapper");
            var wrapper = (IEntityWrapper)wrapperObject; // We want an exception if the cast fails.

            if (wrapper != null
                && wrapper.Context != null)
            {
                var relationshipManager = wrapper.RelationshipManager;
                Debug.Assert(relationshipManager != null, "relationshipManager should be non-null");
                if (relationshipManager != null
                    && (!mustBeNull || propertyValue == null))
                {
                    var relatedEnd = relationshipManager.GetRelatedEndInternal(relationshipName, targetRoleName);
                    relatedEnd.DeferredLoad();
                }
            }

            return propertyValue != null;
        }
    }
}
>>>>>>> b1a13653
<|MERGE_RESOLUTION|>--- conflicted
+++ resolved
@@ -1,4 +1,3 @@
-<<<<<<< HEAD
 ﻿// Copyright (c) Microsoft Open Technologies, Inc. All rights reserved. See License.txt in the project root for license information.
 
 namespace System.Data.Entity.Core.Objects.Internal
@@ -161,169 +160,4 @@
             return propertyValue != null;
         }
     }
-}
-=======
-﻿// Copyright (c) Microsoft Open Technologies, Inc. All rights reserved. See License.txt in the project root for license information.
-
-namespace System.Data.Entity.Core.Objects.Internal
-{
-    using System.Collections.Generic;
-    using System.Data.Entity.Core.Metadata.Edm;
-    using System.Data.Entity.Utilities;
-    using System.Diagnostics;
-    using System.Diagnostics.CodeAnalysis;
-
-    /// <summary>
-    /// Defines and injects behavior into proxy class Type definitions
-    /// to allow navigation properties to lazily load their references or collection elements.
-    /// </summary>
-    internal sealed class LazyLoadBehavior
-    {
-        /// <summary>
-        /// Return an expression tree that represents the actions required to load the related end
-        /// associated with the intercepted proxy member.
-        /// </summary>
-        /// <param name="member"> EdmMember that specifies the member to be intercepted. </param>
-        /// <param name="getEntityWrapperDelegate"> The Func that retrieves the wrapper from a proxy </param>
-        /// <returns> Expression tree that encapsulates lazy loading behavior for the supplied member, or null if the expression tree could not be constructed. </returns>
-        internal static Func<TProxy, TItem, bool> GetInterceptorDelegate<TProxy, TItem>(
-            EdmMember member, Func<object, object> getEntityWrapperDelegate)
-            where TProxy : class
-            where TItem : class
-        {
-            Func<TProxy, TItem, bool> interceptorDelegate = (proxy, item) => true;
-
-            Debug.Assert(member.BuiltInTypeKind == BuiltInTypeKind.NavigationProperty, "member should represent a navigation property");
-            if (member.BuiltInTypeKind
-                == BuiltInTypeKind.NavigationProperty)
-            {
-                var navProperty = (NavigationProperty)member;
-                var multiplicity = navProperty.ToEndMember.RelationshipMultiplicity;
-
-                // Given the proxy and item parameters, construct one of the following expressions:
-                //
-                // For collections:
-                //  LazyLoadBehavior.LoadCollection(collection, "relationshipName", "targetRoleName", proxy._entityWrapperField)
-                //
-                // For entity references:
-                //  LazyLoadBehavior.LoadReference(item, "relationshipName", "targetRoleName", proxy._entityWrapperField)
-                //
-                // Both of these expressions return an object of the same type as the first parameter to LoadXYZ method.
-                // In many cases, this will be the first parameter.
-
-                if (multiplicity == RelationshipMultiplicity.Many)
-                {
-                    interceptorDelegate = (proxy, item) => LoadProperty(
-                        item,
-                        navProperty.RelationshipType.Identity,
-                        navProperty.ToEndMember.Identity,
-                        false,
-                        getEntityWrapperDelegate(proxy));
-                }
-                else
-                {
-                    interceptorDelegate = (proxy, item) => LoadProperty(
-                        item,
-                        navProperty.RelationshipType.Identity,
-                        navProperty.ToEndMember.Identity,
-                        true,
-                        getEntityWrapperDelegate(proxy));
-                }
-            }
-
-            return interceptorDelegate;
-        }
-
-        /// <summary>
-        /// Determine if the specified member is compatible with lazy loading.
-        /// </summary>
-        /// <param name="ospaceEntityType"> OSpace EntityType representing a type that may be proxied. </param>
-        /// <param name="member">
-        /// Member of the <paramref name="ospaceEntityType" /> to be examined.
-        /// </param>
-        /// <returns> True if the member is compatible with lazy loading; otherwise false. </returns>
-        /// <remarks>
-        /// To be compatible with lazy loading,
-        /// a member must meet the criteria for being able to be proxied (defined elsewhere),
-        /// and must be a navigation property.
-        /// In addition, for relationships with a multiplicity of Many,
-        /// the property type must be an implementation of ICollection&lt;T&gt;.
-        /// </remarks>
-        internal static bool IsLazyLoadCandidate(EntityType ospaceEntityType, EdmMember member)
-        {
-            Debug.Assert(ospaceEntityType.DataSpace == DataSpace.OSpace, "ospaceEntityType.DataSpace must be OSpace");
-
-            var isCandidate = false;
-
-            if (member.BuiltInTypeKind
-                == BuiltInTypeKind.NavigationProperty)
-            {
-                var navProperty = (NavigationProperty)member;
-                var multiplicity = navProperty.ToEndMember.RelationshipMultiplicity;
-
-                var propertyInfo = EntityUtil.GetTopProperty(ospaceEntityType.ClrType, member.Name);
-                Debug.Assert(propertyInfo != null, "Should have found lazy loading property");
-                var propertyValueType = propertyInfo.PropertyType;
-
-                if (multiplicity == RelationshipMultiplicity.Many)
-                {
-                    isCandidate = propertyValueType.TryGetElementType(typeof(ICollection<>)) != null;
-                }
-                else if (multiplicity == RelationshipMultiplicity.One
-                         || multiplicity == RelationshipMultiplicity.ZeroOrOne)
-                {
-                    // This is an EntityReference property.
-                    isCandidate = true;
-                }
-            }
-
-            return isCandidate;
-        }
-
-        /// <summary>
-        /// Method called by proxy interceptor delegate to provide lazy loading behavior for navigation properties.
-        /// </summary>
-        /// <typeparam name="TItem"> property type </typeparam>
-        /// <param name="propertyValue"> The property value whose associated relationship is to be loaded. </param>
-        /// <param name="relationshipName"> String name of the relationship. </param>
-        /// <param name="targetRoleName">
-        /// String name of the related end to be loaded for the relationship specified by
-        /// <paramref
-        ///     name="relationshipName" />
-        /// .
-        /// </param>
-        /// <param name="mustBeNull"> </param>
-        /// <param name="wrapperObject"> Entity wrapper object used to retrieve RelationshipManager for the proxied entity. </param>
-        /// <returns> True if the value instance was mutated and can be returned False if the class should refetch the value because the instance has changed </returns>
-        [SuppressMessage("StyleCop.CSharp.DocumentationRules", "SA1614:ElementParameterDocumentationMustHaveText")]
-        private static bool LoadProperty<TItem>(
-            TItem propertyValue, string relationshipName, string targetRoleName, bool mustBeNull, object wrapperObject) where TItem : class
-        {
-            // Only attempt to load collection if:
-            //
-            // 1. Collection is non-null.
-            // 2. ObjectContext.ContextOptions.LazyLoadingEnabled is true
-            // 3. A non-null RelationshipManager can be retrieved (this is asserted).
-            // 4. The EntityCollection is not already loaded.
-
-            Debug.Assert(wrapperObject == null || wrapperObject is IEntityWrapper, "wrapperObject must be an IEntityWrapper");
-            var wrapper = (IEntityWrapper)wrapperObject; // We want an exception if the cast fails.
-
-            if (wrapper != null
-                && wrapper.Context != null)
-            {
-                var relationshipManager = wrapper.RelationshipManager;
-                Debug.Assert(relationshipManager != null, "relationshipManager should be non-null");
-                if (relationshipManager != null
-                    && (!mustBeNull || propertyValue == null))
-                {
-                    var relatedEnd = relationshipManager.GetRelatedEndInternal(relationshipName, targetRoleName);
-                    relatedEnd.DeferredLoad();
-                }
-            }
-
-            return propertyValue != null;
-        }
-    }
-}
->>>>>>> b1a13653
+}