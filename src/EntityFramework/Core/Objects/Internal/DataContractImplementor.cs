<<<<<<< HEAD
// Copyright (c) Microsoft Open Technologies, Inc. All rights reserved. See License.txt in the project root for license information.

namespace System.Data.Entity.Core.Objects.Internal
{
    using System.Data.Entity.Core.Metadata.Edm;
    using System.Data.Entity.Utilities;
    using System.Linq;
    using System.Reflection;
    using System.Reflection.Emit;
    using System.Runtime.Serialization;

    /// <summary>
    /// Add a DataContractAttribute to the proxy type, based on one that may have been applied to the base type.
    /// </summary>
    /// <remarks>
    /// <para> From http://msdn.microsoft.com/en-us/library/system.runtime.serialization.datacontractattribute.aspx: A data contract has two basic requirements: a stable name and a list of members. The stable name consists of the namespace uniform resource identifier (URI) and the local name of the contract. By default, when you apply the DataContractAttribute to a class, it uses the class name as the local name and the class's namespace (prefixed with "http://schemas.datacontract.org/2004/07/") as the namespace URI. You can override the defaults by setting the Name and Namespace properties. You can also change the namespace by applying the ContractNamespaceAttribute to the namespace. Use this capability when you have an existing type that processes data exactly as you require but has a different namespace and class name from the data contract. By overriding the default values, you can reuse your existing type and have the serialized data conform to the data contract. </para>
    /// <para> The first attempt at WCF serialization of proxies involved adding a DataContractAttribute to the proxy type in such a way so that the name and namespace of the proxy's data contract matched that of the base class. This worked when serializing proxy objects for the root type of the DataContractSerializer, but not for proxy objects of types derived from the root type. Attempting to add the proxy type to the list of known types failed as well, since the data contract of the proxy type did not match the base type as intended. This was due to the fact that inheritance is captured in the data contract. So while the proxy and base data contracts had the same members, the proxy data contract differed in that is declared itself as an extension of the base data contract. So the data contracts were technically not equivalent. The approach used instead is to allow proxy types to have their own DataContract. Users then have at least two options available to them. The first approach is to add the proxy types to the list of known types. The second approach is to implement an IDataContractSurrogate that can map a proxy instance to a surrogate that does have a data contract equivalent to the base type (you could use the base type itself for this purpose). While more complex to implement, it allows services to hide the use of proxies from clients. This can be quite useful in order to maximize potential interoperability. </para>
    /// </remarks>
    internal sealed class DataContractImplementor
    {
        internal static readonly ConstructorInfo DataContractAttributeConstructor =
            typeof(DataContractAttribute).GetConstructor(Type.EmptyTypes);

        internal static readonly PropertyInfo[] DataContractProperties = new[]
            {
                typeof(DataContractAttribute).GetDeclaredProperty("IsReference")
            };

        private readonly Type _baseClrType;
        private readonly DataContractAttribute _dataContract;

        internal DataContractImplementor(EntityType ospaceEntityType)
        {
            _baseClrType = ospaceEntityType.ClrType;
            _dataContract = _baseClrType.GetCustomAttributes<DataContractAttribute>(inherit: false).FirstOrDefault();
        }

        internal void Implement(TypeBuilder typeBuilder)
        {
            if (_dataContract != null)
            {
                // Use base data contract properties to help determine values of properties the proxy type's data contract.
                var propertyValues = new object[]
                    {
                        // IsReference
                        _dataContract.IsReference
                    };

                var attributeBuilder = new CustomAttributeBuilder(
                    DataContractAttributeConstructor, new object[0], DataContractProperties, propertyValues);
                typeBuilder.SetCustomAttribute(attributeBuilder);
            }
        }
    }
}
=======
// Copyright (c) Microsoft Open Technologies, Inc. All rights reserved. See License.txt in the project root for license information.

namespace System.Data.Entity.Core.Objects.Internal
{
    using System.Data.Entity.Core.Metadata.Edm;
    using System.Reflection;
    using System.Reflection.Emit;
    using System.Runtime.Serialization;

    /// <summary>
    /// Add a DataContractAttribute to the proxy type, based on one that may have been applied to the base type.
    /// </summary>
    /// <remarks>
    /// <para> From http://msdn.microsoft.com/en-us/library/system.runtime.serialization.datacontractattribute.aspx: A data contract has two basic requirements: a stable name and a list of members. The stable name consists of the namespace uniform resource identifier (URI) and the local name of the contract. By default, when you apply the DataContractAttribute to a class, it uses the class name as the local name and the class's namespace (prefixed with "http://schemas.datacontract.org/2004/07/") as the namespace URI. You can override the defaults by setting the Name and Namespace properties. You can also change the namespace by applying the ContractNamespaceAttribute to the namespace. Use this capability when you have an existing type that processes data exactly as you require but has a different namespace and class name from the data contract. By overriding the default values, you can reuse your existing type and have the serialized data conform to the data contract. </para>
    /// <para> The first attempt at WCF serialization of proxies involved adding a DataContractAttribute to the proxy type in such a way so that the name and namespace of the proxy's data contract matched that of the base class. This worked when serializing proxy objects for the root type of the DataContractSerializer, but not for proxy objects of types derived from the root type. Attempting to add the proxy type to the list of known types failed as well, since the data contract of the proxy type did not match the base type as intended. This was due to the fact that inheritance is captured in the data contract. So while the proxy and base data contracts had the same members, the proxy data contract differed in that is declared itself as an extension of the base data contract. So the data contracts were technically not equivalent. The approach used instead is to allow proxy types to have their own DataContract. Users then have at least two options available to them. The first approach is to add the proxy types to the list of known types. The second approach is to implement an IDataContractSurrogate that can map a proxy instance to a surrogate that does have a data contract equivalent to the base type (you could use the base type itself for this purpose). While more complex to implement, it allows services to hide the use of proxies from clients. This can be quite useful in order to maximize potential interoperability. </para>
    /// </remarks>
    internal sealed class DataContractImplementor
    {
        private static readonly ConstructorInfo _dataContractAttributeConstructor =
            typeof(DataContractAttribute).GetConstructor(Type.EmptyTypes);

        private static readonly PropertyInfo[] _dataContractProperties = new[]
            {
                typeof(DataContractAttribute).GetProperty("IsReference")
            };

        private readonly Type _baseClrType;
        private readonly DataContractAttribute _dataContract;

        internal DataContractImplementor(EntityType ospaceEntityType)
        {
            _baseClrType = ospaceEntityType.ClrType;

            var attributes = (DataContractAttribute[])_baseClrType.GetCustomAttributes(typeof(DataContractAttribute), false);
            if (attributes.Length > 0)
            {
                _dataContract = attributes[0];
            }
        }

        internal void Implement(TypeBuilder typeBuilder)
        {
            if (_dataContract != null)
            {
                // Use base data contract properties to help determine values of properties the proxy type's data contract.
                var propertyValues = new object[]
                    {
                        // IsReference
                        _dataContract.IsReference
                    };

                var attributeBuilder = new CustomAttributeBuilder(
                    _dataContractAttributeConstructor, new object[0], _dataContractProperties, propertyValues);
                typeBuilder.SetCustomAttribute(attributeBuilder);
            }
        }
    }
}
>>>>>>> b1a13653
<|MERGE_RESOLUTION|>--- conflicted
+++ resolved
@@ -1,4 +1,3 @@
-<<<<<<< HEAD
 // Copyright (c) Microsoft Open Technologies, Inc. All rights reserved. See License.txt in the project root for license information.
 
 namespace System.Data.Entity.Core.Objects.Internal
@@ -53,64 +52,4 @@
             }
         }
     }
-}
-=======
-// Copyright (c) Microsoft Open Technologies, Inc. All rights reserved. See License.txt in the project root for license information.
-
-namespace System.Data.Entity.Core.Objects.Internal
-{
-    using System.Data.Entity.Core.Metadata.Edm;
-    using System.Reflection;
-    using System.Reflection.Emit;
-    using System.Runtime.Serialization;
-
-    /// <summary>
-    /// Add a DataContractAttribute to the proxy type, based on one that may have been applied to the base type.
-    /// </summary>
-    /// <remarks>
-    /// <para> From http://msdn.microsoft.com/en-us/library/system.runtime.serialization.datacontractattribute.aspx: A data contract has two basic requirements: a stable name and a list of members. The stable name consists of the namespace uniform resource identifier (URI) and the local name of the contract. By default, when you apply the DataContractAttribute to a class, it uses the class name as the local name and the class's namespace (prefixed with "http://schemas.datacontract.org/2004/07/") as the namespace URI. You can override the defaults by setting the Name and Namespace properties. You can also change the namespace by applying the ContractNamespaceAttribute to the namespace. Use this capability when you have an existing type that processes data exactly as you require but has a different namespace and class name from the data contract. By overriding the default values, you can reuse your existing type and have the serialized data conform to the data contract. </para>
-    /// <para> The first attempt at WCF serialization of proxies involved adding a DataContractAttribute to the proxy type in such a way so that the name and namespace of the proxy's data contract matched that of the base class. This worked when serializing proxy objects for the root type of the DataContractSerializer, but not for proxy objects of types derived from the root type. Attempting to add the proxy type to the list of known types failed as well, since the data contract of the proxy type did not match the base type as intended. This was due to the fact that inheritance is captured in the data contract. So while the proxy and base data contracts had the same members, the proxy data contract differed in that is declared itself as an extension of the base data contract. So the data contracts were technically not equivalent. The approach used instead is to allow proxy types to have their own DataContract. Users then have at least two options available to them. The first approach is to add the proxy types to the list of known types. The second approach is to implement an IDataContractSurrogate that can map a proxy instance to a surrogate that does have a data contract equivalent to the base type (you could use the base type itself for this purpose). While more complex to implement, it allows services to hide the use of proxies from clients. This can be quite useful in order to maximize potential interoperability. </para>
-    /// </remarks>
-    internal sealed class DataContractImplementor
-    {
-        private static readonly ConstructorInfo _dataContractAttributeConstructor =
-            typeof(DataContractAttribute).GetConstructor(Type.EmptyTypes);
-
-        private static readonly PropertyInfo[] _dataContractProperties = new[]
-            {
-                typeof(DataContractAttribute).GetProperty("IsReference")
-            };
-
-        private readonly Type _baseClrType;
-        private readonly DataContractAttribute _dataContract;
-
-        internal DataContractImplementor(EntityType ospaceEntityType)
-        {
-            _baseClrType = ospaceEntityType.ClrType;
-
-            var attributes = (DataContractAttribute[])_baseClrType.GetCustomAttributes(typeof(DataContractAttribute), false);
-            if (attributes.Length > 0)
-            {
-                _dataContract = attributes[0];
-            }
-        }
-
-        internal void Implement(TypeBuilder typeBuilder)
-        {
-            if (_dataContract != null)
-            {
-                // Use base data contract properties to help determine values of properties the proxy type's data contract.
-                var propertyValues = new object[]
-                    {
-                        // IsReference
-                        _dataContract.IsReference
-                    };
-
-                var attributeBuilder = new CustomAttributeBuilder(
-                    _dataContractAttributeConstructor, new object[0], _dataContractProperties, propertyValues);
-                typeBuilder.SetCustomAttribute(attributeBuilder);
-            }
-        }
-    }
-}
->>>>>>> b1a13653
+}