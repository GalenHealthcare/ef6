<<<<<<< HEAD
﻿// Copyright (c) Microsoft Open Technologies, Inc. All rights reserved. See License.txt in the project root for license information.

namespace System.Data.Entity.Core.Objects
{
    using System.Collections;
    using System.Collections.Concurrent;
    using System.Collections.Generic;
    using System.ComponentModel;
    using System.Configuration;
    using System.Data.Common;
    using System.Data.Entity.Core.Common;
    using System.Data.Entity.Core.Common.CommandTrees;
    using System.Data.Entity.Core.Common.CommandTrees.ExpressionBuilder;
    using System.Data.Entity.Core.Common.Internal.Materialization;
    using System.Data.Entity.Core.Common.Utils;
    using System.Data.Entity.Core.EntityClient;
    using System.Data.Entity.Core.EntityClient.Internal;
    using System.Data.Entity.Core.Mapping;
    using System.Data.Entity.Core.Metadata.Edm;
    using System.Data.Entity.Core.Objects.DataClasses;
    using System.Data.Entity.Core.Objects.ELinq;
    using System.Data.Entity.Core.Objects.Internal;
    using System.Data.Entity.Core.Query.InternalTrees;
    using System.Data.Entity.Infrastructure;
    using System.Data.Entity.Infrastructure.DependencyResolution;
    using System.Data.Entity.Infrastructure.Interception;
    using System.Data.Entity.Infrastructure.MappingViews;
    using System.Data.Entity.Internal;
    using System.Data.Entity.Resources;
    using System.Data.Entity.Utilities;
    using System.Diagnostics;
    using System.Diagnostics.CodeAnalysis;
    using System.Globalization;
    using System.Linq;
    using System.Linq.Expressions;
    using System.Reflection;
    using System.Runtime.Versioning;
    using System.Text;
#if !NET40
    using System.Threading;
    using System.Threading.Tasks;
#endif
    using System.Transactions;
    using System.Collections.ObjectModel;

    /// <summary>
    /// ObjectContext is the top-level object that encapsulates a connection between the CLR and the database,
    /// serving as a gateway for Create, Read, Update, and Delete operations.
    /// </summary>
    [SuppressMessage("Microsoft.Maintainability", "CA1506:AvoidExcessiveClassCoupling")]
    public class ObjectContext : IDisposable, IObjectContextAdapter
    {
        #region Fields

        private bool _disposed;
        private readonly IEntityAdapter _adapter;

        // Connection may be null if used by ObjectMaterializer for detached ObjectContext,
        // but those code paths should not touch the connection.
        //
        // If the connection is null, this indicates that this object has been disposed.
        // Disposal for this class doesn't mean complete disposal, 
        // but rather the disposal of the underlying connection object if the ObjectContext owns the connection,
        // or the separation of the underlying connection object from the ObjectContext if the ObjectContext does not own the connection.
        //
        // Operations that require a connection should throw an ObjectDiposedException if the connection is null.
        // Other operations that do not need a connection should continue to work after disposal.
        private EntityConnection _connection;

        private readonly MetadataWorkspace _workspace;
        private ObjectStateManager _objectStateManager;
        private ClrPerspective _perspective;
        private readonly bool _createdConnection;
        private bool _openedConnection; // whether or not the context opened the connection to do an operation
        private int _connectionRequestCount; // the number of active requests for an open connection
        private int? _queryTimeout;
        private Transaction _lastTransaction;

        private readonly bool _disallowSettingDefaultContainerName;

        private EventHandler _onSavingChanges;

        private ObjectMaterializedEventHandler _onObjectMaterialized;

        private ObjectQueryProvider _queryProvider;

        private readonly EntityWrapperFactory _entityWrapperFactory;
        private readonly ObjectQueryExecutionPlanFactory _objectQueryExecutionPlanFactory;
        private readonly Translator _translator;
        private readonly ColumnMapFactory _columnMapFactory;

        private readonly ObjectContextOptions _options = new ObjectContextOptions();

        private const string UseLegacyPreserveChangesBehavior = "EntityFramework_UseLegacyPreserveChangesBehavior";

        private readonly ThrowingMonitor _asyncMonitor = new ThrowingMonitor();
        private DbInterceptionContext _interceptionContext;

        // Dictionary of types that derive from ObjectContext or DbContext that were already processed
        // in terms of retrieving the DbMappingViewCacheTypeAttribute that associates the context type 
        // with a mapping view cache type. InitializeMappingViewCacheFactory shortcuts the execution 
        // if the context type was already processed.
        private static readonly ConcurrentDictionary<Type, bool> _contextTypesWithViewCacheInitialized
            = new ConcurrentDictionary<Type, bool>();

        #endregion Fields

        #region Constructors

        /// <summary>
        /// Initializes a new instance of the <see cref="T:System.Data.Entity.Core.Objects.ObjectContext" /> class with the given connection. During construction, the metadata workspace is extracted from the
        /// <see
        ///     cref="T:System.Data.Entity.Core.EntityClient.EntityConnection" />
        /// object.
        /// </summary>
        /// <param name="connection">
        /// An <see cref="T:System.Data.Entity.Core.EntityClient.EntityConnection" /> that contains references to the model and to the data source connection.
        /// </param>
        /// <exception cref="T:System.ArgumentNullException">The  connection  is null.</exception>
        /// <exception cref="T:System.ArgumentException">The  connection  is invalid or the metadata workspace is invalid. </exception>
        public ObjectContext(EntityConnection connection)
            : this(connection, true, null)
        {
            _createdConnection = false;
        }

        /// <summary>
        /// Creates an ObjectContext with the given connection and metadata workspace.
        /// </summary>
        /// <param name="connection"> connection to the store </param>
        /// <param name="contextOwnsConnection"> If set to true the connection is disposed when the context is disposed, otherwise the caller must dispose the connection. </param>
        public ObjectContext(EntityConnection connection, bool contextOwnsConnection)
            : this(connection, true, null)
        {
            _createdConnection = contextOwnsConnection;
        }

        /// <summary>
        /// Initializes a new instance of the <see cref="T:System.Data.Entity.Core.Objects.ObjectContext" /> class with the given connection string and default entity container name.
        /// </summary>
        /// <param name="connectionString">The connection string, which also provides access to the metadata information.</param>
        /// <exception cref="T:System.ArgumentNullException">The  connectionString  is null.</exception>
        /// <exception cref="T:System.ArgumentException">The  connectionString  is invalid or the metadata workspace is not valid. </exception>
        [ResourceExposure(ResourceScope.Machine)] //Exposes the file names as part of ConnectionString which are a Machine resource
        [ResourceConsumption(ResourceScope.Machine)] //For CreateEntityConnection method. But the paths are not created in this method.
        [SuppressMessage("Microsoft.Reliability", "CA2000:DisposeObjectsBeforeLosingScope",
            Justification = "Object is in fact passed to property of the class and gets Disposed properly in the Dispose() method.")]
        public ObjectContext(string connectionString)
            : this(CreateEntityConnection(connectionString), false, null)
        {
            _createdConnection = true;
        }

        /// <summary>
        /// Initializes a new instance of the <see cref="T:System.Data.Entity.Core.Objects.ObjectContext" /> class with a given connection string and entity container name.
        /// </summary>
        /// <param name="connectionString">The connection string, which also provides access to the metadata information.</param>
        /// <param name="defaultContainerName">The name of the default entity container. When the  defaultContainerName  is set through this method, the property becomes read-only.</param>
        /// <exception cref="T:System.ArgumentNullException">The  connectionString  is null.</exception>
        /// <exception cref="T:System.ArgumentException">The  connectionString ,  defaultContainerName , or metadata workspace is not valid.</exception>
        [ResourceExposure(ResourceScope.Machine)] //Exposes the file names as part of ConnectionString which are a Machine resource
        [ResourceConsumption(ResourceScope.Machine)] //For ObjectContext method. But the paths are not created in this method.
        [SuppressMessage("Microsoft.Usage", "CA2214:DoNotCallOverridableMethodsInConstructors",
            Justification = "Class is internal and methods are made virtual for testing purposes only. They cannot be overrided by user.")]
        protected ObjectContext(string connectionString, string defaultContainerName)
            : this(connectionString)
        {
            DefaultContainerName = defaultContainerName;
            if (!string.IsNullOrEmpty(defaultContainerName))
            {
                _disallowSettingDefaultContainerName = true;
            }
        }

        /// <summary>
        /// Initializes a new instance of the <see cref="T:System.Data.Entity.Core.Objects.ObjectContext" /> class with a given connection and entity container name.
        /// </summary>
        /// <param name="connection">
        /// An <see cref="T:System.Data.Entity.Core.EntityClient.EntityConnection" /> that contains references to the model and to the data source connection.
        /// </param>
        /// <param name="defaultContainerName">The name of the default entity container. When the  defaultContainerName  is set through this method, the property becomes read-only.</param>
        /// <exception cref="T:System.ArgumentNullException">The  connection  is null.</exception>
        /// <exception cref="T:System.ArgumentException">The  connection ,  defaultContainerName , or metadata workspace is not valid.</exception>
        [SuppressMessage("Microsoft.Usage", "CA2214:DoNotCallOverridableMethodsInConstructors",
            Justification = "Class is internal and methods are made virtual for testing purposes only. They cannot be overrided by user.")]
        protected ObjectContext(EntityConnection connection, string defaultContainerName)
            : this(connection)
        {
            DefaultContainerName = defaultContainerName;
            if (!string.IsNullOrEmpty(defaultContainerName))
            {
                _disallowSettingDefaultContainerName = true;
            }
        }

        [SuppressMessage("Microsoft.Usage", "CA2208:InstantiateArgumentExceptionsCorrectly")]
        [SuppressMessage("Microsoft.Usage", "CA2214:DoNotCallOverridableMethodsInConstructors",
            Justification = "Class is internal and methods are made virtual for testing purposes only. They cannot be overrided by user.")]
        internal ObjectContext(
            EntityConnection connection,
            bool isConnectionConstructor,
            ObjectQueryExecutionPlanFactory objectQueryExecutionPlanFactory,
            Translator translator = null,
            ColumnMapFactory columnMapFactory = null)
        {
            Check.NotNull(connection, "connection");

            _interceptionContext = new DbInterceptionContext().WithObjectContext(this);

            _objectQueryExecutionPlanFactory = objectQueryExecutionPlanFactory ?? new ObjectQueryExecutionPlanFactory();
            _translator = translator ?? new Translator();
            _columnMapFactory = columnMapFactory ?? new ColumnMapFactory();
            _adapter = new EntityAdapter(this);

            _connection = connection;
            _connection.AssociateContext(this);

            _connection.StateChange += ConnectionStateChange;
            _entityWrapperFactory = new EntityWrapperFactory();
            // Ensure a valid connection
            var connectionString = connection.ConnectionString;
            if (connectionString == null
                || connectionString.Trim().Length == 0)
            {
                throw isConnectionConstructor
                          ? new ArgumentException(Strings.ObjectContext_InvalidConnection, "connection", null)
                          : new ArgumentException(Strings.ObjectContext_InvalidConnectionString, "connectionString", null);
            }

            try
            {
                _workspace = RetrieveMetadataWorkspaceFromConnection();
            }
            catch (InvalidOperationException e)
            {
                // Intercept exceptions retrieving workspace, and wrap exception in appropriate
                // message based on which constructor pattern is being used.
                throw isConnectionConstructor
                          ? new ArgumentException(Strings.ObjectContext_InvalidConnection, "connection", e)
                          : new ArgumentException(Strings.ObjectContext_InvalidConnectionString, "connectionString", e);
            }

            Debug.Assert(_workspace != null);

            // load config file properties
            var value = ConfigurationManager.AppSettings[UseLegacyPreserveChangesBehavior];
            var useV35Behavior = false;
            if (Boolean.TryParse(value, out useV35Behavior))
            {
                ContextOptions.UseLegacyPreserveChangesBehavior = useV35Behavior;
            }

            InitializeMappingViewCacheFactory();
        }

        /// <summary>
        /// For testing porpoises only.
        /// </summary>
        internal ObjectContext(
            ObjectQueryExecutionPlanFactory objectQueryExecutionPlanFactory = null,
            Translator translator = null,
            ColumnMapFactory columnMapFactory = null,
            IEntityAdapter adapter = null)
        {
            _interceptionContext = new DbInterceptionContext().WithObjectContext(this);

            _objectQueryExecutionPlanFactory = objectQueryExecutionPlanFactory ?? new ObjectQueryExecutionPlanFactory();
            _translator = translator ?? new Translator();
            _columnMapFactory = columnMapFactory ?? new ColumnMapFactory();
            _adapter = adapter ?? new EntityAdapter(this);
        }

        #endregion //Constructors

        #region Properties

        /// <summary>Gets the connection used by the object context.</summary>
        /// <returns>
        /// A <see cref="T:System.Data.Common.DbConnection" /> object that is the connection.
        /// </returns>
        /// <exception cref="T:System.ObjectDisposedException">
        /// When the <see cref="T:System.Data.Entity.Core.Objects.ObjectContext" /> instance has been disposed.
        /// </exception>
        public virtual DbConnection Connection
        {
            get
            {
                if (_connection == null)
                {
                    throw new ObjectDisposedException(null, Strings.ObjectContext_ObjectDisposed);
                }

                return _connection;
            }
        }

        /// <summary>Gets or sets the default container name.</summary>
        /// <returns>
        /// A <see cref="T:System.String" /> that is the default container name.
        /// </returns>
        public virtual string DefaultContainerName
        {
            get
            {
                var container = Perspective.GetDefaultContainer();
                return ((null != container) ? container.Name : String.Empty);
            }
            set
            {
                if (!_disallowSettingDefaultContainerName)
                {
                    Perspective.SetDefaultContainer(value);
                }
                else
                {
                    throw new InvalidOperationException(Strings.ObjectContext_CannotSetDefaultContainerName);
                }
            }
        }

        /// <summary>Gets the metadata workspace used by the object context. </summary>
        /// <returns>
        /// The <see cref="T:System.Data.Entity.Core.Metadata.Edm.MetadataWorkspace" /> object associated with this
        /// <see
        ///     cref="T:System.Data.Entity.Core.Objects.ObjectContext" />
        /// .
        /// </returns>
        public virtual MetadataWorkspace MetadataWorkspace
        {
            get { return _workspace; }
        }

        /// <summary>Gets the object state manager used by the object context to track object changes.</summary>
        /// <returns>
        /// The <see cref="T:System.Data.Entity.Core.Objects.ObjectStateManager" /> used by this
        /// <see
        ///     cref="T:System.Data.Entity.Core.Objects.ObjectContext" />
        /// .
        /// </returns>
        public virtual ObjectStateManager ObjectStateManager
        {
            get
            {
                if (_objectStateManager == null)
                {
                    _objectStateManager = new ObjectStateManager(_workspace);
                }

                return _objectStateManager;
            }
        }

        /// <summary>
        /// ClrPerspective based on the MetadataWorkspace.
        /// </summary>
        internal ClrPerspective Perspective
        {
            get
            {
                if (_perspective == null)
                {
                    _perspective = new ClrPerspective(MetadataWorkspace);
                }

                return _perspective;
            }
        }

        /// <summary>Gets or sets the timeout value, in seconds, for all object context operations. A null value indicates that the default value of the underlying provider will be used.</summary>
        /// <returns>
        /// An <see cref="T:System.Int32" /> value that is the timeout value, in seconds.
        /// </returns>
        /// <exception cref="T:System.ArgumentException">The timeout value is less than 0. </exception>
        public virtual int? CommandTimeout
        {
            get { return _queryTimeout; }
            set
            {
                if (value.HasValue
                    && value < 0)
                {
                    throw new ArgumentException(Strings.ObjectContext_InvalidCommandTimeout, "value");
                }

                _queryTimeout = value;
            }
        }

        /// <summary>Gets the LINQ query provider associated with this object context.</summary>
        /// <returns>
        /// The <see cref="T:System.Linq.IQueryProvider" /> instance used by this object context.
        /// </returns>
        protected internal virtual IQueryProvider QueryProvider
        {
            get
            {
                if (null == _queryProvider)
                {
                    _queryProvider = new ObjectQueryProvider(this);
                }

                return _queryProvider;
            }
        }

        /// <summary>
        /// Whether or not we are in the middle of materialization
        /// Used to suppress operations such as lazy loading that are not allowed during materialization
        /// </summary>
        internal bool InMaterialization { get; set; }

        /// <summary>
        /// Indicates whether there is an asynchronous method currently running that uses this instance
        /// </summary>
        internal ThrowingMonitor AsyncMonitor
        {
            get { return _asyncMonitor; }
        }

        /// <summary>
        /// Gets the <see cref="T:System.Data.Entity.Core.Objects.ObjectContextOptions" /> instance that contains options that affect the behavior of the
        /// <see
        ///     cref="T:System.Data.Entity.Core.Objects.ObjectContext" />
        /// .
        /// </summary>
        /// <returns>
        /// The <see cref="T:System.Data.Entity.Core.Objects.ObjectContextOptions" /> instance that contains options that affect the behavior of the
        /// <see
        ///     cref="T:System.Data.Entity.Core.Objects.ObjectContext" />
        /// .
        /// </returns>
        public virtual ObjectContextOptions ContextOptions
        {
            get { return _options; }
        }

        internal CollectionColumnMap ColumnMapBuilder { get; set; }

        internal virtual EntityWrapperFactory EntityWrapperFactory
        {
            get { return _entityWrapperFactory; }
        }

        /// <summary>
        /// Returns itself. ObjectContext implements <see cref="IObjectContextAdapter" /> to provide a common
        /// interface for <see cref="DbContext" /> and ObjectContext both of which will return the underlying
        /// ObjectContext.
        /// </summary>
        [SuppressMessage("Microsoft.Design", "CA1033:InterfaceMethodsShouldBeCallableByChildTypes")]
        ObjectContext IObjectContextAdapter.ObjectContext
        {
            get { return this; }
        }

        internal DbInterceptionContext InterceptionContext
        {
            get { return _interceptionContext; }
            set
            {
                DebugCheck.NotNull(_interceptionContext);
                Debug.Assert(_interceptionContext.ObjectContexts.Contains(this));

                _interceptionContext = value;
            }
        }

        #endregion //Properties

        #region Events

        /// <summary>Occurs when changes are saved to the data source. </summary>
        public event EventHandler SavingChanges
        {
            add { _onSavingChanges += value; }
            remove { _onSavingChanges -= value; }
        }

        /// <summary>
        /// A private helper function for the _savingChanges/SavingChanges event.
        /// </summary>
        private void OnSavingChanges()
        {
            if (null != _onSavingChanges)
            {
                _onSavingChanges(this, new EventArgs());
            }
        }

        /// <summary>Occurs when a new entity object is created from data in the data source as part of a query or load operation. </summary>
        public event ObjectMaterializedEventHandler ObjectMaterialized
        {
            add { _onObjectMaterialized += value; }
            remove { _onObjectMaterialized -= value; }
        }

        internal void OnObjectMaterialized(object entity)
        {
            if (null != _onObjectMaterialized)
            {
                _onObjectMaterialized(this, new ObjectMaterializedEventArgs(entity));
            }
        }

        /// <summary>
        /// Returns true if any handlers for the ObjectMaterialized event exist.  This is
        /// used for perf reasons to avoid collecting the information needed for the event
        /// if there is no point in firing it.
        /// </summary>
        internal bool OnMaterializedHasHandlers
        {
            get { return _onObjectMaterialized != null && _onObjectMaterialized.GetInvocationList().Length != 0; }
        }

        #endregion //Events

        #region Methods

        /// <summary>Accepts all changes made to objects in the object context.</summary>
        public virtual void AcceptAllChanges()
        {
            ObjectStateManager.AssertAllForeignKeyIndexEntriesAreValid();

            if (ObjectStateManager.SomeEntryWithConceptualNullExists())
            {
                throw new InvalidOperationException(Strings.ObjectContext_CommitWithConceptualNull);
            }

            // There are scenarios in which order of calling AcceptChanges does matter:
            // in case there is an entity in Deleted state and another entity in Added state with the same ID -
            // it is necessary to call AcceptChanges on Deleted entity before calling AcceptChanges on Added entity
            // (doing this in the other order there is conflict of keys).
            foreach (var entry in ObjectStateManager.GetObjectStateEntries(EntityState.Deleted))
            {
                entry.AcceptChanges();
            }

            foreach (var entry in ObjectStateManager.GetObjectStateEntries(EntityState.Added | EntityState.Modified))
            {
                entry.AcceptChanges();
            }

            ObjectStateManager.AssertAllForeignKeyIndexEntriesAreValid();
        }

        private void VerifyRootForAdd(
            bool doAttach, string entitySetName, IEntityWrapper wrappedEntity, EntityEntry existingEntry, out EntitySet entitySet,
            out bool isNoOperation)
        {
            isNoOperation = false;

            EntitySet entitySetFromName = null;

            if (doAttach)
            {
                // For AttachTo the entity set name is optional
                if (!String.IsNullOrEmpty(entitySetName))
                {
                    entitySetFromName = GetEntitySetFromName(entitySetName);
                }
            }
            else
            {
                // For AddObject the entity set name is obligatory
                entitySetFromName = GetEntitySetFromName(entitySetName);
            }

            // Find entity set using entity key
            EntitySet entitySetFromKey = null;

            var key = existingEntry != null ? existingEntry.EntityKey : wrappedEntity.GetEntityKeyFromEntity();
            if (null != (object)key)
            {
                entitySetFromKey = key.GetEntitySet(MetadataWorkspace);

                if (entitySetFromName != null)
                {
                    // both entity sets are not null, compare them
                    EntityUtil.ValidateEntitySetInKey(key, entitySetFromName, "entitySetName");
                }
                key.ValidateEntityKey(_workspace, entitySetFromKey);
            }

            entitySet = entitySetFromKey ?? entitySetFromName;

            // Check if entity set was found
            if (entitySet == null)
            {
                throw new InvalidOperationException(Strings.ObjectContext_EntitySetNameOrEntityKeyRequired);
            }

            ValidateEntitySet(entitySet, wrappedEntity.IdentityType);

            // If in the middle of Attach, try to find the entry by key
            if (doAttach && existingEntry == null)
            {
                // If we don't already have a key, create one now
                if (null == (object)key)
                {
                    key = ObjectStateManager.CreateEntityKey(entitySet, wrappedEntity.Entity);
                }
                existingEntry = ObjectStateManager.FindEntityEntry(key);
            }

            if (null != existingEntry
                && !(doAttach && existingEntry.IsKeyEntry))
            {
                if (!ReferenceEquals(existingEntry.Entity, wrappedEntity.Entity))
                {
                    throw new InvalidOperationException(Strings.ObjectStateManager_ObjectStateManagerContainsThisEntityKey);
                }
                else
                {
                    var exptectedState = doAttach ? EntityState.Unchanged : EntityState.Added;

                    if (existingEntry.State != exptectedState)
                    {
                        throw doAttach
                                  ? new InvalidOperationException(Strings.ObjectContext_EntityAlreadyExistsInObjectStateManager)
                                  : new InvalidOperationException(
                                        Strings.ObjectStateManager_DoesnotAllowToReAddUnchangedOrModifiedOrDeletedEntity(
                                            existingEntry.State));
                    }
                    else
                    {
                        // AttachTo:
                        // Attach is no-op when the existing entry is not a KeyEntry
                        // and it's entity is the same entity instance and it's state is Unchanged

                        // AddObject:
                        // AddObject is no-op when the existing entry's entity is the same entity 
                        // instance and it's state is Added
                        isNoOperation = true;
                        return;
                    }
                }
            }
        }

        /// <summary>Adds an object to the object context. </summary>
        /// <param name="entitySetName">Represents the entity set name, which may optionally be qualified by the entity container name. </param>
        /// <param name="entity">
        /// The <see cref="T:System.Object" /> to add.
        /// </param>
        /// <exception cref="T:System.ArgumentNullException">The  entity  parameter is null or the  entitySetName  does not qualify.</exception>
        public virtual void AddObject(string entitySetName, object entity)
        {
            Check.NotNull(entity, "entity");

            Debug.Assert(!(entity is IEntityWrapper), "Object is an IEntityWrapper instance instead of the raw entity.");
            ObjectStateManager.AssertAllForeignKeyIndexEntriesAreValid();
            EntityEntry existingEntry;
            var wrappedEntity = EntityWrapperFactory.WrapEntityUsingContextGettingEntry(entity, this, out existingEntry);

            if (existingEntry == null)
            {
                // If the exact object being added is already in the context, there there is no way we need to
                // load the type for it, and since this is expensive, we only do the load if we have to.

                // SQLBUDT 480919: Ensure the assembly containing the entity's CLR type is loaded into the workspace.
                // If the schema types are not loaded: metadata, cache & query would be unable to reason about the type.
                // We will auto-load the entity type's assembly into the ObjectItemCollection.
                // We don't need the user's calling assembly for LoadAssemblyForType since entityType is sufficient.
                MetadataWorkspace.ImplicitLoadAssemblyForType(wrappedEntity.IdentityType, null);
            }
            else
            {
                Debug.Assert(
                    existingEntry.Entity == entity, "FindEntityEntry should return null if existing entry contains a different object.");
            }

            EntitySet entitySet;
            bool isNoOperation;

            VerifyRootForAdd(false, entitySetName, wrappedEntity, existingEntry, out entitySet, out isNoOperation);
            if (isNoOperation)
            {
                return;
            }

            var transManager = ObjectStateManager.TransactionManager;
            transManager.BeginAddTracking();

            try
            {
                var relationshipManager = wrappedEntity.RelationshipManager;
                Debug.Assert(relationshipManager != null, "Entity wrapper returned a null RelationshipManager");

                var doCleanup = true;
                try
                {
                    // Add the root of the graph to the cache.
                    AddSingleObject(entitySet, wrappedEntity, "entity");
                    doCleanup = false;
                }
                finally
                {
                    // If we failed after adding the entry but before completely attaching the related ends to the context, we need to do some cleanup.
                    // If the context is null, we didn't even get as far as trying to attach the RelationshipManager, so something failed before the entry
                    // was even added, therefore there is nothing to clean up.
                    if (doCleanup && wrappedEntity.Context == this)
                    {
                        // If the context is not null, it be because the failure happened after it was attached, or it
                        // could mean that this entity was already attached, in which case we don't want to clean it up
                        // If we find the entity in the context and its key is temporary, we must have just added it, so remove it now.
                        var entry = ObjectStateManager.FindEntityEntry(wrappedEntity.Entity);
                        if (entry != null
                            && entry.EntityKey.IsTemporary)
                        {
                            // devnote: relationshipManager is valid, so entity must be IEntityWithRelationships and casting is safe
                            relationshipManager.NodeVisited = true;
                            // devnote: even though we haven't added the rest of the graph yet, we need to go through the related ends and
                            //          clean them up, because some of them could have been attached to the context before the failure occurred
                            RelationshipManager.RemoveRelatedEntitiesFromObjectStateManager(wrappedEntity);
                            RelatedEnd.RemoveEntityFromObjectStateManager(wrappedEntity);
                        }
                        // else entry was not added or the key is not temporary, so it must have already been in the cache before we tried to add this product, so don't remove anything
                    }
                }

                relationshipManager.AddRelatedEntitiesToObjectStateManager( /*doAttach*/false);
            }
            finally
            {
                transManager.EndAddTracking();
                ObjectStateManager.AssertAllForeignKeyIndexEntriesAreValid();
            }
        }

        /// <summary>
        /// Adds an object to the cache without adding its related
        /// entities.
        /// </summary>
        /// <param name="entitySet"> EntitySet for the Object to be added. </param>
        /// <param name="wrappedEntity"> Object to be added. </param>
        /// <param name="argumentName"> Name of the argument passed to a public method, for use in exceptions. </param>
        internal void AddSingleObject(EntitySet entitySet, IEntityWrapper wrappedEntity, string argumentName)
        {
            DebugCheck.NotNull(entitySet);
            DebugCheck.NotNull(wrappedEntity);
            DebugCheck.NotNull(wrappedEntity.Entity);

            var key = wrappedEntity.GetEntityKeyFromEntity();
            if (null != (object)key)
            {
                EntityUtil.ValidateEntitySetInKey(key, entitySet);
                key.ValidateEntityKey(_workspace, entitySet);
            }

            VerifyContextForAddOrAttach(wrappedEntity);
            wrappedEntity.Context = this;
            var entry = ObjectStateManager.AddEntry(wrappedEntity, null, entitySet, argumentName, true);

            // If the entity supports relationships, AttachContext on the
            // RelationshipManager object - with load option of
            // AppendOnly (if adding a new object to a context, set
            // the relationships up to cache by default -- load option
            // is only set to other values when AttachContext is
            // called by the materializer). Also add all related entitites to
            // cache.
            //
            // NOTE: AttachContext must be called after adding the object to
            // the cache--otherwise the object might not have a key
            // when the EntityCollections expect it to.            
            Debug.Assert(
                ObjectStateManager.TransactionManager.TrackProcessedEntities, "Expected tracking processed entities to be true when adding.");
            Debug.Assert(ObjectStateManager.TransactionManager.ProcessedEntities != null, "Expected non-null collection when flag set.");

            ObjectStateManager.TransactionManager.ProcessedEntities.Add(wrappedEntity);

            wrappedEntity.AttachContext(this, entitySet, MergeOption.AppendOnly);

            // Find PK values in referenced principals and use these to set FK values
            entry.FixupFKValuesFromNonAddedReferences();

            ObjectStateManager.FixupReferencesByForeignKeys(entry);
            wrappedEntity.TakeSnapshotOfRelationships(entry);
        }

        /// <summary>Explicitly loads an object related to the supplied object by the specified navigation property and using the default merge option. </summary>
        /// <param name="entity">The entity for which related objects are to be loaded.</param>
        /// <param name="navigationProperty">The name of the navigation property that returns the related objects to be loaded.</param>
        /// <exception cref="T:System.InvalidOperationException">
        /// The  entity  is in a <see cref="F:System.Data.Entity.EntityState.Detached" />,
        /// <see
        ///     cref="F:System.Data.Entity.EntityState.Added," />
        /// or <see cref="F:System.Data.Entity.EntityState.Deleted" /> state or the  entity  is attached to another instance of
        /// <see
        ///     cref="T:System.Data.Entity.Core.Objects.ObjectContext" />
        /// .
        /// </exception>
        public virtual void LoadProperty(object entity, string navigationProperty)
        {
            var wrappedEntity = WrapEntityAndCheckContext(entity, "property");
            wrappedEntity.RelationshipManager.GetRelatedEnd(navigationProperty).Load();
        }

        /// <summary>Explicitly loads an object that is related to the supplied object by the specified navigation property and using the specified merge option. </summary>
        /// <param name="entity">The entity for which related objects are to be loaded.</param>
        /// <param name="navigationProperty">The name of the navigation property that returns the related objects to be loaded.</param>
        /// <param name="mergeOption">
        /// The <see cref="T:System.Data.Entity.Core.Objects.MergeOption" /> value to use when you load the related objects.
        /// </param>
        /// <exception cref="T:System.InvalidOperationException">
        /// The  entity  is in a <see cref="F:System.Data.Entity.EntityState.Detached" />,
        /// <see
        ///     cref="F:System.Data.Entity.EntityState.Added," />
        /// or <see cref="F:System.Data.Entity.EntityState.Deleted" /> state or the  entity  is attached to another instance of
        /// <see
        ///     cref="T:System.Data.Entity.Core.Objects.ObjectContext" />
        /// .
        /// </exception>
        public virtual void LoadProperty(object entity, string navigationProperty, MergeOption mergeOption)
        {
            var wrappedEntity = WrapEntityAndCheckContext(entity, "property");
            wrappedEntity.RelationshipManager.GetRelatedEnd(navigationProperty).Load(mergeOption);
        }

        /// <summary>Explicitly loads an object that is related to the supplied object by the specified LINQ query and by using the default merge option. </summary>
        /// <param name="entity">The source object for which related objects are to be loaded.</param>
        /// <param name="selector">A LINQ expression that defines the related objects to be loaded.</param>
        /// <exception cref="T:System.ArgumentException"> selector  does not supply a valid input parameter.</exception>
        /// <exception cref="T:System.ArgumentNullException"> selector  is null.</exception>
        /// <exception cref="T:System.InvalidOperationException">
        /// The  entity  is in a <see cref="F:System.Data.Entity.EntityState.Detached" />,
        /// <see
        ///     cref="F:System.Data.Entity.EntityState.Added," />
        /// or <see cref="F:System.Data.Entity.EntityState.Deleted" /> state or the  entity  is attached to another instance of
        /// <see
        ///     cref="T:System.Data.Entity.Core.Objects.ObjectContext" />
        /// .
        /// </exception>
        [SuppressMessage("Microsoft.Design", "CA1006:DoNotNestGenericTypesInMemberSignatures")]
        public virtual void LoadProperty<TEntity>(TEntity entity, Expression<Func<TEntity, object>> selector)
        {
            // We used to throw an ArgumentException if the expression contained a Convert.  Now we remove the convert,
            // but if we still need to throw, then we should still throw an ArgumentException to avoid a breaking change.
            // Therefore, we keep track of whether or not we removed the convert.
            bool removedConvert;
            var navProp = ParsePropertySelectorExpression(selector, out removedConvert);
            var wrappedEntity = WrapEntityAndCheckContext(entity, "property");
            wrappedEntity.RelationshipManager.GetRelatedEnd(navProp, throwArgumentException: removedConvert).Load();
        }

        /// <summary>Explicitly loads an object that is related to the supplied object by the specified LINQ query and by using the specified merge option. </summary>
        /// <param name="entity">The source object for which related objects are to be loaded.</param>
        /// <param name="selector">A LINQ expression that defines the related objects to be loaded.</param>
        /// <param name="mergeOption">
        /// The <see cref="T:System.Data.Entity.Core.Objects.MergeOption" /> value to use when you load the related objects.
        /// </param>
        /// <exception cref="T:System.ArgumentException"> selector  does not supply a valid input parameter.</exception>
        /// <exception cref="T:System.ArgumentNullException"> selector  is null.</exception>
        /// <exception cref="T:System.InvalidOperationException">
        /// The  entity  is in a <see cref="F:System.Data.Entity.EntityState.Detached" />,
        /// <see
        ///     cref="F:System.Data.Entity.EntityState.Added," />
        /// or <see cref="F:System.Data.Entity.EntityState.Deleted" /> state or the  entity  is attached to another instance of
        /// <see
        ///     cref="T:System.Data.Entity.Core.Objects.ObjectContext" />
        /// .
        /// </exception>
        [SuppressMessage("Microsoft.Design", "CA1006:DoNotNestGenericTypesInMemberSignatures")]
        public virtual void LoadProperty<TEntity>(TEntity entity, Expression<Func<TEntity, object>> selector, MergeOption mergeOption)
        {
            // We used to throw an ArgumentException if the expression contained a Convert.  Now we remove the convert,
            // but if we still need to throw, then we should still throw an ArgumentException to avoid a breaking change.
            // Therefore, we keep track of whether or not we removed the convert.
            bool removedConvert;
            var navProp = ParsePropertySelectorExpression(selector, out removedConvert);
            var wrappedEntity = WrapEntityAndCheckContext(entity, "property");
            wrappedEntity.RelationshipManager.GetRelatedEnd(navProp, throwArgumentException: removedConvert).Load(mergeOption);
        }

        // Wraps the given entity and checks that it has a non-null context (i.e. that is is not detached).
        private IEntityWrapper WrapEntityAndCheckContext(object entity, string refType)
        {
            var wrappedEntity = EntityWrapperFactory.WrapEntityUsingContext(entity, this);
            if (wrappedEntity.Context == null)
            {
                throw new InvalidOperationException(Strings.ObjectContext_CannotExplicitlyLoadDetachedRelationships(refType));
            }

            if (wrappedEntity.Context
                != this)
            {
                throw new InvalidOperationException(Strings.ObjectContext_CannotLoadReferencesUsingDifferentContext(refType));
            }

            return wrappedEntity;
        }

        // Validates that the given property selector may represent a navigation property and returns the nav prop string.
        // The actual check that the navigation property is valid is performed by the
        // RelationshipManager while loading the RelatedEnd.
        internal static string ParsePropertySelectorExpression<TEntity>(Expression<Func<TEntity, object>> selector, out bool removedConvert)
        {
            Check.NotNull(selector, "selector");

            // We used to throw an ArgumentException if the expression contained a Convert.  Now we remove the convert,
            // but if we still need to throw, then we should still throw an ArgumentException to avoid a breaking change.
            // Therefore, we keep track of whether or not we removed the convert.
            removedConvert = false;
            var body = selector.Body;
            while (body.NodeType == ExpressionType.Convert
                   || body.NodeType == ExpressionType.ConvertChecked)
            {
                removedConvert = true;
                body = ((UnaryExpression)body).Operand;
            }

            var bodyAsMember = body as MemberExpression;
            if (bodyAsMember == null
                || !bodyAsMember.Member.DeclaringType.IsAssignableFrom(typeof(TEntity))
                || bodyAsMember.Expression.NodeType != ExpressionType.Parameter)
            {
                throw new ArgumentException(Strings.ObjectContext_SelectorExpressionMustBeMemberAccess);
            }

            return bodyAsMember.Member.Name;
        }

        /// <summary>Applies property changes from a detached object to an object already attached to the object context.</summary>
        /// <param name="entitySetName">The name of the entity set to which the object belongs.</param>
        /// <param name="changed">The detached object that has property updates to apply to the original object.</param>
        /// <exception cref="T:System.ArgumentNullException">When  entitySetName  is null or an empty string or when  changed  is null.</exception>
        /// <exception cref="T:System.InvalidOperationException">
        /// When the <see cref="T:System.Data.Entity.Core.Metadata.Edm.EntitySet" /> from  entitySetName  does not match the
        /// <see
        ///     cref="T:System.Data.Entity.Core.Metadata.Edm.EntitySet" />
        /// of the object’s
        /// <see
        ///     cref="T:System.Data.Entity.Core.EntityKey" />
        /// or Wwen the entity is in a state other than
        /// <see
        ///     cref="F:System.Data.Entity.EntityState.Modified" />
        /// or
        /// <see
        ///     cref="F:System.Data.Entity.EntityState.Unchanged" />
        /// or the original object is not attached to the context.
        /// </exception>
        /// <exception cref="T:System.ArgumentException">When the type of the  changed  object is not the same type as the original object.</exception>
        [EditorBrowsable(EditorBrowsableState.Never)]
        [Browsable(false)]
        [Obsolete("Use ApplyCurrentValues instead")]
        public virtual void ApplyPropertyChanges(string entitySetName, object changed)
        {
            Check.NotNull(changed, "changed");
            Check.NotEmpty(entitySetName, "entitySetName");

            ApplyCurrentValues(entitySetName, changed);
        }

        /// <summary>
        /// Copies the scalar values from the supplied object into the object in the
        /// <see
        ///     cref="T:System.Data.Entity.Core.Objects.ObjectContext" />
        /// that has the same key.
        /// </summary>
        /// <returns>The updated object.</returns>
        /// <param name="entitySetName">The name of the entity set to which the object belongs.</param>
        /// <param name="currentEntity">
        /// The detached object that has property updates to apply to the original object. The entity key of  currentEntity  must match the
        /// <see
        ///     cref="P:System.Data.Entity.Core.Objects.ObjectStateEntry.EntityKey" />
        /// property of an entry in the
        /// <see
        ///     cref="T:System.Data.Entity.Core.Objects.ObjectContext" />
        /// .
        /// </param>
        /// <typeparam name="TEntity">The entity type of the object.</typeparam>
        /// <exception cref="T:System.ArgumentNullException"> entitySetName  or  current  is null.</exception>
        /// <exception cref="T:System.InvalidOperationException">
        /// The <see cref="T:System.Data.Entity.Core.Metadata.Edm.EntitySet" /> from  entitySetName  does not match the
        /// <see
        ///     cref="T:System.Data.Entity.Core.Metadata.Edm.EntitySet" />
        /// of the object’s
        /// <see
        ///     cref="T:System.Data.Entity.Core.EntityKey" />
        ///  or the object is not in the
        /// <see
        ///     cref="T:System.Data.Entity.Core.Objects.ObjectStateManager" />
        /// or it is in a
        /// <see
        ///     cref="F:System.Data.Entity.EntityState.Detached" />
        /// state or the entity key of the supplied object is invalid.
        /// </exception>
        /// <exception cref="T:System.ArgumentException"> entitySetName  is an empty string.</exception>
        public virtual TEntity ApplyCurrentValues<TEntity>(string entitySetName, TEntity currentEntity) where TEntity : class
        {
            Check.NotNull(currentEntity, "currentEntity");
            Check.NotEmpty(entitySetName, "entitySetName");

            var wrappedEntity = EntityWrapperFactory.WrapEntityUsingContext(currentEntity, this);

            // SQLBUDT 480919: Ensure the assembly containing the entity's CLR type is loaded into the workspace.
            // If the schema types are not loaded: metadata, cache & query would be unable to reason about the type.
            // We will auto-load the entity type's assembly into the ObjectItemCollection.
            // We don't need the user's calling assembly for LoadAssemblyForType since entityType is sufficient.
            MetadataWorkspace.ImplicitLoadAssemblyForType(wrappedEntity.IdentityType, null);

            var entitySet = GetEntitySetFromName(entitySetName);

            var key = wrappedEntity.EntityKey;
            if (null != (object)key)
            {
                EntityUtil.ValidateEntitySetInKey(key, entitySet, "entitySetName");
                key.ValidateEntityKey(_workspace, entitySet);
            }
            else
            {
                key = ObjectStateManager.CreateEntityKey(entitySet, currentEntity);
            }

            // Check if entity is already in the cache
            var entityEntry = ObjectStateManager.FindEntityEntry(key);
            if (entityEntry == null
                || entityEntry.IsKeyEntry)
            {
                throw new InvalidOperationException(Strings.ObjectStateManager_EntityNotTracked);
            }

            entityEntry.ApplyCurrentValuesInternal(wrappedEntity);

            return (TEntity)entityEntry.Entity;
        }

        /// <summary>
        /// Copies the scalar values from the supplied object into set of original values for the object in the
        /// <see
        ///     cref="T:System.Data.Entity.Core.Objects.ObjectContext" />
        /// that has the same key.
        /// </summary>
        /// <returns>The updated object.</returns>
        /// <param name="entitySetName">The name of the entity set to which the object belongs.</param>
        /// <param name="originalEntity">
        /// The detached object that has original values to apply to the object. The entity key of  originalEntity  must match the
        /// <see
        ///     cref="P:System.Data.Entity.Core.Objects.ObjectStateEntry.EntityKey" />
        /// property of an entry in the
        /// <see
        ///     cref="T:System.Data.Entity.Core.Objects.ObjectContext" />
        /// .
        /// </param>
        /// <typeparam name="TEntity">The type of the entity object.</typeparam>
        /// <exception cref="T:System.ArgumentNullException"> entitySetName  or  original  is null.</exception>
        /// <exception cref="T:System.InvalidOperationException">
        /// The <see cref="T:System.Data.Entity.Core.Metadata.Edm.EntitySet" /> from  entitySetName  does not match the
        /// <see
        ///     cref="T:System.Data.Entity.Core.Metadata.Edm.EntitySet" />
        /// of the object’s
        /// <see
        ///     cref="T:System.Data.Entity.Core.EntityKey" />
        ///  or an
        /// <see
        ///     cref="T:System.Data.Entity.Core.Objects.ObjectStateEntry" />
        /// for the object cannot be found in the
        /// <see
        ///     cref="T:System.Data.Entity.Core.Objects.ObjectStateManager" />
        ///  or the object is in an
        /// <see
        ///     cref="F:System.Data.Entity.EntityState.Added" />
        /// or a
        /// <see
        ///     cref="F:System.Data.Entity.EntityState.Detached" />
        /// state  or the entity key of the supplied object is invalid or has property changes.
        /// </exception>
        /// <exception cref="T:System.ArgumentException"> entitySetName  is an empty string.</exception>
        public virtual TEntity ApplyOriginalValues<TEntity>(string entitySetName, TEntity originalEntity) where TEntity : class
        {
            Check.NotNull(originalEntity, "originalEntity");

            Check.NotEmpty(entitySetName, "entitySetName");
            var wrappedOriginalEntity = EntityWrapperFactory.WrapEntityUsingContext(originalEntity, this);

            // SQLBUDT 480919: Ensure the assembly containing the entity's CLR type is loaded into the workspace.
            // If the schema types are not loaded: metadata, cache & query would be unable to reason about the type.
            // We will auto-load the entity type's assembly into the ObjectItemCollection.
            // We don't need the user's calling assembly for LoadAssemblyForType since entityType is sufficient.
            MetadataWorkspace.ImplicitLoadAssemblyForType(wrappedOriginalEntity.IdentityType, null);

            var entitySet = GetEntitySetFromName(entitySetName);

            var key = wrappedOriginalEntity.EntityKey;
            if (null != (object)key)
            {
                EntityUtil.ValidateEntitySetInKey(key, entitySet, "entitySetName");
                key.ValidateEntityKey(_workspace, entitySet);
            }
            else
            {
                key = ObjectStateManager.CreateEntityKey(entitySet, originalEntity);
            }

            // Check if the entity is already in the cache
            var entityEntry = ObjectStateManager.FindEntityEntry(key);
            if (entityEntry == null
                || entityEntry.IsKeyEntry)
            {
                throw new InvalidOperationException(Strings.ObjectContext_EntityNotTrackedOrHasTempKey);
            }

            if (entityEntry.State != EntityState.Modified
                && entityEntry.State != EntityState.Unchanged
                && entityEntry.State != EntityState.Deleted)
            {
                throw new InvalidOperationException(
                    Strings.ObjectContext_EntityMustBeUnchangedOrModifiedOrDeleted(entityEntry.State.ToString()));
            }

            if (entityEntry.WrappedEntity.IdentityType
                != wrappedOriginalEntity.IdentityType)
            {
                throw new ArgumentException(
                    Strings.ObjectContext_EntitiesHaveDifferentType(
                        entityEntry.Entity.GetType().FullName, originalEntity.GetType().FullName));
            }

            entityEntry.CompareKeyProperties(originalEntity);

            // The ObjectStateEntry.UpdateModifiedFields uses a variation of Shaper.UpdateRecord method 
            // which additionaly marks properties as modified as necessary.
            entityEntry.UpdateOriginalValues(wrappedOriginalEntity.Entity);

            // return the current entity
            return (TEntity)entityEntry.Entity;
        }

        /// <summary>Attaches an object or object graph to the object context in a specific entity set. </summary>
        /// <param name="entitySetName">Represents the entity set name, which may optionally be qualified by the entity container name. </param>
        /// <param name="entity">
        /// The <see cref="T:System.Object" /> to attach.
        /// </param>
        /// <exception cref="T:System.ArgumentNullException">The  entity  is null. </exception>
        /// <exception cref="T:System.InvalidOperationException">
        /// Invalid entity set  or the object has a temporary key or the object has an
        /// <see
        ///     cref="T:System.Data.Entity.Core.EntityKey" />
        /// and the
        /// <see
        ///     cref="T:System.Data.Entity.Core.Metadata.Edm.EntitySet" />
        /// does not match with the entity set passed in as an argument of the method or the object does not have an
        /// <see
        ///     cref="T:System.Data.Entity.Core.EntityKey" />
        /// and no entity set is provided or any object from the object graph has a temporary
        /// <see
        ///     cref="T:System.Data.Entity.Core.EntityKey" />
        ///  or any object from the object graph has an invalid
        /// <see
        ///     cref="T:System.Data.Entity.Core.EntityKey" />
        /// (for example, values in the key do not match values in the object) or the entity set could not be found from a given  entitySetName  name and entity container name or any object from the object graph already exists in another state manager.
        /// </exception>
        public virtual void AttachTo(string entitySetName, object entity)
        {
            Check.NotNull(entity, "entity");

            Debug.Assert(!(entity is IEntityWrapper), "Object is an IEntityWrapper instance instead of the raw entity.");
            ObjectStateManager.AssertAllForeignKeyIndexEntriesAreValid();

            EntityEntry existingEntry;
            var wrappedEntity = EntityWrapperFactory.WrapEntityUsingContextGettingEntry(entity, this, out existingEntry);

            if (existingEntry == null)
            {
                // If the exact object being added is already in the context, there there is no way we need to
                // load the type for it, and since this is expensive, we only do the load if we have to.

                // SQLBUDT 480919: Ensure the assembly containing the entity's CLR type is loaded into the workspace.
                // If the schema types are not loaded: metadata, cache & query would be unable to reason about the type.
                // We will auto-load the entity type's assembly into the ObjectItemCollection.
                // We don't need the user's calling assembly for LoadAssemblyForType since entityType is sufficient.
                MetadataWorkspace.ImplicitLoadAssemblyForType(wrappedEntity.IdentityType, null);
            }
            else
            {
                Debug.Assert(
                    existingEntry.Entity == entity, "FindEntityEntry should return null if existing entry contains a different object.");
            }

            EntitySet entitySet;
            bool isNoOperation;

            VerifyRootForAdd(true, entitySetName, wrappedEntity, existingEntry, out entitySet, out isNoOperation);
            if (isNoOperation)
            {
                return;
            }

            var transManager = ObjectStateManager.TransactionManager;
            transManager.BeginAttachTracking();

            try
            {
                ObjectStateManager.TransactionManager.OriginalMergeOption = wrappedEntity.MergeOption;
                var relationshipManager = wrappedEntity.RelationshipManager;
                Debug.Assert(relationshipManager != null, "Entity wrapper returned a null RelationshipManager");

                var doCleanup = true;
                try
                {
                    // Attach the root of entity graph to the cache.
                    AttachSingleObject(wrappedEntity, entitySet);
                    doCleanup = false;
                }
                finally
                {
                    // SQLBU 555615 Be sure that wrappedEntity.Context == this to not try to detach 
                    // entity from context if it was already attached to some other context.
                    // It's enough to check this only for the root of the graph since we can assume that all entities
                    // in the graph are attached to the same context (or none of them is attached).
                    if (doCleanup && wrappedEntity.Context == this)
                    {
                        // SQLBU 509900 RIConstraints: Entity still exists in cache after Attach fails
                        //
                        // Cleaning up is needed only when root of the graph violates some referential constraint.
                        // Normal cleaning is done in RelationshipManager.AddRelatedEntitiesToObjectStateManager()
                        // (referential constraints properties are checked in AttachSingleObject(), before
                        // AddRelatedEntitiesToObjectStateManager is called, that's why normal cleaning
                        // doesn't work in this case)

                        relationshipManager.NodeVisited = true;
                        // devnote: even though we haven't attached the rest of the graph yet, we need to go through the related ends and
                        //          clean them up, because some of them could have been attached to the context.
                        RelationshipManager.RemoveRelatedEntitiesFromObjectStateManager(wrappedEntity);
                        RelatedEnd.RemoveEntityFromObjectStateManager(wrappedEntity);
                    }
                }
                relationshipManager.AddRelatedEntitiesToObjectStateManager( /*doAttach*/true);
            }
            finally
            {
                transManager.EndAttachTracking();
                ObjectStateManager.AssertAllForeignKeyIndexEntriesAreValid();
            }
        }

        /// <summary>Attaches an object or object graph to the object context when the object has an entity key. </summary>
        /// <param name="entity">The object to attach.</param>
        /// <exception cref="T:System.ArgumentNullException">The  entity  is null. </exception>
        /// <exception cref="T:System.InvalidOperationException">Invalid entity key. </exception>
        public virtual void Attach(IEntityWithKey entity)
        {
            Check.NotNull(entity, "entity");

            if (null == (object)entity.EntityKey)
            {
                throw new InvalidOperationException(Strings.ObjectContext_CannotAttachEntityWithoutKey);
            }

            AttachTo(null, entity);
        }

        /// <summary>
        /// Attaches single object to the cache without adding its related entities.
        /// </summary>
        /// <param name="wrappedEntity"> Entity to be attached. </param>
        /// <param name="entitySet"> "Computed" entity set. </param>
        internal void AttachSingleObject(IEntityWrapper wrappedEntity, EntitySet entitySet)
        {
            DebugCheck.NotNull(wrappedEntity);
            DebugCheck.NotNull(wrappedEntity.Entity);
            DebugCheck.NotNull(entitySet);

            // Try to detect if the entity is invalid as soon as possible
            // (before adding the entity to the ObjectStateManager)
            var relationshipManager = wrappedEntity.RelationshipManager;
            Debug.Assert(relationshipManager != null, "Entity wrapper returned a null RelationshipManager");

            var key = wrappedEntity.GetEntityKeyFromEntity();
            if (null != (object)key)
            {
                EntityUtil.ValidateEntitySetInKey(key, entitySet);
                key.ValidateEntityKey(_workspace, entitySet);
            }
            else
            {
                key = ObjectStateManager.CreateEntityKey(entitySet, wrappedEntity.Entity);
            }

            Debug.Assert(key != null, "GetEntityKey should have returned a non-null key");

            // Temporary keys are not allowed
            if (key.IsTemporary)
            {
                throw new InvalidOperationException(Strings.ObjectContext_CannotAttachEntityWithTemporaryKey);
            }

            if (wrappedEntity.EntityKey != key)
            {
                wrappedEntity.EntityKey = key;
            }

            // Check if entity already exists in the cache.
            // NOTE: This check could be done earlier, but this way I avoid creating key twice.
            var entry = ObjectStateManager.FindEntityEntry(key);

            if (null != entry)
            {
                if (entry.IsKeyEntry)
                {
                    // devnote: SQLBU 555615. This method was extracted from PromoteKeyEntry to have consistent
                    // behavior of AttachTo in case of attaching entity which is already attached to some other context.
                    // We can not detect if entity is attached to another context until we call SetChangeTrackerOntoEntity
                    // which throws exception if the change tracker is already set.  
                    // SetChangeTrackerOntoEntity is now called from PromoteKeyEntryInitialization(). 
                    // Calling PromoteKeyEntryInitialization() before calling relationshipManager.AttachContext prevents
                    // overriding Context property on relationshipManager (and attaching relatedEnds to current context).
                    ObjectStateManager.PromoteKeyEntryInitialization(this, entry, wrappedEntity, replacingEntry: false);

                    Debug.Assert(
                        ObjectStateManager.TransactionManager.TrackProcessedEntities,
                        "Expected tracking processed entities to be true when adding.");
                    Debug.Assert(
                        ObjectStateManager.TransactionManager.ProcessedEntities != null, "Expected non-null collection when flag set.");

                    ObjectStateManager.TransactionManager.ProcessedEntities.Add(wrappedEntity);

                    wrappedEntity.TakeSnapshotOfRelationships(entry);

                    ObjectStateManager.PromoteKeyEntry(
                        entry,
                        wrappedEntity,
                        replacingEntry: false,
                        setIsLoaded: false,
                        keyEntryInitialized: true);

                    ObjectStateManager.FixupReferencesByForeignKeys(entry);

                    relationshipManager.CheckReferentialConstraintProperties(entry);
                }
                else
                {
                    Debug.Assert(!ReferenceEquals(entry.Entity, wrappedEntity.Entity));
                    throw new InvalidOperationException(Strings.ObjectStateManager_ObjectStateManagerContainsThisEntityKey);
                }
            }
            else
            {
                VerifyContextForAddOrAttach(wrappedEntity);
                wrappedEntity.Context = this;
                entry = ObjectStateManager.AttachEntry(key, wrappedEntity, entitySet);

                Debug.Assert(
                    ObjectStateManager.TransactionManager.TrackProcessedEntities,
                    "Expected tracking processed entities to be true when adding.");
                Debug.Assert(ObjectStateManager.TransactionManager.ProcessedEntities != null, "Expected non-null collection when flag set.");

                ObjectStateManager.TransactionManager.ProcessedEntities.Add(wrappedEntity);

                wrappedEntity.AttachContext(this, entitySet, MergeOption.AppendOnly);

                ObjectStateManager.FixupReferencesByForeignKeys(entry);
                wrappedEntity.TakeSnapshotOfRelationships(entry);

                relationshipManager.CheckReferentialConstraintProperties(entry);
            }
        }

        /// <summary>
        /// When attaching we need to check that the entity is not already attached to a different context
        /// before we wipe away that context.
        /// </summary>
        private void VerifyContextForAddOrAttach(IEntityWrapper wrappedEntity)
        {
            if (wrappedEntity.Context != null
                && wrappedEntity.Context != this
                && !wrappedEntity.Context.ObjectStateManager.IsDisposed
                && wrappedEntity.MergeOption != MergeOption.NoTracking)
            {
                throw new InvalidOperationException(Strings.Entity_EntityCantHaveMultipleChangeTrackers);
            }
        }

        /// <summary>Creates the entity key for a specific object, or returns the entity key if it already exists. </summary>
        /// <returns>
        /// The <see cref="T:System.Data.Entity.Core.EntityKey" /> of the object.
        /// </returns>
        /// <param name="entitySetName">The fully qualified name of the entity set to which the entity object belongs.</param>
        /// <param name="entity">The object for which the entity key is being retrieved. </param>
        /// <exception cref="T:System.ArgumentNullException">When either parameter is null. </exception>
        /// <exception cref="T:System.ArgumentException">When  entitySetName  is empty or when the type of the  entity  object does not exist in the entity set or when the  entitySetName  is not fully qualified.</exception>
        /// <exception cref="T:System.InvalidOperationException">When the entity key cannot be constructed successfully based on the supplied parameters.</exception>
        public virtual EntityKey CreateEntityKey(string entitySetName, object entity)
        {
            Check.NotNull(entity, "entity");
            Debug.Assert(!(entity is IEntityWrapper), "Object is an IEntityWrapper instance instead of the raw entity.");
            Check.NotEmpty(entitySetName, "entitySetName");

            // SQLBUDT 480919: Ensure the assembly containing the entity's CLR type is loaded into the workspace.
            // If the schema types are not loaded: metadata, cache & query would be unable to reason about the type.
            // We will auto-load the entity type's assembly into the ObjectItemCollection.
            // We don't need the user's calling assembly for LoadAssemblyForType since entityType is sufficient.
            MetadataWorkspace.ImplicitLoadAssemblyForType(EntityUtil.GetEntityIdentityType(entity.GetType()), null);

            var entitySet = GetEntitySetFromName(entitySetName);

            return ObjectStateManager.CreateEntityKey(entitySet, entity);
        }

        internal EntitySet GetEntitySetFromName(string entitySetName)
        {
            string setName;
            string containerName;

            GetEntitySetName(entitySetName, "entitySetName", this, out setName, out containerName);

            // Find entity set using entitySetName and entityContainerName
            return GetEntitySet(setName, containerName);
        }

        private void AddRefreshKey(
            object entityLike, Dictionary<EntityKey, EntityEntry> entities, Dictionary<EntitySet, List<EntityKey>> currentKeys)
        {
            Debug.Assert(!(entityLike is IEntityWrapper), "Object is an IEntityWrapper instance instead of the raw entity.");
            if (null == entityLike)
            {
                throw new InvalidOperationException(Strings.ObjectContext_NthElementIsNull(entities.Count));
            }

            var wrappedEntity = EntityWrapperFactory.WrapEntityUsingContext(entityLike, this);
            var key = wrappedEntity.EntityKey;
            RefreshCheck(entities, key);

            // Retrieve the EntitySet for the EntityKey and add an entry in the dictionary
            // that maps a set to the keys of entities that should be refreshed from that set.
            var entitySet = key.GetEntitySet(MetadataWorkspace);

            List<EntityKey> setKeys = null;
            if (!currentKeys.TryGetValue(entitySet, out setKeys))
            {
                setKeys = new List<EntityKey>();
                currentKeys.Add(entitySet, setKeys);
            }

            setKeys.Add(key);
        }

        /// <summary>
        /// Creates a new <see cref="T:System.Data.Entity.Core.Objects.ObjectSet`1" /> instance that is used to query, add, modify, and delete objects of the specified entity type.
        /// </summary>
        /// <returns>
        /// The new <see cref="T:System.Data.Entity.Core.Objects.ObjectSet`1" /> instance.
        /// </returns>
        /// <typeparam name="TEntity">
        /// Entity type of the requested <see cref="T:System.Data.Entity.Core.Objects.ObjectSet`1" />.
        /// </typeparam>
        /// <exception cref="T:System.InvalidOperationException">
        /// The <see cref="P:System.Data.Entity.Core.Objects.ObjectContext.DefaultContainerName" /> property is not set on the
        /// <see
        ///     cref="T:System.Data.Entity.Core.Objects.ObjectContext" />
        ///  or the specified type belongs to more than one entity set.
        /// </exception>
        public virtual ObjectSet<TEntity> CreateObjectSet<TEntity>()
            where TEntity : class
        {
            var entitySet = GetEntitySetForType(typeof(TEntity), "TEntity");
            return new ObjectSet<TEntity>(entitySet, this);
        }

        /// <summary>
        /// Creates a new <see cref="T:System.Data.Entity.Core.Objects.ObjectSet`1" /> instance that is used to query, add, modify, and delete objects of the specified type and with the specified entity set name.
        /// </summary>
        /// <returns>
        /// The new <see cref="T:System.Data.Entity.Core.Objects.ObjectSet`1" /> instance.
        /// </returns>
        /// <param name="entitySetName">
        /// Name of the entity set for the returned <see cref="T:System.Data.Entity.Core.Objects.ObjectSet`1" />. The string must be qualified by the default container name if the
        /// <see
        ///     cref="P:System.Data.Entity.Core.Objects.ObjectContext.DefaultContainerName" />
        /// property is not set on the
        /// <see
        ///     cref="T:System.Data.Entity.Core.Objects.ObjectContext" />
        /// .
        /// </param>
        /// <typeparam name="TEntity">
        /// Entity type of the requested <see cref="T:System.Data.Entity.Core.Objects.ObjectSet`1" />.
        /// </typeparam>
        /// <exception cref="T:System.InvalidOperationException">
        /// The <see cref="T:System.Data.Entity.Core.Metadata.Edm.EntitySet" /> from  entitySetName  does not match the
        /// <see
        ///     cref="T:System.Data.Entity.Core.Metadata.Edm.EntitySet" />
        /// of the object’s
        /// <see
        ///     cref="T:System.Data.Entity.Core.EntityKey" />
        ///  or the
        /// <see
        ///     cref="P:System.Data.Entity.Core.Objects.ObjectContext.DefaultContainerName" />
        /// property is not set on the
        /// <see
        ///     cref="T:System.Data.Entity.Core.Objects.ObjectContext" />
        /// and the name is not qualified as part of the  entitySetName  parameter or the specified type belongs to more than one entity set.
        /// </exception>
        public virtual ObjectSet<TEntity> CreateObjectSet<TEntity>(string entitySetName)
            where TEntity : class
        {
            var entitySet = GetEntitySetForNameAndType(entitySetName, typeof(TEntity), "TEntity");
            return new ObjectSet<TEntity>(entitySet, this);
        }

        /// <summary>
        /// Find the EntitySet in the default EntityContainer for the specified CLR type.
        /// Must be a valid mapped entity type and must be mapped to exactly one EntitySet across all of the EntityContainers in the metadata for this context.
        /// </summary>
        /// <param name="entityCLRType"> CLR type to use for EntitySet lookup. </param>
        private EntitySet GetEntitySetForType(Type entityCLRType, string exceptionParameterName)
        {
            EntitySet entitySetForType = null;

            var defaultContainer = Perspective.GetDefaultContainer();
            if (defaultContainer == null)
            {
                // We don't have a default container, so look through all EntityContainers in metadata to see if
                // we can find exactly one EntitySet that matches the specified CLR type.
                var entityContainers = MetadataWorkspace.GetItems<EntityContainer>(DataSpace.CSpace);
                foreach (var entityContainer in entityContainers)
                {
                    // See if this container has exactly one EntitySet for this type
                    var entitySetFromContainer = GetEntitySetFromContainer(entityContainer, entityCLRType, exceptionParameterName);

                    if (entitySetFromContainer != null)
                    {
                        // Verify we haven't already found a matching EntitySet in some other container
                        if (entitySetForType != null)
                        {
                            // There is more than one EntitySet for this type across all containers in metadata, so we can't determine which one the user intended
                            throw new ArgumentException(
                                Strings.ObjectContext_MultipleEntitySetsFoundInAllContainers(entityCLRType.FullName), exceptionParameterName);
                        }

                        entitySetForType = entitySetFromContainer;
                    }
                }
            }
            else
            {
                // There is a default container, so restrict the search to EntitySets within it
                entitySetForType = GetEntitySetFromContainer(defaultContainer, entityCLRType, exceptionParameterName);
            }

            // We still may not have found a matching EntitySet for this type
            if (entitySetForType == null)
            {
                throw new ArgumentException(Strings.ObjectContext_NoEntitySetFoundForType(entityCLRType.FullName), exceptionParameterName);
            }

            return entitySetForType;
        }

        private EntitySet GetEntitySetFromContainer(EntityContainer container, Type entityCLRType, string exceptionParameterName)
        {
            // Verify that we have an EdmType mapping for the specified CLR type
            var entityEdmType = GetTypeUsage(entityCLRType).EdmType;

            // Try to find a single EntitySet for the specified type
            EntitySet entitySet = null;
            foreach (var es in container.BaseEntitySets)
            {
                // This is a match if the set is an EntitySet (not an AssociationSet) and the EntitySet
                // is defined for the specified entity type. Must be an exact match, not a base type. 
                if (es.BuiltInTypeKind == BuiltInTypeKind.EntitySet
                    && es.ElementType == entityEdmType)
                {
                    if (entitySet != null)
                    {
                        // There is more than one EntitySet for this type, so we can't determine which one the user intended
                        throw new ArgumentException(
                            Strings.ObjectContext_MultipleEntitySetsFoundInSingleContainer(entityCLRType.FullName, container.Name),
                            exceptionParameterName);
                    }

                    entitySet = (EntitySet)es;
                }
            }

            return entitySet;
        }

        /// <summary>
        /// Finds an EntitySet with the specified name and verifies that its type matches the specified type.
        /// </summary>
        /// <param name="entitySetName"> Name of the EntitySet to find. Can be fully-qualified or unqualified if the DefaultContainerName is set </param>
        /// <param name="entityCLRType"> Expected CLR type of the EntitySet. Must exactly match the type for the EntitySet, base types are not valid. </param>
        /// <param name="exceptionParameterName"> Argument name to use if an exception occurs. </param>
        /// <returns> EntitySet that was found in metadata with the specified parameters </returns>
        private EntitySet GetEntitySetForNameAndType(string entitySetName, Type entityCLRType, string exceptionParameterName)
        {
            // Verify that the specified entitySetName exists in metadata
            var entitySet = GetEntitySetFromName(entitySetName);

            // Verify that the EntitySet type matches the specified type exactly (a base type is not valid)
            var entityEdmType = GetTypeUsage(entityCLRType).EdmType;
            if (entitySet.ElementType != entityEdmType)
            {
                throw new ArgumentException(
                    Strings.ObjectContext_InvalidObjectSetTypeForEntitySet(
                        entityCLRType.FullName, entitySet.ElementType.FullName, entitySetName), exceptionParameterName);
            }

            return entitySet;
        }

        #region Connection Management

        /// <summary>
        /// Ensures that the connection is opened for an operation that requires an open connection to the store.
        /// Calls to EnsureConnection MUST be matched with a single call to ReleaseConnection.
        /// </summary>
        /// <exception cref="ObjectDisposedException">
        /// If the <see cref="ObjectContext" /> instance has been disposed.
        /// </exception>
        internal virtual void EnsureConnection()
        {
            if (Connection.State == ConnectionState.Broken)
            {
                Connection.Close();
            }

            if (Connection.State == ConnectionState.Closed)
            {
                Connection.Open();
                _openedConnection = true;
            }

            if (_openedConnection)
            {
                _connectionRequestCount++;
            }

            try
            {
                var currentTransaction = Transaction.Current;

                EnsureContextIsEnlistedInCurrentTransaction(
                    currentTransaction,
                    () =>
                    {
                        Connection.Open();
                        _openedConnection = true;
                        _connectionRequestCount++;
                        return true;
                    },
                    false);

                // If we get here, we have an open connection, either enlisted in the current
                // transaction (if it's non-null) or unenlisted from all transactions (if the
                // current transaction is null)
                _lastTransaction = currentTransaction;
            }
            catch (Exception)
            {
                // when the connection is unable to enlist properly or another error occured, be sure to release this connection
                ReleaseConnection();
                throw;
            }
        }

#if !NET40

        /// <summary>
        /// Ensures that the connection is opened for an operation that requires an open connection to the store.
        /// Calls to EnsureConnection MUST be matched with a single call to ReleaseConnection.
        /// </summary>
        /// <exception cref="ObjectDisposedException">
        /// If the <see cref="ObjectContext" /> instance has been disposed.
        /// </exception>
        internal virtual async Task EnsureConnectionAsync(CancellationToken cancellationToken)
        {
            if (Connection.State == ConnectionState.Broken)
            {
                Connection.Close();
            }

            if (Connection.State == ConnectionState.Closed)
            {
                await Connection.OpenAsync(cancellationToken).ConfigureAwait(continueOnCapturedContext: false);
                _openedConnection = true;
            }

            if (_openedConnection)
            {
                _connectionRequestCount++;
            }

            try
            {
                var currentTransaction = Transaction.Current;

                await EnsureContextIsEnlistedInCurrentTransaction(
                    currentTransaction, async () =>
                        {
                            await
                                Connection.OpenAsync(cancellationToken).ConfigureAwait(
                                    continueOnCapturedContext: false);
                            _openedConnection = true;
                            _connectionRequestCount++;
                            return true;
                        },
                    Task.FromResult(false)).ConfigureAwait(continueOnCapturedContext: false);

                // If we get here, we have an open connection, either enlisted in the current
                // transaction (if it's non-null) or unenlisted from all transactions (if the
                // current transaction is null)
                _lastTransaction = currentTransaction;
            }
            catch (Exception)
            {
                // when the connection is unable to enlist properly or another error occured, be sure to release this connection
                ReleaseConnection();
                throw;
            }
        }

#endif

        private T EnsureContextIsEnlistedInCurrentTransaction<T>(Transaction currentTransaction, Func<T> openConnection, T defaultValue)
        {
            // The following conditions are no longer valid since Metadata Independence.
            Debug.Assert(ConnectionState.Open == Connection.State, "Connection must be open.");

            // IF YOU MODIFIED THIS TABLE YOU MUST UPDATE TESTS IN SaveChangesTransactionTests SUITE ACCORDINGLY AS SOME CASES REFER TO NUMBERS IN THIS TABLE
            //
            // TABLE OF ACTIONS WE PERFORM HERE:
            //
            //  #  lastTransaction     currentTransaction         ConnectionState   WillClose      Action                                  Behavior when no explicit transaction (started with .ElistTransaction())     Behavior with explicit transaction (started with .ElistTransaction())
            //  1   null                null                       Open              No             no-op;                                  implicit transaction will be created and used                                explicit transaction should be used
            //  2   non-null tx1        non-null tx1               Open              No             no-op;                                  the last transaction will be used                                            N/A - it is not possible to EnlistTransaction if another transaction has already enlisted
            //  3   null                non-null                   Closed            Yes            connection.Open();                      Opening connection will automatically enlist into Transaction.Current        N/A - cannot enlist in transaction on a closed connection
            //  4   null                non-null                   Open              No             connection.Enlist(currentTransaction);  currentTransaction enlisted and used                                         N/A - it is not possible to EnlistTransaction if another transaction has already enlisted
            //  5   non-null            null                       Open              No             no-op;                                  implicit transaction will be created and used                                explicit transaction should be used
            //  6   non-null            null                       Closed            Yes            no-op;                                  implicit transaction will be created and used                                N/A - cannot enlist in transaction on a closed connection
            //  7   non-null tx1        non-null tx2               Open              No             connection.Enlist(currentTransaction);  currentTransaction enlisted and used                                         N/A - it is not possible to EnlistTransaction if another transaction has already enlisted
            //  8   non-null tx1        non-null tx2               Open              Yes            connection.Close(); connection.Open();  Re-opening connection will automatically enlist into Transaction.Current     N/A - only applies to TransactionScope - requires two transactions and CommitableTransaction and TransactionScope cannot be mixed
            //  9   non-null tx1        non-null tx2               Closed            Yes            connection.Open();                      Opening connection will automatcially enlist into Transaction.Current        N/A - cannot enlist in transaction on a closed connection

            var transactionHasChanged = (null != currentTransaction && !currentTransaction.Equals(_lastTransaction)) ||
                                        (null != _lastTransaction && !_lastTransaction.Equals(currentTransaction));

            if (transactionHasChanged)
            {
                if (!_openedConnection)
                {
                    // We didn't open the connection so, just try to enlist the connection in the current transaction. 
                    // Note that the connection can already be enlisted in a transaction (since the user opened 
                    // it s/he could enlist it manually using EntityConnection.EnlistTransaction() method). If the 
                    // transaction the connection is enlisted in has not completed (e.g. nested transaction) this call 
                    // will fail (throw). Also currentTransaction can be null here which means that the transaction
                    // used in the previous operation has completed. In this case we should not enlist the connection
                    // in "null" transaction as the user might have enlisted in a transaction manually between calls by 
                    // calling EntityConnection.EnlistTransaction() method. Enlisting with null would in this case mean "unenlist" 
                    // and would cause an exception (see above). Had the user not enlisted in a transaction between the calls
                    // enlisting with null would be a no-op - so again no reason to do it. 
                    if (currentTransaction != null)
                    {
                        Connection.EnlistTransaction(currentTransaction);
                    }
                }
                else if (_connectionRequestCount > 1)
                {
                    // We opened the connection. In addition we are here because there are multiple
                    // active requests going on (read: enumerators that has not been disposed yet) 
                    // using the same connection. (If there is only one active request e.g. like SaveChanges
                    // or single enumerator there is no need for any specific transaction handling - either
                    // we use the implicit ambient transaction (Transaction.Current) if one exists or we 
                    // will create our own local transaction. Also if there is only one active request
                    // the user could not enlist it in a transaction using EntityConnection.EnlistTransaction()
                    // because we opened the connection).
                    // If there are multiple active requests the user might have "played" with transactions
                    // after the first transaction. This code tries to deal with this kind of changes.

                    if (null == _lastTransaction)
                    {
                        Debug.Assert(currentTransaction != null, "transaction has changed and the lastTransaction was null");

                        // Two cases here: 
                        // - the previous operation was not run inside a transaction created by the user while this one is - just
                        //   enlist the connection in the transaction
                        // - the previous operation ran withing explicit transaction started with EntityConnection.EnlistTransaction()
                        //   method - try enlisting the connection in the transaction. This may fail however if the transactions 
                        //   are nested as you cannot enlist the connection in the transaction until the previous transaction has
                        //   completed.
                        Connection.EnlistTransaction(currentTransaction);
                    }
                    else
                    {
                        // We'll close and reopen the connection to get the benefit of automatic transaction enlistment.
                        // Remarks: We get here only if there is more than one active query (e.g. nested foreach or two subsequent queries or SaveChanges
                        // inside a for each) and each of these queries are using a different transaction (note that using TransactionScopeOption.Required 
                        // will not create a new transaction if an ambient transaction already exists - the ambient transaction will be used and we will 
                        // not end up in this code path). If we get here we are already in a loss-loss situation - we cannot enlist to the second transaction
                        // as this would cause an exception saying that there is already an active transaction that needs to be committed or rolled back
                        // before we can enlist the connection to a new transaction. The other option (and this is what we do here) is to close and reopen
                        // the connection. This will enlist the newly opened connection to the second transaction but will also close the reader being used
                        // by the first active query. As a result when trying to continue reading results from the first query the user will get an exception
                        // saying that calling "Read" on a closed data reader is not a valid operation.
                        Connection.Close();
                        return openConnection();
                    }
                }
            }
            else
            {
                // we don't need to do anything, nothing has changed.
            }

            return defaultValue;
        }

        /// <summary>
        /// Resets the state of connection management when the connection becomes closed.
        /// </summary>
        private void ConnectionStateChange(object sender, StateChangeEventArgs e)
        {
            if (e.CurrentState
                == ConnectionState.Closed)
            {
                _connectionRequestCount = 0;
                _openedConnection = false;
            }
        }

        /// <summary>
        /// Releases the connection, potentially closing the connection if no active operations
        /// require the connection to be open. There should be a single ReleaseConnection call
        /// for each EnsureConnection call.
        /// </summary>
        /// <exception cref="ObjectDisposedException">
        /// If the
        /// <see cref="ObjectContext" />
        /// instance has been disposed.
        /// </exception>
        internal virtual void ReleaseConnection()
        {
            if (_disposed)
            {
                throw new ObjectDisposedException(null, Strings.ObjectContext_ObjectDisposed);
            }

            if (_openedConnection)
            {
                Debug.Assert(_connectionRequestCount > 0, "_connectionRequestCount is zero or negative");
                if (_connectionRequestCount > 0)
                {
                    _connectionRequestCount--;
                }

                // When no operation is using the connection and the context had opened the connection
                // the connection can be closed
                if (_connectionRequestCount == 0)
                {
                    Connection.Close();
                    _openedConnection = false;
                }
            }
        }

        #endregion

        /// <summary>
        /// Creates an <see cref="T:System.Data.Entity.Core.Objects.ObjectQuery`1" /> in the current object context by using the specified query string.
        /// </summary>
        /// <returns>
        /// An <see cref="T:System.Data.Entity.Core.Objects.ObjectQuery`1" /> of the specified type.
        /// </returns>
        /// <param name="queryString">The query string to be executed.</param>
        /// <param name="parameters">Parameters to pass to the query.</param>
        /// <typeparam name="T">
        /// The entity type of the returned <see cref="T:System.Data.Entity.Core.Objects.ObjectQuery`1" />.
        /// </typeparam>
        /// <exception cref="T:System.ArgumentNullException">The  queryString  or  parameters  parameter is null.</exception>
        public virtual ObjectQuery<T> CreateQuery<T>(string queryString, params ObjectParameter[] parameters)
        {
            Check.NotNull(queryString, "queryString");
            Check.NotNull(parameters, "parameters");

            // Ensure the assembly containing the entity's CLR type is loaded into the workspace.
            // If the schema types are not loaded: metadata, cache & query would be unable to reason about the type.
            // We either auto-load <T>'s assembly into the ObjectItemCollection or we auto-load the user's calling assembly and its referenced assemblies.
            // If the entities in the user's result spans multiple assemblies, the user must manually call LoadFromAssembly.
            // *GetCallingAssembly returns the assembly of the method that invoked the currently executing method.
            MetadataWorkspace.ImplicitLoadAssemblyForType(typeof(T), Assembly.GetCallingAssembly());

            // create a ObjectQuery<T> with default settings
            var query = new ObjectQuery<T>(queryString, this, MergeOption.AppendOnly);

            foreach (var parameter in parameters)
            {
                query.Parameters.Add(parameter);
            }

            return query;
        }

        /// <summary>
        /// Creates an EntityConnection from the given connection string.
        /// </summary>
        /// <param name="connectionString"> the connection string </param>
        /// <returns> the newly created connection </returns>
        [ResourceExposure(ResourceScope.Machine)] //Exposes the file names as part of ConnectionString which are a Machine resource
        [ResourceConsumption(ResourceScope.Machine)] //For EntityConnection constructor. But the paths are not created in this method.
        private static EntityConnection CreateEntityConnection(string connectionString)
        {
            Check.NotEmpty(connectionString, "connectionString");

            // create the connection
            var connection = new EntityConnection(connectionString);

            return connection;
        }

        /// <summary>
        /// Given an entity connection, returns a copy of its MetadataWorkspace. Ensure we get
        /// all of the metadata item collections by priming the entity connection.
        /// </summary>
        /// <exception cref="ObjectDisposedException">
        /// If the
        /// <see cref="ObjectContext" />
        /// instance has been disposed.
        /// </exception>
        private MetadataWorkspace RetrieveMetadataWorkspaceFromConnection()
        {
            if (_disposed)
            {
                throw new ObjectDisposedException(null, Strings.ObjectContext_ObjectDisposed);
            }

            return _connection.GetMetadataWorkspace();
        }

        /// <summary>Marks an object for deletion. </summary>
        /// <param name="entity">
        /// An object that specifies the entity to delete. The object can be in any state except
        /// <see
        ///     cref="F:System.Data.Entity.EntityState.Detached" />
        /// .
        /// </param>
        public virtual void DeleteObject(object entity)
        {
            ObjectStateManager.AssertAllForeignKeyIndexEntriesAreValid();
            // This method and ObjectSet.DeleteObject are expected to have identical behavior except for the extra validation ObjectSet
            // requests by passing a non-null expectedEntitySetName. Any changes to this method are expected to be made in the common
            // internal overload below that ObjectSet also uses, unless there is a specific reason why a behavior is desired when the
            // call comes from ObjectContext only.
            DeleteObject(entity, null /*expectedEntitySetName*/);
            ObjectStateManager.AssertAllForeignKeyIndexEntriesAreValid();
        }

        /// <summary>
        /// Common DeleteObject method that is used by both ObjectContext.DeleteObject and ObjectSet.DeleteObject.
        /// </summary>
        /// <param name="entity"> Object to be deleted. </param>
        /// <param name="expectedEntitySet"> EntitySet that the specified object is expected to be in. Null if the caller doesn't want to validate against a particular EntitySet. </param>
        internal void DeleteObject(object entity, EntitySet expectedEntitySet)
        {
            DebugCheck.NotNull(entity);
            Debug.Assert(!(entity is IEntityWrapper), "Object is an IEntityWrapper instance instead of the raw entity.");

            var cacheEntry = ObjectStateManager.FindEntityEntry(entity);
            if (cacheEntry == null
                || !ReferenceEquals(cacheEntry.Entity, entity))
            {
                throw new InvalidOperationException(Strings.ObjectContext_CannotDeleteEntityNotInObjectStateManager);
            }

            if (expectedEntitySet != null)
            {
                var actualEntitySet = cacheEntry.EntitySet;
                if (actualEntitySet != expectedEntitySet)
                {
                    throw new InvalidOperationException(
                        Strings.ObjectContext_EntityNotInObjectSet_Delete(
                            actualEntitySet.EntityContainer.Name, actualEntitySet.Name, expectedEntitySet.EntityContainer.Name,
                            expectedEntitySet.Name));
                }
            }

            cacheEntry.Delete();
            // Detaching from the context happens when the object
            // actually detaches from the cache (not just when it is
            // marked for deletion).
        }

        /// <summary>Removes the object from the object context.</summary>
        /// <param name="entity">
        /// Object to be detached. Only the  entity  is removed; if there are any related objects that are being tracked by the same
        /// <see
        ///     cref="T:System.Data.Entity.Core.Objects.ObjectStateManager" />
        /// , those will not be detached automatically.
        /// </param>
        /// <exception cref="T:System.ArgumentNullException">The  entity  is null. </exception>
        /// <exception cref="T:System.InvalidOperationException">
        /// The  entity  is not associated with this <see cref="T:System.Data.Entity.Core.Objects.ObjectContext" /> (for example, was newly created and not associated with any context yet, or was obtained through some other context, or was already detached).
        /// </exception>
        public virtual void Detach(object entity)
        {
            ObjectStateManager.AssertAllForeignKeyIndexEntriesAreValid();

            // This method and ObjectSet.DetachObject are expected to have identical behavior except for the extra validation ObjectSet
            // requests by passing a non-null expectedEntitySetName. Any changes to this method are expected to be made in the common
            // internal overload below that ObjectSet also uses, unless there is a specific reason why a behavior is desired when the
            // call comes from ObjectContext only.
            Detach(entity, expectedEntitySet: null);
            ObjectStateManager.AssertAllForeignKeyIndexEntriesAreValid();
        }

        /// <summary>
        /// Common Detach method that is used by both ObjectContext.Detach and ObjectSet.Detach.
        /// </summary>
        /// <param name="entity"> Object to be detached. </param>
        /// <param name="expectedEntitySet"> EntitySet that the specified object is expected to be in. Null if the caller doesn't want to validate against a particular EntitySet. </param>
        internal void Detach(object entity, EntitySet expectedEntitySet)
        {
            DebugCheck.NotNull(entity);
            Debug.Assert(!(entity is IEntityWrapper), "Object is an IEntityWrapper instance instead of the raw entity.");

            var cacheEntry = ObjectStateManager.FindEntityEntry(entity);

            // this condition includes key entries and relationship entries
            if (cacheEntry == null
                || !ReferenceEquals(cacheEntry.Entity, entity)
                || cacheEntry.Entity == null)
            {
                throw new InvalidOperationException(Strings.ObjectContext_CannotDetachEntityNotInObjectStateManager);
            }

            if (expectedEntitySet != null)
            {
                var actualEntitySet = cacheEntry.EntitySet;
                if (actualEntitySet != expectedEntitySet)
                {
                    throw new InvalidOperationException(
                        Strings.ObjectContext_EntityNotInObjectSet_Detach(
                            actualEntitySet.EntityContainer.Name, actualEntitySet.Name, expectedEntitySet.EntityContainer.Name,
                            expectedEntitySet.Name));
                }
            }

            cacheEntry.Detach();
        }

        /// <summary>Releases the resources used by the object context.</summary>
        [SuppressMessage("Microsoft.Design", "CA1063:ImplementIDisposableCorrectly")]
        public void Dispose()
        {
            // Technically, calling GC.SuppressFinalize is not required because the class does not
            // have a finalizer, but it does no harm, protects against the case where a finalizer is added
            // in the future, and prevents an FxCop warning.
            Dispose(true);
            GC.SuppressFinalize(this);
        }

        /// <summary>Releases the resources used by the object context.</summary>
        /// <param name="disposing">true to release both managed and unmanaged resources; false to release only unmanaged resources.</param>
        protected virtual void Dispose(bool disposing)
        {
            if (!_disposed)
            {
                if (disposing)
                {
                    // Release managed resources here.
                    if (_connection != null)
                    {
                        _connection.StateChange -= ConnectionStateChange;

                        // Dispose the connection the ObjectContext created
                        if (_createdConnection)
                        {
                            _connection.Dispose();
                        }
                    }
                    _connection = null; // Marks this object as disposed.
                    if (_objectStateManager != null)
                    {
                        _objectStateManager.Dispose();
                    }
                }

                _disposed = true;
            }
        }

        internal bool IsDisposed
        {
            get { return _disposed; }
        }

        #region GetEntitySet

        /// <summary>
        /// Returns the EntitySet with the given name from given container.
        /// </summary>
        /// <param name="entitySetName"> Name of entity set. </param>
        /// <param name="entityContainerName"> Name of container. </param>
        /// <returns> The appropriate EntitySet. </returns>
        /// <exception cref="InvalidOperationException">The entity set could not be found for the given name.</exception>
        /// <exception cref="InvalidOperationException">The entity container could not be found for the given name.</exception>
        internal EntitySet GetEntitySet(string entitySetName, string entityContainerName)
        {
            DebugCheck.NotNull(entitySetName);

            EntityContainer container = null;

            if (String.IsNullOrEmpty(entityContainerName))
            {
                container = Perspective.GetDefaultContainer();
                Debug.Assert(container != null, "Problem with metadata - default container not found");
            }
            else
            {
                if (!MetadataWorkspace.TryGetEntityContainer(entityContainerName, DataSpace.CSpace, out container))
                {
                    throw new InvalidOperationException(Strings.ObjectContext_EntityContainerNotFoundForName(entityContainerName));
                }
            }

            EntitySet entitySet = null;

            if (!container.TryGetEntitySetByName(entitySetName, false, out entitySet))
            {
                throw new InvalidOperationException(
                    Strings.ObjectContext_EntitySetNotFoundForName(TypeHelpers.GetFullName(container.Name, entitySetName)));
            }

            return entitySet;
        }

        private static void GetEntitySetName(
            string qualifiedName, string parameterName, ObjectContext context, out string entityset, out string container)
        {
            entityset = null;
            container = null;
            Check.NotEmpty(qualifiedName, parameterName);

            var result = qualifiedName.Split('.');
            if (result.Length > 2)
            {
                throw new ArgumentException(Strings.ObjectContext_QualfiedEntitySetName, parameterName);
            }
            if (result.Length == 1) // if not '.' at all
            {
                entityset = result[0];
            }
            else
            {
                container = result[0];
                entityset = result[1];
                if (container == null
                    || container.Length == 0) // if it starts with '.'
                {
                    throw new ArgumentException(Strings.ObjectContext_QualfiedEntitySetName, parameterName);
                }
            }
            if (entityset == null
                || entityset.Length == 0) // if it's not in the form "ES name . containername"
            {
                throw new ArgumentException(Strings.ObjectContext_QualfiedEntitySetName, parameterName);
            }

            if (context != null
                && String.IsNullOrEmpty(container)
                && context.Perspective.GetDefaultContainer() == null)
            {
                throw new ArgumentException(Strings.ObjectContext_ContainerQualifiedEntitySetNameRequired, parameterName);
            }
        }

        /// <summary>
        /// Validate that an EntitySet is compatible with a given entity instance's CLR type.
        /// </summary>
        /// <param name="entitySet"> an EntitySet </param>
        /// <param name="entityType"> The CLR type of an entity instance </param>
        [SuppressMessage("Microsoft.Usage", "CA2208:InstantiateArgumentExceptionsCorrectly")]
        private void ValidateEntitySet(EntitySet entitySet, Type entityType)
        {
            var entityTypeUsage = GetTypeUsage(entityType);
            if (!entitySet.ElementType.IsAssignableFrom(entityTypeUsage.EdmType))
            {
                throw new ArgumentException(Strings.ObjectContext_InvalidEntitySetOnEntity(entitySet.Name, entityType), "entity");
            }
        }

        internal TypeUsage GetTypeUsage(Type entityCLRType)
        {
            // Register the assembly so the type information will be sure to be loaded in metadata
            MetadataWorkspace.ImplicitLoadAssemblyForType(entityCLRType, Assembly.GetCallingAssembly());

            TypeUsage entityTypeUsage = null;
            if (!Perspective.TryGetType(entityCLRType, out entityTypeUsage)
                || !TypeSemantics.IsEntityType(entityTypeUsage))
            {
                Debug.Assert(entityCLRType != null, "The type cannot be null.");
                throw new InvalidOperationException(Strings.ObjectContext_NoMappingForEntityType(entityCLRType.FullName));
            }

            Debug.Assert(entityTypeUsage != null, "entityTypeUsage is null");
            return entityTypeUsage;
        }

        #endregion

        /// <summary>Returns an object that has the specified entity key.</summary>
        /// <returns>
        /// An <see cref="T:System.Object" /> that is an instance of an entity type.
        /// </returns>
        /// <param name="key">The key of the object to be found.</param>
        /// <exception cref="T:System.ArgumentNullException">The  key  parameter is null.</exception>
        /// <exception cref="T:System.Data.Entity.Core.ObjectNotFoundException">
        /// The object is not found in either the <see cref="T:System.Data.Entity.Core.Objects.ObjectStateManager" /> or the data source.
        /// </exception>
        public virtual object GetObjectByKey(EntityKey key)
        {
            Check.NotNull(key, "key");

            var entitySet = key.GetEntitySet(MetadataWorkspace);
            Debug.Assert(entitySet != null, "Key's EntitySet should not be null in the MetadataWorkspace");

            // Ensure the assembly containing the entity's CLR type is loaded into the workspace.
            // If the schema types are not loaded: metadata, cache & query would be unable to reason about the type.
            // Either the entity type's assembly is already in the ObjectItemCollection or we auto-load the user's calling assembly and its referenced assemblies.
            // *GetCallingAssembly returns the assembly of the method that invoked the currently executing method.
            MetadataWorkspace.ImplicitLoadFromEntityType(entitySet.ElementType, Assembly.GetCallingAssembly());

            object entity;
            if (!TryGetObjectByKey(key, out entity))
            {
                throw new ObjectNotFoundException(Strings.ObjectContext_ObjectNotFound);
            }

            return entity;
        }

        #region Refresh

        /// <summary>Updates a collection of objects in the object context with data from the database. </summary>
        /// <param name="refreshMode">
        /// A <see cref="T:System.Data.Entity.Core.Objects.RefreshMode" /> value that indicates whether 
        /// property changes in the object context are overwritten with property values from the database.
        /// </param>
        /// <param name="collection">
        /// An <see cref="T:System.Collections.IEnumerable" /> collection of objects to refresh.
        /// </param>
        /// <exception cref="T:System.ArgumentNullException"> collection  is null.</exception>
        /// <exception cref="T:System.ArgumentOutOfRangeException"> refreshMode  is not valid.</exception>
        /// <exception cref="T:System.ArgumentException"> collection is empty or an object is not attached to the context. </exception>
        public virtual void Refresh(RefreshMode refreshMode, IEnumerable collection)
        {
            Check.NotNull(collection, "collection");

            ObjectStateManager.AssertAllForeignKeyIndexEntriesAreValid();
            EntityUtil.CheckArgumentRefreshMode(refreshMode);

            // collection may not contain any entities -- this is valid for this overload
            RefreshEntities(refreshMode, collection);
        }

        /// <summary>Updates an object in the object context with data from the database. </summary>
        /// <param name="refreshMode">
        /// A <see cref="T:System.Data.Entity.Core.Objects.RefreshMode" /> value that indicates whether 
        /// property changes in the object context are overwritten with property values from the database.
        /// </param>
        /// <param name="entity">The object to be refreshed. </param>
        /// <exception cref="T:System.ArgumentNullException"> entity  is null.</exception>
        /// <exception cref="T:System.ArgumentOutOfRangeException"> refreshMode  is not valid.</exception>
        /// <exception cref="T:System.ArgumentException"> entity is not attached to the context. </exception>
        public virtual void Refresh(RefreshMode refreshMode, object entity)
        {
            Check.NotNull(entity, "entity");
            Debug.Assert(!(entity is IEntityWrapper), "Object is an IEntityWrapper instance instead of the raw entity.");

            ObjectStateManager.AssertAllForeignKeyIndexEntriesAreValid();
            EntityUtil.CheckArgumentRefreshMode(refreshMode);

            RefreshEntities(refreshMode, new[] { entity });
        }

#if !NET40

        /// <summary>Asynchronously updates a collection of objects in the object context with data from the database. </summary>
        /// <remarks>
        /// Multiple active operations on the same context instance are not supported.  Use 'await' to ensure
        /// that any asynchronous operations have completed before calling another method on this context.
        /// </remarks>
        /// <param name="refreshMode">
        /// A <see cref="T:System.Data.Entity.Core.Objects.RefreshMode" /> value that indicates whether 
        /// property changes in the object context are overwritten with property values from the database.
        /// </param>
        /// <param name="collection">
        /// An <see cref="T:System.Collections.IEnumerable" /> collection of objects to refresh.
        /// </param>
        /// <returns>
        /// A task that represents the asynchronous operation.
        /// </returns>
        /// <exception cref="T:System.ArgumentNullException"> collection  is null.</exception>
        /// <exception cref="T:System.ArgumentOutOfRangeException"> refreshMode  is not valid.</exception>
        /// <exception cref="T:System.ArgumentException"> collection is empty or an object is not attached to the context. </exception>
        public Task RefreshAsync(RefreshMode refreshMode, IEnumerable collection)
        {
            return RefreshAsync(refreshMode, collection, CancellationToken.None);
        }

        /// <summary>Asynchronously updates a collection of objects in the object context with data from the database. </summary>
        /// <remarks>
        /// Multiple active operations on the same context instance are not supported.  Use 'await' to ensure
        /// that any asynchronous operations have completed before calling another method on this context.
        /// </remarks>
        /// <param name="refreshMode">
        /// A <see cref="T:System.Data.Entity.Core.Objects.RefreshMode" /> value that indicates whether 
        /// property changes in the object context are overwritten with property values from the database.
        /// </param>
        /// <param name="collection">
        /// An <see cref="T:System.Collections.IEnumerable" /> collection of objects to refresh.
        /// </param>
        ///  <param name="cancellationToken">
        /// A <see cref="CancellationToken" /> to observe while waiting for the task to complete.
        /// </param>
        /// <returns>
        /// A task that represents the asynchronous operation.
        /// </returns>
        /// <exception cref="T:System.ArgumentNullException"> collection  is null.</exception>
        /// <exception cref="T:System.ArgumentOutOfRangeException"> refreshMode  is not valid.</exception>
        /// <exception cref="T:System.ArgumentException"> collection is empty or an object is not attached to the context. </exception>
        public virtual Task RefreshAsync(RefreshMode refreshMode, IEnumerable collection, CancellationToken cancellationToken)
        {
            Check.NotNull(collection, "collection");

            AsyncMonitor.EnsureNotEntered();
            ObjectStateManager.AssertAllForeignKeyIndexEntriesAreValid();
            EntityUtil.CheckArgumentRefreshMode(refreshMode);

            return RefreshEntitiesAsync(refreshMode, collection, cancellationToken);
        }

        /// <summary>Asynchronously updates an object in the object context with data from the database. </summary>
        /// <remarks>
        /// Multiple active operations on the same context instance are not supported.  Use 'await' to ensure
        /// that any asynchronous operations have completed before calling another method on this context.
        /// </remarks>
        /// <param name="refreshMode">
        /// A <see cref="T:System.Data.Entity.Core.Objects.RefreshMode" /> value that indicates whether 
        /// property changes in the object context are overwritten with property values from the database.
        /// </param>
        /// <param name="entity">The object to be refreshed. </param>
        /// <returns>
        /// A task that represents the asynchronous operation.
        /// </returns>
        /// <exception cref="T:System.ArgumentNullException"> entity  is null.</exception>
        /// <exception cref="T:System.ArgumentOutOfRangeException"> refreshMode  is not valid.</exception>
        /// <exception cref="T:System.ArgumentException"> entity is not attached to the context. </exception>
        public Task RefreshAsync(RefreshMode refreshMode, object entity)
        {
            return RefreshAsync(refreshMode, entity, CancellationToken.None);
        }

        /// <summary>Asynchronously updates an object in the object context with data from the database. </summary>
        /// <remarks>
        /// Multiple active operations on the same context instance are not supported.  Use 'await' to ensure
        /// that any asynchronous operations have completed before calling another method on this context.
        /// </remarks>
        /// <param name="refreshMode">
        /// A <see cref="T:System.Data.Entity.Core.Objects.RefreshMode" /> value that indicates whether 
        /// property changes in the object context are overwritten with property values from the database.
        /// </param>
        /// <param name="entity">The object to be refreshed. </param>
        /// <param name="cancellationToken">
        /// A <see cref="CancellationToken" /> to observe while waiting for the task to complete.
        /// </param>
        /// <returns>
        /// A task that represents the asynchronous operation.
        /// </returns>
        /// <exception cref="T:System.ArgumentNullException"> entity  is null.</exception>
        /// <exception cref="T:System.ArgumentOutOfRangeException"> refreshMode  is not valid.</exception>
        /// <exception cref="T:System.ArgumentException"> entity is not attached to the context. </exception>
        public virtual Task RefreshAsync(RefreshMode refreshMode, object entity, CancellationToken cancellationToken)
        {
            Check.NotNull(entity, "entity");
            Debug.Assert(!(entity is IEntityWrapper), "Object is an IEntityWrapper instance instead of the raw entity.");

            AsyncMonitor.EnsureNotEntered();
            ObjectStateManager.AssertAllForeignKeyIndexEntriesAreValid();
            EntityUtil.CheckArgumentRefreshMode(refreshMode);

            return RefreshEntitiesAsync(refreshMode, new[] { entity }, cancellationToken);
        }

#endif

        /// <summary>
        /// Validates that the given entity/key pair has an ObjectStateEntry
        /// and that entry is not in the added state.
        /// The entity is added to the entities dictionary, and checked for duplicates.
        /// </summary>
        /// <param name="entities"> on exit, entity is added to this dictionary. </param>
        /// <param name="key"> </param>
        [SuppressMessage("StyleCop.CSharp.DocumentationRules", "SA1614:ElementParameterDocumentationMustHaveText")]
        private void RefreshCheck(
            Dictionary<EntityKey, EntityEntry> entities, EntityKey key)
        {
            var entry = ObjectStateManager.FindEntityEntry(key);
            if (null == entry)
            {
                throw new InvalidOperationException(Strings.ObjectContext_NthElementNotInObjectStateManager(entities.Count));
            }

            if (EntityState.Added
                == entry.State)
            {
                throw new InvalidOperationException(Strings.ObjectContext_NthElementInAddedState(entities.Count));
            }

            Debug.Assert(EntityState.Added != entry.State, "not expecting added");
            Debug.Assert(EntityState.Detached != entry.State, "not expecting detached");

            try
            {
                entities.Add(key, entry); // don't ignore duplicates
            }
            catch (ArgumentException)
            {
                throw new InvalidOperationException(Strings.ObjectContext_NthElementIsDuplicate(entities.Count));
            }

            Debug.Assert(null != (object)key, "null entity.Key");
            Debug.Assert(null != key.EntitySetName, "null entity.Key.EntitySetName");
        }

        private void RefreshEntities(RefreshMode refreshMode, IEnumerable collection)
        {
            // refreshMode and collection should already be validated prior to this call -- collection can be empty in one Refresh overload
            // but not in the other, so we need to do that check before we get to this common method
            DebugCheck.NotNull(collection);

            AsyncMonitor.EnsureNotEntered();

            var openedConnection = false;

            try
            {
                var entities = new Dictionary<EntityKey, EntityEntry>(RefreshEntitiesSize(collection));

                #region 1) Validate and bucket the entities by entity set

                var refreshKeys = new Dictionary<EntitySet, List<EntityKey>>();
                foreach (var entity in collection) // anything other than object risks InvalidCastException
                {
                    AddRefreshKey(entity, entities, refreshKeys);
                }

                #endregion

                #region 2) build and execute the query for each set of entities

                if (refreshKeys.Count > 0)
                {
                    EnsureConnection();
                    openedConnection = true;

                    // All entities from a single set can potentially be refreshed in the same query.
                    // However, the refresh operations are batched in an attempt to avoid the generation
                    // of query trees or provider SQL that exhaust available client or server resources.
                    foreach (var targetSet in refreshKeys.Keys)
                    {
                        var setKeys = refreshKeys[targetSet];
                        var refreshedCount = 0;
                        while (refreshedCount < setKeys.Count)
                        {
                            refreshedCount = BatchRefreshEntitiesByKey(refreshMode, entities, targetSet, setKeys, refreshedCount);
                        }
                    }
                }

                #endregion

                #region 3) process the unrefreshed entities

                if (RefreshMode.StoreWins == refreshMode)
                {
                    // remove all entites that have been removed from the store, not added by client
                    foreach (var item in entities)
                    {
                        Debug.Assert(EntityState.Added != item.Value.State, "should not be possible");
                        if (EntityState.Detached
                            != item.Value.State)
                        {
                            // We set the detaching flag here even though we are deleting because we are doing a
                            // Delete/AcceptChanges cycle to simulate a Detach, but we can't use Detach directly
                            // because legacy behavior around cascade deletes should be preserved.  However, we
                            // do want to prevent FK values in dependents from being nulled, which is why we
                            // need to set the detaching flag.
                            ObjectStateManager.TransactionManager.BeginDetaching();
                            try
                            {
                                item.Value.Delete();
                            }
                            finally
                            {
                                ObjectStateManager.TransactionManager.EndDetaching();
                            }
                            Debug.Assert(EntityState.Detached != item.Value.State, "not expecting detached");

                            item.Value.AcceptChanges();
                        }
                    }
                }
                else if (RefreshMode.ClientWins == refreshMode
                         && 0 < entities.Count)
                {
                    // throw an exception with all appropriate entity keys in text
                    var prefix = String.Empty;
                    var builder = new StringBuilder();
                    foreach (var item in entities)
                    {
                        Debug.Assert(EntityState.Added != item.Value.State, "should not be possible");
                        if (item.Value.State
                            == EntityState.Deleted)
                        {
                            // Detach the deleted items because this is the client changes and the server
                            // does not have these items any more
                            item.Value.AcceptChanges();
                        }
                        else
                        {
                            builder.Append(prefix).Append(Environment.NewLine);
                            builder.Append('\'').Append(item.Key.ConcatKeyValue()).Append('\'');
                            prefix = ",";
                        }
                    }

                    // If there were items that could not be found, throw an exception
                    if (builder.Length > 0)
                    {
                        throw new InvalidOperationException(Strings.ObjectContext_ClientEntityRemovedFromStore(builder.ToString()));
                    }
                }

                #endregion
            }
            finally
            {
                if (openedConnection)
                {
                    ReleaseConnection();
                }

                ObjectStateManager.AssertAllForeignKeyIndexEntriesAreValid();
            }
        }

        private int BatchRefreshEntitiesByKey(
            RefreshMode refreshMode, Dictionary<EntityKey, EntityEntry> trackedEntities,
            EntitySet targetSet, List<EntityKey> targetKeys, int startFrom)
        {
            var queryPlanAndNextPosition = PrepareRefreshQuery(refreshMode, targetSet, targetKeys, startFrom);

            var executionStrategy = DbProviderServices.GetExecutionStrategy(Connection, MetadataWorkspace);
            var results = executionStrategy.Execute(
                () => ExecuteInTransaction(
                    () => queryPlanAndNextPosition.Item1.Execute<object>(this, null),
                    executionStrategy, startLocalTransaction: false,
                    releaseConnectionOnSuccess: true));

            ProcessRefreshedEntities(trackedEntities, results);

            // Return the position in the list from which the next refresh operation should start.
            // This will be equal to the list count if all remaining entities in the list were
            // refreshed during this call.
            return queryPlanAndNextPosition.Item2;
        }

#if !NET40

        private async Task RefreshEntitiesAsync(RefreshMode refreshMode, IEnumerable collection, CancellationToken cancellationToken)
        {
            // refreshMode and collection should already be validated prior to this call -- collection can be empty in one Refresh overload
            // but not in the other, so we need to do that check before we get to this common method
            DebugCheck.NotNull(collection);

            AsyncMonitor.Enter();

            var openedConnection = false;

            try
            {
                var entities = new Dictionary<EntityKey, EntityEntry>(RefreshEntitiesSize(collection));

                #region 1) Validate and bucket the entities by entity set

                var refreshKeys = new Dictionary<EntitySet, List<EntityKey>>();
                foreach (var entity in collection) // anything other than object risks InvalidCastException
                {
                    AddRefreshKey(entity, entities, refreshKeys);
                }

                #endregion

                #region 2) build and execute the query for each set of entities

                if (refreshKeys.Count > 0)
                {
                    await EnsureConnectionAsync(cancellationToken).ConfigureAwait(continueOnCapturedContext: false);
                    openedConnection = true;

                    // All entities from a single set can potentially be refreshed in the same query.
                    // However, the refresh operations are batched in an attempt to avoid the generation
                    // of query trees or provider SQL that exhaust available client or server resources.
                    foreach (var targetSet in refreshKeys.Keys)
                    {
                        var setKeys = refreshKeys[targetSet];
                        var refreshedCount = 0;
                        while (refreshedCount < setKeys.Count)
                        {
                            refreshedCount =
                                await
                                BatchRefreshEntitiesByKeyAsync(refreshMode, entities, targetSet, setKeys, refreshedCount, cancellationToken)
                                    .ConfigureAwait(continueOnCapturedContext: false);
                        }
                    }
                }

                #endregion

                #region 3) process the unrefreshed entities

                if (RefreshMode.StoreWins == refreshMode)
                {
                    // remove all entites that have been removed from the store, not added by client
                    foreach (var item in entities)
                    {
                        Debug.Assert(EntityState.Added != item.Value.State, "should not be possible");
                        if (EntityState.Detached
                            != item.Value.State)
                        {
                            // We set the detaching flag here even though we are deleting because we are doing a
                            // Delete/AcceptChanges cycle to simulate a Detach, but we can't use Detach directly
                            // because legacy behavior around cascade deletes should be preserved.  However, we
                            // do want to prevent FK values in dependents from being nulled, which is why we
                            // need to set the detaching flag.
                            ObjectStateManager.TransactionManager.BeginDetaching();
                            try
                            {
                                item.Value.Delete();
                            }
                            finally
                            {
                                ObjectStateManager.TransactionManager.EndDetaching();
                            }
                            Debug.Assert(EntityState.Detached != item.Value.State, "not expecting detached");

                            item.Value.AcceptChanges();
                        }
                    }
                }
                else if (RefreshMode.ClientWins == refreshMode
                         && 0 < entities.Count)
                {
                    // throw an exception with all appropriate entity keys in text
                    var prefix = String.Empty;
                    var builder = new StringBuilder();
                    foreach (var item in entities)
                    {
                        Debug.Assert(EntityState.Added != item.Value.State, "should not be possible");
                        if (item.Value.State
                            == EntityState.Deleted)
                        {
                            // Detach the deleted items because this is the client changes and the server
                            // does not have these items any more
                            item.Value.AcceptChanges();
                        }
                        else
                        {
                            builder.Append(prefix).Append(Environment.NewLine);
                            builder.Append('\'').Append(item.Key.ConcatKeyValue()).Append('\'');
                            prefix = ",";
                        }
                    }

                    // If there were items that could not be found, throw an exception
                    if (builder.Length > 0)
                    {
                        throw new InvalidOperationException(Strings.ObjectContext_ClientEntityRemovedFromStore(builder.ToString()));
                    }
                }

                #endregion
            }
            finally
            {
                if (openedConnection)
                {
                    ReleaseConnection();
                }

                AsyncMonitor.Exit();
                ObjectStateManager.AssertAllForeignKeyIndexEntriesAreValid();
            }
        }

        private async Task<int> BatchRefreshEntitiesByKeyAsync(
            RefreshMode refreshMode, Dictionary<EntityKey, EntityEntry> trackedEntities,
            EntitySet targetSet, List<EntityKey> targetKeys, int startFrom, CancellationToken cancellationToken)
        {
            var queryPlanAndNextPosition = PrepareRefreshQuery(refreshMode, targetSet, targetKeys, startFrom);

            var executionStrategy = DbProviderServices.GetExecutionStrategy(Connection, MetadataWorkspace);
            var results = await executionStrategy.ExecuteAsync(
                () => ExecuteInTransactionAsync(
                    () => queryPlanAndNextPosition.Item1.ExecuteAsync<object>(this, null, cancellationToken),
                    executionStrategy, startLocalTransaction: false,
                    releaseConnectionOnSuccess: true, cancellationToken: cancellationToken), cancellationToken)
                                                 .ConfigureAwait(continueOnCapturedContext: false);

            ProcessRefreshedEntities(trackedEntities, results);

            // Return the position in the list from which the next refresh operation should start.
            // This will be equal to the list count if all remaining entities in the list were
            // refreshed during this call.
            return queryPlanAndNextPosition.Item2;
        }

#endif

        internal virtual Tuple<ObjectQueryExecutionPlan, int> PrepareRefreshQuery(
            RefreshMode refreshMode, EntitySet targetSet, List<EntityKey> targetKeys, int startFrom)
        {
            // A single refresh query can be built for all entities from the same set.
            // For each entity set, a DbFilterExpression is constructed that
            // expresses the equivalent of:
            //
            // SELECT VALUE e
            // FROM <entityset> AS e
            // WHERE
            // GetRefKey(GetEntityRef(e)) == <ref1>.KeyValues
            // [OR GetRefKey(GetEntityRef(e)) == <ref2>.KeyValues
            // [..OR GetRefKey(GetEntityRef(e)) == <refN>.KeyValues]]
            //
            // Note that a LambdaFunctionExpression is used so that instead
            // of repeating GetRefKey(GetEntityRef(e)) a VariableReferenceExpression
            // to a Lambda argument with the value GetRefKey(GetEntityRef(e)) is used instead.
            // The query is therefore logically equivalent to:
            //
            // SELECT VALUE e
            // FROM <entityset> AS e
            // WHERE
            //   LET(x = GetRefKey(GetEntityRef(e)) IN (
            //      x == <ref1>.KeyValues
            //     [OR x == <ref2>.KeyValues
            //     [..OR x == <refN>.KeyValues]]
            //   )

            // The batch size determines the maximum depth of the predicate OR tree and
            // also limits the size of the generated provider SQL that is sent to the server.
            const int maxBatch = 250;

            // Bind the target EntitySet under the name "EntitySet".
            var entitySetBinding = targetSet.Scan().BindAs("EntitySet");

            // Use the variable from the set binding as the 'e' in a new GetRefKey(GetEntityRef(e)) expression.
            DbExpression sourceEntityKey = entitySetBinding.Variable.GetEntityRef().GetRefKey();

            // Build the where predicate as described above. A maximum of <batchsize> entity keys will be included
            // in the predicate, starting from position <startFrom> in the list of entity keys. As each key is
            // included, both <batchsize> and <startFrom> are incremented to ensure that the batch size is
            // correctly constrained and that the new starting position for the next call to this method is calculated.
            var batchSize = Math.Min(maxBatch, (targetKeys.Count - startFrom));
            var keyFilters = new DbExpression[batchSize];
            for (var idx = 0; idx < batchSize; idx++)
            {
                // Create a row constructor expression based on the key values of the EntityKey.
                var keyValueColumns = targetKeys[startFrom++].GetKeyValueExpressions(targetSet);
                DbExpression keyFilter = DbExpressionBuilder.NewRow(keyValueColumns);

                // Create an equality comparison between the row constructor and the lambda variable
                // that refers to GetRefKey(GetEntityRef(e)), which also produces a row
                // containing key values, but for the current entity from the entity set.
                keyFilters[idx] = sourceEntityKey.Equal(keyFilter);
            }

            // Sanity check that the batch includes at least one element.
            Debug.Assert(batchSize > 0, "Didn't create a refresh expression?");

            // Build a balanced binary tree that OR's the key filters together.
            var entitySetFilter = Helpers.BuildBalancedTreeInPlace(keyFilters, DbExpressionBuilder.Or);

            // Create a FilterExpression based on the EntitySet binding and the Lambda predicate.
            // This FilterExpression encapsulated the logic required for the refresh query as described above.
            DbExpression refreshQuery = entitySetBinding.Filter(entitySetFilter);

            // Initialize the command tree used to issue the refresh query.
            var tree = DbQueryCommandTree.FromValidExpression(MetadataWorkspace, DataSpace.CSpace, refreshQuery);

            // Evaluate the refresh query using ObjectQuery<T> and process the results to update the ObjectStateManager.
            var mergeOption = (RefreshMode.StoreWins == refreshMode
                                   ? MergeOption.OverwriteChanges
                                   : MergeOption.PreserveChanges);
            var objectQueryExecutionPlan = _objectQueryExecutionPlanFactory.Prepare(
                this, tree, typeof(object), mergeOption,
                /*streaming:*/ false, null, null, DbExpressionBuilder.AliasGenerator);

            return new Tuple<ObjectQueryExecutionPlan, int>(objectQueryExecutionPlan, startFrom);
        }

        private void ProcessRefreshedEntities(Dictionary<EntityKey, EntityEntry> trackedEntities, ObjectResult<object> results)
        {
            foreach (var entity in results)
            {
                // There is a risk that, during an event, the Entity removed itself from the cache.
                var entry = ObjectStateManager.FindEntityEntry(entity);
                if (entry != null
                    && entry.State == EntityState.Modified)
                {
                    // this is 'ForceChanges' - which is the same as PreserveChanges, except all properties are marked modified.
                    entry.SetModifiedAll();
                }

                var wrappedEntity = EntityWrapperFactory.WrapEntityUsingContext(entity, this);
                var key = wrappedEntity.EntityKey;
                if ((object)key == null)
                {
                    throw Error.EntityKey_UnexpectedNull();
                }

                // An incorrectly returned entity should result in an exception to avoid further corruption to the ObjectStateManager.
                if (!trackedEntities.Remove(key))
                {
                    throw new InvalidOperationException(Strings.ObjectContext_StoreEntityNotPresentInClient);
                }
            }
        }

        private static int RefreshEntitiesSize(IEnumerable collection)
        {
            var list = collection as ICollection;
            return null != list ? list.Count : 0;
        }

        #endregion

        #region SaveChanges

        /// <summary>Persists all updates to the database and resets change tracking in the object context.</summary>
        /// <returns>
        /// The number of objects in an <see cref="F:System.Data.Entity.EntityState.Added" />,
        /// <see cref="F:System.Data.Entity.EntityState.Modified" />, 
        /// or <see cref="F:System.Data.Entity.EntityState.Deleted" /> state when
        /// <see cref="M:System.Data.Entity.Core.Objects.ObjectContext.SaveChanges" /> was called.
        /// </returns>
        /// <exception cref="T:System.Data.Entity.Core.OptimisticConcurrencyException">An optimistic concurrency violation has occurred while saving changes.</exception>
        public virtual int SaveChanges()
        {
            return SaveChanges(SaveOptions.DetectChangesBeforeSave | SaveOptions.AcceptAllChangesAfterSave);
        }

#if !NET40

        /// <summary>Asynchronously persists all updates to the database and resets change tracking in the object context.</summary>
        /// <remarks>
        /// Multiple active operations on the same context instance are not supported.  Use 'await' to ensure
        /// that any asynchronous operations have completed before calling another method on this context.
        /// </remarks>
        /// <returns>
        /// A task that represents the asynchronous operation.
        /// The task result contains the number of objects in an <see cref="F:System.Data.Entity.EntityState.Added" />,
        /// <see cref="F:System.Data.Entity.EntityState.Modified" />, 
        /// or <see cref="F:System.Data.Entity.EntityState.Deleted" /> state when
        /// <see cref="M:System.Data.Entity.Core.Objects.ObjectContext.SaveChanges" /> was called.
        /// </returns>
        /// <exception cref="T:System.Data.Entity.Core.OptimisticConcurrencyException">An optimistic concurrency violation has occurred while saving changes.</exception>
        public virtual Task<Int32> SaveChangesAsync()
        {
            return SaveChangesAsync(SaveOptions.DetectChangesBeforeSave | SaveOptions.AcceptAllChangesAfterSave, CancellationToken.None);
        }

        /// <summary>Asynchronously persists all updates to the database and resets change tracking in the object context.</summary>
        /// <remarks>
        /// Multiple active operations on the same context instance are not supported.  Use 'await' to ensure
        /// that any asynchronous operations have completed before calling another method on this context.
        /// </remarks>
        /// <param name="cancellationToken">
        /// A <see cref="CancellationToken" /> to observe while waiting for the task to complete.
        /// </param>
        /// <returns>
        /// A task that represents the asynchronous operation.
        /// The task result contains the number of objects in an <see cref="F:System.Data.Entity.EntityState.Added" />,
        /// <see cref="F:System.Data.Entity.EntityState.Modified" />, 
        /// or <see cref="F:System.Data.Entity.EntityState.Deleted" /> state when
        /// <see cref="M:System.Data.Entity.Core.Objects.ObjectContext.SaveChanges" /> was called.
        /// </returns>
        /// <exception cref="T:System.Data.Entity.Core.OptimisticConcurrencyException">An optimistic concurrency violation has occurred while saving changes.</exception>
        public virtual Task<Int32> SaveChangesAsync(CancellationToken cancellationToken)
        {
            return SaveChangesAsync(SaveOptions.DetectChangesBeforeSave | SaveOptions.AcceptAllChangesAfterSave, cancellationToken);
        }

#endif

        /// <summary>Persists all updates to the database and optionally resets change tracking in the object context.</summary>
        /// <param name="acceptChangesDuringSave">
        /// This parameter is needed for client-side transaction support. If true, the change tracking on all objects is reset after
        /// <see cref="M:System.Data.Entity.Core.Objects.ObjectContext.SaveChanges(System.Boolean)" />
        /// finishes. If false, you must call the <see cref="M:System.Data.Entity.Core.Objects.ObjectContext.AcceptAllChanges" />
        /// method after <see cref="M:System.Data.Entity.Core.Objects.ObjectContext.SaveChanges(System.Boolean)" />.
        /// </param>
        /// <returns>
        /// The number of objects in an <see cref="F:System.Data.Entity.EntityState.Added" />,
        /// <see cref="F:System.Data.Entity.EntityState.Modified" />, 
        /// or <see cref="F:System.Data.Entity.EntityState.Deleted" /> state when
        /// <see cref="M:System.Data.Entity.Core.Objects.ObjectContext.SaveChanges" /> was called.
        /// </returns>
        /// <exception cref="T:System.Data.Entity.Core.OptimisticConcurrencyException">An optimistic concurrency violation has occurred while saving changes.</exception>
        [EditorBrowsable(EditorBrowsableState.Never)]
        [Browsable(false)]
        [Obsolete("Use SaveChanges(SaveOptions options) instead.")]
        public virtual int SaveChanges(bool acceptChangesDuringSave)
        {
            return SaveChanges(
                acceptChangesDuringSave
                    ? SaveOptions.DetectChangesBeforeSave | SaveOptions.AcceptAllChangesAfterSave
                    : SaveOptions.DetectChangesBeforeSave);
        }

        /// <summary>Persists all updates to the database and optionally resets change tracking in the object context.</summary>
        /// <param name="options">
        /// A <see cref="T:System.Data.Entity.Core.Objects.SaveOptions" /> value that determines the behavior of the operation.
        /// </param>
        /// <returns>
        /// The number of objects in an <see cref="F:System.Data.Entity.EntityState.Added" />,
        /// <see cref="F:System.Data.Entity.EntityState.Modified" />, 
        /// or <see cref="F:System.Data.Entity.EntityState.Deleted" /> state when
        /// <see cref="M:System.Data.Entity.Core.Objects.ObjectContext.SaveChanges" /> was called.
        /// </returns>
        /// <exception cref="T:System.Data.Entity.Core.OptimisticConcurrencyException">An optimistic concurrency violation has occurred while saving changes.</exception>
        public virtual int SaveChanges(SaveOptions options)
        {
            AsyncMonitor.EnsureNotEntered();

            PrepareToSaveChanges(options);

            var entriesAffected = 0;

            // if there are no changes to save, perform fast exit to avoid interacting with or starting of new transactions
            if (ObjectStateManager.HasChanges())
            {
                var executionStrategy = DbProviderServices.GetExecutionStrategy(Connection, MetadataWorkspace);
                entriesAffected = executionStrategy.Execute(
                    () => SaveChangesToStore(options, executionStrategy));
            }

            ObjectStateManager.AssertAllForeignKeyIndexEntriesAreValid();
            return entriesAffected;
        }

#if !NET40

        /// <summary>Asynchronously persists all updates to the database and optionally resets change tracking in the object context.</summary>
        /// <remarks>
        /// Multiple active operations on the same context instance are not supported.  Use 'await' to ensure
        /// that any asynchronous operations have completed before calling another method on this context.
        /// </remarks>
        /// <param name="options">
        /// A <see cref="T:System.Data.Entity.Core.Objects.SaveOptions" /> value that determines the behavior of the operation.
        /// </param>
        /// <returns>
        /// A task that represents the asynchronous operation.
        /// The task result contains the number of objects in an <see cref="F:System.Data.Entity.EntityState.Added" />,
        /// <see cref="F:System.Data.Entity.EntityState.Modified" />, 
        /// or <see cref="F:System.Data.Entity.EntityState.Deleted" /> state when
        /// <see cref="M:System.Data.Entity.Core.Objects.ObjectContext.SaveChanges" /> was called.
        /// </returns>
        /// <exception cref="T:System.Data.Entity.Core.OptimisticConcurrencyException">An optimistic concurrency violation has occurred while saving changes.</exception>
        public virtual Task<Int32> SaveChangesAsync(SaveOptions options)
        {
            return SaveChangesAsync(options, CancellationToken.None);
        }

        /// <summary>Asynchronously persists all updates to the database and optionally resets change tracking in the object context.</summary>
        /// <remarks>
        /// Multiple active operations on the same context instance are not supported.  Use 'await' to ensure
        /// that any asynchronous operations have completed before calling another method on this context.
        /// </remarks>
        /// <param name="options">
        /// A <see cref="T:System.Data.Entity.Core.Objects.SaveOptions" /> value that determines the behavior of the operation.
        /// </param>
        /// <param name="cancellationToken">
        /// A <see cref="CancellationToken" /> to observe while waiting for the task to complete.
        /// </param>
        /// <returns>
        /// A task that represents the asynchronous operation.
        /// The task result contains the number of objects in an <see cref="F:System.Data.Entity.EntityState.Added" />,
        /// <see cref="F:System.Data.Entity.EntityState.Modified" />, 
        /// or <see cref="F:System.Data.Entity.EntityState.Deleted" /> state when
        /// <see cref="M:System.Data.Entity.Core.Objects.ObjectContext.SaveChanges" /> was called.
        /// </returns>
        /// <exception cref="T:System.Data.Entity.Core.OptimisticConcurrencyException">An optimistic concurrency violation has occurred while saving changes.</exception>
        public virtual Task<Int32> SaveChangesAsync(SaveOptions options, CancellationToken cancellationToken)
        {
            AsyncMonitor.EnsureNotEntered();

            return SaveChangesInternalAsync(options, cancellationToken);
        }

        private async Task<Int32> SaveChangesInternalAsync(SaveOptions options, CancellationToken cancellationToken)
        {
            AsyncMonitor.Enter();
            try
            {
                PrepareToSaveChanges(options);

                var entriesAffected = 0;

                // if there are no changes to save, perform fast exit to avoid interacting with or starting of new transactions
                if (ObjectStateManager.HasChanges())
                {
                    var executionStrategy = DbProviderServices.GetExecutionStrategy(Connection, MetadataWorkspace);
                    entriesAffected = await executionStrategy.ExecuteAsync(
                        () => SaveChangesToStoreAsync(options, executionStrategy, cancellationToken),
                        cancellationToken).ConfigureAwait(continueOnCapturedContext: false);
                }

                ObjectStateManager.AssertAllForeignKeyIndexEntriesAreValid();
                return entriesAffected;
            }
            finally
            {
                AsyncMonitor.Exit();
            }
        }

#endif

        private void PrepareToSaveChanges(SaveOptions options)
        {
            if (_disposed)
            {
                throw new ObjectDisposedException(null, Strings.ObjectContext_ObjectDisposed);
            }

            ObjectStateManager.AssertAllForeignKeyIndexEntriesAreValid();

            OnSavingChanges();

            if ((SaveOptions.DetectChangesBeforeSave & options) != 0)
            {
                ObjectStateManager.DetectChanges();
            }

            if (ObjectStateManager.SomeEntryWithConceptualNullExists())
            {
                throw new InvalidOperationException(Strings.ObjectContext_CommitWithConceptualNull);
            }
        }

        private int SaveChangesToStore(SaveOptions options, IDbExecutionStrategy executionStrategy)
        {
            // only accept changes after the local transaction commits
            _adapter.AcceptChangesDuringUpdate = false;
            _adapter.Connection = Connection;
            _adapter.CommandTimeout = CommandTimeout;

            var entriesAffected
                = ExecuteInTransaction(
                    () => _adapter.Update(),
                    executionStrategy,
                    startLocalTransaction: true,
                    releaseConnectionOnSuccess: true);

            if ((SaveOptions.AcceptAllChangesAfterSave & options) != 0)
            {
                try
                {
                    AcceptAllChanges();
                }
                catch (Exception e)
                {
                    // If AcceptAllChanges throws - let's inform user that changes in database were committed 
                    // and that Context and Database can be in inconsistent state.
                    throw new InvalidOperationException(Strings.ObjectContext_AcceptAllChangesFailure(e.Message));
                }
            }

            return entriesAffected;
        }

#if !NET40

        private async Task<int> SaveChangesToStoreAsync(
            SaveOptions options, IDbExecutionStrategy executionStrategy, CancellationToken cancellationToken)
        {
            // only accept changes after the local transaction commits
            _adapter.AcceptChangesDuringUpdate = false;
            _adapter.Connection = Connection;
            _adapter.CommandTimeout = CommandTimeout;

            var entriesAffected = await ExecuteInTransactionAsync(
                () => _adapter.UpdateAsync(cancellationToken), executionStrategy,
                /*startLocalTransaction:*/ true, /*releaseConnectionOnSuccess:*/ true, cancellationToken)
                                            .ConfigureAwait(continueOnCapturedContext: false);

            if ((SaveOptions.AcceptAllChangesAfterSave & options) != 0)
            {
                try
                {
                    AcceptAllChanges();
                }
                catch (Exception e)
                {
                    // If AcceptAllChanges throws - let's inform user that changes in database were committed 
                    // and that Context and Database can be in inconsistent state.
                    throw new InvalidOperationException(Strings.ObjectContext_AcceptAllChangesFailure(e.Message));
                }
            }

            return entriesAffected;
        }

#endif

        #endregion //SaveChanges

        /// <summary>
        /// Executes a function in a local transaction and returns the result.
        /// </summary>
        /// <remarks>
        /// A local transaction is created only if there are no existing local nor ambient transactions.
        /// This method will ensure that the connection is opened and release it if an exception is thrown.
        /// The caller is responsible of releasing the connection if no exception is thrown, unless
        /// <paramref name="releaseConnectionOnSuccess" /> is set to <c>true</c>.
        /// </remarks>
        /// <typeparam name="T"> Type of the result. </typeparam>
        /// <param name="func"> The function to invoke. </param>
        /// <param name="executionStrategy"> The execution strategy used for this operation. </param>
        /// <param name="startLocalTransaction"> Whether should start a new local transaction when there's no existing one. </param>
        /// <param name="releaseConnectionOnSuccess"> Whether the connection will also be released when no exceptions are thrown. </param>
        /// <returns>
        /// The result from invoking <paramref name="func" />.
        /// </returns>
        internal virtual T ExecuteInTransaction<T>(
            Func<T> func, IDbExecutionStrategy executionStrategy, bool startLocalTransaction, bool releaseConnectionOnSuccess)
        {
            EnsureConnection();

            var needLocalTransaction = false;
            var connection = (EntityConnection)Connection;
            if (connection.CurrentTransaction == null
                && !connection.EnlistedInUserTransaction
                && _lastTransaction == null)
            {
                needLocalTransaction = startLocalTransaction;
            }
            else if (executionStrategy.RetriesOnFailure)
            {
                throw new InvalidOperationException(Strings.ExecutionStrategy_ExistingTransaction(executionStrategy.GetType().Name));
            }
            // else the caller already has his own local transaction going; caller will do the abort or commit.

            DbTransaction localTransaction = null;
            try
            {
                // EntityConnection tracks the CurrentTransaction we don't need to pass it around
                if (needLocalTransaction)
                {
                    localTransaction = connection.BeginTransaction();
                }

                var result = func();

                if (localTransaction != null)
                {
                    // we started the local transaction; so we also commit it
                    try
                    {
                        localTransaction.Commit();
                    }
                    catch (Exception ex)
                    {
                        throw new CommitFailedException(Strings.CommitFailed, ex);
                    }
                }
                // else on success with no exception is thrown, caller generally commits the transaction

                if (releaseConnectionOnSuccess)
                {
                    ReleaseConnection();
                }

                return result;
            }
            catch (Exception)
            {
                ReleaseConnection();
                throw;
            }
            finally
            {
                if (localTransaction != null)
                {
                    // we started the local transaction; so it requires disposal (rollback if not previously committed
                    localTransaction.Dispose();
                }
                // else on failure with an exception being thrown, caller generally aborts (default action with transaction without an explict commit)
            }
        }

#if !NET40

        /// <summary>
        /// An asynchronous version of ExecuteStoreQuery, which
        /// executes a function in a local transaction and returns the result.
        /// </summary>
        /// <remarks>
        /// A local transaction is created only if there are no existing local nor ambient transactions.
        /// This method will ensure that the connection is opened and release it if an exception is thrown.
        /// The caller is responsible of releasing the connection if no exception is thrown, unless
        /// <paramref name="releaseConnectionOnSuccess" /> is set to <c>true</c>.
        /// </remarks>
        /// <typeparam name="T"> Type of the result. </typeparam>
        /// <param name="func"> The function to invoke. </param>
        /// <param name="executionStrategy"> The execution strategy used for this operation. </param>
        /// <param name="startLocalTransaction"> Whether should start a new local transaction when there's no existing one. </param>
        /// <param name="releaseConnectionOnSuccess"> Whether the connection will also be released when no exceptions are thrown. </param>
        /// <param name="cancellationToken"> The token to monitor for cancellation requests. </param>
        /// <returns>
        /// A task containing the result from invoking <paramref name="func" />.
        /// </returns>
        internal virtual async Task<T> ExecuteInTransactionAsync<T>(
            Func<Task<T>> func, IDbExecutionStrategy executionStrategy,
            bool startLocalTransaction, bool releaseConnectionOnSuccess, CancellationToken cancellationToken)
        {
            await EnsureConnectionAsync(cancellationToken).ConfigureAwait(continueOnCapturedContext: false);

            var needLocalTransaction = false;
            var connection = (EntityConnection)Connection;
            if (connection.CurrentTransaction == null
                && !connection.EnlistedInUserTransaction
                && _lastTransaction == null)
            {
                needLocalTransaction = startLocalTransaction;
            }
            else if (executionStrategy.RetriesOnFailure)
            {
                throw new InvalidOperationException(Strings.ExecutionStrategy_ExistingTransaction(executionStrategy.GetType().Name));
            }
            // else the caller already has his own local transaction going; caller will do the abort or commit.

            DbTransaction localTransaction = null;
            try
            {
                // EntityConnection tracks the CurrentTransaction we don't need to pass it around
                if (needLocalTransaction)
                {
                    localTransaction = connection.BeginTransaction();
                }

                var result = await func().ConfigureAwait(continueOnCapturedContext: false);

                if (localTransaction != null)
                {
                    // we started the local transaction; so we also commit it
                    try
                    {
                        localTransaction.Commit();
                    }
                    catch (Exception ex)
                    {
                        throw new CommitFailedException(Strings.CommitFailed, ex);
                    }
                }
                // else on success with no exception is thrown, caller generally commits the transaction

                if (releaseConnectionOnSuccess)
                {
                    ReleaseConnection();
                }

                return result;
            }
            catch (Exception)
            {
                ReleaseConnection();
                throw;
            }
            finally
            {
                if (localTransaction != null)
                {
                    // we started the local transaction; so it requires disposal (rollback if not previously committed
                    localTransaction.Dispose();
                }
                // else on failure with an exception being thrown, caller generally aborts (default action with transaction without an explict commit)
            }
        }

#endif

        /// <summary>
        /// Ensures that <see cref="T:System.Data.Entity.Core.Objects.ObjectStateEntry" /> changes are synchronized with changes in all objects that are tracked by the
        /// <see
        ///     cref="T:System.Data.Entity.Core.Objects.ObjectStateManager" />
        /// .
        /// </summary>
        public virtual void DetectChanges()
        {
            ObjectStateManager.AssertAllForeignKeyIndexEntriesAreValid();
            ObjectStateManager.DetectChanges();
            ObjectStateManager.AssertAllForeignKeyIndexEntriesAreValid();
        }

        /// <summary>Returns an object that has the specified entity key.</summary>
        /// <returns>true if the object was retrieved successfully. false if the  key  is temporary, the connection is null, or the  value  is null.</returns>
        /// <param name="key">The key of the object to be found.</param>
        /// <param name="value">When this method returns, contains the object.</param>
        /// <exception cref="T:System.ArgumentException">Incompatible metadata for  key .</exception>
        /// <exception cref="T:System.ArgumentNullException"> key  is null.</exception>
        [SuppressMessage("Microsoft.Design", "CA1007:UseGenericsWhereAppropriate")]
        public virtual bool TryGetObjectByKey(EntityKey key, out object value)
        {
            // try the cache first
            EntityEntry entry;
            ObjectStateManager.TryGetEntityEntry(key, out entry); // this will check key argument
            if (entry != null)
            {
                // can't find keys
                if (!entry.IsKeyEntry)
                {
                    // SQLBUDT 511296 returning deleted object.
                    value = entry.Entity;
                    return value != null;
                }
            }

            if (key.IsTemporary)
            {
                // If the key is temporary, we cannot find a corresponding object in the store.
                value = null;
                return false;
            }

            var entitySet = key.GetEntitySet(MetadataWorkspace);
            Debug.Assert(entitySet != null, "Key's EntitySet should not be null in the MetadataWorkspace");

            // Validate the EntityKey values against the EntitySet
            key.ValidateEntityKey(_workspace, entitySet, true /*isArgumentException*/, "key");

            // Ensure the assembly containing the entity's CLR type is loaded into the workspace.
            // If the schema types are not loaded: metadata, cache & query would be unable to reason about the type.
            // Either the entity type's assembly is already in the ObjectItemCollection or we auto-load the user's calling assembly and its referenced assemblies.
            // *GetCallingAssembly returns the assembly of the method that invoked the currently executing method.
            MetadataWorkspace.ImplicitLoadFromEntityType(entitySet.ElementType, Assembly.GetCallingAssembly());

            // Execute the query:
            // SELECT VALUE X FROM [EC].[ES] AS X
            // WHERE X.KeyProp0 = @p0 AND X.KeyProp1 = @p1 AND ... 
            // parameters are the key values 

            // Build the Entity SQL query
            var esql = new StringBuilder();
            esql.AppendFormat(
                "SELECT VALUE X FROM {0}.{1} AS X WHERE ", EntityUtil.QuoteIdentifier(entitySet.EntityContainer.Name),
                EntityUtil.QuoteIdentifier(entitySet.Name));
            var members = key.EntityKeyValues;
            var keyMembers = entitySet.ElementType.KeyMembers;
            var parameters = new ObjectParameter[members.Length];

            for (var i = 0; i < members.Length; i++)
            {
                if (i > 0)
                {
                    esql.Append(" AND ");
                }

                var parameterName = string.Format(CultureInfo.InvariantCulture, "p{0}", i.ToString(CultureInfo.InvariantCulture));
                esql.AppendFormat("X.{0} = @{1}", EntityUtil.QuoteIdentifier(members[i].Key), parameterName);
                parameters[i] = new ObjectParameter(parameterName, members[i].Value);

                // Try to set the TypeUsage on the ObjectParameter
                EdmMember keyMember = null;
                if (keyMembers.TryGetValue(members[i].Key, true, out keyMember))
                {
                    parameters[i].TypeUsage = keyMember.TypeUsage;
                }
            }

            // Execute the query
            object entity = null;
            var results = CreateQuery<object>(esql.ToString(), parameters).Execute(MergeOption.AppendOnly);
            foreach (var queriedEntity in results)
            {
                Debug.Assert(entity == null, "Query for a key returned more than one entity!");
                entity = queriedEntity;
            }

            value = entity;
            return value != null;
        }

        /// <summary>
        /// Executes a stored procedure or function that is defined in the data source and mapped in the conceptual model, with the specified parameters. Returns a typed
        /// <see
        ///     cref="T:System.Data.Entity.Core.Objects.ObjectResult`1" />
        /// .
        /// </summary>
        /// <returns>
        /// An <see cref="T:System.Data.Entity.Core.Objects.ObjectResult`1" /> for the data that is returned by the stored procedure.
        /// </returns>
        /// <param name="functionName">The name of the stored procedure or function. The name can include the container name, such as &lt;Container Name&gt;.&lt;Function Name&gt;. When the default container name is known, only the function name is required.</param>
        /// <param name="parameters">
        /// An array of <see cref="T:System.Data.Entity.Core.Objects.ObjectParameter" /> objects.
        /// </param>
        /// <typeparam name="TElement">
        /// The entity type of the <see cref="T:System.Data.Entity.Core.Objects.ObjectResult`1" /> returned when the function is executed against the data source. This type must implement
        /// <see
        ///     cref="T:System.Data.Entity.Core.Objects.DataClasses.IEntityWithChangeTracker" />
        /// .
        /// </typeparam>
        /// <exception cref="T:System.ArgumentException"> function  is null or empty or function  is not found.</exception>
        /// <exception cref="T:System.InvalidOperationException">The entity reader does not support this  function or there is a type mismatch on the reader and the  function .</exception>
        public ObjectResult<TElement> ExecuteFunction<TElement>(string functionName, params ObjectParameter[] parameters)
        {
            Check.NotNull(parameters, "parameters");

            return ExecuteFunction<TElement>(functionName, MergeOption.AppendOnly, parameters);
        }

        /// <summary>
        /// Executes the given stored procedure or function that is defined in the data source and expressed in the conceptual model, with the specified parameters, and merge option. Returns a typed
        /// <see
        ///     cref="T:System.Data.Entity.Core.Objects.ObjectResult`1" />
        /// .
        /// </summary>
        /// <returns>
        /// An <see cref="T:System.Data.Entity.Core.Objects.ObjectResult`1" /> for the data that is returned by the stored procedure.
        /// </returns>
        /// <param name="functionName">The name of the stored procedure or function. The name can include the container name, such as &lt;Container Name&gt;.&lt;Function Name&gt;. When the default container name is known, only the function name is required.</param>
        /// <param name="mergeOption">
        /// The <see cref="T:System.Data.Entity.Core.Objects.MergeOption" /> to use when executing the query.
        /// </param>
        /// <param name="parameters">
        /// An array of <see cref="T:System.Data.Entity.Core.Objects.ObjectParameter" /> objects.
        /// </param>
        /// <typeparam name="TElement">
        /// The entity type of the <see cref="T:System.Data.Entity.Core.Objects.ObjectResult`1" /> returned when the function is executed against the data source. This type must implement
        /// <see
        ///     cref="T:System.Data.Entity.Core.Objects.DataClasses.IEntityWithChangeTracker" />
        /// .
        /// </typeparam>
        /// <exception cref="T:System.ArgumentException"> function  is null or empty or function  is not found.</exception>
        /// <exception cref="T:System.InvalidOperationException">The entity reader does not support this  function or there is a type mismatch on the reader and the  function .</exception>
        public virtual ObjectResult<TElement> ExecuteFunction<TElement>(
            string functionName, MergeOption mergeOption, params ObjectParameter[] parameters)
        {
            Check.NotNull(parameters, "parameters");
            Check.NotEmpty(functionName, "functionName");
            return ExecuteFunction<TElement>(functionName, new ExecutionOptions(mergeOption, streaming: false), parameters);
        }

        /// <summary>
        /// Executes the given function on the default container.
        /// </summary>
        /// <typeparam name="TElement"> Element type for function results. </typeparam>
        /// <param name="functionName">
        /// Name of function. May include container (e.g. ContainerName.FunctionName) or just function name when DefaultContainerName is known.
        /// </param>
        /// <param name="executionOptions"> The options for executing this function. </param>
        /// <param name="parameters"> The parameter values to use for the function. </param>
        /// <exception cref="ArgumentException"> If function is null or empty </exception>
        /// <exception cref="InvalidOperationException">
        /// If function is invalid (syntax,
        /// does not exist, refers to a function with return type incompatible with T)
        /// </exception>
        public virtual ObjectResult<TElement> ExecuteFunction<TElement>(
            string functionName, ExecutionOptions executionOptions, params ObjectParameter[] parameters)
        {
            Check.NotNull(parameters, "parameters");
            Check.NotEmpty(functionName, "functionName");

            AsyncMonitor.EnsureNotEntered();

            EdmFunction functionImport;
            var entityCommand = CreateEntityCommandForFunctionImport(functionName, out functionImport, parameters);
            var returnTypeCount = Math.Max(1, functionImport.ReturnParameters.Count);
            var expectedEdmTypes = new EdmType[returnTypeCount];
            expectedEdmTypes[0] = MetadataHelper.GetAndCheckFunctionImportReturnType<TElement>(functionImport, 0, MetadataWorkspace);
            for (var i = 1; i < returnTypeCount; i++)
            {
                if (!MetadataHelper.TryGetFunctionImportReturnType(functionImport, i, out expectedEdmTypes[i]))
                {
                    throw EntityUtil.ExecuteFunctionCalledWithNonReaderFunction(functionImport);
                }
            }

            var executionStrategy = DbProviderServices.GetExecutionStrategy(Connection, MetadataWorkspace);

            if (executionStrategy.RetriesOnFailure
                && executionOptions.Streaming)
            {
                throw new InvalidOperationException(Strings.ExecutionStrategy_StreamingNotSupported(executionStrategy.GetType().Name));
            }

            return executionStrategy.Execute(
                () => ExecuteInTransaction(
                    () => CreateFunctionObjectResult<TElement>(entityCommand, functionImport.EntitySets, expectedEdmTypes, executionOptions),
                    executionStrategy, startLocalTransaction: true,
                    releaseConnectionOnSuccess: !executionOptions.Streaming));
        }

        /// <summary>Executes a stored procedure or function that is defined in the data source and expressed in the conceptual model; discards any results returned from the function; and returns the number of rows affected by the execution.</summary>
        /// <returns>The number of rows affected.</returns>
        /// <param name="functionName">The name of the stored procedure or function. The name can include the container name, such as &lt;Container Name&gt;.&lt;Function Name&gt;. When the default container name is known, only the function name is required.</param>
        /// <param name="parameters">
        /// An array of <see cref="T:System.Data.Entity.Core.Objects.ObjectParameter" /> objects.
        /// </param>
        /// <exception cref="T:System.ArgumentException"> function  is null or empty or function  is not found.</exception>
        /// <exception cref="T:System.InvalidOperationException">The entity reader does not support this  function or there is a type mismatch on the reader and the  function .</exception>
        public virtual int ExecuteFunction(string functionName, params ObjectParameter[] parameters)
        {
            Check.NotNull(parameters, "parameters");
            Check.NotEmpty(functionName, "functionName");

            AsyncMonitor.EnsureNotEntered();

            EdmFunction functionImport;
            var entityCommand = CreateEntityCommandForFunctionImport(functionName, out functionImport, parameters);

            var executionStrategy = DbProviderServices.GetExecutionStrategy(Connection, MetadataWorkspace);
            return executionStrategy.Execute(
                () => ExecuteInTransaction(
                    () => ExecuteFunctionCommand(entityCommand), executionStrategy,
                    startLocalTransaction: true, releaseConnectionOnSuccess: true));
        }

        private static int ExecuteFunctionCommand(EntityCommand entityCommand)
        {
            // Prepare the command before calling ExecuteNonQuery, so that exceptions thrown during preparation are not wrapped in EntityCommandExecutionException
            entityCommand.Prepare();

            try
            {
                return entityCommand.ExecuteNonQuery();
            }
            catch (Exception e)
            {
                if (e.IsCatchableEntityExceptionType())
                {
                    throw new EntityCommandExecutionException(Strings.EntityClient_CommandExecutionFailed, e);
                }

                throw;
            }
        }

        [SuppressMessage("Microsoft.Reliability", "CA2000:Dispose objects before losing scope")]
        [SuppressMessage("Microsoft.Security", "CA2100:Review SQL queries for security vulnerabilities")]
        private EntityCommand CreateEntityCommandForFunctionImport(
            string functionName, out EdmFunction functionImport, params ObjectParameter[] parameters)
        {
            for (var i = 0; i < parameters.Length; i++)
            {
                var parameter = parameters[i];
                if (null == parameter)
                {
                    throw new InvalidOperationException(Strings.ObjectContext_ExecuteFunctionCalledWithNullParameter(i));
                }
            }

            string containerName;
            string functionImportName;

            functionImport =
                MetadataHelper.GetFunctionImport(
                    functionName, DefaultContainerName, MetadataWorkspace,
                    out containerName, out functionImportName);

            var connection = (EntityConnection)Connection;

            // create query
            var entityCommand = new EntityCommand(InterceptionContext);
            entityCommand.CommandType = CommandType.StoredProcedure;
            entityCommand.CommandText = containerName + "." + functionImportName;
            entityCommand.Connection = connection;
            if (CommandTimeout.HasValue)
            {
                entityCommand.CommandTimeout = CommandTimeout.Value;
            }

            PopulateFunctionImportEntityCommandParameters(parameters, functionImport, entityCommand);

            return entityCommand;
        }

        [SuppressMessage("Microsoft.Reliability", "CA2000:Dispose objects before losing scope",
            Justification = "Reader disposed by the returned ObjectResult")]
        private ObjectResult<TElement> CreateFunctionObjectResult<TElement>(
            EntityCommand entityCommand, ReadOnlyCollection<EntitySet> entitySets, EdmType[] edmTypes,
            ExecutionOptions executionOptions)
        {
            DebugCheck.NotNull(edmTypes);
            Debug.Assert(edmTypes.Length > 0);

            var commandDefinition = entityCommand.GetCommandDefinition();

            // get store data reader
            DbDataReader storeReader = null;
            try
            {
                storeReader = commandDefinition.ExecuteStoreCommands(entityCommand, CommandBehavior.Default);
            }
            catch (Exception e)
            {
                if (e.IsCatchableEntityExceptionType())
                {
                    throw new EntityCommandExecutionException(Strings.EntityClient_CommandExecutionFailed, e);
                }

                throw;
            }

            ShaperFactory<TElement> shaperFactory = null;
            if (!executionOptions.Streaming)
            {
                BufferedDataReader bufferedReader = null;
                try
                {
                    var storeItemCollection = (StoreItemCollection)MetadataWorkspace.GetItemCollection(DataSpace.SSpace);
                    var providerServices = DbConfiguration.DependencyResolver.GetService<DbProviderServices>(storeItemCollection.ProviderInvariantName);
                    
                    shaperFactory = _translator.TranslateColumnMap<TElement>(
                        commandDefinition.CreateColumnMap(storeReader, 0),
                        MetadataWorkspace, null, executionOptions.MergeOption, false, valueLayer: false);
                    bufferedReader = new BufferedDataReader(storeReader);
                    bufferedReader.Initialize(
                        storeItemCollection.ProviderManifestToken, providerServices, shaperFactory.ColumnTypes,
                        shaperFactory.NullableColumns);
                    storeReader = bufferedReader;
                }
                catch (Exception)
                {
                    if (bufferedReader != null)
                    {
                        bufferedReader.Dispose();
                    }

                    throw;
                }
            }

            return MaterializedDataRecord<TElement>(
                entityCommand, storeReader, 0, entitySets, edmTypes, shaperFactory, executionOptions.MergeOption, executionOptions.Streaming);
        }

        /// <summary>
        /// Get the materializer for the resultSetIndexth result set of storeReader.
        /// </summary>
        internal ObjectResult<TElement> MaterializedDataRecord<TElement>(
            EntityCommand entityCommand, DbDataReader storeReader, int resultSetIndex, ReadOnlyCollection<EntitySet> entitySets,
            EdmType[] edmTypes, ShaperFactory<TElement> shaperFactory, MergeOption mergeOption, bool streaming)
        {
            DebugCheck.NotNull(entityCommand);
            DebugCheck.NotNull(storeReader);
            DebugCheck.NotNull(entitySets);
            DebugCheck.NotNull(edmTypes);

            var commandDefinition = entityCommand.GetCommandDefinition();
            try
            {
                // We want the shaper to close the reader if it is the last result set.
                var shaperOwnsReader = edmTypes.Length <= resultSetIndex + 1;

                //Note: Defensive check for historic reasons, we expect entitySets.Count > resultSetIndex 
                var entitySet = entitySets.Count > resultSetIndex ? entitySets[resultSetIndex] : null;

                // create the shaper
                if (shaperFactory == null)
                {
                    shaperFactory = _translator.TranslateColumnMap<TElement>(
                        commandDefinition.CreateColumnMap(storeReader, resultSetIndex),
                        MetadataWorkspace, null, mergeOption, streaming, valueLayer: false);
                }

                var shaper = shaperFactory.Create(
                    storeReader, this, MetadataWorkspace, mergeOption, shaperOwnsReader, streaming);

                NextResultGenerator nextResultGenerator;

                // We need to run notifications when the data reader is closed in order to propagate any out parameters.
                // We do this whenever the last (declared) result set's enumerator is disposed (this calls Finally on the shaper)
                // or when the underlying reader is closed as a result of the ObjectResult itself getting disposed.   
                // We use onReaderDisposeHasRun to ensure that this notification is only called once.   
                // the alternative approach of not making the final ObjectResult's disposal result do cleanup doesn't work in the case where
                // its GetEnumerator is called explicitly, and the resulting enumerator is never disposed.
                var onReaderDisposeHasRun = false;
                Action<object, EventArgs> onReaderDispose = (object sender, EventArgs e) =>
                    {
                        if (!onReaderDisposeHasRun)
                        {
                            onReaderDisposeHasRun = true;
                            // consume the store reader
                            CommandHelper.ConsumeReader(storeReader);
                            // trigger event callback
                            entityCommand.NotifyDataReaderClosing();
                        }
                    };

                if (shaperOwnsReader)
                {
                    shaper.OnDone += new EventHandler(onReaderDispose);
                    nextResultGenerator = null;
                }
                else
                {
                    nextResultGenerator = new NextResultGenerator(
                        this, entityCommand, edmTypes, entitySets, mergeOption, streaming, resultSetIndex + 1);
                }

                // We want the ObjectResult to close the reader in its Dispose method, even if it is not the last result set.
                // This is to allow users to cancel reading results without the unnecessary iteration thru all the result sets.
                return new ObjectResult<TElement>(
                    shaper, entitySet, TypeUsage.Create(edmTypes[resultSetIndex]), true, streaming, nextResultGenerator,
                    onReaderDispose);
            }
            catch
            {
                ReleaseConnection();
                storeReader.Dispose();
                throw;
            }
        }

        private void PopulateFunctionImportEntityCommandParameters(
            ObjectParameter[] parameters, EdmFunction functionImport, EntityCommand command)
        {
            // attach entity parameters
            for (var i = 0; i < parameters.Length; i++)
            {
                var objectParameter = parameters[i];
                var entityParameter = new EntityParameter();

                var functionParameter = FindParameterMetadata(functionImport, parameters, i);

                if (null != functionParameter)
                {
                    entityParameter.Direction = MetadataHelper.ParameterModeToParameterDirection(
                        functionParameter.Mode);
                    entityParameter.ParameterName = functionParameter.Name;
                }
                else
                {
                    entityParameter.ParameterName = objectParameter.Name;
                }

                entityParameter.Value = objectParameter.Value ?? DBNull.Value;

                if (DBNull.Value == entityParameter.Value
                    || entityParameter.Direction != ParameterDirection.Input)
                {
                    TypeUsage typeUsage;
                    if (functionParameter != null)
                    {
                        // give precedence to the statically declared type usage
                        typeUsage = functionParameter.TypeUsage;
                    }
                    else if (null == objectParameter.TypeUsage)
                    {
                        Debug.Assert(objectParameter.MappableType != null, "MappableType must not be null");
                        Debug.Assert(Nullable.GetUnderlyingType(objectParameter.MappableType) == null, "Nullable types not expected here.");

                        // since ObjectParameters do not allow users to especify 'facets', make 
                        // sure that the parameter typeusage is not populated with the provider
                        // dafault facet values.
                        // Try getting the type from the workspace. This may fail however for one of the following reasons:
                        // - the type is not a model type
                        // - the types were not loaded into the workspace yet
                        // If the types were not loaded into the workspace we try loading types from the assembly the type lives in and re-try
                        // loading the type. We don't care if the type still cannot be loaded - in this case the result TypeUsage will be null
                        // which we handle later.
                        if (!Perspective.TryGetTypeByName(
                            objectParameter.MappableType.FullNameWithNesting(), /*ignoreCase */ false, out typeUsage))
                        {
                            MetadataWorkspace.ImplicitLoadAssemblyForType(objectParameter.MappableType, null);
                            Perspective.TryGetTypeByName(
                                objectParameter.MappableType.FullNameWithNesting(), /*ignoreCase */ false, out typeUsage);
                        }
                    }
                    else
                    {
                        typeUsage = objectParameter.TypeUsage;
                    }

                    // set type information (if the provider cannot determine it from the actual value)
                    EntityCommandDefinition.PopulateParameterFromTypeUsage(
                        entityParameter, typeUsage, entityParameter.Direction != ParameterDirection.Input);
                }

                if (entityParameter.Direction
                    != ParameterDirection.Input)
                {
                    var binder = new ParameterBinder(entityParameter, objectParameter);
                    command.OnDataReaderClosing += binder.OnDataReaderClosingHandler;
                }

                command.Parameters.Add(entityParameter);
            }
        }

        private static FunctionParameter FindParameterMetadata(EdmFunction functionImport, ObjectParameter[] parameters, int ordinal)
        {
            // Retrieve parameter information from functionImport.
            // We first attempt to resolve by case-sensitive name. If there is no exact match,
            // check if there is a case-insensitive match. Case insensitive matches are only permitted
            // when a single parameter would match.
            FunctionParameter functionParameter;
            var parameterName = parameters[ordinal].Name;
            if (!functionImport.Parameters.TryGetValue(parameterName, false, out functionParameter))
            {
                // if only one parameter has this name, try a case-insensitive lookup
                var matchCount = 0;
                for (var i = 0; i < parameters.Length && matchCount < 2; i++)
                {
                    if (StringComparer.OrdinalIgnoreCase.Equals(parameters[i].Name, parameterName))
                    {
                        matchCount++;
                    }
                }

                if (matchCount == 1)
                {
                    functionImport.Parameters.TryGetValue(parameterName, true, out functionParameter);
                }
            }

            return functionParameter;
        }

        /// <summary>Generates an equivalent type that can be used with the Entity Framework for each type in the supplied enumeration.</summary>
        /// <param name="types">
        /// An enumeration of <see cref="T:System.Type" /> objects that represent custom data classes that map to the conceptual model.
        /// </param>
        public virtual void CreateProxyTypes(IEnumerable<Type> types)
        {
            var ospaceItems = (ObjectItemCollection)MetadataWorkspace.GetItemCollection(DataSpace.OSpace);

            // Ensure metadata is loaded for each type,
            // and attempt to create proxy type only for types that have a mapping to an O-Space EntityType.
            EntityProxyFactory.TryCreateProxyTypes(
                types.Select(
                    type =>
                    {
                        // Ensure the assembly containing the entity's CLR type is loaded into the workspace.
                        MetadataWorkspace.ImplicitLoadAssemblyForType(type, null);

                        EntityType entityType;
                        ospaceItems.TryGetItem(type.FullNameWithNesting(), out entityType);
                        return entityType;
                    }).Where(entityType => entityType != null),
                MetadataWorkspace
                );
        }

        /// <summary>Returns all the existing proxy types.</summary>
        /// <returns>
        /// An <see cref="T:System.Collections.Generic.IEnumerable`1" /> of all the existing proxy types.
        /// </returns>
        [SuppressMessage("Microsoft.Design", "CA1024:UsePropertiesWhereAppropriate")]
        public static IEnumerable<Type> GetKnownProxyTypes()
        {
            return EntityProxyFactory.GetKnownProxyTypes();
        }

        /// <summary>Returns the entity type of the POCO entity associated with a proxy object of a specified type.</summary>
        /// <returns>
        /// The <see cref="T:System.Type" /> of the associated POCO entity.
        /// </returns>
        /// <param name="type">
        /// The <see cref="T:System.Type" /> of the proxy object.
        /// </param>
        public static Type GetObjectType(Type type)
        {
            Check.NotNull(type, "type");

            return EntityProxyFactory.IsProxyType(type) ? type.BaseType : type;
        }

        /// <summary>Creates and returns an instance of the requested type .</summary>
        /// <returns>An instance of the requested type  T , or an instance of a derived type that enables  T  to be used with the Entity Framework. The returned object is either an instance of the requested type or an instance of a derived type that enables the requested type to be used with the Entity Framework.</returns>
        /// <typeparam name="T">Type of object to be returned.</typeparam>
        public virtual T CreateObject<T>()
            where T : class
        {
            T instance = null;
            var clrType = typeof(T);

            // Ensure the assembly containing the entity's CLR type is loaded into the workspace.
            MetadataWorkspace.ImplicitLoadAssemblyForType(clrType, null);

            // Retrieve the OSpace EntityType that corresponds to the supplied CLR type.
            // This call ensure that this mapping exists.
            var entityType = MetadataWorkspace.GetItem<ClrEntityType>(clrType.FullNameWithNesting(), DataSpace.OSpace);
            EntityProxyTypeInfo proxyTypeInfo = null;

            if (ContextOptions.ProxyCreationEnabled
                && ((proxyTypeInfo = EntityProxyFactory.GetProxyType(entityType, MetadataWorkspace)) != null))
            {
                instance = (T)proxyTypeInfo.CreateProxyObject();

                // After creating the proxy we need to add additional state to the proxy such
                // that it is able to function correctly when returned.  In particular, it needs
                // an initialized set of RelatedEnd objects because it will not be possible to
                // create these for convention based mapping once the metadata in the context has
                // been lost.
                var wrappedEntity = EntityWrapperFactory.CreateNewWrapper(instance, null);
                wrappedEntity.InitializingProxyRelatedEnds = true;
                try
                {
                    // We're setting the context temporarily here so that we can go through the process
                    // of creating RelatedEnds even with convention-based mapping.
                    // However, we also need to tell the wrapper that we're doing this so that we don't
                    // try to do things that we normally do when we have a context, such as adding the
                    // context to the RelatedEnds.  We can't do these things since they require an
                    // EntitySet, and, because of MEST, we don't have one.
                    wrappedEntity.AttachContext(this, null, MergeOption.NoTracking);
                    proxyTypeInfo.SetEntityWrapper(wrappedEntity);
                    if (proxyTypeInfo.InitializeEntityCollections != null)
                    {
                        proxyTypeInfo.InitializeEntityCollections.Invoke(null, new object[] { wrappedEntity });
                    }
                }
                finally
                {
                    wrappedEntity.InitializingProxyRelatedEnds = false;
                    wrappedEntity.DetachContext();
                }
            }
            else
            {
                instance = DelegateFactory.GetConstructorDelegateForType(entityType)() as T;
            }

            return instance;
        }

        /// <summary>
        /// Executes an arbitrary command directly against the data source using the existing connection.
        /// The command is specified using the server's native query language, such as SQL.
        ///
        /// As with any API that accepts SQL it is important to parameterize any user input to protect against a SQL injection attack. You can include parameter place holders in the SQL query string and then supply parameter values as additional arguments. Any parameter values you supply will automatically be converted to a DbParameter.
        /// context.ExecuteStoreCommand("UPDATE dbo.Posts SET Rating = 5 WHERE Author = @p0", userSuppliedAuthor);
        /// Alternatively, you can also construct a DbParameter and supply it to SqlQuery. This allows you to use named parameters in the SQL query string.
        /// context.ExecuteStoreCommand("UPDATE dbo.Posts SET Rating = 5 WHERE Author = @author", new SqlParameter("@author", userSuppliedAuthor));
        /// </summary>
        /// <remarks>
        /// If there isn't an existing local transaction a new transaction will be used
        /// to execute the command.
        /// </remarks>
        /// <param name="commandText">The command specified in the server's native query language.</param>
        /// <param name="parameters"> The parameter values to use for the query. </param>
        /// <returns>The number of rows affected.</returns>
        public virtual int ExecuteStoreCommand(string commandText, params object[] parameters)
        {
            return ExecuteStoreCommand(TransactionalBehavior.EnsureTransaction, commandText, parameters);
        }

        /// <summary>
        /// Executes an arbitrary command directly against the data source using the existing connection.
        /// The command is specified using the server's native query language, such as SQL.
        ///
        /// As with any API that accepts SQL it is important to parameterize any user input to protect against a SQL injection attack. You can include parameter place holders in the SQL query string and then supply parameter values as additional arguments. Any parameter values you supply will automatically be converted to a DbParameter.
        /// context.ExecuteStoreCommand("UPDATE dbo.Posts SET Rating = 5 WHERE Author = @p0", userSuppliedAuthor);
        /// Alternatively, you can also construct a DbParameter and supply it to SqlQuery. This allows you to use named parameters in the SQL query string.
        /// context.ExecuteStoreCommand("UPDATE dbo.Posts SET Rating = 5 WHERE Author = @author", new SqlParameter("@author", userSuppliedAuthor));
        /// </summary>
        /// <param name="transactionalBehavior"> Controls the creation of a transaction for this command. </param>
        /// <param name="commandText">The command specified in the server's native query language.</param>
        /// <param name="parameters"> The parameter values to use for the query. </param>
        /// <returns>The number of rows affected.</returns>
        public virtual int ExecuteStoreCommand(TransactionalBehavior transactionalBehavior, string commandText, params object[] parameters)
        {
            var executionStrategy = DbProviderServices.GetExecutionStrategy(Connection, MetadataWorkspace);
            AsyncMonitor.EnsureNotEntered();

            return executionStrategy.Execute(
                () => ExecuteInTransaction(
                    () => CreateStoreCommand(commandText, parameters).ExecuteNonQuery(),
                    executionStrategy,
                    startLocalTransaction: transactionalBehavior != TransactionalBehavior.DoNotEnsureTransaction,
                    releaseConnectionOnSuccess: true));
        }

#if !NET40

        /// <summary>
        /// Asynchronously executes an arbitrary command directly against the data source using the existing connection.
        /// The command is specified using the server's native query language, such as SQL.
        ///
        /// As with any API that accepts SQL it is important to parameterize any user input to protect against a SQL injection attack. You can include parameter place holders in the SQL query string and then supply parameter values as additional arguments. Any parameter values you supply will automatically be converted to a DbParameter.
        /// context.ExecuteStoreCommandAsync("UPDATE dbo.Posts SET Rating = 5 WHERE Author = @p0", userSuppliedAuthor);
        /// Alternatively, you can also construct a DbParameter and supply it to SqlQuery. This allows you to use named parameters in the SQL query string.
        /// context.ExecuteStoreCommandAsync("UPDATE dbo.Posts SET Rating = 5 WHERE Author = @author", new SqlParameter("@author", userSuppliedAuthor));
        /// </summary>
        /// <remarks>
        /// Multiple active operations on the same context instance are not supported.  Use 'await' to ensure
        /// that any asynchronous operations have completed before calling another method on this context.
        /// 
        /// If there isn't an existing local transaction a new transaction will be used
        /// to execute the command.
        /// </remarks>
        /// <param name="commandText">The command specified in the server's native query language.</param>
        /// <param name="parameters"> The parameter values to use for the query. </param>
        /// <returns>
        ///  A task that represents the asynchronous operation.
        /// The task result contains the number of rows affected.
        /// </returns>
        public Task<int> ExecuteStoreCommandAsync(string commandText, params object[] parameters)
        {
            return ExecuteStoreCommandAsync(TransactionalBehavior.EnsureTransaction, commandText, CancellationToken.None, parameters);
        }

        /// <summary>
        /// Asynchronously executes an arbitrary command directly against the data source using the existing connection.
        /// The command is specified using the server's native query language, such as SQL.
        ///
        /// As with any API that accepts SQL it is important to parameterize any user input to protect against a SQL injection attack. You can include parameter place holders in the SQL query string and then supply parameter values as additional arguments. Any parameter values you supply will automatically be converted to a DbParameter.
        /// context.ExecuteStoreCommandAsync("UPDATE dbo.Posts SET Rating = 5 WHERE Author = @p0", userSuppliedAuthor);
        /// Alternatively, you can also construct a DbParameter and supply it to SqlQuery. This allows you to use named parameters in the SQL query string.
        /// context.ExecuteStoreCommandAsync("UPDATE dbo.Posts SET Rating = 5 WHERE Author = @author", new SqlParameter("@author", userSuppliedAuthor));
        /// </summary>
        /// <remarks>
        /// Multiple active operations on the same context instance are not supported.  Use 'await' to ensure
        /// that any asynchronous operations have completed before calling another method on this context.
        /// </remarks>
        /// <param name="transactionalBehavior"> Controls the creation of a transaction for this command. </param>
        /// <param name="commandText">The command specified in the server's native query language.</param>
        /// <param name="parameters"> The parameter values to use for the query. </param>
        /// <returns>
        ///  A task that represents the asynchronous operation.
        /// The task result contains the number of rows affected.
        /// </returns>
        public Task<int> ExecuteStoreCommandAsync(TransactionalBehavior transactionalBehavior, string commandText, params object[] parameters)
        {
            return ExecuteStoreCommandAsync(transactionalBehavior, commandText, CancellationToken.None, parameters);
        }

        /// <summary>
        /// Asynchronously executes an arbitrary command directly against the data source using the existing connection.
        /// The command is specified using the server's native query language, such as SQL.
        ///
        /// As with any API that accepts SQL it is important to parameterize any user input to protect against a SQL injection attack. You can include parameter place holders in the SQL query string and then supply parameter values as additional arguments. Any parameter values you supply will automatically be converted to a DbParameter.
        /// context.ExecuteStoreCommandAsync("UPDATE dbo.Posts SET Rating = 5 WHERE Author = @p0", userSuppliedAuthor);
        /// Alternatively, you can also construct a DbParameter and supply it to SqlQuery. This allows you to use named parameters in the SQL query string.
        /// context.ExecuteStoreCommandAsync("UPDATE dbo.Posts SET Rating = 5 WHERE Author = @author", new SqlParameter("@author", userSuppliedAuthor));
        /// </summary>
        /// <remarks>
        /// Multiple active operations on the same context instance are not supported.  Use 'await' to ensure
        /// that any asynchronous operations have completed before calling another method on this context.
        /// 
        /// If there isn't an existing local transaction a new transaction will be used
        /// to execute the command.
        /// </remarks>
        /// <param name="commandText">The command specified in the server's native query language.</param>
        /// <param name="cancellationToken">
        /// A <see cref="CancellationToken" /> to observe while waiting for the task to complete.
        /// </param>
        /// <param name="parameters"> The parameter values to use for the query. </param>
        /// <returns>
        ///  A task that represents the asynchronous operation.
        /// The task result contains the number of rows affected.
        /// </returns>
        public virtual Task<int> ExecuteStoreCommandAsync(
            string commandText, CancellationToken cancellationToken, params object[] parameters)
        {
            return ExecuteStoreCommandAsync(TransactionalBehavior.EnsureTransaction, commandText, cancellationToken, parameters);
        }

        /// <summary>
        /// Asynchronously executes an arbitrary command directly against the data source using the existing connection.
        /// The command is specified using the server's native query language, such as SQL.
        ///
        /// As with any API that accepts SQL it is important to parameterize any user input to protect against a SQL injection attack. You can include parameter place holders in the SQL query string and then supply parameter values as additional arguments. Any parameter values you supply will automatically be converted to a DbParameter.
        /// context.ExecuteStoreCommandAsync("UPDATE dbo.Posts SET Rating = 5 WHERE Author = @p0", userSuppliedAuthor);
        /// Alternatively, you can also construct a DbParameter and supply it to SqlQuery. This allows you to use named parameters in the SQL query string.
        /// context.ExecuteStoreCommandAsync("UPDATE dbo.Posts SET Rating = 5 WHERE Author = @author", new SqlParameter("@author", userSuppliedAuthor));
        /// </summary>
        /// <remarks>
        /// Multiple active operations on the same context instance are not supported.  Use 'await' to ensure
        /// that any asynchronous operations have completed before calling another method on this context.
        /// </remarks>
        /// <param name="transactionalBehavior"> Controls the creation of a transaction for this command. </param>
        /// <param name="commandText">The command specified in the server's native query language.</param>
        /// <param name="cancellationToken">
        /// A <see cref="CancellationToken" /> to observe while waiting for the task to complete.
        /// </param>
        /// <param name="parameters"> The parameter values to use for the query. </param>
        /// <returns>
        ///  A task that represents the asynchronous operation.
        /// The task result contains the number of rows affected.
        /// </returns>
        public virtual Task<int> ExecuteStoreCommandAsync(
            TransactionalBehavior transactionalBehavior, string commandText, CancellationToken cancellationToken, params object[] parameters)
        {
            AsyncMonitor.EnsureNotEntered();
            return ExecuteStoreCommandInternalAsync(transactionalBehavior, commandText, cancellationToken, parameters);
        }

        private async Task<int> ExecuteStoreCommandInternalAsync(
            TransactionalBehavior transactionalBehavior, string commandText, CancellationToken cancellationToken, params object[] parameters)
        {
            var executionStrategy = DbProviderServices.GetExecutionStrategy(Connection, MetadataWorkspace);
            AsyncMonitor.Enter();

            try
            {
                return await executionStrategy.ExecuteAsync(
                    () => ExecuteInTransactionAsync(
                        () => CreateStoreCommand(commandText, parameters).ExecuteNonQueryAsync(cancellationToken),
                        executionStrategy,
                        /*startLocalTransaction:*/ transactionalBehavior != TransactionalBehavior.DoNotEnsureTransaction,
                        /*releaseConnectionOnSuccess:*/ true, cancellationToken),
                    cancellationToken).ConfigureAwait(continueOnCapturedContext: false);
            }
            finally
            {
                AsyncMonitor.Exit();
            }
        }

#endif

        /// <summary>
        /// Executes a query directly against the data source and returns a sequence of typed results. 
        /// The query is specified using the server's native query language, such as SQL.
        /// Results are not tracked by the context, use the overload that specifies an entity set name to track results.
        ///
        /// As with any API that accepts SQL it is important to parameterize any user input to protect against a SQL injection attack. You can include parameter place holders in the SQL query string and then supply parameter values as additional arguments. Any parameter values you supply will automatically be converted to a DbParameter.
        /// context.ExecuteStoreQuery&lt;Post&gt;("SELECT * FROM dbo.Posts WHERE Author = @p0", userSuppliedAuthor);
        /// Alternatively, you can also construct a DbParameter and supply it to SqlQuery. This allows you to use named parameters in the SQL query string.
        /// context.ExecuteStoreQuery&lt;Post&gt;("SELECT * FROM dbo.Posts WHERE Author = @author", new SqlParameter("@author", userSuppliedAuthor));
        /// </summary>
        /// <typeparam name="TElement"> The element type of the result sequence. </typeparam>
        /// <param name="commandText"> The query specified in the server's native query language. </param>
        /// <param name="parameters"> The parameter values to use for the query. </param>
        /// <returns>
        /// An enumeration of objects of type <typeparamref name="TElement" /> .
        /// </returns>
        public virtual ObjectResult<TElement> ExecuteStoreQuery<TElement>(string commandText, params object[] parameters)
        {
            return ExecuteStoreQueryReliably<TElement>(
                commandText, /*entitySetName:*/null, ExecutionOptions.Default, parameters);
        }

        /// <summary>
        /// Executes a query directly against the data source and returns a sequence of typed results. 
        /// The query is specified using the server's native query language, such as SQL.
        /// Results are not tracked by the context, use the overload that specifies an entity set name to track results.
        ///
        /// As with any API that accepts SQL it is important to parameterize any user input to protect against a SQL injection attack. You can include parameter place holders in the SQL query string and then supply parameter values as additional arguments. Any parameter values you supply will automatically be converted to a DbParameter.
        /// context.ExecuteStoreQuery&lt;Post&gt;("SELECT * FROM dbo.Posts WHERE Author = @p0", userSuppliedAuthor);
        /// Alternatively, you can also construct a DbParameter and supply it to SqlQuery. This allows you to use named parameters in the SQL query string.
        /// context.ExecuteStoreQuery&lt;Post&gt;("SELECT * FROM dbo.Posts WHERE Author = @author", new SqlParameter("@author", userSuppliedAuthor));
        /// </summary>
        /// <typeparam name="TElement"> The element type of the result sequence. </typeparam>
        /// <param name="commandText"> The query specified in the server's native query language. </param>
        /// <param name="executionOptions"> The options for executing this query. </param>
        /// <param name="parameters"> The parameter values to use for the query. </param>
        /// <returns>
        /// An enumeration of objects of type <typeparamref name="TElement" /> .
        /// </returns>
        public virtual ObjectResult<TElement> ExecuteStoreQuery<TElement>(
            string commandText, ExecutionOptions executionOptions, params object[] parameters)
        {
            return ExecuteStoreQueryReliably<TElement>(
                commandText, /*entitySetName:*/null, executionOptions, parameters);
        }

        /// <summary>
        /// Executes a query directly against the data source and returns a sequence of typed results. 
        /// The query is specified using the server's native query language, such as SQL.
        /// If an entity set name is specified, results are tracked by the context.
        ///
        /// As with any API that accepts SQL it is important to parameterize any user input to protect against a SQL injection attack. You can include parameter place holders in the SQL query string and then supply parameter values as additional arguments. Any parameter values you supply will automatically be converted to a DbParameter.
        /// context.ExecuteStoreQuery&lt;Post&gt;("SELECT * FROM dbo.Posts WHERE Author = @p0", userSuppliedAuthor);
        /// Alternatively, you can also construct a DbParameter and supply it to SqlQuery. This allows you to use named parameters in the SQL query string.
        /// context.ExecuteStoreQuery&lt;Post&gt;("SELECT * FROM dbo.Posts WHERE Author = @author", new SqlParameter("@author", userSuppliedAuthor));
        /// </summary>
        /// <typeparam name="TElement"> The element type of the result sequence. </typeparam>
        /// <param name="commandText"> The query specified in the server's native query language. </param>
        /// <param name="entitySetName">The entity set of the  TResult  type. If an entity set name is not provided, the results are not going to be tracked.</param>
        /// <param name="mergeOption">
        /// The <see cref="T:System.Data.Entity.Core.Objects.MergeOption" /> to use when executing the query. The default is
        /// <see cref="F:System.Data.Entity.Core.Objects.MergeOption.AppendOnly" />.
        /// </param>
        /// <param name="parameters"> The parameter values to use for the query. </param>
        /// <returns>
        /// An enumeration of objects of type <typeparamref name="TElement" /> .
        /// </returns>
        public virtual ObjectResult<TElement> ExecuteStoreQuery<TElement>(
            string commandText, string entitySetName, MergeOption mergeOption, params object[] parameters)
        {
            Check.NotEmpty(entitySetName, "entitySetName");
            return ExecuteStoreQueryReliably<TElement>(
                commandText, entitySetName, new ExecutionOptions(mergeOption, streaming: false), parameters);
        }

        /// <summary>
        /// Executes a query directly against the data source and returns a sequence of typed results. 
        /// The query is specified using the server's native query language, such as SQL.
        /// If an entity set name is specified, results are tracked by the context.
        ///
        /// As with any API that accepts SQL it is important to parameterize any user input to protect against a SQL injection attack. You can include parameter place holders in the SQL query string and then supply parameter values as additional arguments. Any parameter values you supply will automatically be converted to a DbParameter.
        /// context.ExecuteStoreQuery&lt;Post&gt;("SELECT * FROM dbo.Posts WHERE Author = @p0", userSuppliedAuthor);
        /// Alternatively, you can also construct a DbParameter and supply it to SqlQuery. This allows you to use named parameters in the SQL query string.
        /// context.ExecuteStoreQuery&lt;Post&gt;("SELECT * FROM dbo.Posts WHERE Author = @author", new SqlParameter("@author", userSuppliedAuthor));
        /// </summary>
        /// <typeparam name="TElement"> The element type of the result sequence. </typeparam>
        /// <param name="commandText"> The query specified in the server's native query language. </param>
        /// <param name="entitySetName">The entity set of the  TResult  type. If an entity set name is not provided, the results are not going to be tracked.</param>
        /// <param name="executionOptions"> The options for executing this query. </param>
        /// <param name="parameters"> The parameter values to use for the query. </param>
        /// <returns>
        /// An enumeration of objects of type <typeparamref name="TElement" /> .
        /// </returns>
        public virtual ObjectResult<TElement> ExecuteStoreQuery<TElement>(
            string commandText, string entitySetName, ExecutionOptions executionOptions, params object[] parameters)
        {
            Check.NotEmpty(entitySetName, "entitySetName");
            return ExecuteStoreQueryReliably<TElement>(commandText, entitySetName, executionOptions, parameters);
        }

        [SuppressMessage("Microsoft.Reliability", "CA2000:Dispose objects before losing scope",
            Justification = "Buffer disposed by the returned ObjectResult")]
        private ObjectResult<TElement> ExecuteStoreQueryReliably<TElement>(
            string commandText, string entitySetName, ExecutionOptions executionOptions, params object[] parameters)
        {
            AsyncMonitor.EnsureNotEntered();

            // Ensure the assembly containing the entity's CLR type
            // is loaded into the workspace. If the schema types are not loaded
            // metadata, cache & query would be unable to reason about the type. We
            // either auto-load <TElement>'s assembly into the ObjectItemCollection or we
            // auto-load the user's calling assembly and its referenced assemblies.
            // If the entities in the user's result spans multiple assemblies, the
            // user must manually call LoadFromAssembly. *GetCallingAssembly returns
            // the assembly of the method that invoked the currently executing method.
            MetadataWorkspace.ImplicitLoadAssemblyForType(typeof(TElement), Assembly.GetCallingAssembly());

            var executionStrategy = DbProviderServices.GetExecutionStrategy(Connection, MetadataWorkspace);

            if (executionStrategy.RetriesOnFailure
                && executionOptions.Streaming)
            {
                throw new InvalidOperationException(Strings.ExecutionStrategy_StreamingNotSupported(executionStrategy.GetType().Name));
            }

            return executionStrategy.Execute(
                () => ExecuteInTransaction(
                    () => ExecuteStoreQueryInternal<TElement>(
                        commandText, entitySetName, executionOptions, parameters),
                    executionStrategy, startLocalTransaction: false,
                    releaseConnectionOnSuccess: !executionOptions.Streaming));
        }

        [SuppressMessage("Microsoft.Reliability", "CA2000:Dispose objects before losing scope", Justification = "Disposed by ObjectResult")]
        private ObjectResult<TElement> ExecuteStoreQueryInternal<TElement>(
            string commandText, string entitySetName, ExecutionOptions executionOptions, params object[] parameters)
        {
            DbDataReader reader = null;
            EntitySet entitySet;
            TypeUsage edmType;
            ShaperFactory<TElement> shaperFactory;
            try
            {
                using (var command = CreateStoreCommand(commandText, parameters))
                {
                    reader = command.ExecuteReader();
                }

                shaperFactory = InternalTranslate<TElement>(
                    reader, entitySetName, executionOptions.MergeOption, executionOptions.Streaming, out entitySet, out edmType);
            }
            catch
            {
                // We only release the connection and dispose the reader when there is an exception.
                // Otherwise, the ObjectResult is in charge of doing it.
                if (reader != null)
                {
                    reader.Dispose();
                }

                throw;
            }

            if (!executionOptions.Streaming)
            {
                BufferedDataReader bufferedReader = null;
                try
                {
                    var storeItemCollection = (StoreItemCollection)MetadataWorkspace.GetItemCollection(DataSpace.SSpace);
                    var providerServices = DbConfiguration.DependencyResolver.GetService<DbProviderServices>(storeItemCollection.ProviderInvariantName);

                    bufferedReader = new BufferedDataReader(reader);
                    bufferedReader.Initialize(storeItemCollection.ProviderManifestToken, providerServices, shaperFactory.ColumnTypes, shaperFactory.NullableColumns);
                    reader = bufferedReader;
                }
                catch
                {
                    if (bufferedReader != null)
                    {
                        bufferedReader.Dispose();
                    }

                    throw;
                }
            }

            return ShapeResult(reader, executionOptions.MergeOption, /*readerOwned:*/ true, executionOptions.Streaming, shaperFactory, entitySet, edmType);
        }

#if !NET40

        /// <summary>
        /// Asynchronously executes a query directly against the data source and returns a sequence of typed results. 
        /// The query is specified using the server's native query language, such as SQL.
        /// Results are not tracked by the context, use the overload that specifies an entity set name to track results.
        ///
        /// As with any API that accepts SQL it is important to parameterize any user input to protect against a SQL injection attack. You can include parameter place holders in the SQL query string and then supply parameter values as additional arguments. Any parameter values you supply will automatically be converted to a DbParameter.
        /// context.ExecuteStoreQueryAsync&lt;Post&gt;("SELECT * FROM dbo.Posts WHERE Author = @p0", userSuppliedAuthor);
        /// Alternatively, you can also construct a DbParameter and supply it to SqlQuery. This allows you to use named parameters in the SQL query string.
        /// context.ExecuteStoreQueryAsync&lt;Post&gt;("SELECT * FROM dbo.Posts WHERE Author = @author", new SqlParameter("@author", userSuppliedAuthor));
        /// </summary>
        /// <remarks>
        /// Multiple active operations on the same context instance are not supported.  Use 'await' to ensure
        /// that any asynchronous operations have completed before calling another method on this context.
        /// </remarks>
        /// <typeparam name="TElement"> The element type of the result sequence. </typeparam>
        /// <param name="commandText"> The query specified in the server's native query language. </param>
        /// <param name="parameters"> The parameter values to use for the query. </param>
        /// <returns>
        /// A task that represents the asynchronous operation.
        /// The task result contains an enumeration of objects of type <typeparamref name="TElement" /> .
        /// </returns>
        [SuppressMessage("Microsoft.Design", "CA1006:DoNotNestGenericTypesInMemberSignatures")]
        public Task<ObjectResult<TElement>> ExecuteStoreQueryAsync<TElement>(string commandText, params object[] parameters)
        {
            return ExecuteStoreQueryAsync<TElement>(commandText, CancellationToken.None, parameters);
        }

        /// <summary>
        /// Asynchronously executes a query directly against the data source and returns a sequence of typed results. 
        /// The query is specified using the server's native query language, such as SQL.
        /// Results are not tracked by the context, use the overload that specifies an entity set name to track results.
        ///
        /// As with any API that accepts SQL it is important to parameterize any user input to protect against a SQL injection attack. You can include parameter place holders in the SQL query string and then supply parameter values as additional arguments. Any parameter values you supply will automatically be converted to a DbParameter.
        /// context.ExecuteStoreQueryAsync&lt;Post&gt;("SELECT * FROM dbo.Posts WHERE Author = @p0", userSuppliedAuthor);
        /// Alternatively, you can also construct a DbParameter and supply it to SqlQuery. This allows you to use named parameters in the SQL query string.
        /// context.ExecuteStoreQueryAsync&lt;Post&gt;("SELECT * FROM dbo.Posts WHERE Author = @author", new SqlParameter("@author", userSuppliedAuthor));
        /// </summary>
        /// <remarks>
        /// Multiple active operations on the same context instance are not supported.  Use 'await' to ensure
        /// that any asynchronous operations have completed before calling another method on this context.
        /// </remarks>
        /// <typeparam name="TElement"> The element type of the result sequence. </typeparam>
        /// <param name="commandText"> The query specified in the server's native query language. </param>
        /// <param name="cancellationToken">
        /// A <see cref="CancellationToken" /> to observe while waiting for the task to complete.
        /// </param>
        /// <param name="parameters"> The parameter values to use for the query. </param>
        /// <returns>
        /// A task that represents the asynchronous operation.
        /// The task result contains an enumeration of objects of type <typeparamref name="TElement" /> .
        /// </returns>
        [SuppressMessage("Microsoft.Design", "CA1006:DoNotNestGenericTypesInMemberSignatures")]
        public virtual Task<ObjectResult<TElement>> ExecuteStoreQueryAsync<TElement>(
            string commandText, CancellationToken cancellationToken, params object[] parameters)
        {
            AsyncMonitor.EnsureNotEntered();

            var executionStrategy = DbProviderServices.GetExecutionStrategy(Connection, MetadataWorkspace);
            if (executionStrategy.RetriesOnFailure)
            {
                throw new InvalidOperationException(Strings.ExecutionStrategy_StreamingNotSupported(executionStrategy.GetType().Name));
            }

            return ExecuteStoreQueryReliablyAsync<TElement>(
                commandText, /*entitySetName:*/null, ExecutionOptions.Default, cancellationToken, executionStrategy, parameters);
        }

        /// <summary>
        /// Asynchronously executes a query directly against the data source and returns a sequence of typed results. 
        /// The query is specified using the server's native query language, such as SQL.
        /// Results are not tracked by the context, use the overload that specifies an entity set name to track results.
        ///
        /// As with any API that accepts SQL it is important to parameterize any user input to protect against a SQL injection attack. You can include parameter place holders in the SQL query string and then supply parameter values as additional arguments. Any parameter values you supply will automatically be converted to a DbParameter.
        /// context.ExecuteStoreQueryAsync&lt;Post&gt;("SELECT * FROM dbo.Posts WHERE Author = @p0", userSuppliedAuthor);
        /// Alternatively, you can also construct a DbParameter and supply it to SqlQuery. This allows you to use named parameters in the SQL query string.
        /// context.ExecuteStoreQueryAsync&lt;Post&gt;("SELECT * FROM dbo.Posts WHERE Author = @author", new SqlParameter("@author", userSuppliedAuthor));
        /// </summary>
        /// <remarks>
        /// Multiple active operations on the same context instance are not supported.  Use 'await' to ensure
        /// that any asynchronous operations have completed before calling another method on this context.
        /// </remarks>
        /// <typeparam name="TElement"> The element type of the result sequence. </typeparam>
        /// <param name="commandText"> The query specified in the server's native query language. </param>
        /// <param name="executionOptions"> The options for executing this query. </param>
        /// <param name="parameters"> The parameter values to use for the query. </param>
        /// <returns>
        /// A task that represents the asynchronous operation.
        /// The task result contains an enumeration of objects of type <typeparamref name="TElement" /> .
        /// </returns>
        [SuppressMessage("Microsoft.Design", "CA1006:DoNotNestGenericTypesInMemberSignatures")]
        public virtual Task<ObjectResult<TElement>> ExecuteStoreQueryAsync<TElement>(
            string commandText, ExecutionOptions executionOptions, params object[] parameters)
        {
            AsyncMonitor.EnsureNotEntered();

            var executionStrategy = DbProviderServices.GetExecutionStrategy(Connection, MetadataWorkspace);
            if (executionStrategy.RetriesOnFailure
                && executionOptions.Streaming)
            {
                throw new InvalidOperationException(Strings.ExecutionStrategy_StreamingNotSupported(executionStrategy.GetType().Name));
            }

            return ExecuteStoreQueryReliablyAsync<TElement>(
                commandText, /*entitySetName:*/null, executionOptions, CancellationToken.None, executionStrategy, parameters);
        }

        /// <summary>
        /// Asynchronously executes a query directly against the data source and returns a sequence of typed results. 
        /// The query is specified using the server's native query language, such as SQL.
        /// Results are not tracked by the context, use the overload that specifies an entity set name to track results.
        ///
        /// As with any API that accepts SQL it is important to parameterize any user input to protect against a SQL injection attack. You can include parameter place holders in the SQL query string and then supply parameter values as additional arguments. Any parameter values you supply will automatically be converted to a DbParameter.
        /// context.ExecuteStoreQueryAsync&lt;Post&gt;("SELECT * FROM dbo.Posts WHERE Author = @p0", userSuppliedAuthor);
        /// Alternatively, you can also construct a DbParameter and supply it to SqlQuery. This allows you to use named parameters in the SQL query string.
        /// context.ExecuteStoreQueryAsync&lt;Post&gt;("SELECT * FROM dbo.Posts WHERE Author = @author", new SqlParameter("@author", userSuppliedAuthor));
        /// </summary>
        /// <remarks>
        /// Multiple active operations on the same context instance are not supported.  Use 'await' to ensure
        /// that any asynchronous operations have completed before calling another method on this context.
        /// </remarks>
        /// <typeparam name="TElement"> The element type of the result sequence. </typeparam>
        /// <param name="commandText"> The query specified in the server's native query language. </param>
        /// <param name="executionOptions"> The options for executing this query. </param>
        /// <param name="cancellationToken">
        /// A <see cref="CancellationToken" /> to observe while waiting for the task to complete.
        /// </param>
        /// <param name="parameters"> The parameter values to use for the query. </param>
        /// <returns>
        /// A task that represents the asynchronous operation.
        /// The task result contains an enumeration of objects of type <typeparamref name="TElement" /> .
        /// </returns>
        [SuppressMessage("Microsoft.Design", "CA1006:DoNotNestGenericTypesInMemberSignatures")]
        public virtual Task<ObjectResult<TElement>> ExecuteStoreQueryAsync<TElement>(
            string commandText, ExecutionOptions executionOptions, CancellationToken cancellationToken, params object[] parameters)
        {
            AsyncMonitor.EnsureNotEntered();

            var executionStrategy = DbProviderServices.GetExecutionStrategy(Connection, MetadataWorkspace);
            if (executionStrategy.RetriesOnFailure
                && executionOptions.Streaming)
            {
                throw new InvalidOperationException(Strings.ExecutionStrategy_StreamingNotSupported(executionStrategy.GetType().Name));
            }

            return ExecuteStoreQueryReliablyAsync<TElement>(
                commandText, /*entitySetName:*/null, executionOptions, cancellationToken, executionStrategy, parameters);
        }

        /// <summary>
        /// Asynchronously executes a query directly against the data source and returns a sequence of typed results. 
        /// The query is specified using the server's native query language, such as SQL.
        /// If an entity set name is specified, results are tracked by the context.
        ///
        /// As with any API that accepts SQL it is important to parameterize any user input to protect against a SQL injection attack. You can include parameter place holders in the SQL query string and then supply parameter values as additional arguments. Any parameter values you supply will automatically be converted to a DbParameter.
        /// context.ExecuteStoreQueryAsync&lt;Post&gt;("SELECT * FROM dbo.Posts WHERE Author = @p0", userSuppliedAuthor);
        /// Alternatively, you can also construct a DbParameter and supply it to SqlQuery. This allows you to use named parameters in the SQL query string.
        /// context.ExecuteStoreQueryAsync&lt;Post&gt;("SELECT * FROM dbo.Posts WHERE Author = @author", new SqlParameter("@author", userSuppliedAuthor));
        /// </summary>
        /// <remarks>
        /// Multiple active operations on the same context instance are not supported.  Use 'await' to ensure
        /// that any asynchronous operations have completed before calling another method on this context.
        /// </remarks>
        /// <typeparam name="TElement"> The element type of the result sequence. </typeparam>
        /// <param name="commandText"> The query specified in the server's native query language. </param>
        /// <param name="entitySetName">The entity set of the  TResult  type. If an entity set name is not provided, the results are not going to be tracked.</param>
        /// <param name="executionOptions"> The options for executing this query. </param>
        /// <param name="parameters"> The parameter values to use for the query. </param>
        /// <returns>
        /// A task that represents the asynchronous operation.
        /// The task result contains an enumeration of objects of type <typeparamref name="TElement" /> .
        /// </returns>
        [SuppressMessage("Microsoft.Design", "CA1006:DoNotNestGenericTypesInMemberSignatures")]
        public Task<ObjectResult<TElement>> ExecuteStoreQueryAsync<TElement>(
            string commandText, string entitySetName, ExecutionOptions executionOptions, params object[] parameters)
        {
            return ExecuteStoreQueryAsync<TElement>(commandText, entitySetName, executionOptions, CancellationToken.None, parameters);
        }

        /// <summary>
        /// Asynchronously executes a query directly against the data source and returns a sequence of typed results. 
        /// The query is specified using the server's native query language, such as SQL.
        /// If an entity set name is specified, results are tracked by the context.
        ///
        /// As with any API that accepts SQL it is important to parameterize any user input to protect against a SQL injection attack. You can include parameter place holders in the SQL query string and then supply parameter values as additional arguments. Any parameter values you supply will automatically be converted to a DbParameter.
        /// context.ExecuteStoreQueryAsync&lt;Post&gt;("SELECT * FROM dbo.Posts WHERE Author = @p0", userSuppliedAuthor);
        /// Alternatively, you can also construct a DbParameter and supply it to SqlQuery. This allows you to use named parameters in the SQL query string.
        /// context.ExecuteStoreQueryAsync&lt;Post&gt;("SELECT * FROM dbo.Posts WHERE Author = @author", new SqlParameter("@author", userSuppliedAuthor));
        /// </summary>
        /// <remarks>
        /// Multiple active operations on the same context instance are not supported.  Use 'await' to ensure
        /// that any asynchronous operations have completed before calling another method on this context.
        /// </remarks>
        /// <typeparam name="TElement"> The element type of the result sequence. </typeparam>
        /// <param name="commandText"> The query specified in the server's native query language. </param>
        /// <param name="entitySetName">The entity set of the  TResult  type. If an entity set name is not provided, the results are not going to be tracked.</param>
        /// <param name="executionOptions"> The options for executing this query. </param>
        /// <param name="cancellationToken">
        /// A <see cref="CancellationToken" /> to observe while waiting for the task to complete.
        /// </param>
        /// <param name="parameters"> The parameter values to use for the query. </param>
        /// <returns>
        /// A task that represents the asynchronous operation.
        /// The task result contains an enumeration of objects of type <typeparamref name="TElement" /> .
        /// </returns>
        [SuppressMessage("Microsoft.Design", "CA1006:DoNotNestGenericTypesInMemberSignatures")]
        public virtual Task<ObjectResult<TElement>> ExecuteStoreQueryAsync<TElement>(
            string commandText, string entitySetName, ExecutionOptions executionOptions, CancellationToken cancellationToken,
            params object[] parameters)
        {
            Check.NotEmpty(entitySetName, "entitySetName");
            AsyncMonitor.EnsureNotEntered();

            var executionStrategy = DbProviderServices.GetExecutionStrategy(Connection, MetadataWorkspace);
            if (executionStrategy.RetriesOnFailure
                && executionOptions.Streaming)
            {
                throw new InvalidOperationException(Strings.ExecutionStrategy_StreamingNotSupported(executionStrategy.GetType().Name));
            }

            return ExecuteStoreQueryReliablyAsync<TElement>(
                commandText, entitySetName, executionOptions, cancellationToken, executionStrategy, parameters);
        }

        private async Task<ObjectResult<TElement>> ExecuteStoreQueryReliablyAsync<TElement>(
            string commandText, string entitySetName, ExecutionOptions executionOptions, CancellationToken cancellationToken,
            IDbExecutionStrategy executionStrategy, params object[] parameters)
        {
            if (executionOptions.MergeOption != MergeOption.NoTracking)
            {
                AsyncMonitor.Enter();
            }

            try
            {
                // Ensure the assembly containing the entity's CLR type
                // is loaded into the workspace. If the schema types are not loaded
                // metadata, cache & query would be unable to reason about the type. We
                // either auto-load <TElement>'s assembly into the ObjectItemCollection or we
                // auto-load the user's calling assembly and its referenced assemblies.
                // If the entities in the user's result spans multiple assemblies, the
                // user must manually call LoadFromAssembly. *GetCallingAssembly returns
                // the assembly of the method that invoked the currently executing method.
                MetadataWorkspace.ImplicitLoadAssemblyForType(typeof(TElement), Assembly.GetCallingAssembly());

                return await executionStrategy.ExecuteAsync(
                    () => ExecuteInTransactionAsync(
                        () => ExecuteStoreQueryInternalAsync<TElement>(
                            commandText, entitySetName, executionOptions, cancellationToken, parameters),
                        executionStrategy,
                        /*startLocalTransaction:*/ false, /*releaseConnectionOnSuccess:*/ !executionOptions.Streaming,
                        cancellationToken),
                    cancellationToken).ConfigureAwait(continueOnCapturedContext: false);
            }
            finally
            {
                if (executionOptions.MergeOption != MergeOption.NoTracking)
                {
                    AsyncMonitor.Exit();
                }
            }
        }

        private async Task<ObjectResult<TElement>> ExecuteStoreQueryInternalAsync<TElement>(
            string commandText, string entitySetName, ExecutionOptions executionOptions,
            CancellationToken cancellationToken, params object[] parameters)
        {
            DbDataReader reader = null;
            EntitySet entitySet;
            TypeUsage edmType;
            ShaperFactory<TElement> shaperFactory;
            try
            {
                using (var command = CreateStoreCommand(commandText, parameters))
                {
                    reader = await command.ExecuteReaderAsync(cancellationToken).ConfigureAwait(continueOnCapturedContext: false);
                }

                shaperFactory = InternalTranslate<TElement>(
                    reader, entitySetName, executionOptions.MergeOption, executionOptions.Streaming, out entitySet, out edmType);
            }
            catch
            {
                // We only release the connection and dispose the reader when there is an exception.
                // Otherwise, the ObjectResult is in charge of doing it.
                if (reader != null)
                {
                    reader.Dispose();
                }

                throw;
            }

            if (!executionOptions.Streaming)
            {
                BufferedDataReader bufferedReader = null;
                try
                {
                    var storeItemCollection = (StoreItemCollection)MetadataWorkspace.GetItemCollection(DataSpace.SSpace);
                    var providerServices = DbConfiguration.DependencyResolver.GetService<DbProviderServices>(storeItemCollection.ProviderInvariantName);

                    bufferedReader = new BufferedDataReader(reader);
                    await bufferedReader.InitializeAsync(storeItemCollection.ProviderManifestToken, providerServices, shaperFactory.ColumnTypes, shaperFactory.NullableColumns, cancellationToken)
                        .ConfigureAwait(continueOnCapturedContext: false);
                    reader = bufferedReader;
                }
                catch
                {
                    if (bufferedReader != null)
                    {
                        bufferedReader.Dispose();
                    }

                    throw;
                }
            }

            return ShapeResult(
                reader, executionOptions.MergeOption, /*readerOwned:*/ true, executionOptions.Streaming, shaperFactory, entitySet, edmType);
        }

#endif

        /// <summary>
        /// Translates a <see cref="T:System.Data.Common.DbDataReader" /> that contains rows of entity data to objects of the requested entity type.
        /// </summary>
        /// <returns>An enumeration of objects of type  TResult .</returns>
        /// <param name="reader">
        /// The <see cref="T:System.Data.Common.DbDataReader" /> that contains entity data to translate into entity objects.
        /// </param>
        /// <exception cref="T:System.ArgumentNullException">When  reader  is null.</exception>
        public virtual ObjectResult<TElement> Translate<TElement>(DbDataReader reader)
        {
            // Ensure the assembly containing the entity's CLR type
            // is loaded into the workspace. If the schema types are not loaded
            // metadata, cache & query would be unable to reason about the type. We
            // either auto-load <TElement>'s assembly into the ObjectItemCollection or we
            // auto-load the user's calling assembly and its referenced assemblies.
            // If the entities in the user's result spans multiple assemblies, the
            // user must manually call LoadFromAssembly. *GetCallingAssembly returns
            // the assembly of the method that invoked the currently executing method.
            MetadataWorkspace.ImplicitLoadAssemblyForType(typeof(TElement), Assembly.GetCallingAssembly());

            EntitySet entitySet;
            TypeUsage edmType;
            var shaperFactory = InternalTranslate<TElement>(
                reader, /*entitySetName:*/ null, MergeOption.AppendOnly, /*streaming:*/ false, out entitySet, out edmType);
            return ShapeResult(
                reader, MergeOption.AppendOnly, /*readerOwned:*/ false, /*streaming:*/ false, shaperFactory, entitySet, edmType);
        }

        /// <summary>
        /// Translates a <see cref="T:System.Data.Common.DbDataReader" /> that contains rows of entity data to objects of the requested entity type, in a specific entity set, and with the specified merge option.
        /// </summary>
        /// <returns>An enumeration of objects of type  TResult .</returns>
        /// <param name="reader">
        /// The <see cref="T:System.Data.Common.DbDataReader" /> that contains entity data to translate into entity objects.
        /// </param>
        /// <param name="entitySetName">The entity set of the  TResult  type.</param>
        /// <param name="mergeOption">
        /// The <see cref="T:System.Data.Entity.Core.Objects.MergeOption" /> to use when translated objects are added to the object context. The default is
        /// <see
        ///     cref="F:System.Data.Entity.Core.Objects.MergeOption.AppendOnly" />
        /// .
        /// </param>
        /// <exception cref="T:System.ArgumentNullException">When  reader  is null.</exception>
        /// <exception cref="T:System.ArgumentOutOfRangeException">
        /// When the supplied  mergeOption  is not a valid <see cref="T:System.Data.Entity.Core.Objects.MergeOption" /> value.
        /// </exception>
        /// <exception cref="T:System.InvalidOperationException">When the supplied  entitySetName  is not a valid entity set for the  TResult  type. </exception>
        [SuppressMessage("Microsoft.Design", "CA1004:GenericMethodsShouldProvideTypeParameter",
            Justification = "Generic parameters are required for strong-typing of the return type.")]
        public virtual ObjectResult<TEntity> Translate<TEntity>(DbDataReader reader, string entitySetName, MergeOption mergeOption)
        {
            Check.NotEmpty(entitySetName, "entitySetName");

            // Ensure the assembly containing the entity's CLR type
            // is loaded into the workspace. If the schema types are not loaded
            // metadata, cache & query would be unable to reason about the type. We
            // either auto-load <TEntity>'s assembly into the ObjectItemCollection or we
            // auto-load the user's calling assembly and its referenced assemblies.
            // If the entities in the user's result spans multiple assemblies, the
            // user must manually call LoadFromAssembly. *GetCallingAssembly returns
            // the assembly of the method that invoked the currently executing method.
            MetadataWorkspace.ImplicitLoadAssemblyForType(typeof(TEntity), Assembly.GetCallingAssembly());

            EntitySet entitySet;
            TypeUsage edmType;
            var shaperFactory = InternalTranslate<TEntity>(
                reader, entitySetName, mergeOption, /*streaming:*/ false, out entitySet, out edmType);
            return ShapeResult(
                reader, mergeOption, /*readerOwned:*/ false, /*streaming:*/ false, shaperFactory, entitySet, edmType);
        }

        private ShaperFactory<TElement> InternalTranslate<TElement>(
            DbDataReader reader, string entitySetName, MergeOption mergeOption, bool streaming, out EntitySet entitySet, out TypeUsage edmType)
        {
            DebugCheck.NotNull(reader);
            EntityUtil.CheckArgumentMergeOption(mergeOption);
            entitySet = null;
            if (!string.IsNullOrEmpty(entitySetName))
            {
                entitySet = GetEntitySetFromName(entitySetName);
            }

            // get the expected EDM type
            EdmType modelEdmType;
            var unwrappedTElement = Nullable.GetUnderlyingType(typeof(TElement)) ?? typeof(TElement);
            CollectionColumnMap columnMap;
            // for enums that are not in the model we use the enum underlying type
            if (MetadataWorkspace.TryDetermineCSpaceModelType<TElement>(out modelEdmType)
                || (unwrappedTElement.IsEnum &&
                    MetadataWorkspace.TryDetermineCSpaceModelType(unwrappedTElement.GetEnumUnderlyingType(), out modelEdmType)))
            {
                if (entitySet != null
                    && !entitySet.ElementType.IsAssignableFrom(modelEdmType))
                {
                    throw new InvalidOperationException(
                        Strings.ObjectContext_InvalidEntitySetForStoreQuery(
                            entitySet.EntityContainer.Name,
                            entitySet.Name, typeof(TElement)));
                }

                columnMap = _columnMapFactory.CreateColumnMapFromReaderAndType(reader, modelEdmType, entitySet, null);
            }
            else
            {
                columnMap = _columnMapFactory.CreateColumnMapFromReaderAndClrType(reader, typeof(TElement), MetadataWorkspace);
            }

            edmType = columnMap.Type;

            // build a shaper for the column map to produce typed results
            return _translator.TranslateColumnMap<TElement>(columnMap, MetadataWorkspace, null, mergeOption, streaming, valueLayer: false);
        }

        private ObjectResult<TElement> ShapeResult<TElement>(
            DbDataReader reader, MergeOption mergeOption, bool readerOwned, bool streaming, ShaperFactory<TElement> shaperFactory, EntitySet entitySet,
            TypeUsage edmType)
        {
            var shaper = shaperFactory.Create(
                reader, this, MetadataWorkspace, mergeOption, readerOwned, streaming);
            return new ObjectResult<TElement>(
                shaper, entitySet, MetadataHelper.GetElementType(edmType), readerOwned, streaming);
        }

        [SuppressMessage("Microsoft.Security", "CA2100:Review SQL queries for security vulnerabilities")]
        private DbCommand CreateStoreCommand(string commandText, params object[] parameters)
        {
            var command = ((EntityConnection)Connection).StoreConnection.CreateCommand();
            command.CommandText = commandText;

            // get relevant state from the object context
            if (CommandTimeout.HasValue)
            {
                command.CommandTimeout = CommandTimeout.Value;
            }

            var entityTransaction = ((EntityConnection)Connection).CurrentTransaction;
            if (null != entityTransaction)
            {
                command.Transaction = entityTransaction.StoreTransaction;
            }

            if (null != parameters
                && parameters.Length > 0)
            {
                var dbParameters = new DbParameter[parameters.Length];

                // three cases: all explicit DbParameters, no explicit DbParameters
                // or a mix of the two (throw in the last case)
                if (parameters.All(p => p is DbParameter))
                {
                    for (var i = 0; i < parameters.Length; i++)
                    {
                        dbParameters[i] = (DbParameter)parameters[i];
                    }
                }
                else if (!parameters.Any(p => p is DbParameter))
                {
                    var parameterNames = new string[parameters.Length];
                    var parameterSql = new string[parameters.Length];
                    for (var i = 0; i < parameters.Length; i++)
                    {
                        parameterNames[i] = string.Format(CultureInfo.InvariantCulture, "p{0}", i);
                        dbParameters[i] = command.CreateParameter();
                        dbParameters[i].ParameterName = parameterNames[i];
                        dbParameters[i].Value = parameters[i] ?? DBNull.Value;

                        // By default, we attempt to swap in a SQL Server friendly representation of the parameter.
                        // For other providers, users may write:
                        //
                        //      ExecuteStoreQuery("select * from foo f where f.X = ?", 1);
                        //
                        // rather than:
                        //
                        //      ExecuteStoreQuery("select * from foo f where f.X = {0}", 1);
                        parameterSql[i] = "@" + parameterNames[i];
                    }
                    command.CommandText = string.Format(CultureInfo.InvariantCulture, command.CommandText, parameterSql);
                }
                else
                {
                    throw new InvalidOperationException(Strings.ObjectContext_ExecuteCommandWithMixOfDbParameterAndValues);
                }

                command.Parameters.AddRange(dbParameters);
            }

            return new InterceptableDbCommand(command, InterceptionContext);
        }

        /// <summary>
        /// Creates the database by using the current data source connection and the metadata in the
        /// <see
        ///     cref="T:System.Data.Entity.Core.Metadata.Edm.StoreItemCollection" />
        /// .
        /// </summary>
        public virtual void CreateDatabase()
        {
            var storeConnection = ((EntityConnection)Connection).StoreConnection;
            var services = GetStoreItemCollection().ProviderFactory.GetProviderServices();
            services.CreateDatabase(storeConnection, CommandTimeout, GetStoreItemCollection());
        }

        /// <summary>Deletes the database that is specified as the database in the current data source connection.</summary>
        public virtual void DeleteDatabase()
        {
            var storeConnection = ((EntityConnection)Connection).StoreConnection;
            var services = GetStoreItemCollection().ProviderFactory.GetProviderServices();
            services.DeleteDatabase(storeConnection, CommandTimeout, GetStoreItemCollection());
        }

        /// <summary>
        /// Checks if the database that is specified as the database in the current store connection exists on the store. Most of the actual work
        /// is done by the DbProviderServices implementation for the current store connection.
        /// </summary>
        [SuppressMessage("Microsoft.Design", "CA1031:DoNotCatchGeneralExceptionTypes")]
        public virtual bool DatabaseExists()
        {
            var storeConnection = ((EntityConnection)Connection).StoreConnection;
            var services = GetStoreItemCollection().ProviderFactory.GetProviderServices();
            try
            {
                return services.DatabaseExists(storeConnection, CommandTimeout, GetStoreItemCollection());
            }
            catch (Exception)
            {
                // In situations where the user does not have access to the master database
                // the above DatabaseExists call fails and throws an exception.  Rather than
                // just let that exception escape to the caller we instead try a different
                // approach to see if the database really does exist or not.  The approach
                // is to try to open a connection to the database.  If this succeeds then
                // we know that the database exists.  If it fails then the database may
                // not exist or there may be some other issue connecting to it.  In either
                // case for the purpose of this call we assume that it does not exist and
                // return false since this functionally gives the best experience in most
                // scenarios.
                if (Connection.State == ConnectionState.Open)
                {
                    return true;
                }
                try
                {
                    Connection.Open();
                    return true;
                }
                catch (EntityException)
                {
                    return false;
                }
                finally
                {
                    Connection.Close();
                }
            }
        }

        private StoreItemCollection GetStoreItemCollection()
        {
            var entityConnection = (EntityConnection)Connection;
            // retrieve the item collection from the entity connection rather than the context since:
            // a) it forces creation of the metadata workspace if it's not already there
            // b) the store item collection isn't guaranteed to exist on the context.MetadataWorkspace
            return (StoreItemCollection)entityConnection.GetMetadataWorkspace().GetItemCollection(DataSpace.SSpace);
        }

        /// <summary>
        /// Generates a data definition language (DDL) script that creates schema objects (tables, primary keys, foreign keys) for the metadata in the
        /// <see
        ///     cref="T:System.Data.Entity.Core.Metadata.Edm.StoreItemCollection" />
        /// . The
        /// <see
        ///     cref="T:System.Data.Entity.Core.Metadata.Edm.StoreItemCollection" />
        /// loads metadata from store schema definition language (SSDL) files.
        /// </summary>
        /// <returns>
        /// A DDL script that creates schema objects for the metadata in the
        /// <see
        ///     cref="T:System.Data.Entity.Core.Metadata.Edm.StoreItemCollection" />
        /// .
        /// </returns>
        public virtual String CreateDatabaseScript()
        {
            var services = GetStoreItemCollection().ProviderFactory.GetProviderServices();
            var targetProviderManifestToken = GetStoreItemCollection().ProviderManifestToken;
            return services.CreateDatabaseScript(targetProviderManifestToken, GetStoreItemCollection());
        }

        /// <summary>
        /// Attempts to retrieve an DbGeneratedViewCacheTypeAttribute specified at assembly level,
        /// that associates the type of the context with an mapping view cache type. If one is found
        /// this method initializes the mapping view cache factory for this context with a new 
        /// instance of DefaultDbMappingViewCacheFactory.
        /// </summary>
        /// <param name="owner">A DbContext that owns this ObjectContext.</param>
        internal void InitializeMappingViewCacheFactory(DbContext owner = null)
        {
            var itemCollection = (StorageMappingItemCollection)
                MetadataWorkspace.GetItemCollection(DataSpace.CSSpace);

            if (itemCollection == null)
            {
                return;
            }

            var contextType = owner != null ? owner.GetType() : GetType();

            _contextTypesWithViewCacheInitialized.GetOrAdd(contextType, (t) =>
            {
                var attributes = t.Assembly.GetCustomAttributes<DbMappingViewCacheTypeAttribute>().Where(a => a.ContextType == t);

                var attributeCount = attributes.Count();
                if (attributeCount > 1)
                {
                    throw new InvalidOperationException(
                        Strings.DbMappingViewCacheTypeAttribute_MultipleInstancesWithSameContextType(t));
                }

                if (attributeCount == 1)
                {
                    itemCollection.MappingViewCacheFactory
                        = new DefaultDbMappingViewCacheFactory(attributes.First());
                }

                return true;
            });
        }

        #endregion //Methods

        #region Nested types

        /// <summary>
        /// Supports binding EntityClient parameters to Object Services parameters.
        /// </summary>
        private class ParameterBinder
        {
            private readonly EntityParameter _entityParameter;
            private readonly ObjectParameter _objectParameter;

            internal ParameterBinder(EntityParameter entityParameter, ObjectParameter objectParameter)
            {
                _entityParameter = entityParameter;
                _objectParameter = objectParameter;
            }

            internal void OnDataReaderClosingHandler(object sender, EventArgs args)
            {
                // When the reader is closing, out/inout parameter values are set on the EntityParameter
                // instance. Pass this value through to the corresponding ObjectParameter.
                if (_entityParameter.Value != DBNull.Value
                    && _objectParameter.MappableType.IsEnum)
                {
                    _objectParameter.Value = Enum.ToObject(_objectParameter.MappableType, _entityParameter.Value);
                }
                else
                {
                    _objectParameter.Value = _entityParameter.Value;
                }
            }
        }

        #endregion
    }
}
=======
﻿// Copyright (c) Microsoft Open Technologies, Inc. All rights reserved. See License.txt in the project root for license information.

namespace System.Data.Entity.Core.Objects
{
    using System.Collections;
    using System.Collections.Concurrent;
    using System.Collections.Generic;
    using System.ComponentModel;
    using System.Configuration;
    using System.Data.Common;
    using System.Data.Entity.Core.Common;
    using System.Data.Entity.Core.Common.CommandTrees;
    using System.Data.Entity.Core.Common.CommandTrees.ExpressionBuilder;
    using System.Data.Entity.Core.Common.Internal.Materialization;
    using System.Data.Entity.Core.Common.Utils;
    using System.Data.Entity.Core.EntityClient;
    using System.Data.Entity.Core.EntityClient.Internal;
    using System.Data.Entity.Core.Mapping;
    using System.Data.Entity.Core.Metadata.Edm;
    using System.Data.Entity.Core.Objects.DataClasses;
    using System.Data.Entity.Core.Objects.ELinq;
    using System.Data.Entity.Core.Objects.Internal;
    using System.Data.Entity.Core.Query.InternalTrees;
    using System.Data.Entity.Infrastructure;
    using System.Data.Entity.Infrastructure.DependencyResolution;
    using System.Data.Entity.Infrastructure.Interception;
    using System.Data.Entity.Infrastructure.MappingViews;
    using System.Data.Entity.Internal;
    using System.Data.Entity.Resources;
    using System.Data.Entity.Utilities;
    using System.Diagnostics;
    using System.Diagnostics.CodeAnalysis;
    using System.Globalization;
    using System.Linq;
    using System.Linq.Expressions;
    using System.Reflection;
    using System.Runtime.Versioning;
    using System.Text;
#if !NET40
    using System.Threading;
    using System.Threading.Tasks;
#endif
    using System.Transactions;
    using System.Collections.ObjectModel;

    /// <summary>
    /// ObjectContext is the top-level object that encapsulates a connection between the CLR and the database,
    /// serving as a gateway for Create, Read, Update, and Delete operations.
    /// </summary>
    [SuppressMessage("Microsoft.Maintainability", "CA1506:AvoidExcessiveClassCoupling")]
    public class ObjectContext : IDisposable, IObjectContextAdapter
    {
        #region Fields

        private bool _disposed;
        private readonly IEntityAdapter _adapter;

        // Connection may be null if used by ObjectMaterializer for detached ObjectContext,
        // but those code paths should not touch the connection.
        //
        // If the connection is null, this indicates that this object has been disposed.
        // Disposal for this class doesn't mean complete disposal, 
        // but rather the disposal of the underlying connection object if the ObjectContext owns the connection,
        // or the separation of the underlying connection object from the ObjectContext if the ObjectContext does not own the connection.
        //
        // Operations that require a connection should throw an ObjectDiposedException if the connection is null.
        // Other operations that do not need a connection should continue to work after disposal.
        private EntityConnection _connection;

        private readonly MetadataWorkspace _workspace;
        private ObjectStateManager _objectStateManager;
        private ClrPerspective _perspective;
        private readonly bool _createdConnection;
        private bool _openedConnection; // whether or not the context opened the connection to do an operation
        private int _connectionRequestCount; // the number of active requests for an open connection
        private int? _queryTimeout;
        private Transaction _lastTransaction;

        private readonly bool _disallowSettingDefaultContainerName;

        private EventHandler _onSavingChanges;

        private ObjectMaterializedEventHandler _onObjectMaterialized;

        private ObjectQueryProvider _queryProvider;

        private readonly EntityWrapperFactory _entityWrapperFactory;
        private readonly ObjectQueryExecutionPlanFactory _objectQueryExecutionPlanFactory;
        private readonly Translator _translator;
        private readonly ColumnMapFactory _columnMapFactory;

        private readonly ObjectContextOptions _options = new ObjectContextOptions();

        private const string UseLegacyPreserveChangesBehavior = "EntityFramework_UseLegacyPreserveChangesBehavior";

        private readonly ThrowingMonitor _asyncMonitor = new ThrowingMonitor();
        private DbInterceptionContext _interceptionContext;

        // Dictionary of types that derive from ObjectContext or DbContext that were already processed
        // in terms of retrieving the DbMappingViewCacheTypeAttribute that associates the context type 
        // with a mapping view cache type. InitializeMappingViewCacheFactory shortcuts the execution 
        // if the context type was already processed.
        private static readonly ConcurrentDictionary<Type, bool> _contextTypesWithViewCacheInitialized
            = new ConcurrentDictionary<Type, bool>();

        #endregion Fields

        #region Constructors

        /// <summary>
        /// Initializes a new instance of the <see cref="T:System.Data.Entity.Core.Objects.ObjectContext" /> class with the given connection. During construction, the metadata workspace is extracted from the
        /// <see
        ///     cref="T:System.Data.Entity.Core.EntityClient.EntityConnection" />
        /// object.
        /// </summary>
        /// <param name="connection">
        /// An <see cref="T:System.Data.Entity.Core.EntityClient.EntityConnection" /> that contains references to the model and to the data source connection.
        /// </param>
        /// <exception cref="T:System.ArgumentNullException">The  connection  is null.</exception>
        /// <exception cref="T:System.ArgumentException">The  connection  is invalid or the metadata workspace is invalid. </exception>
        public ObjectContext(EntityConnection connection)
            : this(connection, true, null)
        {
            _createdConnection = false;
        }

        /// <summary>
        /// Creates an ObjectContext with the given connection and metadata workspace.
        /// </summary>
        /// <param name="connection"> connection to the store </param>
        /// <param name="contextOwnsConnection"> If set to true the connection is disposed when the context is disposed, otherwise the caller must dispose the connection. </param>
        public ObjectContext(EntityConnection connection, bool contextOwnsConnection)
            : this(connection, true, null)
        {
            _createdConnection = contextOwnsConnection;
        }

        /// <summary>
        /// Initializes a new instance of the <see cref="T:System.Data.Entity.Core.Objects.ObjectContext" /> class with the given connection string and default entity container name.
        /// </summary>
        /// <param name="connectionString">The connection string, which also provides access to the metadata information.</param>
        /// <exception cref="T:System.ArgumentNullException">The  connectionString  is null.</exception>
        /// <exception cref="T:System.ArgumentException">The  connectionString  is invalid or the metadata workspace is not valid. </exception>
        [ResourceExposure(ResourceScope.Machine)] //Exposes the file names as part of ConnectionString which are a Machine resource
        [ResourceConsumption(ResourceScope.Machine)] //For CreateEntityConnection method. But the paths are not created in this method.
        [SuppressMessage("Microsoft.Reliability", "CA2000:DisposeObjectsBeforeLosingScope",
            Justification = "Object is in fact passed to property of the class and gets Disposed properly in the Dispose() method.")]
        public ObjectContext(string connectionString)
            : this(CreateEntityConnection(connectionString), false, null)
        {
            _createdConnection = true;
        }

        /// <summary>
        /// Initializes a new instance of the <see cref="T:System.Data.Entity.Core.Objects.ObjectContext" /> class with a given connection string and entity container name.
        /// </summary>
        /// <param name="connectionString">The connection string, which also provides access to the metadata information.</param>
        /// <param name="defaultContainerName">The name of the default entity container. When the  defaultContainerName  is set through this method, the property becomes read-only.</param>
        /// <exception cref="T:System.ArgumentNullException">The  connectionString  is null.</exception>
        /// <exception cref="T:System.ArgumentException">The  connectionString ,  defaultContainerName , or metadata workspace is not valid.</exception>
        [ResourceExposure(ResourceScope.Machine)] //Exposes the file names as part of ConnectionString which are a Machine resource
        [ResourceConsumption(ResourceScope.Machine)] //For ObjectContext method. But the paths are not created in this method.
        [SuppressMessage("Microsoft.Usage", "CA2214:DoNotCallOverridableMethodsInConstructors",
            Justification = "Class is internal and methods are made virtual for testing purposes only. They cannot be overrided by user.")]
        protected ObjectContext(string connectionString, string defaultContainerName)
            : this(connectionString)
        {
            DefaultContainerName = defaultContainerName;
            if (!string.IsNullOrEmpty(defaultContainerName))
            {
                _disallowSettingDefaultContainerName = true;
            }
        }

        /// <summary>
        /// Initializes a new instance of the <see cref="T:System.Data.Entity.Core.Objects.ObjectContext" /> class with a given connection and entity container name.
        /// </summary>
        /// <param name="connection">
        /// An <see cref="T:System.Data.Entity.Core.EntityClient.EntityConnection" /> that contains references to the model and to the data source connection.
        /// </param>
        /// <param name="defaultContainerName">The name of the default entity container. When the  defaultContainerName  is set through this method, the property becomes read-only.</param>
        /// <exception cref="T:System.ArgumentNullException">The  connection  is null.</exception>
        /// <exception cref="T:System.ArgumentException">The  connection ,  defaultContainerName , or metadata workspace is not valid.</exception>
        [SuppressMessage("Microsoft.Usage", "CA2214:DoNotCallOverridableMethodsInConstructors",
            Justification = "Class is internal and methods are made virtual for testing purposes only. They cannot be overrided by user.")]
        protected ObjectContext(EntityConnection connection, string defaultContainerName)
            : this(connection)
        {
            DefaultContainerName = defaultContainerName;
            if (!string.IsNullOrEmpty(defaultContainerName))
            {
                _disallowSettingDefaultContainerName = true;
            }
        }

        [SuppressMessage("Microsoft.Usage", "CA2208:InstantiateArgumentExceptionsCorrectly")]
        [SuppressMessage("Microsoft.Usage", "CA2214:DoNotCallOverridableMethodsInConstructors",
            Justification = "Class is internal and methods are made virtual for testing purposes only. They cannot be overrided by user.")]
        internal ObjectContext(
            EntityConnection connection,
            bool isConnectionConstructor,
            ObjectQueryExecutionPlanFactory objectQueryExecutionPlanFactory,
            Translator translator = null,
            ColumnMapFactory columnMapFactory = null)
        {
            Check.NotNull(connection, "connection");

            _interceptionContext = new DbInterceptionContext().WithObjectContext(this);

            _objectQueryExecutionPlanFactory = objectQueryExecutionPlanFactory ?? new ObjectQueryExecutionPlanFactory();
            _translator = translator ?? new Translator();
            _columnMapFactory = columnMapFactory ?? new ColumnMapFactory();
            _adapter = new EntityAdapter(this);

            _connection = connection;
            _connection.AssociateContext(this);

            _connection.StateChange += ConnectionStateChange;
            _entityWrapperFactory = new EntityWrapperFactory();
            // Ensure a valid connection
            var connectionString = connection.ConnectionString;
            if (connectionString == null
                || connectionString.Trim().Length == 0)
            {
                throw isConnectionConstructor
                          ? new ArgumentException(Strings.ObjectContext_InvalidConnection, "connection", null)
                          : new ArgumentException(Strings.ObjectContext_InvalidConnectionString, "connectionString", null);
            }

            try
            {
                _workspace = RetrieveMetadataWorkspaceFromConnection();
            }
            catch (InvalidOperationException e)
            {
                // Intercept exceptions retrieving workspace, and wrap exception in appropriate
                // message based on which constructor pattern is being used.
                throw isConnectionConstructor
                          ? new ArgumentException(Strings.ObjectContext_InvalidConnection, "connection", e)
                          : new ArgumentException(Strings.ObjectContext_InvalidConnectionString, "connectionString", e);
            }

            Debug.Assert(_workspace != null);

            // load config file properties
            var value = ConfigurationManager.AppSettings[UseLegacyPreserveChangesBehavior];
            var useV35Behavior = false;
            if (Boolean.TryParse(value, out useV35Behavior))
            {
                ContextOptions.UseLegacyPreserveChangesBehavior = useV35Behavior;
            }

            InitializeMappingViewCacheFactory();
        }

        /// <summary>
        /// For testing porpoises only.
        /// </summary>
        internal ObjectContext(
            ObjectQueryExecutionPlanFactory objectQueryExecutionPlanFactory = null,
            Translator translator = null,
            ColumnMapFactory columnMapFactory = null,
            IEntityAdapter adapter = null)
        {
            _interceptionContext = new DbInterceptionContext().WithObjectContext(this);

            _objectQueryExecutionPlanFactory = objectQueryExecutionPlanFactory ?? new ObjectQueryExecutionPlanFactory();
            _translator = translator ?? new Translator();
            _columnMapFactory = columnMapFactory ?? new ColumnMapFactory();
            _adapter = adapter ?? new EntityAdapter(this);
        }

        #endregion //Constructors

        #region Properties

        /// <summary>Gets the connection used by the object context.</summary>
        /// <returns>
        /// A <see cref="T:System.Data.Common.DbConnection" /> object that is the connection.
        /// </returns>
        /// <exception cref="T:System.ObjectDisposedException">
        /// When the <see cref="T:System.Data.Entity.Core.Objects.ObjectContext" /> instance has been disposed.
        /// </exception>
        public virtual DbConnection Connection
        {
            get
            {
                if (_connection == null)
                {
                    throw new ObjectDisposedException(null, Strings.ObjectContext_ObjectDisposed);
                }

                return _connection;
            }
        }

        /// <summary>Gets or sets the default container name.</summary>
        /// <returns>
        /// A <see cref="T:System.String" /> that is the default container name.
        /// </returns>
        public virtual string DefaultContainerName
        {
            get
            {
                var container = Perspective.GetDefaultContainer();
                return ((null != container) ? container.Name : String.Empty);
            }
            set
            {
                if (!_disallowSettingDefaultContainerName)
                {
                    Perspective.SetDefaultContainer(value);
                }
                else
                {
                    throw new InvalidOperationException(Strings.ObjectContext_CannotSetDefaultContainerName);
                }
            }
        }

        /// <summary>Gets the metadata workspace used by the object context. </summary>
        /// <returns>
        /// The <see cref="T:System.Data.Entity.Core.Metadata.Edm.MetadataWorkspace" /> object associated with this
        /// <see
        ///     cref="T:System.Data.Entity.Core.Objects.ObjectContext" />
        /// .
        /// </returns>
        public virtual MetadataWorkspace MetadataWorkspace
        {
            get { return _workspace; }
        }

        /// <summary>Gets the object state manager used by the object context to track object changes.</summary>
        /// <returns>
        /// The <see cref="T:System.Data.Entity.Core.Objects.ObjectStateManager" /> used by this
        /// <see
        ///     cref="T:System.Data.Entity.Core.Objects.ObjectContext" />
        /// .
        /// </returns>
        public virtual ObjectStateManager ObjectStateManager
        {
            get
            {
                if (_objectStateManager == null)
                {
                    _objectStateManager = new ObjectStateManager(_workspace);
                }

                return _objectStateManager;
            }
        }

        /// <summary>
        /// ClrPerspective based on the MetadataWorkspace.
        /// </summary>
        internal ClrPerspective Perspective
        {
            get
            {
                if (_perspective == null)
                {
                    _perspective = new ClrPerspective(MetadataWorkspace);
                }

                return _perspective;
            }
        }

        /// <summary>Gets or sets the timeout value, in seconds, for all object context operations. A null value indicates that the default value of the underlying provider will be used.</summary>
        /// <returns>
        /// An <see cref="T:System.Int32" /> value that is the timeout value, in seconds.
        /// </returns>
        /// <exception cref="T:System.ArgumentException">The timeout value is less than 0. </exception>
        public virtual int? CommandTimeout
        {
            get { return _queryTimeout; }
            set
            {
                if (value.HasValue
                    && value < 0)
                {
                    throw new ArgumentException(Strings.ObjectContext_InvalidCommandTimeout, "value");
                }

                _queryTimeout = value;
            }
        }

        /// <summary>Gets the LINQ query provider associated with this object context.</summary>
        /// <returns>
        /// The <see cref="T:System.Linq.IQueryProvider" /> instance used by this object context.
        /// </returns>
        protected internal virtual IQueryProvider QueryProvider
        {
            get
            {
                if (null == _queryProvider)
                {
                    _queryProvider = new ObjectQueryProvider(this);
                }

                return _queryProvider;
            }
        }

        /// <summary>
        /// Whether or not we are in the middle of materialization
        /// Used to suppress operations such as lazy loading that are not allowed during materialization
        /// </summary>
        internal bool InMaterialization { get; set; }

        /// <summary>
        /// Indicates whether there is an asynchronous method currently running that uses this instance
        /// </summary>
        internal ThrowingMonitor AsyncMonitor
        {
            get { return _asyncMonitor; }
        }

        /// <summary>
        /// Gets the <see cref="T:System.Data.Entity.Core.Objects.ObjectContextOptions" /> instance that contains options that affect the behavior of the
        /// <see
        ///     cref="T:System.Data.Entity.Core.Objects.ObjectContext" />
        /// .
        /// </summary>
        /// <returns>
        /// The <see cref="T:System.Data.Entity.Core.Objects.ObjectContextOptions" /> instance that contains options that affect the behavior of the
        /// <see
        ///     cref="T:System.Data.Entity.Core.Objects.ObjectContext" />
        /// .
        /// </returns>
        public virtual ObjectContextOptions ContextOptions
        {
            get { return _options; }
        }

        internal CollectionColumnMap ColumnMapBuilder { get; set; }

        internal virtual EntityWrapperFactory EntityWrapperFactory
        {
            get { return _entityWrapperFactory; }
        }

        /// <summary>
        /// Returns itself. ObjectContext implements <see cref="IObjectContextAdapter" /> to provide a common
        /// interface for <see cref="DbContext" /> and ObjectContext both of which will return the underlying
        /// ObjectContext.
        /// </summary>
        [SuppressMessage("Microsoft.Design", "CA1033:InterfaceMethodsShouldBeCallableByChildTypes")]
        ObjectContext IObjectContextAdapter.ObjectContext
        {
            get { return this; }
        }

        internal DbInterceptionContext InterceptionContext
        {
            get { return _interceptionContext; }
            set
            {
                DebugCheck.NotNull(_interceptionContext);
                Debug.Assert(_interceptionContext.ObjectContexts.Contains(this));

                _interceptionContext = value;
            }
        }

        #endregion //Properties

        #region Events

        /// <summary>Occurs when changes are saved to the data source. </summary>
        public event EventHandler SavingChanges
        {
            add { _onSavingChanges += value; }
            remove { _onSavingChanges -= value; }
        }

        /// <summary>
        /// A private helper function for the _savingChanges/SavingChanges event.
        /// </summary>
        private void OnSavingChanges()
        {
            if (null != _onSavingChanges)
            {
                _onSavingChanges(this, new EventArgs());
            }
        }

        /// <summary>Occurs when a new entity object is created from data in the data source as part of a query or load operation. </summary>
        public event ObjectMaterializedEventHandler ObjectMaterialized
        {
            add { _onObjectMaterialized += value; }
            remove { _onObjectMaterialized -= value; }
        }

        internal void OnObjectMaterialized(object entity)
        {
            if (null != _onObjectMaterialized)
            {
                _onObjectMaterialized(this, new ObjectMaterializedEventArgs(entity));
            }
        }

        /// <summary>
        /// Returns true if any handlers for the ObjectMaterialized event exist.  This is
        /// used for perf reasons to avoid collecting the information needed for the event
        /// if there is no point in firing it.
        /// </summary>
        internal bool OnMaterializedHasHandlers
        {
            get { return _onObjectMaterialized != null && _onObjectMaterialized.GetInvocationList().Length != 0; }
        }

        #endregion //Events

        #region Methods

        /// <summary>Accepts all changes made to objects in the object context.</summary>
        public virtual void AcceptAllChanges()
        {
            ObjectStateManager.AssertAllForeignKeyIndexEntriesAreValid();

            if (ObjectStateManager.SomeEntryWithConceptualNullExists())
            {
                throw new InvalidOperationException(Strings.ObjectContext_CommitWithConceptualNull);
            }

            // There are scenarios in which order of calling AcceptChanges does matter:
            // in case there is an entity in Deleted state and another entity in Added state with the same ID -
            // it is necessary to call AcceptChanges on Deleted entity before calling AcceptChanges on Added entity
            // (doing this in the other order there is conflict of keys).
            foreach (var entry in ObjectStateManager.GetObjectStateEntries(EntityState.Deleted))
            {
                entry.AcceptChanges();
            }

            foreach (var entry in ObjectStateManager.GetObjectStateEntries(EntityState.Added | EntityState.Modified))
            {
                entry.AcceptChanges();
            }

            ObjectStateManager.AssertAllForeignKeyIndexEntriesAreValid();
        }

        private void VerifyRootForAdd(
            bool doAttach, string entitySetName, IEntityWrapper wrappedEntity, EntityEntry existingEntry, out EntitySet entitySet,
            out bool isNoOperation)
        {
            isNoOperation = false;

            EntitySet entitySetFromName = null;

            if (doAttach)
            {
                // For AttachTo the entity set name is optional
                if (!String.IsNullOrEmpty(entitySetName))
                {
                    entitySetFromName = GetEntitySetFromName(entitySetName);
                }
            }
            else
            {
                // For AddObject the entity set name is obligatory
                entitySetFromName = GetEntitySetFromName(entitySetName);
            }

            // Find entity set using entity key
            EntitySet entitySetFromKey = null;

            var key = existingEntry != null ? existingEntry.EntityKey : wrappedEntity.GetEntityKeyFromEntity();
            if (null != (object)key)
            {
                entitySetFromKey = key.GetEntitySet(MetadataWorkspace);

                if (entitySetFromName != null)
                {
                    // both entity sets are not null, compare them
                    EntityUtil.ValidateEntitySetInKey(key, entitySetFromName, "entitySetName");
                }
                key.ValidateEntityKey(_workspace, entitySetFromKey);
            }

            entitySet = entitySetFromKey ?? entitySetFromName;

            // Check if entity set was found
            if (entitySet == null)
            {
                throw new InvalidOperationException(Strings.ObjectContext_EntitySetNameOrEntityKeyRequired);
            }

            ValidateEntitySet(entitySet, wrappedEntity.IdentityType);

            // If in the middle of Attach, try to find the entry by key
            if (doAttach && existingEntry == null)
            {
                // If we don't already have a key, create one now
                if (null == (object)key)
                {
                    key = ObjectStateManager.CreateEntityKey(entitySet, wrappedEntity.Entity);
                }
                existingEntry = ObjectStateManager.FindEntityEntry(key);
            }

            if (null != existingEntry
                && !(doAttach && existingEntry.IsKeyEntry))
            {
                if (!ReferenceEquals(existingEntry.Entity, wrappedEntity.Entity))
                {
                    throw new InvalidOperationException(Strings.ObjectStateManager_ObjectStateManagerContainsThisEntityKey);
                }
                else
                {
                    var exptectedState = doAttach ? EntityState.Unchanged : EntityState.Added;

                    if (existingEntry.State != exptectedState)
                    {
                        throw doAttach
                                  ? new InvalidOperationException(Strings.ObjectContext_EntityAlreadyExistsInObjectStateManager)
                                  : new InvalidOperationException(
                                        Strings.ObjectStateManager_DoesnotAllowToReAddUnchangedOrModifiedOrDeletedEntity(
                                            existingEntry.State));
                    }
                    else
                    {
                        // AttachTo:
                        // Attach is no-op when the existing entry is not a KeyEntry
                        // and it's entity is the same entity instance and it's state is Unchanged

                        // AddObject:
                        // AddObject is no-op when the existing entry's entity is the same entity 
                        // instance and it's state is Added
                        isNoOperation = true;
                        return;
                    }
                }
            }
        }

        /// <summary>Adds an object to the object context. </summary>
        /// <param name="entitySetName">Represents the entity set name, which may optionally be qualified by the entity container name. </param>
        /// <param name="entity">
        /// The <see cref="T:System.Object" /> to add.
        /// </param>
        /// <exception cref="T:System.ArgumentNullException">The  entity  parameter is null or the  entitySetName  does not qualify.</exception>
        public virtual void AddObject(string entitySetName, object entity)
        {
            Check.NotNull(entity, "entity");

            Debug.Assert(!(entity is IEntityWrapper), "Object is an IEntityWrapper instance instead of the raw entity.");
            ObjectStateManager.AssertAllForeignKeyIndexEntriesAreValid();
            EntityEntry existingEntry;
            var wrappedEntity = EntityWrapperFactory.WrapEntityUsingContextGettingEntry(entity, this, out existingEntry);

            if (existingEntry == null)
            {
                // If the exact object being added is already in the context, there there is no way we need to
                // load the type for it, and since this is expensive, we only do the load if we have to.

                // SQLBUDT 480919: Ensure the assembly containing the entity's CLR type is loaded into the workspace.
                // If the schema types are not loaded: metadata, cache & query would be unable to reason about the type.
                // We will auto-load the entity type's assembly into the ObjectItemCollection.
                // We don't need the user's calling assembly for LoadAssemblyForType since entityType is sufficient.
                MetadataWorkspace.ImplicitLoadAssemblyForType(wrappedEntity.IdentityType, null);
            }
            else
            {
                Debug.Assert(
                    existingEntry.Entity == entity, "FindEntityEntry should return null if existing entry contains a different object.");
            }

            EntitySet entitySet;
            bool isNoOperation;

            VerifyRootForAdd(false, entitySetName, wrappedEntity, existingEntry, out entitySet, out isNoOperation);
            if (isNoOperation)
            {
                return;
            }

            var transManager = ObjectStateManager.TransactionManager;
            transManager.BeginAddTracking();

            try
            {
                var relationshipManager = wrappedEntity.RelationshipManager;
                Debug.Assert(relationshipManager != null, "Entity wrapper returned a null RelationshipManager");

                var doCleanup = true;
                try
                {
                    // Add the root of the graph to the cache.
                    AddSingleObject(entitySet, wrappedEntity, "entity");
                    doCleanup = false;
                }
                finally
                {
                    // If we failed after adding the entry but before completely attaching the related ends to the context, we need to do some cleanup.
                    // If the context is null, we didn't even get as far as trying to attach the RelationshipManager, so something failed before the entry
                    // was even added, therefore there is nothing to clean up.
                    if (doCleanup && wrappedEntity.Context == this)
                    {
                        // If the context is not null, it be because the failure happened after it was attached, or it
                        // could mean that this entity was already attached, in which case we don't want to clean it up
                        // If we find the entity in the context and its key is temporary, we must have just added it, so remove it now.
                        var entry = ObjectStateManager.FindEntityEntry(wrappedEntity.Entity);
                        if (entry != null
                            && entry.EntityKey.IsTemporary)
                        {
                            // devnote: relationshipManager is valid, so entity must be IEntityWithRelationships and casting is safe
                            relationshipManager.NodeVisited = true;
                            // devnote: even though we haven't added the rest of the graph yet, we need to go through the related ends and
                            //          clean them up, because some of them could have been attached to the context before the failure occurred
                            RelationshipManager.RemoveRelatedEntitiesFromObjectStateManager(wrappedEntity);
                            RelatedEnd.RemoveEntityFromObjectStateManager(wrappedEntity);
                        }
                        // else entry was not added or the key is not temporary, so it must have already been in the cache before we tried to add this product, so don't remove anything
                    }
                }

                relationshipManager.AddRelatedEntitiesToObjectStateManager( /*doAttach*/false);
            }
            finally
            {
                transManager.EndAddTracking();
                ObjectStateManager.AssertAllForeignKeyIndexEntriesAreValid();
            }
        }

        /// <summary>
        /// Adds an object to the cache without adding its related
        /// entities.
        /// </summary>
        /// <param name="entitySet"> EntitySet for the Object to be added. </param>
        /// <param name="wrappedEntity"> Object to be added. </param>
        /// <param name="argumentName"> Name of the argument passed to a public method, for use in exceptions. </param>
        internal void AddSingleObject(EntitySet entitySet, IEntityWrapper wrappedEntity, string argumentName)
        {
            DebugCheck.NotNull(entitySet);
            DebugCheck.NotNull(wrappedEntity);
            DebugCheck.NotNull(wrappedEntity.Entity);

            var key = wrappedEntity.GetEntityKeyFromEntity();
            if (null != (object)key)
            {
                EntityUtil.ValidateEntitySetInKey(key, entitySet);
                key.ValidateEntityKey(_workspace, entitySet);
            }

            VerifyContextForAddOrAttach(wrappedEntity);
            wrappedEntity.Context = this;
            var entry = ObjectStateManager.AddEntry(wrappedEntity, null, entitySet, argumentName, true);

            // If the entity supports relationships, AttachContext on the
            // RelationshipManager object - with load option of
            // AppendOnly (if adding a new object to a context, set
            // the relationships up to cache by default -- load option
            // is only set to other values when AttachContext is
            // called by the materializer). Also add all related entitites to
            // cache.
            //
            // NOTE: AttachContext must be called after adding the object to
            // the cache--otherwise the object might not have a key
            // when the EntityCollections expect it to.            
            Debug.Assert(
                ObjectStateManager.TransactionManager.TrackProcessedEntities, "Expected tracking processed entities to be true when adding.");
            Debug.Assert(ObjectStateManager.TransactionManager.ProcessedEntities != null, "Expected non-null collection when flag set.");

            ObjectStateManager.TransactionManager.ProcessedEntities.Add(wrappedEntity);

            wrappedEntity.AttachContext(this, entitySet, MergeOption.AppendOnly);

            // Find PK values in referenced principals and use these to set FK values
            entry.FixupFKValuesFromNonAddedReferences();

            ObjectStateManager.FixupReferencesByForeignKeys(entry);
            wrappedEntity.TakeSnapshotOfRelationships(entry);
        }

        /// <summary>Explicitly loads an object related to the supplied object by the specified navigation property and using the default merge option. </summary>
        /// <param name="entity">The entity for which related objects are to be loaded.</param>
        /// <param name="navigationProperty">The name of the navigation property that returns the related objects to be loaded.</param>
        /// <exception cref="T:System.InvalidOperationException">
        /// The  entity  is in a <see cref="F:System.Data.Entity.EntityState.Detached" />,
        /// <see
        ///     cref="F:System.Data.Entity.EntityState.Added," />
        /// or <see cref="F:System.Data.Entity.EntityState.Deleted" /> state or the  entity  is attached to another instance of
        /// <see
        ///     cref="T:System.Data.Entity.Core.Objects.ObjectContext" />
        /// .
        /// </exception>
        public virtual void LoadProperty(object entity, string navigationProperty)
        {
            var wrappedEntity = WrapEntityAndCheckContext(entity, "property");
            wrappedEntity.RelationshipManager.GetRelatedEnd(navigationProperty).Load();
        }

        /// <summary>Explicitly loads an object that is related to the supplied object by the specified navigation property and using the specified merge option. </summary>
        /// <param name="entity">The entity for which related objects are to be loaded.</param>
        /// <param name="navigationProperty">The name of the navigation property that returns the related objects to be loaded.</param>
        /// <param name="mergeOption">
        /// The <see cref="T:System.Data.Entity.Core.Objects.MergeOption" /> value to use when you load the related objects.
        /// </param>
        /// <exception cref="T:System.InvalidOperationException">
        /// The  entity  is in a <see cref="F:System.Data.Entity.EntityState.Detached" />,
        /// <see
        ///     cref="F:System.Data.Entity.EntityState.Added," />
        /// or <see cref="F:System.Data.Entity.EntityState.Deleted" /> state or the  entity  is attached to another instance of
        /// <see
        ///     cref="T:System.Data.Entity.Core.Objects.ObjectContext" />
        /// .
        /// </exception>
        public virtual void LoadProperty(object entity, string navigationProperty, MergeOption mergeOption)
        {
            var wrappedEntity = WrapEntityAndCheckContext(entity, "property");
            wrappedEntity.RelationshipManager.GetRelatedEnd(navigationProperty).Load(mergeOption);
        }

        /// <summary>Explicitly loads an object that is related to the supplied object by the specified LINQ query and by using the default merge option. </summary>
        /// <param name="entity">The source object for which related objects are to be loaded.</param>
        /// <param name="selector">A LINQ expression that defines the related objects to be loaded.</param>
        /// <exception cref="T:System.ArgumentException"> selector  does not supply a valid input parameter.</exception>
        /// <exception cref="T:System.ArgumentNullException"> selector  is null.</exception>
        /// <exception cref="T:System.InvalidOperationException">
        /// The  entity  is in a <see cref="F:System.Data.Entity.EntityState.Detached" />,
        /// <see
        ///     cref="F:System.Data.Entity.EntityState.Added," />
        /// or <see cref="F:System.Data.Entity.EntityState.Deleted" /> state or the  entity  is attached to another instance of
        /// <see
        ///     cref="T:System.Data.Entity.Core.Objects.ObjectContext" />
        /// .
        /// </exception>
        [SuppressMessage("Microsoft.Design", "CA1006:DoNotNestGenericTypesInMemberSignatures")]
        public virtual void LoadProperty<TEntity>(TEntity entity, Expression<Func<TEntity, object>> selector)
        {
            // We used to throw an ArgumentException if the expression contained a Convert.  Now we remove the convert,
            // but if we still need to throw, then we should still throw an ArgumentException to avoid a breaking change.
            // Therefore, we keep track of whether or not we removed the convert.
            bool removedConvert;
            var navProp = ParsePropertySelectorExpression(selector, out removedConvert);
            var wrappedEntity = WrapEntityAndCheckContext(entity, "property");
            wrappedEntity.RelationshipManager.GetRelatedEnd(navProp, throwArgumentException: removedConvert).Load();
        }

        /// <summary>Explicitly loads an object that is related to the supplied object by the specified LINQ query and by using the specified merge option. </summary>
        /// <param name="entity">The source object for which related objects are to be loaded.</param>
        /// <param name="selector">A LINQ expression that defines the related objects to be loaded.</param>
        /// <param name="mergeOption">
        /// The <see cref="T:System.Data.Entity.Core.Objects.MergeOption" /> value to use when you load the related objects.
        /// </param>
        /// <exception cref="T:System.ArgumentException"> selector  does not supply a valid input parameter.</exception>
        /// <exception cref="T:System.ArgumentNullException"> selector  is null.</exception>
        /// <exception cref="T:System.InvalidOperationException">
        /// The  entity  is in a <see cref="F:System.Data.Entity.EntityState.Detached" />,
        /// <see
        ///     cref="F:System.Data.Entity.EntityState.Added," />
        /// or <see cref="F:System.Data.Entity.EntityState.Deleted" /> state or the  entity  is attached to another instance of
        /// <see
        ///     cref="T:System.Data.Entity.Core.Objects.ObjectContext" />
        /// .
        /// </exception>
        [SuppressMessage("Microsoft.Design", "CA1006:DoNotNestGenericTypesInMemberSignatures")]
        public virtual void LoadProperty<TEntity>(TEntity entity, Expression<Func<TEntity, object>> selector, MergeOption mergeOption)
        {
            // We used to throw an ArgumentException if the expression contained a Convert.  Now we remove the convert,
            // but if we still need to throw, then we should still throw an ArgumentException to avoid a breaking change.
            // Therefore, we keep track of whether or not we removed the convert.
            bool removedConvert;
            var navProp = ParsePropertySelectorExpression(selector, out removedConvert);
            var wrappedEntity = WrapEntityAndCheckContext(entity, "property");
            wrappedEntity.RelationshipManager.GetRelatedEnd(navProp, throwArgumentException: removedConvert).Load(mergeOption);
        }

        // Wraps the given entity and checks that it has a non-null context (i.e. that is is not detached).
        private IEntityWrapper WrapEntityAndCheckContext(object entity, string refType)
        {
            var wrappedEntity = EntityWrapperFactory.WrapEntityUsingContext(entity, this);
            if (wrappedEntity.Context == null)
            {
                throw new InvalidOperationException(Strings.ObjectContext_CannotExplicitlyLoadDetachedRelationships(refType));
            }

            if (wrappedEntity.Context
                != this)
            {
                throw new InvalidOperationException(Strings.ObjectContext_CannotLoadReferencesUsingDifferentContext(refType));
            }

            return wrappedEntity;
        }

        // Validates that the given property selector may represent a navigation property and returns the nav prop string.
        // The actual check that the navigation property is valid is performed by the
        // RelationshipManager while loading the RelatedEnd.
        internal static string ParsePropertySelectorExpression<TEntity>(Expression<Func<TEntity, object>> selector, out bool removedConvert)
        {
            Check.NotNull(selector, "selector");

            // We used to throw an ArgumentException if the expression contained a Convert.  Now we remove the convert,
            // but if we still need to throw, then we should still throw an ArgumentException to avoid a breaking change.
            // Therefore, we keep track of whether or not we removed the convert.
            removedConvert = false;
            var body = selector.Body;
            while (body.NodeType == ExpressionType.Convert
                   || body.NodeType == ExpressionType.ConvertChecked)
            {
                removedConvert = true;
                body = ((UnaryExpression)body).Operand;
            }

            var bodyAsMember = body as MemberExpression;
            if (bodyAsMember == null
                || !bodyAsMember.Member.DeclaringType.IsAssignableFrom(typeof(TEntity))
                || bodyAsMember.Expression.NodeType != ExpressionType.Parameter)
            {
                throw new ArgumentException(Strings.ObjectContext_SelectorExpressionMustBeMemberAccess);
            }

            return bodyAsMember.Member.Name;
        }

        /// <summary>Applies property changes from a detached object to an object already attached to the object context.</summary>
        /// <param name="entitySetName">The name of the entity set to which the object belongs.</param>
        /// <param name="changed">The detached object that has property updates to apply to the original object.</param>
        /// <exception cref="T:System.ArgumentNullException">When  entitySetName  is null or an empty string or when  changed  is null.</exception>
        /// <exception cref="T:System.InvalidOperationException">
        /// When the <see cref="T:System.Data.Entity.Core.Metadata.Edm.EntitySet" /> from  entitySetName  does not match the
        /// <see
        ///     cref="T:System.Data.Entity.Core.Metadata.Edm.EntitySet" />
        /// of the object’s
        /// <see
        ///     cref="T:System.Data.Entity.Core.EntityKey" />
        /// or Wwen the entity is in a state other than
        /// <see
        ///     cref="F:System.Data.Entity.EntityState.Modified" />
        /// or
        /// <see
        ///     cref="F:System.Data.Entity.EntityState.Unchanged" />
        /// or the original object is not attached to the context.
        /// </exception>
        /// <exception cref="T:System.ArgumentException">When the type of the  changed  object is not the same type as the original object.</exception>
        [EditorBrowsable(EditorBrowsableState.Never)]
        [Browsable(false)]
        [Obsolete("Use ApplyCurrentValues instead")]
        public virtual void ApplyPropertyChanges(string entitySetName, object changed)
        {
            Check.NotNull(changed, "changed");
            Check.NotEmpty(entitySetName, "entitySetName");

            ApplyCurrentValues(entitySetName, changed);
        }

        /// <summary>
        /// Copies the scalar values from the supplied object into the object in the
        /// <see
        ///     cref="T:System.Data.Entity.Core.Objects.ObjectContext" />
        /// that has the same key.
        /// </summary>
        /// <returns>The updated object.</returns>
        /// <param name="entitySetName">The name of the entity set to which the object belongs.</param>
        /// <param name="currentEntity">
        /// The detached object that has property updates to apply to the original object. The entity key of  currentEntity  must match the
        /// <see
        ///     cref="P:System.Data.Entity.Core.Objects.ObjectStateEntry.EntityKey" />
        /// property of an entry in the
        /// <see
        ///     cref="T:System.Data.Entity.Core.Objects.ObjectContext" />
        /// .
        /// </param>
        /// <typeparam name="TEntity">The entity type of the object.</typeparam>
        /// <exception cref="T:System.ArgumentNullException"> entitySetName  or  current  is null.</exception>
        /// <exception cref="T:System.InvalidOperationException">
        /// The <see cref="T:System.Data.Entity.Core.Metadata.Edm.EntitySet" /> from  entitySetName  does not match the
        /// <see
        ///     cref="T:System.Data.Entity.Core.Metadata.Edm.EntitySet" />
        /// of the object’s
        /// <see
        ///     cref="T:System.Data.Entity.Core.EntityKey" />
        ///  or the object is not in the
        /// <see
        ///     cref="T:System.Data.Entity.Core.Objects.ObjectStateManager" />
        /// or it is in a
        /// <see
        ///     cref="F:System.Data.Entity.EntityState.Detached" />
        /// state or the entity key of the supplied object is invalid.
        /// </exception>
        /// <exception cref="T:System.ArgumentException"> entitySetName  is an empty string.</exception>
        public virtual TEntity ApplyCurrentValues<TEntity>(string entitySetName, TEntity currentEntity) where TEntity : class
        {
            Check.NotNull(currentEntity, "currentEntity");
            Check.NotEmpty(entitySetName, "entitySetName");

            var wrappedEntity = EntityWrapperFactory.WrapEntityUsingContext(currentEntity, this);

            // SQLBUDT 480919: Ensure the assembly containing the entity's CLR type is loaded into the workspace.
            // If the schema types are not loaded: metadata, cache & query would be unable to reason about the type.
            // We will auto-load the entity type's assembly into the ObjectItemCollection.
            // We don't need the user's calling assembly for LoadAssemblyForType since entityType is sufficient.
            MetadataWorkspace.ImplicitLoadAssemblyForType(wrappedEntity.IdentityType, null);

            var entitySet = GetEntitySetFromName(entitySetName);

            var key = wrappedEntity.EntityKey;
            if (null != (object)key)
            {
                EntityUtil.ValidateEntitySetInKey(key, entitySet, "entitySetName");
                key.ValidateEntityKey(_workspace, entitySet);
            }
            else
            {
                key = ObjectStateManager.CreateEntityKey(entitySet, currentEntity);
            }

            // Check if entity is already in the cache
            var entityEntry = ObjectStateManager.FindEntityEntry(key);
            if (entityEntry == null
                || entityEntry.IsKeyEntry)
            {
                throw new InvalidOperationException(Strings.ObjectStateManager_EntityNotTracked);
            }

            entityEntry.ApplyCurrentValuesInternal(wrappedEntity);

            return (TEntity)entityEntry.Entity;
        }

        /// <summary>
        /// Copies the scalar values from the supplied object into set of original values for the object in the
        /// <see
        ///     cref="T:System.Data.Entity.Core.Objects.ObjectContext" />
        /// that has the same key.
        /// </summary>
        /// <returns>The updated object.</returns>
        /// <param name="entitySetName">The name of the entity set to which the object belongs.</param>
        /// <param name="originalEntity">
        /// The detached object that has original values to apply to the object. The entity key of  originalEntity  must match the
        /// <see
        ///     cref="P:System.Data.Entity.Core.Objects.ObjectStateEntry.EntityKey" />
        /// property of an entry in the
        /// <see
        ///     cref="T:System.Data.Entity.Core.Objects.ObjectContext" />
        /// .
        /// </param>
        /// <typeparam name="TEntity">The type of the entity object.</typeparam>
        /// <exception cref="T:System.ArgumentNullException"> entitySetName  or  original  is null.</exception>
        /// <exception cref="T:System.InvalidOperationException">
        /// The <see cref="T:System.Data.Entity.Core.Metadata.Edm.EntitySet" /> from  entitySetName  does not match the
        /// <see
        ///     cref="T:System.Data.Entity.Core.Metadata.Edm.EntitySet" />
        /// of the object’s
        /// <see
        ///     cref="T:System.Data.Entity.Core.EntityKey" />
        ///  or an
        /// <see
        ///     cref="T:System.Data.Entity.Core.Objects.ObjectStateEntry" />
        /// for the object cannot be found in the
        /// <see
        ///     cref="T:System.Data.Entity.Core.Objects.ObjectStateManager" />
        ///  or the object is in an
        /// <see
        ///     cref="F:System.Data.Entity.EntityState.Added" />
        /// or a
        /// <see
        ///     cref="F:System.Data.Entity.EntityState.Detached" />
        /// state  or the entity key of the supplied object is invalid or has property changes.
        /// </exception>
        /// <exception cref="T:System.ArgumentException"> entitySetName  is an empty string.</exception>
        public virtual TEntity ApplyOriginalValues<TEntity>(string entitySetName, TEntity originalEntity) where TEntity : class
        {
            Check.NotNull(originalEntity, "originalEntity");

            Check.NotEmpty(entitySetName, "entitySetName");
            var wrappedOriginalEntity = EntityWrapperFactory.WrapEntityUsingContext(originalEntity, this);

            // SQLBUDT 480919: Ensure the assembly containing the entity's CLR type is loaded into the workspace.
            // If the schema types are not loaded: metadata, cache & query would be unable to reason about the type.
            // We will auto-load the entity type's assembly into the ObjectItemCollection.
            // We don't need the user's calling assembly for LoadAssemblyForType since entityType is sufficient.
            MetadataWorkspace.ImplicitLoadAssemblyForType(wrappedOriginalEntity.IdentityType, null);

            var entitySet = GetEntitySetFromName(entitySetName);

            var key = wrappedOriginalEntity.EntityKey;
            if (null != (object)key)
            {
                EntityUtil.ValidateEntitySetInKey(key, entitySet, "entitySetName");
                key.ValidateEntityKey(_workspace, entitySet);
            }
            else
            {
                key = ObjectStateManager.CreateEntityKey(entitySet, originalEntity);
            }

            // Check if the entity is already in the cache
            var entityEntry = ObjectStateManager.FindEntityEntry(key);
            if (entityEntry == null
                || entityEntry.IsKeyEntry)
            {
                throw new InvalidOperationException(Strings.ObjectContext_EntityNotTrackedOrHasTempKey);
            }

            if (entityEntry.State != EntityState.Modified
                && entityEntry.State != EntityState.Unchanged
                && entityEntry.State != EntityState.Deleted)
            {
                throw new InvalidOperationException(
                    Strings.ObjectContext_EntityMustBeUnchangedOrModifiedOrDeleted(entityEntry.State.ToString()));
            }

            if (entityEntry.WrappedEntity.IdentityType
                != wrappedOriginalEntity.IdentityType)
            {
                throw new ArgumentException(
                    Strings.ObjectContext_EntitiesHaveDifferentType(
                        entityEntry.Entity.GetType().FullName, originalEntity.GetType().FullName));
            }

            entityEntry.CompareKeyProperties(originalEntity);

            // The ObjectStateEntry.UpdateModifiedFields uses a variation of Shaper.UpdateRecord method 
            // which additionaly marks properties as modified as necessary.
            entityEntry.UpdateOriginalValues(wrappedOriginalEntity.Entity);

            // return the current entity
            return (TEntity)entityEntry.Entity;
        }

        /// <summary>Attaches an object or object graph to the object context in a specific entity set. </summary>
        /// <param name="entitySetName">Represents the entity set name, which may optionally be qualified by the entity container name. </param>
        /// <param name="entity">
        /// The <see cref="T:System.Object" /> to attach.
        /// </param>
        /// <exception cref="T:System.ArgumentNullException">The  entity  is null. </exception>
        /// <exception cref="T:System.InvalidOperationException">
        /// Invalid entity set  or the object has a temporary key or the object has an
        /// <see
        ///     cref="T:System.Data.Entity.Core.EntityKey" />
        /// and the
        /// <see
        ///     cref="T:System.Data.Entity.Core.Metadata.Edm.EntitySet" />
        /// does not match with the entity set passed in as an argument of the method or the object does not have an
        /// <see
        ///     cref="T:System.Data.Entity.Core.EntityKey" />
        /// and no entity set is provided or any object from the object graph has a temporary
        /// <see
        ///     cref="T:System.Data.Entity.Core.EntityKey" />
        ///  or any object from the object graph has an invalid
        /// <see
        ///     cref="T:System.Data.Entity.Core.EntityKey" />
        /// (for example, values in the key do not match values in the object) or the entity set could not be found from a given  entitySetName  name and entity container name or any object from the object graph already exists in another state manager.
        /// </exception>
        public virtual void AttachTo(string entitySetName, object entity)
        {
            Check.NotNull(entity, "entity");

            Debug.Assert(!(entity is IEntityWrapper), "Object is an IEntityWrapper instance instead of the raw entity.");
            ObjectStateManager.AssertAllForeignKeyIndexEntriesAreValid();

            EntityEntry existingEntry;
            var wrappedEntity = EntityWrapperFactory.WrapEntityUsingContextGettingEntry(entity, this, out existingEntry);

            if (existingEntry == null)
            {
                // If the exact object being added is already in the context, there there is no way we need to
                // load the type for it, and since this is expensive, we only do the load if we have to.

                // SQLBUDT 480919: Ensure the assembly containing the entity's CLR type is loaded into the workspace.
                // If the schema types are not loaded: metadata, cache & query would be unable to reason about the type.
                // We will auto-load the entity type's assembly into the ObjectItemCollection.
                // We don't need the user's calling assembly for LoadAssemblyForType since entityType is sufficient.
                MetadataWorkspace.ImplicitLoadAssemblyForType(wrappedEntity.IdentityType, null);
            }
            else
            {
                Debug.Assert(
                    existingEntry.Entity == entity, "FindEntityEntry should return null if existing entry contains a different object.");
            }

            EntitySet entitySet;
            bool isNoOperation;

            VerifyRootForAdd(true, entitySetName, wrappedEntity, existingEntry, out entitySet, out isNoOperation);
            if (isNoOperation)
            {
                return;
            }

            var transManager = ObjectStateManager.TransactionManager;
            transManager.BeginAttachTracking();

            try
            {
                ObjectStateManager.TransactionManager.OriginalMergeOption = wrappedEntity.MergeOption;
                var relationshipManager = wrappedEntity.RelationshipManager;
                Debug.Assert(relationshipManager != null, "Entity wrapper returned a null RelationshipManager");

                var doCleanup = true;
                try
                {
                    // Attach the root of entity graph to the cache.
                    AttachSingleObject(wrappedEntity, entitySet);
                    doCleanup = false;
                }
                finally
                {
                    // SQLBU 555615 Be sure that wrappedEntity.Context == this to not try to detach 
                    // entity from context if it was already attached to some other context.
                    // It's enough to check this only for the root of the graph since we can assume that all entities
                    // in the graph are attached to the same context (or none of them is attached).
                    if (doCleanup && wrappedEntity.Context == this)
                    {
                        // SQLBU 509900 RIConstraints: Entity still exists in cache after Attach fails
                        //
                        // Cleaning up is needed only when root of the graph violates some referential constraint.
                        // Normal cleaning is done in RelationshipManager.AddRelatedEntitiesToObjectStateManager()
                        // (referential constraints properties are checked in AttachSingleObject(), before
                        // AddRelatedEntitiesToObjectStateManager is called, that's why normal cleaning
                        // doesn't work in this case)

                        relationshipManager.NodeVisited = true;
                        // devnote: even though we haven't attached the rest of the graph yet, we need to go through the related ends and
                        //          clean them up, because some of them could have been attached to the context.
                        RelationshipManager.RemoveRelatedEntitiesFromObjectStateManager(wrappedEntity);
                        RelatedEnd.RemoveEntityFromObjectStateManager(wrappedEntity);
                    }
                }
                relationshipManager.AddRelatedEntitiesToObjectStateManager( /*doAttach*/true);
            }
            finally
            {
                transManager.EndAttachTracking();
                ObjectStateManager.AssertAllForeignKeyIndexEntriesAreValid();
            }
        }

        /// <summary>Attaches an object or object graph to the object context when the object has an entity key. </summary>
        /// <param name="entity">The object to attach.</param>
        /// <exception cref="T:System.ArgumentNullException">The  entity  is null. </exception>
        /// <exception cref="T:System.InvalidOperationException">Invalid entity key. </exception>
        public virtual void Attach(IEntityWithKey entity)
        {
            Check.NotNull(entity, "entity");

            if (null == (object)entity.EntityKey)
            {
                throw new InvalidOperationException(Strings.ObjectContext_CannotAttachEntityWithoutKey);
            }

            AttachTo(null, entity);
        }

        /// <summary>
        /// Attaches single object to the cache without adding its related entities.
        /// </summary>
        /// <param name="wrappedEntity"> Entity to be attached. </param>
        /// <param name="entitySet"> "Computed" entity set. </param>
        internal void AttachSingleObject(IEntityWrapper wrappedEntity, EntitySet entitySet)
        {
            DebugCheck.NotNull(wrappedEntity);
            DebugCheck.NotNull(wrappedEntity.Entity);
            DebugCheck.NotNull(entitySet);

            // Try to detect if the entity is invalid as soon as possible
            // (before adding the entity to the ObjectStateManager)
            var relationshipManager = wrappedEntity.RelationshipManager;
            Debug.Assert(relationshipManager != null, "Entity wrapper returned a null RelationshipManager");

            var key = wrappedEntity.GetEntityKeyFromEntity();
            if (null != (object)key)
            {
                EntityUtil.ValidateEntitySetInKey(key, entitySet);
                key.ValidateEntityKey(_workspace, entitySet);
            }
            else
            {
                key = ObjectStateManager.CreateEntityKey(entitySet, wrappedEntity.Entity);
            }

            Debug.Assert(key != null, "GetEntityKey should have returned a non-null key");

            // Temporary keys are not allowed
            if (key.IsTemporary)
            {
                throw new InvalidOperationException(Strings.ObjectContext_CannotAttachEntityWithTemporaryKey);
            }

            if (wrappedEntity.EntityKey != key)
            {
                wrappedEntity.EntityKey = key;
            }

            // Check if entity already exists in the cache.
            // NOTE: This check could be done earlier, but this way I avoid creating key twice.
            var entry = ObjectStateManager.FindEntityEntry(key);

            if (null != entry)
            {
                if (entry.IsKeyEntry)
                {
                    // devnote: SQLBU 555615. This method was extracted from PromoteKeyEntry to have consistent
                    // behavior of AttachTo in case of attaching entity which is already attached to some other context.
                    // We can not detect if entity is attached to another context until we call SetChangeTrackerOntoEntity
                    // which throws exception if the change tracker is already set.  
                    // SetChangeTrackerOntoEntity is now called from PromoteKeyEntryInitialization(). 
                    // Calling PromoteKeyEntryInitialization() before calling relationshipManager.AttachContext prevents
                    // overriding Context property on relationshipManager (and attaching relatedEnds to current context).
                    ObjectStateManager.PromoteKeyEntryInitialization(this, entry, wrappedEntity, replacingEntry: false);

                    Debug.Assert(
                        ObjectStateManager.TransactionManager.TrackProcessedEntities,
                        "Expected tracking processed entities to be true when adding.");
                    Debug.Assert(
                        ObjectStateManager.TransactionManager.ProcessedEntities != null, "Expected non-null collection when flag set.");

                    ObjectStateManager.TransactionManager.ProcessedEntities.Add(wrappedEntity);

                    wrappedEntity.TakeSnapshotOfRelationships(entry);

                    ObjectStateManager.PromoteKeyEntry(
                        entry,
                        wrappedEntity,
                        replacingEntry: false,
                        setIsLoaded: false,
                        keyEntryInitialized: true);

                    ObjectStateManager.FixupReferencesByForeignKeys(entry);

                    relationshipManager.CheckReferentialConstraintProperties(entry);
                }
                else
                {
                    Debug.Assert(!ReferenceEquals(entry.Entity, wrappedEntity.Entity));
                    throw new InvalidOperationException(Strings.ObjectStateManager_ObjectStateManagerContainsThisEntityKey);
                }
            }
            else
            {
                VerifyContextForAddOrAttach(wrappedEntity);
                wrappedEntity.Context = this;
                entry = ObjectStateManager.AttachEntry(key, wrappedEntity, entitySet);

                Debug.Assert(
                    ObjectStateManager.TransactionManager.TrackProcessedEntities,
                    "Expected tracking processed entities to be true when adding.");
                Debug.Assert(ObjectStateManager.TransactionManager.ProcessedEntities != null, "Expected non-null collection when flag set.");

                ObjectStateManager.TransactionManager.ProcessedEntities.Add(wrappedEntity);

                wrappedEntity.AttachContext(this, entitySet, MergeOption.AppendOnly);

                ObjectStateManager.FixupReferencesByForeignKeys(entry);
                wrappedEntity.TakeSnapshotOfRelationships(entry);

                relationshipManager.CheckReferentialConstraintProperties(entry);
            }
        }

        /// <summary>
        /// When attaching we need to check that the entity is not already attached to a different context
        /// before we wipe away that context.
        /// </summary>
        private void VerifyContextForAddOrAttach(IEntityWrapper wrappedEntity)
        {
            if (wrappedEntity.Context != null
                && wrappedEntity.Context != this
                && !wrappedEntity.Context.ObjectStateManager.IsDisposed
                && wrappedEntity.MergeOption != MergeOption.NoTracking)
            {
                throw new InvalidOperationException(Strings.Entity_EntityCantHaveMultipleChangeTrackers);
            }
        }

        /// <summary>Creates the entity key for a specific object, or returns the entity key if it already exists. </summary>
        /// <returns>
        /// The <see cref="T:System.Data.Entity.Core.EntityKey" /> of the object.
        /// </returns>
        /// <param name="entitySetName">The fully qualified name of the entity set to which the entity object belongs.</param>
        /// <param name="entity">The object for which the entity key is being retrieved. </param>
        /// <exception cref="T:System.ArgumentNullException">When either parameter is null. </exception>
        /// <exception cref="T:System.ArgumentException">When  entitySetName  is empty or when the type of the  entity  object does not exist in the entity set or when the  entitySetName  is not fully qualified.</exception>
        /// <exception cref="T:System.InvalidOperationException">When the entity key cannot be constructed successfully based on the supplied parameters.</exception>
        public virtual EntityKey CreateEntityKey(string entitySetName, object entity)
        {
            Check.NotNull(entity, "entity");
            Debug.Assert(!(entity is IEntityWrapper), "Object is an IEntityWrapper instance instead of the raw entity.");
            Check.NotEmpty(entitySetName, "entitySetName");

            // SQLBUDT 480919: Ensure the assembly containing the entity's CLR type is loaded into the workspace.
            // If the schema types are not loaded: metadata, cache & query would be unable to reason about the type.
            // We will auto-load the entity type's assembly into the ObjectItemCollection.
            // We don't need the user's calling assembly for LoadAssemblyForType since entityType is sufficient.
            MetadataWorkspace.ImplicitLoadAssemblyForType(EntityUtil.GetEntityIdentityType(entity.GetType()), null);

            var entitySet = GetEntitySetFromName(entitySetName);

            return ObjectStateManager.CreateEntityKey(entitySet, entity);
        }

        internal EntitySet GetEntitySetFromName(string entitySetName)
        {
            string setName;
            string containerName;

            GetEntitySetName(entitySetName, "entitySetName", this, out setName, out containerName);

            // Find entity set using entitySetName and entityContainerName
            return GetEntitySet(setName, containerName);
        }

        private void AddRefreshKey(
            object entityLike, Dictionary<EntityKey, EntityEntry> entities, Dictionary<EntitySet, List<EntityKey>> currentKeys)
        {
            Debug.Assert(!(entityLike is IEntityWrapper), "Object is an IEntityWrapper instance instead of the raw entity.");
            if (null == entityLike)
            {
                throw new InvalidOperationException(Strings.ObjectContext_NthElementIsNull(entities.Count));
            }

            var wrappedEntity = EntityWrapperFactory.WrapEntityUsingContext(entityLike, this);
            var key = wrappedEntity.EntityKey;
            RefreshCheck(entities, key);

            // Retrieve the EntitySet for the EntityKey and add an entry in the dictionary
            // that maps a set to the keys of entities that should be refreshed from that set.
            var entitySet = key.GetEntitySet(MetadataWorkspace);

            List<EntityKey> setKeys = null;
            if (!currentKeys.TryGetValue(entitySet, out setKeys))
            {
                setKeys = new List<EntityKey>();
                currentKeys.Add(entitySet, setKeys);
            }

            setKeys.Add(key);
        }

        /// <summary>
        /// Creates a new <see cref="T:System.Data.Entity.Core.Objects.ObjectSet`1" /> instance that is used to query, add, modify, and delete objects of the specified entity type.
        /// </summary>
        /// <returns>
        /// The new <see cref="T:System.Data.Entity.Core.Objects.ObjectSet`1" /> instance.
        /// </returns>
        /// <typeparam name="TEntity">
        /// Entity type of the requested <see cref="T:System.Data.Entity.Core.Objects.ObjectSet`1" />.
        /// </typeparam>
        /// <exception cref="T:System.InvalidOperationException">
        /// The <see cref="P:System.Data.Entity.Core.Objects.ObjectContext.DefaultContainerName" /> property is not set on the
        /// <see
        ///     cref="T:System.Data.Entity.Core.Objects.ObjectContext" />
        ///  or the specified type belongs to more than one entity set.
        /// </exception>
        public virtual ObjectSet<TEntity> CreateObjectSet<TEntity>()
            where TEntity : class
        {
            var entitySet = GetEntitySetForType(typeof(TEntity), "TEntity");
            return new ObjectSet<TEntity>(entitySet, this);
        }

        /// <summary>
        /// Creates a new <see cref="T:System.Data.Entity.Core.Objects.ObjectSet`1" /> instance that is used to query, add, modify, and delete objects of the specified type and with the specified entity set name.
        /// </summary>
        /// <returns>
        /// The new <see cref="T:System.Data.Entity.Core.Objects.ObjectSet`1" /> instance.
        /// </returns>
        /// <param name="entitySetName">
        /// Name of the entity set for the returned <see cref="T:System.Data.Entity.Core.Objects.ObjectSet`1" />. The string must be qualified by the default container name if the
        /// <see
        ///     cref="P:System.Data.Entity.Core.Objects.ObjectContext.DefaultContainerName" />
        /// property is not set on the
        /// <see
        ///     cref="T:System.Data.Entity.Core.Objects.ObjectContext" />
        /// .
        /// </param>
        /// <typeparam name="TEntity">
        /// Entity type of the requested <see cref="T:System.Data.Entity.Core.Objects.ObjectSet`1" />.
        /// </typeparam>
        /// <exception cref="T:System.InvalidOperationException">
        /// The <see cref="T:System.Data.Entity.Core.Metadata.Edm.EntitySet" /> from  entitySetName  does not match the
        /// <see
        ///     cref="T:System.Data.Entity.Core.Metadata.Edm.EntitySet" />
        /// of the object’s
        /// <see
        ///     cref="T:System.Data.Entity.Core.EntityKey" />
        ///  or the
        /// <see
        ///     cref="P:System.Data.Entity.Core.Objects.ObjectContext.DefaultContainerName" />
        /// property is not set on the
        /// <see
        ///     cref="T:System.Data.Entity.Core.Objects.ObjectContext" />
        /// and the name is not qualified as part of the  entitySetName  parameter or the specified type belongs to more than one entity set.
        /// </exception>
        public virtual ObjectSet<TEntity> CreateObjectSet<TEntity>(string entitySetName)
            where TEntity : class
        {
            var entitySet = GetEntitySetForNameAndType(entitySetName, typeof(TEntity), "TEntity");
            return new ObjectSet<TEntity>(entitySet, this);
        }

        /// <summary>
        /// Find the EntitySet in the default EntityContainer for the specified CLR type.
        /// Must be a valid mapped entity type and must be mapped to exactly one EntitySet across all of the EntityContainers in the metadata for this context.
        /// </summary>
        /// <param name="entityCLRType"> CLR type to use for EntitySet lookup. </param>
        private EntitySet GetEntitySetForType(Type entityCLRType, string exceptionParameterName)
        {
            EntitySet entitySetForType = null;

            var defaultContainer = Perspective.GetDefaultContainer();
            if (defaultContainer == null)
            {
                // We don't have a default container, so look through all EntityContainers in metadata to see if
                // we can find exactly one EntitySet that matches the specified CLR type.
                var entityContainers = MetadataWorkspace.GetItems<EntityContainer>(DataSpace.CSpace);
                foreach (var entityContainer in entityContainers)
                {
                    // See if this container has exactly one EntitySet for this type
                    var entitySetFromContainer = GetEntitySetFromContainer(entityContainer, entityCLRType, exceptionParameterName);

                    if (entitySetFromContainer != null)
                    {
                        // Verify we haven't already found a matching EntitySet in some other container
                        if (entitySetForType != null)
                        {
                            // There is more than one EntitySet for this type across all containers in metadata, so we can't determine which one the user intended
                            throw new ArgumentException(
                                Strings.ObjectContext_MultipleEntitySetsFoundInAllContainers(entityCLRType.FullName), exceptionParameterName);
                        }

                        entitySetForType = entitySetFromContainer;
                    }
                }
            }
            else
            {
                // There is a default container, so restrict the search to EntitySets within it
                entitySetForType = GetEntitySetFromContainer(defaultContainer, entityCLRType, exceptionParameterName);
            }

            // We still may not have found a matching EntitySet for this type
            if (entitySetForType == null)
            {
                throw new ArgumentException(Strings.ObjectContext_NoEntitySetFoundForType(entityCLRType.FullName), exceptionParameterName);
            }

            return entitySetForType;
        }

        private EntitySet GetEntitySetFromContainer(EntityContainer container, Type entityCLRType, string exceptionParameterName)
        {
            // Verify that we have an EdmType mapping for the specified CLR type
            var entityEdmType = GetTypeUsage(entityCLRType).EdmType;

            // Try to find a single EntitySet for the specified type
            EntitySet entitySet = null;
            foreach (var es in container.BaseEntitySets)
            {
                // This is a match if the set is an EntitySet (not an AssociationSet) and the EntitySet
                // is defined for the specified entity type. Must be an exact match, not a base type. 
                if (es.BuiltInTypeKind == BuiltInTypeKind.EntitySet
                    && es.ElementType == entityEdmType)
                {
                    if (entitySet != null)
                    {
                        // There is more than one EntitySet for this type, so we can't determine which one the user intended
                        throw new ArgumentException(
                            Strings.ObjectContext_MultipleEntitySetsFoundInSingleContainer(entityCLRType.FullName, container.Name),
                            exceptionParameterName);
                    }

                    entitySet = (EntitySet)es;
                }
            }

            return entitySet;
        }

        /// <summary>
        /// Finds an EntitySet with the specified name and verifies that its type matches the specified type.
        /// </summary>
        /// <param name="entitySetName"> Name of the EntitySet to find. Can be fully-qualified or unqualified if the DefaultContainerName is set </param>
        /// <param name="entityCLRType"> Expected CLR type of the EntitySet. Must exactly match the type for the EntitySet, base types are not valid. </param>
        /// <param name="exceptionParameterName"> Argument name to use if an exception occurs. </param>
        /// <returns> EntitySet that was found in metadata with the specified parameters </returns>
        private EntitySet GetEntitySetForNameAndType(string entitySetName, Type entityCLRType, string exceptionParameterName)
        {
            // Verify that the specified entitySetName exists in metadata
            var entitySet = GetEntitySetFromName(entitySetName);

            // Verify that the EntitySet type matches the specified type exactly (a base type is not valid)
            var entityEdmType = GetTypeUsage(entityCLRType).EdmType;
            if (entitySet.ElementType != entityEdmType)
            {
                throw new ArgumentException(
                    Strings.ObjectContext_InvalidObjectSetTypeForEntitySet(
                        entityCLRType.FullName, entitySet.ElementType.FullName, entitySetName), exceptionParameterName);
            }

            return entitySet;
        }

        #region Connection Management

        /// <summary>
        /// Ensures that the connection is opened for an operation that requires an open connection to the store.
        /// Calls to EnsureConnection MUST be matched with a single call to ReleaseConnection.
        /// </summary>
        /// <exception cref="ObjectDisposedException">
        /// If the <see cref="ObjectContext" /> instance has been disposed.
        /// </exception>
        internal virtual void EnsureConnection()
        {
            if (Connection.State == ConnectionState.Broken)
            {
                Connection.Close();
            }

            if (Connection.State == ConnectionState.Closed)
            {
                Connection.Open();
                _openedConnection = true;
            }

            if (_openedConnection)
            {
                _connectionRequestCount++;
            }

            try
            {
                var currentTransaction = Transaction.Current;

                EnsureContextIsEnlistedInCurrentTransaction(
                    currentTransaction,
                    () =>
                    {
                        Connection.Open();
                        _openedConnection = true;
                        _connectionRequestCount++;
                        return true;
                    },
                    false);

                // If we get here, we have an open connection, either enlisted in the current
                // transaction (if it's non-null) or unenlisted from all transactions (if the
                // current transaction is null)
                _lastTransaction = currentTransaction;
            }
            catch (Exception)
            {
                // when the connection is unable to enlist properly or another error occured, be sure to release this connection
                ReleaseConnection();
                throw;
            }
        }

#if !NET40

        /// <summary>
        /// Ensures that the connection is opened for an operation that requires an open connection to the store.
        /// Calls to EnsureConnection MUST be matched with a single call to ReleaseConnection.
        /// </summary>
        /// <exception cref="ObjectDisposedException">
        /// If the <see cref="ObjectContext" /> instance has been disposed.
        /// </exception>
        internal virtual async Task EnsureConnectionAsync(CancellationToken cancellationToken)
        {
            if (Connection.State == ConnectionState.Broken)
            {
                Connection.Close();
            }

            if (Connection.State == ConnectionState.Closed)
            {
                await Connection.OpenAsync(cancellationToken).ConfigureAwait(continueOnCapturedContext: false);
                _openedConnection = true;
            }

            if (_openedConnection)
            {
                _connectionRequestCount++;
            }

            try
            {
                var currentTransaction = Transaction.Current;

                await EnsureContextIsEnlistedInCurrentTransaction(
                    currentTransaction, async () =>
                        {
                            await
                                Connection.OpenAsync(cancellationToken).ConfigureAwait(
                                    continueOnCapturedContext: false);
                            _openedConnection = true;
                            _connectionRequestCount++;
                            return true;
                        },
                    Task.FromResult(false)).ConfigureAwait(continueOnCapturedContext: false);

                // If we get here, we have an open connection, either enlisted in the current
                // transaction (if it's non-null) or unenlisted from all transactions (if the
                // current transaction is null)
                _lastTransaction = currentTransaction;
            }
            catch (Exception)
            {
                // when the connection is unable to enlist properly or another error occured, be sure to release this connection
                ReleaseConnection();
                throw;
            }
        }

#endif

        private T EnsureContextIsEnlistedInCurrentTransaction<T>(Transaction currentTransaction, Func<T> openConnection, T defaultValue)
        {
            // The following conditions are no longer valid since Metadata Independence.
            Debug.Assert(ConnectionState.Open == Connection.State, "Connection must be open.");

            // IF YOU MODIFIED THIS TABLE YOU MUST UPDATE TESTS IN SaveChangesTransactionTests SUITE ACCORDINGLY AS SOME CASES REFER TO NUMBERS IN THIS TABLE
            //
            // TABLE OF ACTIONS WE PERFORM HERE:
            //
            //  #  lastTransaction     currentTransaction         ConnectionState   WillClose      Action                                  Behavior when no explicit transaction (started with .ElistTransaction())     Behavior with explicit transaction (started with .ElistTransaction())
            //  1   null                null                       Open              No             no-op;                                  implicit transaction will be created and used                                explicit transaction should be used
            //  2   non-null tx1        non-null tx1               Open              No             no-op;                                  the last transaction will be used                                            N/A - it is not possible to EnlistTransaction if another transaction has already enlisted
            //  3   null                non-null                   Closed            Yes            connection.Open();                      Opening connection will automatically enlist into Transaction.Current        N/A - cannot enlist in transaction on a closed connection
            //  4   null                non-null                   Open              No             connection.Enlist(currentTransaction);  currentTransaction enlisted and used                                         N/A - it is not possible to EnlistTransaction if another transaction has already enlisted
            //  5   non-null            null                       Open              No             no-op;                                  implicit transaction will be created and used                                explicit transaction should be used
            //  6   non-null            null                       Closed            Yes            no-op;                                  implicit transaction will be created and used                                N/A - cannot enlist in transaction on a closed connection
            //  7   non-null tx1        non-null tx2               Open              No             connection.Enlist(currentTransaction);  currentTransaction enlisted and used                                         N/A - it is not possible to EnlistTransaction if another transaction has already enlisted
            //  8   non-null tx1        non-null tx2               Open              Yes            connection.Close(); connection.Open();  Re-opening connection will automatically enlist into Transaction.Current     N/A - only applies to TransactionScope - requires two transactions and CommitableTransaction and TransactionScope cannot be mixed
            //  9   non-null tx1        non-null tx2               Closed            Yes            connection.Open();                      Opening connection will automatcially enlist into Transaction.Current        N/A - cannot enlist in transaction on a closed connection

            var transactionHasChanged = (null != currentTransaction && !currentTransaction.Equals(_lastTransaction)) ||
                                        (null != _lastTransaction && !_lastTransaction.Equals(currentTransaction));

            if (transactionHasChanged)
            {
                if (!_openedConnection)
                {
                    // We didn't open the connection so, just try to enlist the connection in the current transaction. 
                    // Note that the connection can already be enlisted in a transaction (since the user opened 
                    // it s/he could enlist it manually using EntityConnection.EnlistTransaction() method). If the 
                    // transaction the connection is enlisted in has not completed (e.g. nested transaction) this call 
                    // will fail (throw). Also currentTransaction can be null here which means that the transaction
                    // used in the previous operation has completed. In this case we should not enlist the connection
                    // in "null" transaction as the user might have enlisted in a transaction manually between calls by 
                    // calling EntityConnection.EnlistTransaction() method. Enlisting with null would in this case mean "unenlist" 
                    // and would cause an exception (see above). Had the user not enlisted in a transaction between the calls
                    // enlisting with null would be a no-op - so again no reason to do it. 
                    if (currentTransaction != null)
                    {
                        Connection.EnlistTransaction(currentTransaction);
                    }
                }
                else if (_connectionRequestCount > 1)
                {
                    // We opened the connection. In addition we are here because there are multiple
                    // active requests going on (read: enumerators that has not been disposed yet) 
                    // using the same connection. (If there is only one active request e.g. like SaveChanges
                    // or single enumerator there is no need for any specific transaction handling - either
                    // we use the implicit ambient transaction (Transaction.Current) if one exists or we 
                    // will create our own local transaction. Also if there is only one active request
                    // the user could not enlist it in a transaction using EntityConnection.EnlistTransaction()
                    // because we opened the connection).
                    // If there are multiple active requests the user might have "played" with transactions
                    // after the first transaction. This code tries to deal with this kind of changes.

                    if (null == _lastTransaction)
                    {
                        Debug.Assert(currentTransaction != null, "transaction has changed and the lastTransaction was null");

                        // Two cases here: 
                        // - the previous operation was not run inside a transaction created by the user while this one is - just
                        //   enlist the connection in the transaction
                        // - the previous operation ran withing explicit transaction started with EntityConnection.EnlistTransaction()
                        //   method - try enlisting the connection in the transaction. This may fail however if the transactions 
                        //   are nested as you cannot enlist the connection in the transaction until the previous transaction has
                        //   completed.
                        Connection.EnlistTransaction(currentTransaction);
                    }
                    else
                    {
                        // We'll close and reopen the connection to get the benefit of automatic transaction enlistment.
                        // Remarks: We get here only if there is more than one active query (e.g. nested foreach or two subsequent queries or SaveChanges
                        // inside a for each) and each of these queries are using a different transaction (note that using TransactionScopeOption.Required 
                        // will not create a new transaction if an ambient transaction already exists - the ambient transaction will be used and we will 
                        // not end up in this code path). If we get here we are already in a loss-loss situation - we cannot enlist to the second transaction
                        // as this would cause an exception saying that there is already an active transaction that needs to be committed or rolled back
                        // before we can enlist the connection to a new transaction. The other option (and this is what we do here) is to close and reopen
                        // the connection. This will enlist the newly opened connection to the second transaction but will also close the reader being used
                        // by the first active query. As a result when trying to continue reading results from the first query the user will get an exception
                        // saying that calling "Read" on a closed data reader is not a valid operation.
                        Connection.Close();
                        return openConnection();
                    }
                }
            }
            else
            {
                // we don't need to do anything, nothing has changed.
            }

            return defaultValue;
        }

        /// <summary>
        /// Resets the state of connection management when the connection becomes closed.
        /// </summary>
        private void ConnectionStateChange(object sender, StateChangeEventArgs e)
        {
            if (e.CurrentState
                == ConnectionState.Closed)
            {
                _connectionRequestCount = 0;
                _openedConnection = false;
            }
        }

        /// <summary>
        /// Releases the connection, potentially closing the connection if no active operations
        /// require the connection to be open. There should be a single ReleaseConnection call
        /// for each EnsureConnection call.
        /// </summary>
        /// <exception cref="ObjectDisposedException">
        /// If the
        /// <see cref="ObjectContext" />
        /// instance has been disposed.
        /// </exception>
        internal virtual void ReleaseConnection()
        {
            if (_disposed)
            {
                throw new ObjectDisposedException(null, Strings.ObjectContext_ObjectDisposed);
            }

            if (_openedConnection)
            {
                Debug.Assert(_connectionRequestCount > 0, "_connectionRequestCount is zero or negative");
                if (_connectionRequestCount > 0)
                {
                    _connectionRequestCount--;
                }

                // When no operation is using the connection and the context had opened the connection
                // the connection can be closed
                if (_connectionRequestCount == 0)
                {
                    Connection.Close();
                    _openedConnection = false;
                }
            }
        }

        #endregion

        /// <summary>
        /// Creates an <see cref="T:System.Data.Entity.Core.Objects.ObjectQuery`1" /> in the current object context by using the specified query string.
        /// </summary>
        /// <returns>
        /// An <see cref="T:System.Data.Entity.Core.Objects.ObjectQuery`1" /> of the specified type.
        /// </returns>
        /// <param name="queryString">The query string to be executed.</param>
        /// <param name="parameters">Parameters to pass to the query.</param>
        /// <typeparam name="T">
        /// The entity type of the returned <see cref="T:System.Data.Entity.Core.Objects.ObjectQuery`1" />.
        /// </typeparam>
        /// <exception cref="T:System.ArgumentNullException">The  queryString  or  parameters  parameter is null.</exception>
        public virtual ObjectQuery<T> CreateQuery<T>(string queryString, params ObjectParameter[] parameters)
        {
            Check.NotNull(queryString, "queryString");
            Check.NotNull(parameters, "parameters");

            // Ensure the assembly containing the entity's CLR type is loaded into the workspace.
            // If the schema types are not loaded: metadata, cache & query would be unable to reason about the type.
            // We either auto-load <T>'s assembly into the ObjectItemCollection or we auto-load the user's calling assembly and its referenced assemblies.
            // If the entities in the user's result spans multiple assemblies, the user must manually call LoadFromAssembly.
            // *GetCallingAssembly returns the assembly of the method that invoked the currently executing method.
            MetadataWorkspace.ImplicitLoadAssemblyForType(typeof(T), Assembly.GetCallingAssembly());

            // create a ObjectQuery<T> with default settings
            var query = new ObjectQuery<T>(queryString, this, MergeOption.AppendOnly);

            foreach (var parameter in parameters)
            {
                query.Parameters.Add(parameter);
            }

            return query;
        }

        /// <summary>
        /// Creates an EntityConnection from the given connection string.
        /// </summary>
        /// <param name="connectionString"> the connection string </param>
        /// <returns> the newly created connection </returns>
        [ResourceExposure(ResourceScope.Machine)] //Exposes the file names as part of ConnectionString which are a Machine resource
        [ResourceConsumption(ResourceScope.Machine)] //For EntityConnection constructor. But the paths are not created in this method.
        private static EntityConnection CreateEntityConnection(string connectionString)
        {
            Check.NotEmpty(connectionString, "connectionString");

            // create the connection
            var connection = new EntityConnection(connectionString);

            return connection;
        }

        /// <summary>
        /// Given an entity connection, returns a copy of its MetadataWorkspace. Ensure we get
        /// all of the metadata item collections by priming the entity connection.
        /// </summary>
        /// <exception cref="ObjectDisposedException">
        /// If the
        /// <see cref="ObjectContext" />
        /// instance has been disposed.
        /// </exception>
        private MetadataWorkspace RetrieveMetadataWorkspaceFromConnection()
        {
            if (_disposed)
            {
                throw new ObjectDisposedException(null, Strings.ObjectContext_ObjectDisposed);
            }

            return _connection.GetMetadataWorkspace();
        }

        /// <summary>Marks an object for deletion. </summary>
        /// <param name="entity">
        /// An object that specifies the entity to delete. The object can be in any state except
        /// <see
        ///     cref="F:System.Data.Entity.EntityState.Detached" />
        /// .
        /// </param>
        public virtual void DeleteObject(object entity)
        {
            ObjectStateManager.AssertAllForeignKeyIndexEntriesAreValid();
            // This method and ObjectSet.DeleteObject are expected to have identical behavior except for the extra validation ObjectSet
            // requests by passing a non-null expectedEntitySetName. Any changes to this method are expected to be made in the common
            // internal overload below that ObjectSet also uses, unless there is a specific reason why a behavior is desired when the
            // call comes from ObjectContext only.
            DeleteObject(entity, null /*expectedEntitySetName*/);
            ObjectStateManager.AssertAllForeignKeyIndexEntriesAreValid();
        }

        /// <summary>
        /// Common DeleteObject method that is used by both ObjectContext.DeleteObject and ObjectSet.DeleteObject.
        /// </summary>
        /// <param name="entity"> Object to be deleted. </param>
        /// <param name="expectedEntitySet"> EntitySet that the specified object is expected to be in. Null if the caller doesn't want to validate against a particular EntitySet. </param>
        internal void DeleteObject(object entity, EntitySet expectedEntitySet)
        {
            DebugCheck.NotNull(entity);
            Debug.Assert(!(entity is IEntityWrapper), "Object is an IEntityWrapper instance instead of the raw entity.");

            var cacheEntry = ObjectStateManager.FindEntityEntry(entity);
            if (cacheEntry == null
                || !ReferenceEquals(cacheEntry.Entity, entity))
            {
                throw new InvalidOperationException(Strings.ObjectContext_CannotDeleteEntityNotInObjectStateManager);
            }

            if (expectedEntitySet != null)
            {
                var actualEntitySet = cacheEntry.EntitySet;
                if (actualEntitySet != expectedEntitySet)
                {
                    throw new InvalidOperationException(
                        Strings.ObjectContext_EntityNotInObjectSet_Delete(
                            actualEntitySet.EntityContainer.Name, actualEntitySet.Name, expectedEntitySet.EntityContainer.Name,
                            expectedEntitySet.Name));
                }
            }

            cacheEntry.Delete();
            // Detaching from the context happens when the object
            // actually detaches from the cache (not just when it is
            // marked for deletion).
        }

        /// <summary>Removes the object from the object context.</summary>
        /// <param name="entity">
        /// Object to be detached. Only the  entity  is removed; if there are any related objects that are being tracked by the same
        /// <see
        ///     cref="T:System.Data.Entity.Core.Objects.ObjectStateManager" />
        /// , those will not be detached automatically.
        /// </param>
        /// <exception cref="T:System.ArgumentNullException">The  entity  is null. </exception>
        /// <exception cref="T:System.InvalidOperationException">
        /// The  entity  is not associated with this <see cref="T:System.Data.Entity.Core.Objects.ObjectContext" /> (for example, was newly created and not associated with any context yet, or was obtained through some other context, or was already detached).
        /// </exception>
        public virtual void Detach(object entity)
        {
            ObjectStateManager.AssertAllForeignKeyIndexEntriesAreValid();

            // This method and ObjectSet.DetachObject are expected to have identical behavior except for the extra validation ObjectSet
            // requests by passing a non-null expectedEntitySetName. Any changes to this method are expected to be made in the common
            // internal overload below that ObjectSet also uses, unless there is a specific reason why a behavior is desired when the
            // call comes from ObjectContext only.
            Detach(entity, expectedEntitySet: null);
            ObjectStateManager.AssertAllForeignKeyIndexEntriesAreValid();
        }

        /// <summary>
        /// Common Detach method that is used by both ObjectContext.Detach and ObjectSet.Detach.
        /// </summary>
        /// <param name="entity"> Object to be detached. </param>
        /// <param name="expectedEntitySet"> EntitySet that the specified object is expected to be in. Null if the caller doesn't want to validate against a particular EntitySet. </param>
        internal void Detach(object entity, EntitySet expectedEntitySet)
        {
            DebugCheck.NotNull(entity);
            Debug.Assert(!(entity is IEntityWrapper), "Object is an IEntityWrapper instance instead of the raw entity.");

            var cacheEntry = ObjectStateManager.FindEntityEntry(entity);

            // this condition includes key entries and relationship entries
            if (cacheEntry == null
                || !ReferenceEquals(cacheEntry.Entity, entity)
                || cacheEntry.Entity == null)
            {
                throw new InvalidOperationException(Strings.ObjectContext_CannotDetachEntityNotInObjectStateManager);
            }

            if (expectedEntitySet != null)
            {
                var actualEntitySet = cacheEntry.EntitySet;
                if (actualEntitySet != expectedEntitySet)
                {
                    throw new InvalidOperationException(
                        Strings.ObjectContext_EntityNotInObjectSet_Detach(
                            actualEntitySet.EntityContainer.Name, actualEntitySet.Name, expectedEntitySet.EntityContainer.Name,
                            expectedEntitySet.Name));
                }
            }

            cacheEntry.Detach();
        }

        /// <summary>Releases the resources used by the object context.</summary>
        [SuppressMessage("Microsoft.Design", "CA1063:ImplementIDisposableCorrectly")]
        public void Dispose()
        {
            // Technically, calling GC.SuppressFinalize is not required because the class does not
            // have a finalizer, but it does no harm, protects against the case where a finalizer is added
            // in the future, and prevents an FxCop warning.
            Dispose(true);
            GC.SuppressFinalize(this);
        }

        /// <summary>Releases the resources used by the object context.</summary>
        /// <param name="disposing">true to release both managed and unmanaged resources; false to release only unmanaged resources.</param>
        protected virtual void Dispose(bool disposing)
        {
            if (!_disposed)
            {
                if (disposing)
                {
                    // Release managed resources here.
                    if (_connection != null)
                    {
                        _connection.StateChange -= ConnectionStateChange;

                        // Dispose the connection the ObjectContext created
                        if (_createdConnection)
                        {
                            _connection.Dispose();
                        }
                    }
                    _connection = null; // Marks this object as disposed.
                    if (_objectStateManager != null)
                    {
                        _objectStateManager.Dispose();
                    }
                }

                _disposed = true;
            }
        }

        internal bool IsDisposed
        {
            get { return _disposed; }
        }

        #region GetEntitySet

        /// <summary>
        /// Returns the EntitySet with the given name from given container.
        /// </summary>
        /// <param name="entitySetName"> Name of entity set. </param>
        /// <param name="entityContainerName"> Name of container. </param>
        /// <returns> The appropriate EntitySet. </returns>
        /// <exception cref="InvalidOperationException">The entity set could not be found for the given name.</exception>
        /// <exception cref="InvalidOperationException">The entity container could not be found for the given name.</exception>
        internal EntitySet GetEntitySet(string entitySetName, string entityContainerName)
        {
            DebugCheck.NotNull(entitySetName);

            EntityContainer container = null;

            if (String.IsNullOrEmpty(entityContainerName))
            {
                container = Perspective.GetDefaultContainer();
                Debug.Assert(container != null, "Problem with metadata - default container not found");
            }
            else
            {
                if (!MetadataWorkspace.TryGetEntityContainer(entityContainerName, DataSpace.CSpace, out container))
                {
                    throw new InvalidOperationException(Strings.ObjectContext_EntityContainerNotFoundForName(entityContainerName));
                }
            }

            EntitySet entitySet = null;

            if (!container.TryGetEntitySetByName(entitySetName, false, out entitySet))
            {
                throw new InvalidOperationException(
                    Strings.ObjectContext_EntitySetNotFoundForName(TypeHelpers.GetFullName(container.Name, entitySetName)));
            }

            return entitySet;
        }

        private static void GetEntitySetName(
            string qualifiedName, string parameterName, ObjectContext context, out string entityset, out string container)
        {
            entityset = null;
            container = null;
            Check.NotEmpty(qualifiedName, parameterName);

            var result = qualifiedName.Split('.');
            if (result.Length > 2)
            {
                throw new ArgumentException(Strings.ObjectContext_QualfiedEntitySetName, parameterName);
            }
            if (result.Length == 1) // if not '.' at all
            {
                entityset = result[0];
            }
            else
            {
                container = result[0];
                entityset = result[1];
                if (container == null
                    || container.Length == 0) // if it starts with '.'
                {
                    throw new ArgumentException(Strings.ObjectContext_QualfiedEntitySetName, parameterName);
                }
            }
            if (entityset == null
                || entityset.Length == 0) // if it's not in the form "ES name . containername"
            {
                throw new ArgumentException(Strings.ObjectContext_QualfiedEntitySetName, parameterName);
            }

            if (context != null
                && String.IsNullOrEmpty(container)
                && context.Perspective.GetDefaultContainer() == null)
            {
                throw new ArgumentException(Strings.ObjectContext_ContainerQualifiedEntitySetNameRequired, parameterName);
            }
        }

        /// <summary>
        /// Validate that an EntitySet is compatible with a given entity instance's CLR type.
        /// </summary>
        /// <param name="entitySet"> an EntitySet </param>
        /// <param name="entityType"> The CLR type of an entity instance </param>
        [SuppressMessage("Microsoft.Usage", "CA2208:InstantiateArgumentExceptionsCorrectly")]
        private void ValidateEntitySet(EntitySet entitySet, Type entityType)
        {
            var entityTypeUsage = GetTypeUsage(entityType);
            if (!entitySet.ElementType.IsAssignableFrom(entityTypeUsage.EdmType))
            {
                throw new ArgumentException(Strings.ObjectContext_InvalidEntitySetOnEntity(entitySet.Name, entityType), "entity");
            }
        }

        internal TypeUsage GetTypeUsage(Type entityCLRType)
        {
            // Register the assembly so the type information will be sure to be loaded in metadata
            MetadataWorkspace.ImplicitLoadAssemblyForType(entityCLRType, Assembly.GetCallingAssembly());

            TypeUsage entityTypeUsage = null;
            if (!Perspective.TryGetType(entityCLRType, out entityTypeUsage)
                || !TypeSemantics.IsEntityType(entityTypeUsage))
            {
                Debug.Assert(entityCLRType != null, "The type cannot be null.");
                throw new InvalidOperationException(Strings.ObjectContext_NoMappingForEntityType(entityCLRType.FullName));
            }

            Debug.Assert(entityTypeUsage != null, "entityTypeUsage is null");
            return entityTypeUsage;
        }

        #endregion

        /// <summary>Returns an object that has the specified entity key.</summary>
        /// <returns>
        /// An <see cref="T:System.Object" /> that is an instance of an entity type.
        /// </returns>
        /// <param name="key">The key of the object to be found.</param>
        /// <exception cref="T:System.ArgumentNullException">The  key  parameter is null.</exception>
        /// <exception cref="T:System.Data.Entity.Core.ObjectNotFoundException">
        /// The object is not found in either the <see cref="T:System.Data.Entity.Core.Objects.ObjectStateManager" /> or the data source.
        /// </exception>
        public virtual object GetObjectByKey(EntityKey key)
        {
            Check.NotNull(key, "key");

            var entitySet = key.GetEntitySet(MetadataWorkspace);
            Debug.Assert(entitySet != null, "Key's EntitySet should not be null in the MetadataWorkspace");

            // Ensure the assembly containing the entity's CLR type is loaded into the workspace.
            // If the schema types are not loaded: metadata, cache & query would be unable to reason about the type.
            // Either the entity type's assembly is already in the ObjectItemCollection or we auto-load the user's calling assembly and its referenced assemblies.
            // *GetCallingAssembly returns the assembly of the method that invoked the currently executing method.
            MetadataWorkspace.ImplicitLoadFromEntityType(entitySet.ElementType, Assembly.GetCallingAssembly());

            object entity;
            if (!TryGetObjectByKey(key, out entity))
            {
                throw new ObjectNotFoundException(Strings.ObjectContext_ObjectNotFound);
            }

            return entity;
        }

        #region Refresh

        /// <summary>Updates a collection of objects in the object context with data from the database. </summary>
        /// <param name="refreshMode">
        /// A <see cref="T:System.Data.Entity.Core.Objects.RefreshMode" /> value that indicates whether 
        /// property changes in the object context are overwritten with property values from the database.
        /// </param>
        /// <param name="collection">
        /// An <see cref="T:System.Collections.IEnumerable" /> collection of objects to refresh.
        /// </param>
        /// <exception cref="T:System.ArgumentNullException"> collection  is null.</exception>
        /// <exception cref="T:System.ArgumentOutOfRangeException"> refreshMode  is not valid.</exception>
        /// <exception cref="T:System.ArgumentException"> collection is empty or an object is not attached to the context. </exception>
        public virtual void Refresh(RefreshMode refreshMode, IEnumerable collection)
        {
            Check.NotNull(collection, "collection");

            ObjectStateManager.AssertAllForeignKeyIndexEntriesAreValid();
            EntityUtil.CheckArgumentRefreshMode(refreshMode);

            // collection may not contain any entities -- this is valid for this overload
            RefreshEntities(refreshMode, collection);
        }

        /// <summary>Updates an object in the object context with data from the database. </summary>
        /// <param name="refreshMode">
        /// A <see cref="T:System.Data.Entity.Core.Objects.RefreshMode" /> value that indicates whether 
        /// property changes in the object context are overwritten with property values from the database.
        /// </param>
        /// <param name="entity">The object to be refreshed. </param>
        /// <exception cref="T:System.ArgumentNullException"> entity  is null.</exception>
        /// <exception cref="T:System.ArgumentOutOfRangeException"> refreshMode  is not valid.</exception>
        /// <exception cref="T:System.ArgumentException"> entity is not attached to the context. </exception>
        public virtual void Refresh(RefreshMode refreshMode, object entity)
        {
            Check.NotNull(entity, "entity");
            Debug.Assert(!(entity is IEntityWrapper), "Object is an IEntityWrapper instance instead of the raw entity.");

            ObjectStateManager.AssertAllForeignKeyIndexEntriesAreValid();
            EntityUtil.CheckArgumentRefreshMode(refreshMode);

            RefreshEntities(refreshMode, new[] { entity });
        }

#if !NET40

        /// <summary>Asynchronously updates a collection of objects in the object context with data from the database. </summary>
        /// <remarks>
        /// Multiple active operations on the same context instance are not supported.  Use 'await' to ensure
        /// that any asynchronous operations have completed before calling another method on this context.
        /// </remarks>
        /// <param name="refreshMode">
        /// A <see cref="T:System.Data.Entity.Core.Objects.RefreshMode" /> value that indicates whether 
        /// property changes in the object context are overwritten with property values from the database.
        /// </param>
        /// <param name="collection">
        /// An <see cref="T:System.Collections.IEnumerable" /> collection of objects to refresh.
        /// </param>
        /// <returns>
        /// A task that represents the asynchronous operation.
        /// </returns>
        /// <exception cref="T:System.ArgumentNullException"> collection  is null.</exception>
        /// <exception cref="T:System.ArgumentOutOfRangeException"> refreshMode  is not valid.</exception>
        /// <exception cref="T:System.ArgumentException"> collection is empty or an object is not attached to the context. </exception>
        public Task RefreshAsync(RefreshMode refreshMode, IEnumerable collection)
        {
            return RefreshAsync(refreshMode, collection, CancellationToken.None);
        }

        /// <summary>Asynchronously updates a collection of objects in the object context with data from the database. </summary>
        /// <remarks>
        /// Multiple active operations on the same context instance are not supported.  Use 'await' to ensure
        /// that any asynchronous operations have completed before calling another method on this context.
        /// </remarks>
        /// <param name="refreshMode">
        /// A <see cref="T:System.Data.Entity.Core.Objects.RefreshMode" /> value that indicates whether 
        /// property changes in the object context are overwritten with property values from the database.
        /// </param>
        /// <param name="collection">
        /// An <see cref="T:System.Collections.IEnumerable" /> collection of objects to refresh.
        /// </param>
        ///  <param name="cancellationToken">
        /// A <see cref="CancellationToken" /> to observe while waiting for the task to complete.
        /// </param>
        /// <returns>
        /// A task that represents the asynchronous operation.
        /// </returns>
        /// <exception cref="T:System.ArgumentNullException"> collection  is null.</exception>
        /// <exception cref="T:System.ArgumentOutOfRangeException"> refreshMode  is not valid.</exception>
        /// <exception cref="T:System.ArgumentException"> collection is empty or an object is not attached to the context. </exception>
        public virtual Task RefreshAsync(RefreshMode refreshMode, IEnumerable collection, CancellationToken cancellationToken)
        {
            Check.NotNull(collection, "collection");

            AsyncMonitor.EnsureNotEntered();
            ObjectStateManager.AssertAllForeignKeyIndexEntriesAreValid();
            EntityUtil.CheckArgumentRefreshMode(refreshMode);

            return RefreshEntitiesAsync(refreshMode, collection, cancellationToken);
        }

        /// <summary>Asynchronously updates an object in the object context with data from the database. </summary>
        /// <remarks>
        /// Multiple active operations on the same context instance are not supported.  Use 'await' to ensure
        /// that any asynchronous operations have completed before calling another method on this context.
        /// </remarks>
        /// <param name="refreshMode">
        /// A <see cref="T:System.Data.Entity.Core.Objects.RefreshMode" /> value that indicates whether 
        /// property changes in the object context are overwritten with property values from the database.
        /// </param>
        /// <param name="entity">The object to be refreshed. </param>
        /// <returns>
        /// A task that represents the asynchronous operation.
        /// </returns>
        /// <exception cref="T:System.ArgumentNullException"> entity  is null.</exception>
        /// <exception cref="T:System.ArgumentOutOfRangeException"> refreshMode  is not valid.</exception>
        /// <exception cref="T:System.ArgumentException"> entity is not attached to the context. </exception>
        public Task RefreshAsync(RefreshMode refreshMode, object entity)
        {
            return RefreshAsync(refreshMode, entity, CancellationToken.None);
        }

        /// <summary>Asynchronously updates an object in the object context with data from the database. </summary>
        /// <remarks>
        /// Multiple active operations on the same context instance are not supported.  Use 'await' to ensure
        /// that any asynchronous operations have completed before calling another method on this context.
        /// </remarks>
        /// <param name="refreshMode">
        /// A <see cref="T:System.Data.Entity.Core.Objects.RefreshMode" /> value that indicates whether 
        /// property changes in the object context are overwritten with property values from the database.
        /// </param>
        /// <param name="entity">The object to be refreshed. </param>
        /// <param name="cancellationToken">
        /// A <see cref="CancellationToken" /> to observe while waiting for the task to complete.
        /// </param>
        /// <returns>
        /// A task that represents the asynchronous operation.
        /// </returns>
        /// <exception cref="T:System.ArgumentNullException"> entity  is null.</exception>
        /// <exception cref="T:System.ArgumentOutOfRangeException"> refreshMode  is not valid.</exception>
        /// <exception cref="T:System.ArgumentException"> entity is not attached to the context. </exception>
        public virtual Task RefreshAsync(RefreshMode refreshMode, object entity, CancellationToken cancellationToken)
        {
            Check.NotNull(entity, "entity");
            Debug.Assert(!(entity is IEntityWrapper), "Object is an IEntityWrapper instance instead of the raw entity.");

            AsyncMonitor.EnsureNotEntered();
            ObjectStateManager.AssertAllForeignKeyIndexEntriesAreValid();
            EntityUtil.CheckArgumentRefreshMode(refreshMode);

            return RefreshEntitiesAsync(refreshMode, new[] { entity }, cancellationToken);
        }

#endif

        /// <summary>
        /// Validates that the given entity/key pair has an ObjectStateEntry
        /// and that entry is not in the added state.
        /// The entity is added to the entities dictionary, and checked for duplicates.
        /// </summary>
        /// <param name="entities"> on exit, entity is added to this dictionary. </param>
        /// <param name="key"> </param>
        [SuppressMessage("StyleCop.CSharp.DocumentationRules", "SA1614:ElementParameterDocumentationMustHaveText")]
        private void RefreshCheck(
            Dictionary<EntityKey, EntityEntry> entities, EntityKey key)
        {
            var entry = ObjectStateManager.FindEntityEntry(key);
            if (null == entry)
            {
                throw new InvalidOperationException(Strings.ObjectContext_NthElementNotInObjectStateManager(entities.Count));
            }

            if (EntityState.Added
                == entry.State)
            {
                throw new InvalidOperationException(Strings.ObjectContext_NthElementInAddedState(entities.Count));
            }

            Debug.Assert(EntityState.Added != entry.State, "not expecting added");
            Debug.Assert(EntityState.Detached != entry.State, "not expecting detached");

            try
            {
                entities.Add(key, entry); // don't ignore duplicates
            }
            catch (ArgumentException)
            {
                throw new InvalidOperationException(Strings.ObjectContext_NthElementIsDuplicate(entities.Count));
            }

            Debug.Assert(null != (object)key, "null entity.Key");
            Debug.Assert(null != key.EntitySetName, "null entity.Key.EntitySetName");
        }

        private void RefreshEntities(RefreshMode refreshMode, IEnumerable collection)
        {
            // refreshMode and collection should already be validated prior to this call -- collection can be empty in one Refresh overload
            // but not in the other, so we need to do that check before we get to this common method
            DebugCheck.NotNull(collection);

            AsyncMonitor.EnsureNotEntered();

            var openedConnection = false;

            try
            {
                var entities = new Dictionary<EntityKey, EntityEntry>(RefreshEntitiesSize(collection));

                #region 1) Validate and bucket the entities by entity set

                var refreshKeys = new Dictionary<EntitySet, List<EntityKey>>();
                foreach (var entity in collection) // anything other than object risks InvalidCastException
                {
                    AddRefreshKey(entity, entities, refreshKeys);
                }

                #endregion

                #region 2) build and execute the query for each set of entities

                if (refreshKeys.Count > 0)
                {
                    EnsureConnection();
                    openedConnection = true;

                    // All entities from a single set can potentially be refreshed in the same query.
                    // However, the refresh operations are batched in an attempt to avoid the generation
                    // of query trees or provider SQL that exhaust available client or server resources.
                    foreach (var targetSet in refreshKeys.Keys)
                    {
                        var setKeys = refreshKeys[targetSet];
                        var refreshedCount = 0;
                        while (refreshedCount < setKeys.Count)
                        {
                            refreshedCount = BatchRefreshEntitiesByKey(refreshMode, entities, targetSet, setKeys, refreshedCount);
                        }
                    }
                }

                #endregion

                #region 3) process the unrefreshed entities

                if (RefreshMode.StoreWins == refreshMode)
                {
                    // remove all entites that have been removed from the store, not added by client
                    foreach (var item in entities)
                    {
                        Debug.Assert(EntityState.Added != item.Value.State, "should not be possible");
                        if (EntityState.Detached
                            != item.Value.State)
                        {
                            // We set the detaching flag here even though we are deleting because we are doing a
                            // Delete/AcceptChanges cycle to simulate a Detach, but we can't use Detach directly
                            // because legacy behavior around cascade deletes should be preserved.  However, we
                            // do want to prevent FK values in dependents from being nulled, which is why we
                            // need to set the detaching flag.
                            ObjectStateManager.TransactionManager.BeginDetaching();
                            try
                            {
                                item.Value.Delete();
                            }
                            finally
                            {
                                ObjectStateManager.TransactionManager.EndDetaching();
                            }
                            Debug.Assert(EntityState.Detached != item.Value.State, "not expecting detached");

                            item.Value.AcceptChanges();
                        }
                    }
                }
                else if (RefreshMode.ClientWins == refreshMode
                         && 0 < entities.Count)
                {
                    // throw an exception with all appropriate entity keys in text
                    var prefix = String.Empty;
                    var builder = new StringBuilder();
                    foreach (var item in entities)
                    {
                        Debug.Assert(EntityState.Added != item.Value.State, "should not be possible");
                        if (item.Value.State
                            == EntityState.Deleted)
                        {
                            // Detach the deleted items because this is the client changes and the server
                            // does not have these items any more
                            item.Value.AcceptChanges();
                        }
                        else
                        {
                            builder.Append(prefix).Append(Environment.NewLine);
                            builder.Append('\'').Append(item.Key.ConcatKeyValue()).Append('\'');
                            prefix = ",";
                        }
                    }

                    // If there were items that could not be found, throw an exception
                    if (builder.Length > 0)
                    {
                        throw new InvalidOperationException(Strings.ObjectContext_ClientEntityRemovedFromStore(builder.ToString()));
                    }
                }

                #endregion
            }
            finally
            {
                if (openedConnection)
                {
                    ReleaseConnection();
                }

                ObjectStateManager.AssertAllForeignKeyIndexEntriesAreValid();
            }
        }

        private int BatchRefreshEntitiesByKey(
            RefreshMode refreshMode, Dictionary<EntityKey, EntityEntry> trackedEntities,
            EntitySet targetSet, List<EntityKey> targetKeys, int startFrom)
        {
            var queryPlanAndNextPosition = PrepareRefreshQuery(refreshMode, targetSet, targetKeys, startFrom);

            var executionStrategy = DbProviderServices.GetExecutionStrategy(Connection, MetadataWorkspace);
            var results = executionStrategy.Execute(
                () => ExecuteInTransaction(
                    () => queryPlanAndNextPosition.Item1.Execute<object>(this, null),
                    executionStrategy, startLocalTransaction: false,
                    releaseConnectionOnSuccess: true));

            ProcessRefreshedEntities(trackedEntities, results);

            // Return the position in the list from which the next refresh operation should start.
            // This will be equal to the list count if all remaining entities in the list were
            // refreshed during this call.
            return queryPlanAndNextPosition.Item2;
        }

#if !NET40

        private async Task RefreshEntitiesAsync(RefreshMode refreshMode, IEnumerable collection, CancellationToken cancellationToken)
        {
            // refreshMode and collection should already be validated prior to this call -- collection can be empty in one Refresh overload
            // but not in the other, so we need to do that check before we get to this common method
            DebugCheck.NotNull(collection);

            AsyncMonitor.Enter();

            var openedConnection = false;

            try
            {
                var entities = new Dictionary<EntityKey, EntityEntry>(RefreshEntitiesSize(collection));

                #region 1) Validate and bucket the entities by entity set

                var refreshKeys = new Dictionary<EntitySet, List<EntityKey>>();
                foreach (var entity in collection) // anything other than object risks InvalidCastException
                {
                    AddRefreshKey(entity, entities, refreshKeys);
                }

                #endregion

                #region 2) build and execute the query for each set of entities

                if (refreshKeys.Count > 0)
                {
                    await EnsureConnectionAsync(cancellationToken).ConfigureAwait(continueOnCapturedContext: false);
                    openedConnection = true;

                    // All entities from a single set can potentially be refreshed in the same query.
                    // However, the refresh operations are batched in an attempt to avoid the generation
                    // of query trees or provider SQL that exhaust available client or server resources.
                    foreach (var targetSet in refreshKeys.Keys)
                    {
                        var setKeys = refreshKeys[targetSet];
                        var refreshedCount = 0;
                        while (refreshedCount < setKeys.Count)
                        {
                            refreshedCount =
                                await
                                BatchRefreshEntitiesByKeyAsync(refreshMode, entities, targetSet, setKeys, refreshedCount, cancellationToken)
                                    .ConfigureAwait(continueOnCapturedContext: false);
                        }
                    }
                }

                #endregion

                #region 3) process the unrefreshed entities

                if (RefreshMode.StoreWins == refreshMode)
                {
                    // remove all entites that have been removed from the store, not added by client
                    foreach (var item in entities)
                    {
                        Debug.Assert(EntityState.Added != item.Value.State, "should not be possible");
                        if (EntityState.Detached
                            != item.Value.State)
                        {
                            // We set the detaching flag here even though we are deleting because we are doing a
                            // Delete/AcceptChanges cycle to simulate a Detach, but we can't use Detach directly
                            // because legacy behavior around cascade deletes should be preserved.  However, we
                            // do want to prevent FK values in dependents from being nulled, which is why we
                            // need to set the detaching flag.
                            ObjectStateManager.TransactionManager.BeginDetaching();
                            try
                            {
                                item.Value.Delete();
                            }
                            finally
                            {
                                ObjectStateManager.TransactionManager.EndDetaching();
                            }
                            Debug.Assert(EntityState.Detached != item.Value.State, "not expecting detached");

                            item.Value.AcceptChanges();
                        }
                    }
                }
                else if (RefreshMode.ClientWins == refreshMode
                         && 0 < entities.Count)
                {
                    // throw an exception with all appropriate entity keys in text
                    var prefix = String.Empty;
                    var builder = new StringBuilder();
                    foreach (var item in entities)
                    {
                        Debug.Assert(EntityState.Added != item.Value.State, "should not be possible");
                        if (item.Value.State
                            == EntityState.Deleted)
                        {
                            // Detach the deleted items because this is the client changes and the server
                            // does not have these items any more
                            item.Value.AcceptChanges();
                        }
                        else
                        {
                            builder.Append(prefix).Append(Environment.NewLine);
                            builder.Append('\'').Append(item.Key.ConcatKeyValue()).Append('\'');
                            prefix = ",";
                        }
                    }

                    // If there were items that could not be found, throw an exception
                    if (builder.Length > 0)
                    {
                        throw new InvalidOperationException(Strings.ObjectContext_ClientEntityRemovedFromStore(builder.ToString()));
                    }
                }

                #endregion
            }
            finally
            {
                if (openedConnection)
                {
                    ReleaseConnection();
                }

                AsyncMonitor.Exit();
                ObjectStateManager.AssertAllForeignKeyIndexEntriesAreValid();
            }
        }

        private async Task<int> BatchRefreshEntitiesByKeyAsync(
            RefreshMode refreshMode, Dictionary<EntityKey, EntityEntry> trackedEntities,
            EntitySet targetSet, List<EntityKey> targetKeys, int startFrom, CancellationToken cancellationToken)
        {
            var queryPlanAndNextPosition = PrepareRefreshQuery(refreshMode, targetSet, targetKeys, startFrom);

            var executionStrategy = DbProviderServices.GetExecutionStrategy(Connection, MetadataWorkspace);
            var results = await executionStrategy.ExecuteAsync(
                () => ExecuteInTransactionAsync(
                    () => queryPlanAndNextPosition.Item1.ExecuteAsync<object>(this, null, cancellationToken),
                    executionStrategy, startLocalTransaction: false,
                    releaseConnectionOnSuccess: true, cancellationToken: cancellationToken), cancellationToken)
                                                 .ConfigureAwait(continueOnCapturedContext: false);

            ProcessRefreshedEntities(trackedEntities, results);

            // Return the position in the list from which the next refresh operation should start.
            // This will be equal to the list count if all remaining entities in the list were
            // refreshed during this call.
            return queryPlanAndNextPosition.Item2;
        }

#endif

        internal virtual Tuple<ObjectQueryExecutionPlan, int> PrepareRefreshQuery(
            RefreshMode refreshMode, EntitySet targetSet, List<EntityKey> targetKeys, int startFrom)
        {
            // A single refresh query can be built for all entities from the same set.
            // For each entity set, a DbFilterExpression is constructed that
            // expresses the equivalent of:
            //
            // SELECT VALUE e
            // FROM <entityset> AS e
            // WHERE
            // GetRefKey(GetEntityRef(e)) == <ref1>.KeyValues
            // [OR GetRefKey(GetEntityRef(e)) == <ref2>.KeyValues
            // [..OR GetRefKey(GetEntityRef(e)) == <refN>.KeyValues]]
            //
            // Note that a LambdaFunctionExpression is used so that instead
            // of repeating GetRefKey(GetEntityRef(e)) a VariableReferenceExpression
            // to a Lambda argument with the value GetRefKey(GetEntityRef(e)) is used instead.
            // The query is therefore logically equivalent to:
            //
            // SELECT VALUE e
            // FROM <entityset> AS e
            // WHERE
            //   LET(x = GetRefKey(GetEntityRef(e)) IN (
            //      x == <ref1>.KeyValues
            //     [OR x == <ref2>.KeyValues
            //     [..OR x == <refN>.KeyValues]]
            //   )

            // The batch size determines the maximum depth of the predicate OR tree and
            // also limits the size of the generated provider SQL that is sent to the server.
            const int maxBatch = 250;

            // Bind the target EntitySet under the name "EntitySet".
            var entitySetBinding = targetSet.Scan().BindAs("EntitySet");

            // Use the variable from the set binding as the 'e' in a new GetRefKey(GetEntityRef(e)) expression.
            DbExpression sourceEntityKey = entitySetBinding.Variable.GetEntityRef().GetRefKey();

            // Build the where predicate as described above. A maximum of <batchsize> entity keys will be included
            // in the predicate, starting from position <startFrom> in the list of entity keys. As each key is
            // included, both <batchsize> and <startFrom> are incremented to ensure that the batch size is
            // correctly constrained and that the new starting position for the next call to this method is calculated.
            var batchSize = Math.Min(maxBatch, (targetKeys.Count - startFrom));
            var keyFilters = new DbExpression[batchSize];
            for (var idx = 0; idx < batchSize; idx++)
            {
                // Create a row constructor expression based on the key values of the EntityKey.
                var keyValueColumns = targetKeys[startFrom++].GetKeyValueExpressions(targetSet);
                DbExpression keyFilter = DbExpressionBuilder.NewRow(keyValueColumns);

                // Create an equality comparison between the row constructor and the lambda variable
                // that refers to GetRefKey(GetEntityRef(e)), which also produces a row
                // containing key values, but for the current entity from the entity set.
                keyFilters[idx] = sourceEntityKey.Equal(keyFilter);
            }

            // Sanity check that the batch includes at least one element.
            Debug.Assert(batchSize > 0, "Didn't create a refresh expression?");

            // Build a balanced binary tree that OR's the key filters together.
            var entitySetFilter = Helpers.BuildBalancedTreeInPlace(keyFilters, DbExpressionBuilder.Or);

            // Create a FilterExpression based on the EntitySet binding and the Lambda predicate.
            // This FilterExpression encapsulated the logic required for the refresh query as described above.
            DbExpression refreshQuery = entitySetBinding.Filter(entitySetFilter);

            // Initialize the command tree used to issue the refresh query.
            var tree = DbQueryCommandTree.FromValidExpression(MetadataWorkspace, DataSpace.CSpace, refreshQuery);

            // Evaluate the refresh query using ObjectQuery<T> and process the results to update the ObjectStateManager.
            var mergeOption = (RefreshMode.StoreWins == refreshMode
                                   ? MergeOption.OverwriteChanges
                                   : MergeOption.PreserveChanges);
            var objectQueryExecutionPlan = _objectQueryExecutionPlanFactory.Prepare(
                this, tree, typeof(object), mergeOption,
                /*streaming:*/ false, null, null, DbExpressionBuilder.AliasGenerator);

            return new Tuple<ObjectQueryExecutionPlan, int>(objectQueryExecutionPlan, startFrom);
        }

        private void ProcessRefreshedEntities(Dictionary<EntityKey, EntityEntry> trackedEntities, ObjectResult<object> results)
        {
            foreach (var entity in results)
            {
                // There is a risk that, during an event, the Entity removed itself from the cache.
                var entry = ObjectStateManager.FindEntityEntry(entity);
                if (entry != null
                    && entry.State == EntityState.Modified)
                {
                    // this is 'ForceChanges' - which is the same as PreserveChanges, except all properties are marked modified.
                    entry.SetModifiedAll();
                }

                var wrappedEntity = EntityWrapperFactory.WrapEntityUsingContext(entity, this);
                var key = wrappedEntity.EntityKey;
                if ((object)key == null)
                {
                    throw Error.EntityKey_UnexpectedNull();
                }

                // An incorrectly returned entity should result in an exception to avoid further corruption to the ObjectStateManager.
                if (!trackedEntities.Remove(key))
                {
                    throw new InvalidOperationException(Strings.ObjectContext_StoreEntityNotPresentInClient);
                }
            }
        }

        private static int RefreshEntitiesSize(IEnumerable collection)
        {
            var list = collection as ICollection;
            return null != list ? list.Count : 0;
        }

        #endregion

        #region SaveChanges

        /// <summary>Persists all updates to the database and resets change tracking in the object context.</summary>
        /// <returns>
        /// The number of objects in an <see cref="F:System.Data.Entity.EntityState.Added" />,
        /// <see cref="F:System.Data.Entity.EntityState.Modified" />, 
        /// or <see cref="F:System.Data.Entity.EntityState.Deleted" /> state when
        /// <see cref="M:System.Data.Entity.Core.Objects.ObjectContext.SaveChanges" /> was called.
        /// </returns>
        /// <exception cref="T:System.Data.Entity.Core.OptimisticConcurrencyException">An optimistic concurrency violation has occurred while saving changes.</exception>
        public virtual int SaveChanges()
        {
            return SaveChanges(SaveOptions.DetectChangesBeforeSave | SaveOptions.AcceptAllChangesAfterSave);
        }

#if !NET40

        /// <summary>Asynchronously persists all updates to the database and resets change tracking in the object context.</summary>
        /// <remarks>
        /// Multiple active operations on the same context instance are not supported.  Use 'await' to ensure
        /// that any asynchronous operations have completed before calling another method on this context.
        /// </remarks>
        /// <returns>
        /// A task that represents the asynchronous operation.
        /// The task result contains the number of objects in an <see cref="F:System.Data.Entity.EntityState.Added" />,
        /// <see cref="F:System.Data.Entity.EntityState.Modified" />, 
        /// or <see cref="F:System.Data.Entity.EntityState.Deleted" /> state when
        /// <see cref="M:System.Data.Entity.Core.Objects.ObjectContext.SaveChanges" /> was called.
        /// </returns>
        /// <exception cref="T:System.Data.Entity.Core.OptimisticConcurrencyException">An optimistic concurrency violation has occurred while saving changes.</exception>
        public virtual Task<Int32> SaveChangesAsync()
        {
            return SaveChangesAsync(SaveOptions.DetectChangesBeforeSave | SaveOptions.AcceptAllChangesAfterSave, CancellationToken.None);
        }

        /// <summary>Asynchronously persists all updates to the database and resets change tracking in the object context.</summary>
        /// <remarks>
        /// Multiple active operations on the same context instance are not supported.  Use 'await' to ensure
        /// that any asynchronous operations have completed before calling another method on this context.
        /// </remarks>
        /// <param name="cancellationToken">
        /// A <see cref="CancellationToken" /> to observe while waiting for the task to complete.
        /// </param>
        /// <returns>
        /// A task that represents the asynchronous operation.
        /// The task result contains the number of objects in an <see cref="F:System.Data.Entity.EntityState.Added" />,
        /// <see cref="F:System.Data.Entity.EntityState.Modified" />, 
        /// or <see cref="F:System.Data.Entity.EntityState.Deleted" /> state when
        /// <see cref="M:System.Data.Entity.Core.Objects.ObjectContext.SaveChanges" /> was called.
        /// </returns>
        /// <exception cref="T:System.Data.Entity.Core.OptimisticConcurrencyException">An optimistic concurrency violation has occurred while saving changes.</exception>
        public virtual Task<Int32> SaveChangesAsync(CancellationToken cancellationToken)
        {
            return SaveChangesAsync(SaveOptions.DetectChangesBeforeSave | SaveOptions.AcceptAllChangesAfterSave, cancellationToken);
        }

#endif

        /// <summary>Persists all updates to the database and optionally resets change tracking in the object context.</summary>
        /// <param name="acceptChangesDuringSave">
        /// This parameter is needed for client-side transaction support. If true, the change tracking on all objects is reset after
        /// <see cref="M:System.Data.Entity.Core.Objects.ObjectContext.SaveChanges(System.Boolean)" />
        /// finishes. If false, you must call the <see cref="M:System.Data.Entity.Core.Objects.ObjectContext.AcceptAllChanges" />
        /// method after <see cref="M:System.Data.Entity.Core.Objects.ObjectContext.SaveChanges(System.Boolean)" />.
        /// </param>
        /// <returns>
        /// The number of objects in an <see cref="F:System.Data.Entity.EntityState.Added" />,
        /// <see cref="F:System.Data.Entity.EntityState.Modified" />, 
        /// or <see cref="F:System.Data.Entity.EntityState.Deleted" /> state when
        /// <see cref="M:System.Data.Entity.Core.Objects.ObjectContext.SaveChanges" /> was called.
        /// </returns>
        /// <exception cref="T:System.Data.Entity.Core.OptimisticConcurrencyException">An optimistic concurrency violation has occurred while saving changes.</exception>
        [EditorBrowsable(EditorBrowsableState.Never)]
        [Browsable(false)]
        [Obsolete("Use SaveChanges(SaveOptions options) instead.")]
        public virtual int SaveChanges(bool acceptChangesDuringSave)
        {
            return SaveChanges(
                acceptChangesDuringSave
                    ? SaveOptions.DetectChangesBeforeSave | SaveOptions.AcceptAllChangesAfterSave
                    : SaveOptions.DetectChangesBeforeSave);
        }

        /// <summary>Persists all updates to the database and optionally resets change tracking in the object context.</summary>
        /// <param name="options">
        /// A <see cref="T:System.Data.Entity.Core.Objects.SaveOptions" /> value that determines the behavior of the operation.
        /// </param>
        /// <returns>
        /// The number of objects in an <see cref="F:System.Data.Entity.EntityState.Added" />,
        /// <see cref="F:System.Data.Entity.EntityState.Modified" />, 
        /// or <see cref="F:System.Data.Entity.EntityState.Deleted" /> state when
        /// <see cref="M:System.Data.Entity.Core.Objects.ObjectContext.SaveChanges" /> was called.
        /// </returns>
        /// <exception cref="T:System.Data.Entity.Core.OptimisticConcurrencyException">An optimistic concurrency violation has occurred while saving changes.</exception>
        public virtual int SaveChanges(SaveOptions options)
        {
            AsyncMonitor.EnsureNotEntered();

            PrepareToSaveChanges(options);

            var entriesAffected = 0;

            // if there are no changes to save, perform fast exit to avoid interacting with or starting of new transactions
            if (ObjectStateManager.HasChanges())
            {
                var executionStrategy = DbProviderServices.GetExecutionStrategy(Connection, MetadataWorkspace);
                entriesAffected = executionStrategy.Execute(
                    () => SaveChangesToStore(options, executionStrategy));
            }

            ObjectStateManager.AssertAllForeignKeyIndexEntriesAreValid();
            return entriesAffected;
        }

#if !NET40

        /// <summary>Asynchronously persists all updates to the database and optionally resets change tracking in the object context.</summary>
        /// <remarks>
        /// Multiple active operations on the same context instance are not supported.  Use 'await' to ensure
        /// that any asynchronous operations have completed before calling another method on this context.
        /// </remarks>
        /// <param name="options">
        /// A <see cref="T:System.Data.Entity.Core.Objects.SaveOptions" /> value that determines the behavior of the operation.
        /// </param>
        /// <returns>
        /// A task that represents the asynchronous operation.
        /// The task result contains the number of objects in an <see cref="F:System.Data.Entity.EntityState.Added" />,
        /// <see cref="F:System.Data.Entity.EntityState.Modified" />, 
        /// or <see cref="F:System.Data.Entity.EntityState.Deleted" /> state when
        /// <see cref="M:System.Data.Entity.Core.Objects.ObjectContext.SaveChanges" /> was called.
        /// </returns>
        /// <exception cref="T:System.Data.Entity.Core.OptimisticConcurrencyException">An optimistic concurrency violation has occurred while saving changes.</exception>
        public virtual Task<Int32> SaveChangesAsync(SaveOptions options)
        {
            return SaveChangesAsync(options, CancellationToken.None);
        }

        /// <summary>Asynchronously persists all updates to the database and optionally resets change tracking in the object context.</summary>
        /// <remarks>
        /// Multiple active operations on the same context instance are not supported.  Use 'await' to ensure
        /// that any asynchronous operations have completed before calling another method on this context.
        /// </remarks>
        /// <param name="options">
        /// A <see cref="T:System.Data.Entity.Core.Objects.SaveOptions" /> value that determines the behavior of the operation.
        /// </param>
        /// <param name="cancellationToken">
        /// A <see cref="CancellationToken" /> to observe while waiting for the task to complete.
        /// </param>
        /// <returns>
        /// A task that represents the asynchronous operation.
        /// The task result contains the number of objects in an <see cref="F:System.Data.Entity.EntityState.Added" />,
        /// <see cref="F:System.Data.Entity.EntityState.Modified" />, 
        /// or <see cref="F:System.Data.Entity.EntityState.Deleted" /> state when
        /// <see cref="M:System.Data.Entity.Core.Objects.ObjectContext.SaveChanges" /> was called.
        /// </returns>
        /// <exception cref="T:System.Data.Entity.Core.OptimisticConcurrencyException">An optimistic concurrency violation has occurred while saving changes.</exception>
        public virtual Task<Int32> SaveChangesAsync(SaveOptions options, CancellationToken cancellationToken)
        {
            AsyncMonitor.EnsureNotEntered();

            return SaveChangesInternalAsync(options, cancellationToken);
        }

        private async Task<Int32> SaveChangesInternalAsync(SaveOptions options, CancellationToken cancellationToken)
        {
            AsyncMonitor.Enter();
            try
            {
                PrepareToSaveChanges(options);

                var entriesAffected = 0;

                // if there are no changes to save, perform fast exit to avoid interacting with or starting of new transactions
                if (ObjectStateManager.HasChanges())
                {
                    var executionStrategy = DbProviderServices.GetExecutionStrategy(Connection, MetadataWorkspace);
                    entriesAffected = await executionStrategy.ExecuteAsync(
                        () => SaveChangesToStoreAsync(options, executionStrategy, cancellationToken),
                        cancellationToken).ConfigureAwait(continueOnCapturedContext: false);
                }

                ObjectStateManager.AssertAllForeignKeyIndexEntriesAreValid();
                return entriesAffected;
            }
            finally
            {
                AsyncMonitor.Exit();
            }
        }

#endif

        private void PrepareToSaveChanges(SaveOptions options)
        {
            if (_disposed)
            {
                throw new ObjectDisposedException(null, Strings.ObjectContext_ObjectDisposed);
            }

            ObjectStateManager.AssertAllForeignKeyIndexEntriesAreValid();

            OnSavingChanges();

            if ((SaveOptions.DetectChangesBeforeSave & options) != 0)
            {
                ObjectStateManager.DetectChanges();
            }

            if (ObjectStateManager.SomeEntryWithConceptualNullExists())
            {
                throw new InvalidOperationException(Strings.ObjectContext_CommitWithConceptualNull);
            }
        }

        private int SaveChangesToStore(SaveOptions options, IDbExecutionStrategy executionStrategy)
        {
            // only accept changes after the local transaction commits
            _adapter.AcceptChangesDuringUpdate = false;
            _adapter.Connection = Connection;
            _adapter.CommandTimeout = CommandTimeout;

            var entriesAffected
                = ExecuteInTransaction(
                    () => _adapter.Update(),
                    executionStrategy,
                    startLocalTransaction: true,
                    releaseConnectionOnSuccess: true);

            if ((SaveOptions.AcceptAllChangesAfterSave & options) != 0)
            {
                try
                {
                    AcceptAllChanges();
                }
                catch (Exception e)
                {
                    // If AcceptAllChanges throws - let's inform user that changes in database were committed 
                    // and that Context and Database can be in inconsistent state.
                    throw new InvalidOperationException(Strings.ObjectContext_AcceptAllChangesFailure(e.Message));
                }
            }

            return entriesAffected;
        }

#if !NET40

        private async Task<int> SaveChangesToStoreAsync(
            SaveOptions options, IDbExecutionStrategy executionStrategy, CancellationToken cancellationToken)
        {
            // only accept changes after the local transaction commits
            _adapter.AcceptChangesDuringUpdate = false;
            _adapter.Connection = Connection;
            _adapter.CommandTimeout = CommandTimeout;

            var entriesAffected = await ExecuteInTransactionAsync(
                () => _adapter.UpdateAsync(cancellationToken), executionStrategy,
                /*startLocalTransaction:*/ true, /*releaseConnectionOnSuccess:*/ true, cancellationToken)
                                            .ConfigureAwait(continueOnCapturedContext: false);

            if ((SaveOptions.AcceptAllChangesAfterSave & options) != 0)
            {
                try
                {
                    AcceptAllChanges();
                }
                catch (Exception e)
                {
                    // If AcceptAllChanges throws - let's inform user that changes in database were committed 
                    // and that Context and Database can be in inconsistent state.
                    throw new InvalidOperationException(Strings.ObjectContext_AcceptAllChangesFailure(e.Message));
                }
            }

            return entriesAffected;
        }

#endif

        #endregion //SaveChanges

        /// <summary>
        /// Executes a function in a local transaction and returns the result.
        /// </summary>
        /// <remarks>
        /// A local transaction is created only if there are no existing local nor ambient transactions.
        /// This method will ensure that the connection is opened and release it if an exception is thrown.
        /// The caller is responsible of releasing the connection if no exception is thrown, unless
        /// <paramref name="releaseConnectionOnSuccess" /> is set to <c>true</c>.
        /// </remarks>
        /// <typeparam name="T"> Type of the result. </typeparam>
        /// <param name="func"> The function to invoke. </param>
        /// <param name="executionStrategy"> The execution strategy used for this operation. </param>
        /// <param name="startLocalTransaction"> Whether should start a new local transaction when there's no existing one. </param>
        /// <param name="releaseConnectionOnSuccess"> Whether the connection will also be released when no exceptions are thrown. </param>
        /// <returns>
        /// The result from invoking <paramref name="func" />.
        /// </returns>
        internal virtual T ExecuteInTransaction<T>(
            Func<T> func, IDbExecutionStrategy executionStrategy, bool startLocalTransaction, bool releaseConnectionOnSuccess)
        {
            EnsureConnection();

            var needLocalTransaction = false;
            var connection = (EntityConnection)Connection;
            if (connection.CurrentTransaction == null
                && !connection.EnlistedInUserTransaction
                && _lastTransaction == null)
            {
                needLocalTransaction = startLocalTransaction;
            }
            else if (executionStrategy.RetriesOnFailure)
            {
                throw new InvalidOperationException(Strings.ExecutionStrategy_ExistingTransaction(executionStrategy.GetType().Name));
            }
            // else the caller already has his own local transaction going; caller will do the abort or commit.

            DbTransaction localTransaction = null;
            try
            {
                // EntityConnection tracks the CurrentTransaction we don't need to pass it around
                if (needLocalTransaction)
                {
                    localTransaction = connection.BeginTransaction();
                }

                var result = func();

                if (localTransaction != null)
                {
                    // we started the local transaction; so we also commit it
                    try
                    {
                        localTransaction.Commit();
                    }
                    catch (Exception ex)
                    {
                        throw new CommitFailedException(Strings.CommitFailed, ex);
                    }
                }
                // else on success with no exception is thrown, caller generally commits the transaction

                if (releaseConnectionOnSuccess)
                {
                    ReleaseConnection();
                }

                return result;
            }
            catch (Exception)
            {
                ReleaseConnection();
                throw;
            }
            finally
            {
                if (localTransaction != null)
                {
                    // we started the local transaction; so it requires disposal (rollback if not previously committed
                    localTransaction.Dispose();
                }
                // else on failure with an exception being thrown, caller generally aborts (default action with transaction without an explict commit)
            }
        }

#if !NET40

        /// <summary>
        /// An asynchronous version of ExecuteStoreQuery, which
        /// executes a function in a local transaction and returns the result.
        /// </summary>
        /// <remarks>
        /// A local transaction is created only if there are no existing local nor ambient transactions.
        /// This method will ensure that the connection is opened and release it if an exception is thrown.
        /// The caller is responsible of releasing the connection if no exception is thrown, unless
        /// <paramref name="releaseConnectionOnSuccess" /> is set to <c>true</c>.
        /// </remarks>
        /// <typeparam name="T"> Type of the result. </typeparam>
        /// <param name="func"> The function to invoke. </param>
        /// <param name="executionStrategy"> The execution strategy used for this operation. </param>
        /// <param name="startLocalTransaction"> Whether should start a new local transaction when there's no existing one. </param>
        /// <param name="releaseConnectionOnSuccess"> Whether the connection will also be released when no exceptions are thrown. </param>
        /// <param name="cancellationToken"> The token to monitor for cancellation requests. </param>
        /// <returns>
        /// A task containing the result from invoking <paramref name="func" />.
        /// </returns>
        internal virtual async Task<T> ExecuteInTransactionAsync<T>(
            Func<Task<T>> func, IDbExecutionStrategy executionStrategy,
            bool startLocalTransaction, bool releaseConnectionOnSuccess, CancellationToken cancellationToken)
        {
            await EnsureConnectionAsync(cancellationToken).ConfigureAwait(continueOnCapturedContext: false);

            var needLocalTransaction = false;
            var connection = (EntityConnection)Connection;
            if (connection.CurrentTransaction == null
                && !connection.EnlistedInUserTransaction
                && _lastTransaction == null)
            {
                needLocalTransaction = startLocalTransaction;
            }
            else if (executionStrategy.RetriesOnFailure)
            {
                throw new InvalidOperationException(Strings.ExecutionStrategy_ExistingTransaction(executionStrategy.GetType().Name));
            }
            // else the caller already has his own local transaction going; caller will do the abort or commit.

            DbTransaction localTransaction = null;
            try
            {
                // EntityConnection tracks the CurrentTransaction we don't need to pass it around
                if (needLocalTransaction)
                {
                    localTransaction = connection.BeginTransaction();
                }

                var result = await func().ConfigureAwait(continueOnCapturedContext: false);

                if (localTransaction != null)
                {
                    // we started the local transaction; so we also commit it
                    try
                    {
                        localTransaction.Commit();
                    }
                    catch (Exception ex)
                    {
                        throw new CommitFailedException(Strings.CommitFailed, ex);
                    }
                }
                // else on success with no exception is thrown, caller generally commits the transaction

                if (releaseConnectionOnSuccess)
                {
                    ReleaseConnection();
                }

                return result;
            }
            catch (Exception)
            {
                ReleaseConnection();
                throw;
            }
            finally
            {
                if (localTransaction != null)
                {
                    // we started the local transaction; so it requires disposal (rollback if not previously committed
                    localTransaction.Dispose();
                }
                // else on failure with an exception being thrown, caller generally aborts (default action with transaction without an explict commit)
            }
        }

#endif

        /// <summary>
        /// Ensures that <see cref="T:System.Data.Entity.Core.Objects.ObjectStateEntry" /> changes are synchronized with changes in all objects that are tracked by the
        /// <see
        ///     cref="T:System.Data.Entity.Core.Objects.ObjectStateManager" />
        /// .
        /// </summary>
        public virtual void DetectChanges()
        {
            ObjectStateManager.AssertAllForeignKeyIndexEntriesAreValid();
            ObjectStateManager.DetectChanges();
            ObjectStateManager.AssertAllForeignKeyIndexEntriesAreValid();
        }

        /// <summary>Returns an object that has the specified entity key.</summary>
        /// <returns>true if the object was retrieved successfully. false if the  key  is temporary, the connection is null, or the  value  is null.</returns>
        /// <param name="key">The key of the object to be found.</param>
        /// <param name="value">When this method returns, contains the object.</param>
        /// <exception cref="T:System.ArgumentException">Incompatible metadata for  key .</exception>
        /// <exception cref="T:System.ArgumentNullException"> key  is null.</exception>
        [SuppressMessage("Microsoft.Design", "CA1007:UseGenericsWhereAppropriate")]
        public virtual bool TryGetObjectByKey(EntityKey key, out object value)
        {
            // try the cache first
            EntityEntry entry;
            ObjectStateManager.TryGetEntityEntry(key, out entry); // this will check key argument
            if (entry != null)
            {
                // can't find keys
                if (!entry.IsKeyEntry)
                {
                    // SQLBUDT 511296 returning deleted object.
                    value = entry.Entity;
                    return value != null;
                }
            }

            if (key.IsTemporary)
            {
                // If the key is temporary, we cannot find a corresponding object in the store.
                value = null;
                return false;
            }

            var entitySet = key.GetEntitySet(MetadataWorkspace);
            Debug.Assert(entitySet != null, "Key's EntitySet should not be null in the MetadataWorkspace");

            // Validate the EntityKey values against the EntitySet
            key.ValidateEntityKey(_workspace, entitySet, true /*isArgumentException*/, "key");

            // Ensure the assembly containing the entity's CLR type is loaded into the workspace.
            // If the schema types are not loaded: metadata, cache & query would be unable to reason about the type.
            // Either the entity type's assembly is already in the ObjectItemCollection or we auto-load the user's calling assembly and its referenced assemblies.
            // *GetCallingAssembly returns the assembly of the method that invoked the currently executing method.
            MetadataWorkspace.ImplicitLoadFromEntityType(entitySet.ElementType, Assembly.GetCallingAssembly());

            // Execute the query:
            // SELECT VALUE X FROM [EC].[ES] AS X
            // WHERE X.KeyProp0 = @p0 AND X.KeyProp1 = @p1 AND ... 
            // parameters are the key values 

            // Build the Entity SQL query
            var esql = new StringBuilder();
            esql.AppendFormat(
                "SELECT VALUE X FROM {0}.{1} AS X WHERE ", EntityUtil.QuoteIdentifier(entitySet.EntityContainer.Name),
                EntityUtil.QuoteIdentifier(entitySet.Name));
            var members = key.EntityKeyValues;
            var keyMembers = entitySet.ElementType.KeyMembers;
            var parameters = new ObjectParameter[members.Length];

            for (var i = 0; i < members.Length; i++)
            {
                if (i > 0)
                {
                    esql.Append(" AND ");
                }

                var parameterName = string.Format(CultureInfo.InvariantCulture, "p{0}", i.ToString(CultureInfo.InvariantCulture));
                esql.AppendFormat("X.{0} = @{1}", EntityUtil.QuoteIdentifier(members[i].Key), parameterName);
                parameters[i] = new ObjectParameter(parameterName, members[i].Value);

                // Try to set the TypeUsage on the ObjectParameter
                EdmMember keyMember = null;
                if (keyMembers.TryGetValue(members[i].Key, true, out keyMember))
                {
                    parameters[i].TypeUsage = keyMember.TypeUsage;
                }
            }

            // Execute the query
            object entity = null;
            var results = CreateQuery<object>(esql.ToString(), parameters).Execute(MergeOption.AppendOnly);
            foreach (var queriedEntity in results)
            {
                Debug.Assert(entity == null, "Query for a key returned more than one entity!");
                entity = queriedEntity;
            }

            value = entity;
            return value != null;
        }

        /// <summary>
        /// Executes a stored procedure or function that is defined in the data source and mapped in the conceptual model, with the specified parameters. Returns a typed
        /// <see
        ///     cref="T:System.Data.Entity.Core.Objects.ObjectResult`1" />
        /// .
        /// </summary>
        /// <returns>
        /// An <see cref="T:System.Data.Entity.Core.Objects.ObjectResult`1" /> for the data that is returned by the stored procedure.
        /// </returns>
        /// <param name="functionName">The name of the stored procedure or function. The name can include the container name, such as &lt;Container Name&gt;.&lt;Function Name&gt;. When the default container name is known, only the function name is required.</param>
        /// <param name="parameters">
        /// An array of <see cref="T:System.Data.Entity.Core.Objects.ObjectParameter" /> objects.
        /// </param>
        /// <typeparam name="TElement">
        /// The entity type of the <see cref="T:System.Data.Entity.Core.Objects.ObjectResult`1" /> returned when the function is executed against the data source. This type must implement
        /// <see
        ///     cref="T:System.Data.Entity.Core.Objects.DataClasses.IEntityWithChangeTracker" />
        /// .
        /// </typeparam>
        /// <exception cref="T:System.ArgumentException"> function  is null or empty or function  is not found.</exception>
        /// <exception cref="T:System.InvalidOperationException">The entity reader does not support this  function or there is a type mismatch on the reader and the  function .</exception>
        public ObjectResult<TElement> ExecuteFunction<TElement>(string functionName, params ObjectParameter[] parameters)
        {
            Check.NotNull(parameters, "parameters");

            return ExecuteFunction<TElement>(functionName, MergeOption.AppendOnly, parameters);
        }

        /// <summary>
        /// Executes the given stored procedure or function that is defined in the data source and expressed in the conceptual model, with the specified parameters, and merge option. Returns a typed
        /// <see
        ///     cref="T:System.Data.Entity.Core.Objects.ObjectResult`1" />
        /// .
        /// </summary>
        /// <returns>
        /// An <see cref="T:System.Data.Entity.Core.Objects.ObjectResult`1" /> for the data that is returned by the stored procedure.
        /// </returns>
        /// <param name="functionName">The name of the stored procedure or function. The name can include the container name, such as &lt;Container Name&gt;.&lt;Function Name&gt;. When the default container name is known, only the function name is required.</param>
        /// <param name="mergeOption">
        /// The <see cref="T:System.Data.Entity.Core.Objects.MergeOption" /> to use when executing the query.
        /// </param>
        /// <param name="parameters">
        /// An array of <see cref="T:System.Data.Entity.Core.Objects.ObjectParameter" /> objects.
        /// </param>
        /// <typeparam name="TElement">
        /// The entity type of the <see cref="T:System.Data.Entity.Core.Objects.ObjectResult`1" /> returned when the function is executed against the data source. This type must implement
        /// <see
        ///     cref="T:System.Data.Entity.Core.Objects.DataClasses.IEntityWithChangeTracker" />
        /// .
        /// </typeparam>
        /// <exception cref="T:System.ArgumentException"> function  is null or empty or function  is not found.</exception>
        /// <exception cref="T:System.InvalidOperationException">The entity reader does not support this  function or there is a type mismatch on the reader and the  function .</exception>
        public virtual ObjectResult<TElement> ExecuteFunction<TElement>(
            string functionName, MergeOption mergeOption, params ObjectParameter[] parameters)
        {
            Check.NotNull(parameters, "parameters");
            Check.NotEmpty(functionName, "functionName");
            return ExecuteFunction<TElement>(functionName, new ExecutionOptions(mergeOption, streaming: false), parameters);
        }

        /// <summary>
        /// Executes the given function on the default container.
        /// </summary>
        /// <typeparam name="TElement"> Element type for function results. </typeparam>
        /// <param name="functionName">
        /// Name of function. May include container (e.g. ContainerName.FunctionName) or just function name when DefaultContainerName is known.
        /// </param>
        /// <param name="executionOptions"> The options for executing this function. </param>
        /// <param name="parameters"> The parameter values to use for the function. </param>
        /// <exception cref="ArgumentException"> If function is null or empty </exception>
        /// <exception cref="InvalidOperationException">
        /// If function is invalid (syntax,
        /// does not exist, refers to a function with return type incompatible with T)
        /// </exception>
        public virtual ObjectResult<TElement> ExecuteFunction<TElement>(
            string functionName, ExecutionOptions executionOptions, params ObjectParameter[] parameters)
        {
            Check.NotNull(parameters, "parameters");
            Check.NotEmpty(functionName, "functionName");

            AsyncMonitor.EnsureNotEntered();

            EdmFunction functionImport;
            var entityCommand = CreateEntityCommandForFunctionImport(functionName, out functionImport, parameters);
            var returnTypeCount = Math.Max(1, functionImport.ReturnParameters.Count);
            var expectedEdmTypes = new EdmType[returnTypeCount];
            expectedEdmTypes[0] = MetadataHelper.GetAndCheckFunctionImportReturnType<TElement>(functionImport, 0, MetadataWorkspace);
            for (var i = 1; i < returnTypeCount; i++)
            {
                if (!MetadataHelper.TryGetFunctionImportReturnType(functionImport, i, out expectedEdmTypes[i]))
                {
                    throw EntityUtil.ExecuteFunctionCalledWithNonReaderFunction(functionImport);
                }
            }

            var executionStrategy = DbProviderServices.GetExecutionStrategy(Connection, MetadataWorkspace);

            if (executionStrategy.RetriesOnFailure
                && executionOptions.Streaming)
            {
                throw new InvalidOperationException(Strings.ExecutionStrategy_StreamingNotSupported(executionStrategy.GetType().Name));
            }

            return executionStrategy.Execute(
                () => ExecuteInTransaction(
                    () => CreateFunctionObjectResult<TElement>(entityCommand, functionImport.EntitySets, expectedEdmTypes, executionOptions),
                    executionStrategy, startLocalTransaction: true,
                    releaseConnectionOnSuccess: !executionOptions.Streaming));
        }

        /// <summary>Executes a stored procedure or function that is defined in the data source and expressed in the conceptual model; discards any results returned from the function; and returns the number of rows affected by the execution.</summary>
        /// <returns>The number of rows affected.</returns>
        /// <param name="functionName">The name of the stored procedure or function. The name can include the container name, such as &lt;Container Name&gt;.&lt;Function Name&gt;. When the default container name is known, only the function name is required.</param>
        /// <param name="parameters">
        /// An array of <see cref="T:System.Data.Entity.Core.Objects.ObjectParameter" /> objects.
        /// </param>
        /// <exception cref="T:System.ArgumentException"> function  is null or empty or function  is not found.</exception>
        /// <exception cref="T:System.InvalidOperationException">The entity reader does not support this  function or there is a type mismatch on the reader and the  function .</exception>
        public virtual int ExecuteFunction(string functionName, params ObjectParameter[] parameters)
        {
            Check.NotNull(parameters, "parameters");
            Check.NotEmpty(functionName, "functionName");

            AsyncMonitor.EnsureNotEntered();

            EdmFunction functionImport;
            var entityCommand = CreateEntityCommandForFunctionImport(functionName, out functionImport, parameters);

            var executionStrategy = DbProviderServices.GetExecutionStrategy(Connection, MetadataWorkspace);
            return executionStrategy.Execute(
                () => ExecuteInTransaction(
                    () => ExecuteFunctionCommand(entityCommand), executionStrategy,
                    startLocalTransaction: true, releaseConnectionOnSuccess: true));
        }

        private static int ExecuteFunctionCommand(EntityCommand entityCommand)
        {
            // Prepare the command before calling ExecuteNonQuery, so that exceptions thrown during preparation are not wrapped in EntityCommandExecutionException
            entityCommand.Prepare();

            try
            {
                return entityCommand.ExecuteNonQuery();
            }
            catch (Exception e)
            {
                if (e.IsCatchableEntityExceptionType())
                {
                    throw new EntityCommandExecutionException(Strings.EntityClient_CommandExecutionFailed, e);
                }

                throw;
            }
        }

        [SuppressMessage("Microsoft.Reliability", "CA2000:Dispose objects before losing scope")]
        [SuppressMessage("Microsoft.Security", "CA2100:Review SQL queries for security vulnerabilities")]
        private EntityCommand CreateEntityCommandForFunctionImport(
            string functionName, out EdmFunction functionImport, params ObjectParameter[] parameters)
        {
            for (var i = 0; i < parameters.Length; i++)
            {
                var parameter = parameters[i];
                if (null == parameter)
                {
                    throw new InvalidOperationException(Strings.ObjectContext_ExecuteFunctionCalledWithNullParameter(i));
                }
            }

            string containerName;
            string functionImportName;

            functionImport =
                MetadataHelper.GetFunctionImport(
                    functionName, DefaultContainerName, MetadataWorkspace,
                    out containerName, out functionImportName);

            var connection = (EntityConnection)Connection;

            // create query
            var entityCommand = new EntityCommand(InterceptionContext);
            entityCommand.CommandType = CommandType.StoredProcedure;
            entityCommand.CommandText = containerName + "." + functionImportName;
            entityCommand.Connection = connection;
            if (CommandTimeout.HasValue)
            {
                entityCommand.CommandTimeout = CommandTimeout.Value;
            }

            PopulateFunctionImportEntityCommandParameters(parameters, functionImport, entityCommand);

            return entityCommand;
        }

        [SuppressMessage("Microsoft.Reliability", "CA2000:Dispose objects before losing scope",
            Justification = "Reader disposed by the returned ObjectResult")]
        private ObjectResult<TElement> CreateFunctionObjectResult<TElement>(
            EntityCommand entityCommand, ReadOnlyCollection<EntitySet> entitySets, EdmType[] edmTypes,
            ExecutionOptions executionOptions)
        {
            DebugCheck.NotNull(edmTypes);
            Debug.Assert(edmTypes.Length > 0);

            var commandDefinition = entityCommand.GetCommandDefinition();

            // get store data reader
            DbDataReader storeReader = null;
            try
            {
                storeReader = commandDefinition.ExecuteStoreCommands(entityCommand, CommandBehavior.Default);
            }
            catch (Exception e)
            {
                if (e.IsCatchableEntityExceptionType())
                {
                    throw new EntityCommandExecutionException(Strings.EntityClient_CommandExecutionFailed, e);
                }

                throw;
            }

            ShaperFactory<TElement> shaperFactory = null;
            if (!executionOptions.Streaming)
            {
                BufferedDataReader bufferedReader = null;
                try
                {
                    var storeItemCollection = (StoreItemCollection)MetadataWorkspace.GetItemCollection(DataSpace.SSpace);
                    var providerServices = DbConfiguration.DependencyResolver.GetService<DbProviderServices>(storeItemCollection.ProviderInvariantName);
                    
                    shaperFactory = _translator.TranslateColumnMap<TElement>(
                        commandDefinition.CreateColumnMap(storeReader, 0),
                        MetadataWorkspace, null, executionOptions.MergeOption, false, valueLayer: false);
                    bufferedReader = new BufferedDataReader(storeReader);
                    bufferedReader.Initialize(
                        storeItemCollection.ProviderManifestToken, providerServices, shaperFactory.ColumnTypes,
                        shaperFactory.NullableColumns);
                    storeReader = bufferedReader;
                }
                catch (Exception)
                {
                    if (bufferedReader != null)
                    {
                        bufferedReader.Dispose();
                    }

                    throw;
                }
            }

            return MaterializedDataRecord<TElement>(
                entityCommand, storeReader, 0, entitySets, edmTypes, shaperFactory, executionOptions.MergeOption, executionOptions.Streaming);
        }

        /// <summary>
        /// Get the materializer for the resultSetIndexth result set of storeReader.
        /// </summary>
        internal ObjectResult<TElement> MaterializedDataRecord<TElement>(
            EntityCommand entityCommand, DbDataReader storeReader, int resultSetIndex, ReadOnlyCollection<EntitySet> entitySets,
            EdmType[] edmTypes, ShaperFactory<TElement> shaperFactory, MergeOption mergeOption, bool streaming)
        {
            DebugCheck.NotNull(entityCommand);
            DebugCheck.NotNull(storeReader);
            DebugCheck.NotNull(entitySets);
            DebugCheck.NotNull(edmTypes);

            var commandDefinition = entityCommand.GetCommandDefinition();
            try
            {
                // We want the shaper to close the reader if it is the last result set.
                var shaperOwnsReader = edmTypes.Length <= resultSetIndex + 1;

                //Note: Defensive check for historic reasons, we expect entitySets.Count > resultSetIndex 
                var entitySet = entitySets.Count > resultSetIndex ? entitySets[resultSetIndex] : null;

                // create the shaper
                if (shaperFactory == null)
                {
                    shaperFactory = _translator.TranslateColumnMap<TElement>(
                        commandDefinition.CreateColumnMap(storeReader, resultSetIndex),
                        MetadataWorkspace, null, mergeOption, streaming, valueLayer: false);
                }

                var shaper = shaperFactory.Create(
                    storeReader, this, MetadataWorkspace, mergeOption, shaperOwnsReader, streaming);

                NextResultGenerator nextResultGenerator;

                // We need to run notifications when the data reader is closed in order to propagate any out parameters.
                // We do this whenever the last (declared) result set's enumerator is disposed (this calls Finally on the shaper)
                // or when the underlying reader is closed as a result of the ObjectResult itself getting disposed.   
                // We use onReaderDisposeHasRun to ensure that this notification is only called once.   
                // the alternative approach of not making the final ObjectResult's disposal result do cleanup doesn't work in the case where
                // its GetEnumerator is called explicitly, and the resulting enumerator is never disposed.
                var onReaderDisposeHasRun = false;
                Action<object, EventArgs> onReaderDispose = (object sender, EventArgs e) =>
                    {
                        if (!onReaderDisposeHasRun)
                        {
                            onReaderDisposeHasRun = true;
                            // consume the store reader
                            CommandHelper.ConsumeReader(storeReader);
                            // trigger event callback
                            entityCommand.NotifyDataReaderClosing();
                        }
                    };

                if (shaperOwnsReader)
                {
                    shaper.OnDone += new EventHandler(onReaderDispose);
                    nextResultGenerator = null;
                }
                else
                {
                    nextResultGenerator = new NextResultGenerator(
                        this, entityCommand, edmTypes, entitySets, mergeOption, streaming, resultSetIndex + 1);
                }

                // We want the ObjectResult to close the reader in its Dispose method, even if it is not the last result set.
                // This is to allow users to cancel reading results without the unnecessary iteration thru all the result sets.
                return new ObjectResult<TElement>(
                    shaper, entitySet, TypeUsage.Create(edmTypes[resultSetIndex]), true, streaming, nextResultGenerator,
                    onReaderDispose);
            }
            catch
            {
                ReleaseConnection();
                storeReader.Dispose();
                throw;
            }
        }

        private void PopulateFunctionImportEntityCommandParameters(
            ObjectParameter[] parameters, EdmFunction functionImport, EntityCommand command)
        {
            // attach entity parameters
            for (var i = 0; i < parameters.Length; i++)
            {
                var objectParameter = parameters[i];
                var entityParameter = new EntityParameter();

                var functionParameter = FindParameterMetadata(functionImport, parameters, i);

                if (null != functionParameter)
                {
                    entityParameter.Direction = MetadataHelper.ParameterModeToParameterDirection(
                        functionParameter.Mode);
                    entityParameter.ParameterName = functionParameter.Name;
                }
                else
                {
                    entityParameter.ParameterName = objectParameter.Name;
                }

                entityParameter.Value = objectParameter.Value ?? DBNull.Value;

                if (DBNull.Value == entityParameter.Value
                    || entityParameter.Direction != ParameterDirection.Input)
                {
                    TypeUsage typeUsage;
                    if (functionParameter != null)
                    {
                        // give precedence to the statically declared type usage
                        typeUsage = functionParameter.TypeUsage;
                    }
                    else if (null == objectParameter.TypeUsage)
                    {
                        Debug.Assert(objectParameter.MappableType != null, "MappableType must not be null");
                        Debug.Assert(Nullable.GetUnderlyingType(objectParameter.MappableType) == null, "Nullable types not expected here.");

                        // since ObjectParameters do not allow users to especify 'facets', make 
                        // sure that the parameter typeusage is not populated with the provider
                        // dafault facet values.
                        // Try getting the type from the workspace. This may fail however for one of the following reasons:
                        // - the type is not a model type
                        // - the types were not loaded into the workspace yet
                        // If the types were not loaded into the workspace we try loading types from the assembly the type lives in and re-try
                        // loading the type. We don't care if the type still cannot be loaded - in this case the result TypeUsage will be null
                        // which we handle later.
                        if (!Perspective.TryGetTypeByName(
                            objectParameter.MappableType.FullNameWithNesting(), /*ignoreCase */ false, out typeUsage))
                        {
                            MetadataWorkspace.ImplicitLoadAssemblyForType(objectParameter.MappableType, null);
                            Perspective.TryGetTypeByName(
                                objectParameter.MappableType.FullNameWithNesting(), /*ignoreCase */ false, out typeUsage);
                        }
                    }
                    else
                    {
                        typeUsage = objectParameter.TypeUsage;
                    }

                    // set type information (if the provider cannot determine it from the actual value)
                    EntityCommandDefinition.PopulateParameterFromTypeUsage(
                        entityParameter, typeUsage, entityParameter.Direction != ParameterDirection.Input);
                }

                if (entityParameter.Direction
                    != ParameterDirection.Input)
                {
                    var binder = new ParameterBinder(entityParameter, objectParameter);
                    command.OnDataReaderClosing += binder.OnDataReaderClosingHandler;
                }

                command.Parameters.Add(entityParameter);
            }
        }

        private static FunctionParameter FindParameterMetadata(EdmFunction functionImport, ObjectParameter[] parameters, int ordinal)
        {
            // Retrieve parameter information from functionImport.
            // We first attempt to resolve by case-sensitive name. If there is no exact match,
            // check if there is a case-insensitive match. Case insensitive matches are only permitted
            // when a single parameter would match.
            FunctionParameter functionParameter;
            var parameterName = parameters[ordinal].Name;
            if (!functionImport.Parameters.TryGetValue(parameterName, false, out functionParameter))
            {
                // if only one parameter has this name, try a case-insensitive lookup
                var matchCount = 0;
                for (var i = 0; i < parameters.Length && matchCount < 2; i++)
                {
                    if (StringComparer.OrdinalIgnoreCase.Equals(parameters[i].Name, parameterName))
                    {
                        matchCount++;
                    }
                }

                if (matchCount == 1)
                {
                    functionImport.Parameters.TryGetValue(parameterName, true, out functionParameter);
                }
            }

            return functionParameter;
        }

        /// <summary>Generates an equivalent type that can be used with the Entity Framework for each type in the supplied enumeration.</summary>
        /// <param name="types">
        /// An enumeration of <see cref="T:System.Type" /> objects that represent custom data classes that map to the conceptual model.
        /// </param>
        public virtual void CreateProxyTypes(IEnumerable<Type> types)
        {
            var ospaceItems = (ObjectItemCollection)MetadataWorkspace.GetItemCollection(DataSpace.OSpace);

            // Ensure metadata is loaded for each type,
            // and attempt to create proxy type only for types that have a mapping to an O-Space EntityType.
            EntityProxyFactory.TryCreateProxyTypes(
                types.Select(
                    type =>
                    {
                        // Ensure the assembly containing the entity's CLR type is loaded into the workspace.
                        MetadataWorkspace.ImplicitLoadAssemblyForType(type, null);

                        EntityType entityType;
                        ospaceItems.TryGetItem(type.FullNameWithNesting(), out entityType);
                        return entityType;
                    }).Where(entityType => entityType != null),
                MetadataWorkspace
                );
        }

        /// <summary>Returns all the existing proxy types.</summary>
        /// <returns>
        /// An <see cref="T:System.Collections.Generic.IEnumerable`1" /> of all the existing proxy types.
        /// </returns>
        [SuppressMessage("Microsoft.Design", "CA1024:UsePropertiesWhereAppropriate")]
        public static IEnumerable<Type> GetKnownProxyTypes()
        {
            return EntityProxyFactory.GetKnownProxyTypes();
        }

        /// <summary>Returns the entity type of the POCO entity associated with a proxy object of a specified type.</summary>
        /// <returns>
        /// The <see cref="T:System.Type" /> of the associated POCO entity.
        /// </returns>
        /// <param name="type">
        /// The <see cref="T:System.Type" /> of the proxy object.
        /// </param>
        public static Type GetObjectType(Type type)
        {
            Check.NotNull(type, "type");

            return EntityProxyFactory.IsProxyType(type) ? type.BaseType : type;
        }

        /// <summary>Creates and returns an instance of the requested type .</summary>
        /// <returns>An instance of the requested type  T , or an instance of a derived type that enables  T  to be used with the Entity Framework. The returned object is either an instance of the requested type or an instance of a derived type that enables the requested type to be used with the Entity Framework.</returns>
        /// <typeparam name="T">Type of object to be returned.</typeparam>
        public virtual T CreateObject<T>()
            where T : class
        {
            T instance = null;
            var clrType = typeof(T);

            // Ensure the assembly containing the entity's CLR type is loaded into the workspace.
            MetadataWorkspace.ImplicitLoadAssemblyForType(clrType, null);

            // Retrieve the OSpace EntityType that corresponds to the supplied CLR type.
            // This call ensure that this mapping exists.
            var entityType = MetadataWorkspace.GetItem<ClrEntityType>(clrType.FullNameWithNesting(), DataSpace.OSpace);
            EntityProxyTypeInfo proxyTypeInfo = null;

            if (ContextOptions.ProxyCreationEnabled
                && ((proxyTypeInfo = EntityProxyFactory.GetProxyType(entityType, MetadataWorkspace)) != null))
            {
                instance = (T)proxyTypeInfo.CreateProxyObject();

                // After creating the proxy we need to add additional state to the proxy such
                // that it is able to function correctly when returned.  In particular, it needs
                // an initialized set of RelatedEnd objects because it will not be possible to
                // create these for convention based mapping once the metadata in the context has
                // been lost.
                var wrappedEntity = EntityWrapperFactory.CreateNewWrapper(instance, null);
                wrappedEntity.InitializingProxyRelatedEnds = true;
                try
                {
                    // We're setting the context temporarily here so that we can go through the process
                    // of creating RelatedEnds even with convention-based mapping.
                    // However, we also need to tell the wrapper that we're doing this so that we don't
                    // try to do things that we normally do when we have a context, such as adding the
                    // context to the RelatedEnds.  We can't do these things since they require an
                    // EntitySet, and, because of MEST, we don't have one.
                    wrappedEntity.AttachContext(this, null, MergeOption.NoTracking);
                    proxyTypeInfo.SetEntityWrapper(wrappedEntity);
                    if (proxyTypeInfo.InitializeEntityCollections != null)
                    {
                        proxyTypeInfo.InitializeEntityCollections.Invoke(null, new object[] { wrappedEntity });
                    }
                }
                finally
                {
                    wrappedEntity.InitializingProxyRelatedEnds = false;
                    wrappedEntity.DetachContext();
                }
            }
            else
            {
                instance = DelegateFactory.GetConstructorDelegateForType(entityType)() as T;
            }

            return instance;
        }

        /// <summary>
        /// Executes an arbitrary command directly against the data source using the existing connection.
        /// The command is specified using the server's native query language, such as SQL.
        ///
        /// As with any API that accepts SQL it is important to parameterize any user input to protect against a SQL injection attack. You can include parameter place holders in the SQL query string and then supply parameter values as additional arguments. Any parameter values you supply will automatically be converted to a DbParameter.
        /// context.ExecuteStoreCommand("UPDATE dbo.Posts SET Rating = 5 WHERE Author = @p0", userSuppliedAuthor);
        /// Alternatively, you can also construct a DbParameter and supply it to SqlQuery. This allows you to use named parameters in the SQL query string.
        /// context.ExecuteStoreCommand("UPDATE dbo.Posts SET Rating = 5 WHERE Author = @author", new SqlParameter("@author", userSuppliedAuthor));
        /// </summary>
        /// <remarks>
        /// If there isn't an existing local transaction a new transaction will be used
        /// to execute the command.
        /// </remarks>
        /// <param name="commandText">The command specified in the server's native query language.</param>
        /// <param name="parameters"> The parameter values to use for the query. </param>
        /// <returns>The number of rows affected.</returns>
        public virtual int ExecuteStoreCommand(string commandText, params object[] parameters)
        {
            return ExecuteStoreCommand(TransactionalBehavior.EnsureTransaction, commandText, parameters);
        }

        /// <summary>
        /// Executes an arbitrary command directly against the data source using the existing connection.
        /// The command is specified using the server's native query language, such as SQL.
        ///
        /// As with any API that accepts SQL it is important to parameterize any user input to protect against a SQL injection attack. You can include parameter place holders in the SQL query string and then supply parameter values as additional arguments. Any parameter values you supply will automatically be converted to a DbParameter.
        /// context.ExecuteStoreCommand("UPDATE dbo.Posts SET Rating = 5 WHERE Author = @p0", userSuppliedAuthor);
        /// Alternatively, you can also construct a DbParameter and supply it to SqlQuery. This allows you to use named parameters in the SQL query string.
        /// context.ExecuteStoreCommand("UPDATE dbo.Posts SET Rating = 5 WHERE Author = @author", new SqlParameter("@author", userSuppliedAuthor));
        /// </summary>
        /// <param name="transactionalBehavior"> Controls the creation of a transaction for this command. </param>
        /// <param name="commandText">The command specified in the server's native query language.</param>
        /// <param name="parameters"> The parameter values to use for the query. </param>
        /// <returns>The number of rows affected.</returns>
        public virtual int ExecuteStoreCommand(TransactionalBehavior transactionalBehavior, string commandText, params object[] parameters)
        {
            var executionStrategy = DbProviderServices.GetExecutionStrategy(Connection, MetadataWorkspace);
            AsyncMonitor.EnsureNotEntered();

            return executionStrategy.Execute(
                () => ExecuteInTransaction(
                    () => CreateStoreCommand(commandText, parameters).ExecuteNonQuery(),
                    executionStrategy,
                    startLocalTransaction: transactionalBehavior != TransactionalBehavior.DoNotEnsureTransaction,
                    releaseConnectionOnSuccess: true));
        }

#if !NET40

        /// <summary>
        /// Asynchronously executes an arbitrary command directly against the data source using the existing connection.
        /// The command is specified using the server's native query language, such as SQL.
        ///
        /// As with any API that accepts SQL it is important to parameterize any user input to protect against a SQL injection attack. You can include parameter place holders in the SQL query string and then supply parameter values as additional arguments. Any parameter values you supply will automatically be converted to a DbParameter.
        /// context.ExecuteStoreCommandAsync("UPDATE dbo.Posts SET Rating = 5 WHERE Author = @p0", userSuppliedAuthor);
        /// Alternatively, you can also construct a DbParameter and supply it to SqlQuery. This allows you to use named parameters in the SQL query string.
        /// context.ExecuteStoreCommandAsync("UPDATE dbo.Posts SET Rating = 5 WHERE Author = @author", new SqlParameter("@author", userSuppliedAuthor));
        /// </summary>
        /// <remarks>
        /// Multiple active operations on the same context instance are not supported.  Use 'await' to ensure
        /// that any asynchronous operations have completed before calling another method on this context.
        /// 
        /// If there isn't an existing local transaction a new transaction will be used
        /// to execute the command.
        /// </remarks>
        /// <param name="commandText">The command specified in the server's native query language.</param>
        /// <param name="parameters"> The parameter values to use for the query. </param>
        /// <returns>
        ///  A task that represents the asynchronous operation.
        /// The task result contains the number of rows affected.
        /// </returns>
        public Task<int> ExecuteStoreCommandAsync(string commandText, params object[] parameters)
        {
            return ExecuteStoreCommandAsync(TransactionalBehavior.EnsureTransaction, commandText, CancellationToken.None, parameters);
        }

        /// <summary>
        /// Asynchronously executes an arbitrary command directly against the data source using the existing connection.
        /// The command is specified using the server's native query language, such as SQL.
        ///
        /// As with any API that accepts SQL it is important to parameterize any user input to protect against a SQL injection attack. You can include parameter place holders in the SQL query string and then supply parameter values as additional arguments. Any parameter values you supply will automatically be converted to a DbParameter.
        /// context.ExecuteStoreCommandAsync("UPDATE dbo.Posts SET Rating = 5 WHERE Author = @p0", userSuppliedAuthor);
        /// Alternatively, you can also construct a DbParameter and supply it to SqlQuery. This allows you to use named parameters in the SQL query string.
        /// context.ExecuteStoreCommandAsync("UPDATE dbo.Posts SET Rating = 5 WHERE Author = @author", new SqlParameter("@author", userSuppliedAuthor));
        /// </summary>
        /// <remarks>
        /// Multiple active operations on the same context instance are not supported.  Use 'await' to ensure
        /// that any asynchronous operations have completed before calling another method on this context.
        /// </remarks>
        /// <param name="transactionalBehavior"> Controls the creation of a transaction for this command. </param>
        /// <param name="commandText">The command specified in the server's native query language.</param>
        /// <param name="parameters"> The parameter values to use for the query. </param>
        /// <returns>
        ///  A task that represents the asynchronous operation.
        /// The task result contains the number of rows affected.
        /// </returns>
        public Task<int> ExecuteStoreCommandAsync(TransactionalBehavior transactionalBehavior, string commandText, params object[] parameters)
        {
            return ExecuteStoreCommandAsync(transactionalBehavior, commandText, CancellationToken.None, parameters);
        }

        /// <summary>
        /// Asynchronously executes an arbitrary command directly against the data source using the existing connection.
        /// The command is specified using the server's native query language, such as SQL.
        ///
        /// As with any API that accepts SQL it is important to parameterize any user input to protect against a SQL injection attack. You can include parameter place holders in the SQL query string and then supply parameter values as additional arguments. Any parameter values you supply will automatically be converted to a DbParameter.
        /// context.ExecuteStoreCommandAsync("UPDATE dbo.Posts SET Rating = 5 WHERE Author = @p0", userSuppliedAuthor);
        /// Alternatively, you can also construct a DbParameter and supply it to SqlQuery. This allows you to use named parameters in the SQL query string.
        /// context.ExecuteStoreCommandAsync("UPDATE dbo.Posts SET Rating = 5 WHERE Author = @author", new SqlParameter("@author", userSuppliedAuthor));
        /// </summary>
        /// <remarks>
        /// Multiple active operations on the same context instance are not supported.  Use 'await' to ensure
        /// that any asynchronous operations have completed before calling another method on this context.
        /// 
        /// If there isn't an existing local transaction a new transaction will be used
        /// to execute the command.
        /// </remarks>
        /// <param name="commandText">The command specified in the server's native query language.</param>
        /// <param name="cancellationToken">
        /// A <see cref="CancellationToken" /> to observe while waiting for the task to complete.
        /// </param>
        /// <param name="parameters"> The parameter values to use for the query. </param>
        /// <returns>
        ///  A task that represents the asynchronous operation.
        /// The task result contains the number of rows affected.
        /// </returns>
        public virtual Task<int> ExecuteStoreCommandAsync(
            string commandText, CancellationToken cancellationToken, params object[] parameters)
        {
            return ExecuteStoreCommandAsync(TransactionalBehavior.EnsureTransaction, commandText, cancellationToken, parameters);
        }

        /// <summary>
        /// Asynchronously executes an arbitrary command directly against the data source using the existing connection.
        /// The command is specified using the server's native query language, such as SQL.
        ///
        /// As with any API that accepts SQL it is important to parameterize any user input to protect against a SQL injection attack. You can include parameter place holders in the SQL query string and then supply parameter values as additional arguments. Any parameter values you supply will automatically be converted to a DbParameter.
        /// context.ExecuteStoreCommandAsync("UPDATE dbo.Posts SET Rating = 5 WHERE Author = @p0", userSuppliedAuthor);
        /// Alternatively, you can also construct a DbParameter and supply it to SqlQuery. This allows you to use named parameters in the SQL query string.
        /// context.ExecuteStoreCommandAsync("UPDATE dbo.Posts SET Rating = 5 WHERE Author = @author", new SqlParameter("@author", userSuppliedAuthor));
        /// </summary>
        /// <remarks>
        /// Multiple active operations on the same context instance are not supported.  Use 'await' to ensure
        /// that any asynchronous operations have completed before calling another method on this context.
        /// </remarks>
        /// <param name="transactionalBehavior"> Controls the creation of a transaction for this command. </param>
        /// <param name="commandText">The command specified in the server's native query language.</param>
        /// <param name="cancellationToken">
        /// A <see cref="CancellationToken" /> to observe while waiting for the task to complete.
        /// </param>
        /// <param name="parameters"> The parameter values to use for the query. </param>
        /// <returns>
        ///  A task that represents the asynchronous operation.
        /// The task result contains the number of rows affected.
        /// </returns>
        public virtual Task<int> ExecuteStoreCommandAsync(
            TransactionalBehavior transactionalBehavior, string commandText, CancellationToken cancellationToken, params object[] parameters)
        {
            AsyncMonitor.EnsureNotEntered();
            return ExecuteStoreCommandInternalAsync(transactionalBehavior, commandText, cancellationToken, parameters);
        }

        private async Task<int> ExecuteStoreCommandInternalAsync(
            TransactionalBehavior transactionalBehavior, string commandText, CancellationToken cancellationToken, params object[] parameters)
        {
            var executionStrategy = DbProviderServices.GetExecutionStrategy(Connection, MetadataWorkspace);
            AsyncMonitor.Enter();

            try
            {
                return await executionStrategy.ExecuteAsync(
                    () => ExecuteInTransactionAsync(
                        () => CreateStoreCommand(commandText, parameters).ExecuteNonQueryAsync(cancellationToken),
                        executionStrategy,
                        /*startLocalTransaction:*/ transactionalBehavior != TransactionalBehavior.DoNotEnsureTransaction,
                        /*releaseConnectionOnSuccess:*/ true, cancellationToken),
                    cancellationToken).ConfigureAwait(continueOnCapturedContext: false);
            }
            finally
            {
                AsyncMonitor.Exit();
            }
        }

#endif

        /// <summary>
        /// Executes a query directly against the data source and returns a sequence of typed results. 
        /// The query is specified using the server's native query language, such as SQL.
        /// Results are not tracked by the context, use the overload that specifies an entity set name to track results.
        ///
        /// As with any API that accepts SQL it is important to parameterize any user input to protect against a SQL injection attack. You can include parameter place holders in the SQL query string and then supply parameter values as additional arguments. Any parameter values you supply will automatically be converted to a DbParameter.
        /// context.ExecuteStoreQuery&lt;Post&gt;("SELECT * FROM dbo.Posts WHERE Author = @p0", userSuppliedAuthor);
        /// Alternatively, you can also construct a DbParameter and supply it to SqlQuery. This allows you to use named parameters in the SQL query string.
        /// context.ExecuteStoreQuery&lt;Post&gt;("SELECT * FROM dbo.Posts WHERE Author = @author", new SqlParameter("@author", userSuppliedAuthor));
        /// </summary>
        /// <typeparam name="TElement"> The element type of the result sequence. </typeparam>
        /// <param name="commandText"> The query specified in the server's native query language. </param>
        /// <param name="parameters"> The parameter values to use for the query. </param>
        /// <returns>
        /// An enumeration of objects of type <typeparamref name="TElement" /> .
        /// </returns>
        public virtual ObjectResult<TElement> ExecuteStoreQuery<TElement>(string commandText, params object[] parameters)
        {
            return ExecuteStoreQueryReliably<TElement>(
                commandText, /*entitySetName:*/null, ExecutionOptions.Default, parameters);
        }

        /// <summary>
        /// Executes a query directly against the data source and returns a sequence of typed results. 
        /// The query is specified using the server's native query language, such as SQL.
        /// Results are not tracked by the context, use the overload that specifies an entity set name to track results.
        ///
        /// As with any API that accepts SQL it is important to parameterize any user input to protect against a SQL injection attack. You can include parameter place holders in the SQL query string and then supply parameter values as additional arguments. Any parameter values you supply will automatically be converted to a DbParameter.
        /// context.ExecuteStoreQuery&lt;Post&gt;("SELECT * FROM dbo.Posts WHERE Author = @p0", userSuppliedAuthor);
        /// Alternatively, you can also construct a DbParameter and supply it to SqlQuery. This allows you to use named parameters in the SQL query string.
        /// context.ExecuteStoreQuery&lt;Post&gt;("SELECT * FROM dbo.Posts WHERE Author = @author", new SqlParameter("@author", userSuppliedAuthor));
        /// </summary>
        /// <typeparam name="TElement"> The element type of the result sequence. </typeparam>
        /// <param name="commandText"> The query specified in the server's native query language. </param>
        /// <param name="executionOptions"> The options for executing this query. </param>
        /// <param name="parameters"> The parameter values to use for the query. </param>
        /// <returns>
        /// An enumeration of objects of type <typeparamref name="TElement" /> .
        /// </returns>
        public virtual ObjectResult<TElement> ExecuteStoreQuery<TElement>(
            string commandText, ExecutionOptions executionOptions, params object[] parameters)
        {
            return ExecuteStoreQueryReliably<TElement>(
                commandText, /*entitySetName:*/null, executionOptions, parameters);
        }

        /// <summary>
        /// Executes a query directly against the data source and returns a sequence of typed results. 
        /// The query is specified using the server's native query language, such as SQL.
        /// If an entity set name is specified, results are tracked by the context.
        ///
        /// As with any API that accepts SQL it is important to parameterize any user input to protect against a SQL injection attack. You can include parameter place holders in the SQL query string and then supply parameter values as additional arguments. Any parameter values you supply will automatically be converted to a DbParameter.
        /// context.ExecuteStoreQuery&lt;Post&gt;("SELECT * FROM dbo.Posts WHERE Author = @p0", userSuppliedAuthor);
        /// Alternatively, you can also construct a DbParameter and supply it to SqlQuery. This allows you to use named parameters in the SQL query string.
        /// context.ExecuteStoreQuery&lt;Post&gt;("SELECT * FROM dbo.Posts WHERE Author = @author", new SqlParameter("@author", userSuppliedAuthor));
        /// </summary>
        /// <typeparam name="TElement"> The element type of the result sequence. </typeparam>
        /// <param name="commandText"> The query specified in the server's native query language. </param>
        /// <param name="entitySetName">The entity set of the  TResult  type. If an entity set name is not provided, the results are not going to be tracked.</param>
        /// <param name="mergeOption">
        /// The <see cref="T:System.Data.Entity.Core.Objects.MergeOption" /> to use when executing the query. The default is
        /// <see cref="F:System.Data.Entity.Core.Objects.MergeOption.AppendOnly" />.
        /// </param>
        /// <param name="parameters"> The parameter values to use for the query. </param>
        /// <returns>
        /// An enumeration of objects of type <typeparamref name="TElement" /> .
        /// </returns>
        public virtual ObjectResult<TElement> ExecuteStoreQuery<TElement>(
            string commandText, string entitySetName, MergeOption mergeOption, params object[] parameters)
        {
            Check.NotEmpty(entitySetName, "entitySetName");
            return ExecuteStoreQueryReliably<TElement>(
                commandText, entitySetName, new ExecutionOptions(mergeOption, streaming: false), parameters);
        }

        /// <summary>
        /// Executes a query directly against the data source and returns a sequence of typed results. 
        /// The query is specified using the server's native query language, such as SQL.
        /// If an entity set name is specified, results are tracked by the context.
        ///
        /// As with any API that accepts SQL it is important to parameterize any user input to protect against a SQL injection attack. You can include parameter place holders in the SQL query string and then supply parameter values as additional arguments. Any parameter values you supply will automatically be converted to a DbParameter.
        /// context.ExecuteStoreQuery&lt;Post&gt;("SELECT * FROM dbo.Posts WHERE Author = @p0", userSuppliedAuthor);
        /// Alternatively, you can also construct a DbParameter and supply it to SqlQuery. This allows you to use named parameters in the SQL query string.
        /// context.ExecuteStoreQuery&lt;Post&gt;("SELECT * FROM dbo.Posts WHERE Author = @author", new SqlParameter("@author", userSuppliedAuthor));
        /// </summary>
        /// <typeparam name="TElement"> The element type of the result sequence. </typeparam>
        /// <param name="commandText"> The query specified in the server's native query language. </param>
        /// <param name="entitySetName">The entity set of the  TResult  type. If an entity set name is not provided, the results are not going to be tracked.</param>
        /// <param name="executionOptions"> The options for executing this query. </param>
        /// <param name="parameters"> The parameter values to use for the query. </param>
        /// <returns>
        /// An enumeration of objects of type <typeparamref name="TElement" /> .
        /// </returns>
        public virtual ObjectResult<TElement> ExecuteStoreQuery<TElement>(
            string commandText, string entitySetName, ExecutionOptions executionOptions, params object[] parameters)
        {
            Check.NotEmpty(entitySetName, "entitySetName");
            return ExecuteStoreQueryReliably<TElement>(commandText, entitySetName, executionOptions, parameters);
        }

        [SuppressMessage("Microsoft.Reliability", "CA2000:Dispose objects before losing scope",
            Justification = "Buffer disposed by the returned ObjectResult")]
        private ObjectResult<TElement> ExecuteStoreQueryReliably<TElement>(
            string commandText, string entitySetName, ExecutionOptions executionOptions, params object[] parameters)
        {
            AsyncMonitor.EnsureNotEntered();

            // Ensure the assembly containing the entity's CLR type
            // is loaded into the workspace. If the schema types are not loaded
            // metadata, cache & query would be unable to reason about the type. We
            // either auto-load <TElement>'s assembly into the ObjectItemCollection or we
            // auto-load the user's calling assembly and its referenced assemblies.
            // If the entities in the user's result spans multiple assemblies, the
            // user must manually call LoadFromAssembly. *GetCallingAssembly returns
            // the assembly of the method that invoked the currently executing method.
            MetadataWorkspace.ImplicitLoadAssemblyForType(typeof(TElement), Assembly.GetCallingAssembly());

            var executionStrategy = DbProviderServices.GetExecutionStrategy(Connection, MetadataWorkspace);

            if (executionStrategy.RetriesOnFailure
                && executionOptions.Streaming)
            {
                throw new InvalidOperationException(Strings.ExecutionStrategy_StreamingNotSupported(executionStrategy.GetType().Name));
            }

            return executionStrategy.Execute(
                () => ExecuteInTransaction(
                    () => ExecuteStoreQueryInternal<TElement>(
                        commandText, entitySetName, executionOptions, parameters),
                    executionStrategy, startLocalTransaction: false,
                    releaseConnectionOnSuccess: !executionOptions.Streaming));
        }

        [SuppressMessage("Microsoft.Reliability", "CA2000:Dispose objects before losing scope", Justification = "Disposed by ObjectResult")]
        private ObjectResult<TElement> ExecuteStoreQueryInternal<TElement>(
            string commandText, string entitySetName, ExecutionOptions executionOptions, params object[] parameters)
        {
            DbDataReader reader = null;
            EntitySet entitySet;
            TypeUsage edmType;
            ShaperFactory<TElement> shaperFactory;
            try
            {
                using (var command = CreateStoreCommand(commandText, parameters))
                {
                    reader = command.ExecuteReader();
                }

                shaperFactory = InternalTranslate<TElement>(
                    reader, entitySetName, executionOptions.MergeOption, executionOptions.Streaming, out entitySet, out edmType);
            }
            catch
            {
                // We only release the connection and dispose the reader when there is an exception.
                // Otherwise, the ObjectResult is in charge of doing it.
                if (reader != null)
                {
                    reader.Dispose();
                }

                throw;
            }

            if (!executionOptions.Streaming)
            {
                BufferedDataReader bufferedReader = null;
                try
                {
                    var storeItemCollection = (StoreItemCollection)MetadataWorkspace.GetItemCollection(DataSpace.SSpace);
                    var providerServices = DbConfiguration.DependencyResolver.GetService<DbProviderServices>(storeItemCollection.ProviderInvariantName);

                    bufferedReader = new BufferedDataReader(reader);
                    bufferedReader.Initialize(storeItemCollection.ProviderManifestToken, providerServices, shaperFactory.ColumnTypes, shaperFactory.NullableColumns);
                    reader = bufferedReader;
                }
                catch
                {
                    if (bufferedReader != null)
                    {
                        bufferedReader.Dispose();
                    }

                    throw;
                }
            }

            return ShapeResult(reader, executionOptions.MergeOption, /*readerOwned:*/ true, executionOptions.Streaming, shaperFactory, entitySet, edmType);
        }

#if !NET40

        /// <summary>
        /// Asynchronously executes a query directly against the data source and returns a sequence of typed results. 
        /// The query is specified using the server's native query language, such as SQL.
        /// Results are not tracked by the context, use the overload that specifies an entity set name to track results.
        ///
        /// As with any API that accepts SQL it is important to parameterize any user input to protect against a SQL injection attack. You can include parameter place holders in the SQL query string and then supply parameter values as additional arguments. Any parameter values you supply will automatically be converted to a DbParameter.
        /// context.ExecuteStoreQueryAsync&lt;Post&gt;("SELECT * FROM dbo.Posts WHERE Author = @p0", userSuppliedAuthor);
        /// Alternatively, you can also construct a DbParameter and supply it to SqlQuery. This allows you to use named parameters in the SQL query string.
        /// context.ExecuteStoreQueryAsync&lt;Post&gt;("SELECT * FROM dbo.Posts WHERE Author = @author", new SqlParameter("@author", userSuppliedAuthor));
        /// </summary>
        /// <remarks>
        /// Multiple active operations on the same context instance are not supported.  Use 'await' to ensure
        /// that any asynchronous operations have completed before calling another method on this context.
        /// </remarks>
        /// <typeparam name="TElement"> The element type of the result sequence. </typeparam>
        /// <param name="commandText"> The query specified in the server's native query language. </param>
        /// <param name="parameters"> The parameter values to use for the query. </param>
        /// <returns>
        /// A task that represents the asynchronous operation.
        /// The task result contains an enumeration of objects of type <typeparamref name="TElement" /> .
        /// </returns>
        [SuppressMessage("Microsoft.Design", "CA1006:DoNotNestGenericTypesInMemberSignatures")]
        public Task<ObjectResult<TElement>> ExecuteStoreQueryAsync<TElement>(string commandText, params object[] parameters)
        {
            return ExecuteStoreQueryAsync<TElement>(commandText, CancellationToken.None, parameters);
        }

        /// <summary>
        /// Asynchronously executes a query directly against the data source and returns a sequence of typed results. 
        /// The query is specified using the server's native query language, such as SQL.
        /// Results are not tracked by the context, use the overload that specifies an entity set name to track results.
        ///
        /// As with any API that accepts SQL it is important to parameterize any user input to protect against a SQL injection attack. You can include parameter place holders in the SQL query string and then supply parameter values as additional arguments. Any parameter values you supply will automatically be converted to a DbParameter.
        /// context.ExecuteStoreQueryAsync&lt;Post&gt;("SELECT * FROM dbo.Posts WHERE Author = @p0", userSuppliedAuthor);
        /// Alternatively, you can also construct a DbParameter and supply it to SqlQuery. This allows you to use named parameters in the SQL query string.
        /// context.ExecuteStoreQueryAsync&lt;Post&gt;("SELECT * FROM dbo.Posts WHERE Author = @author", new SqlParameter("@author", userSuppliedAuthor));
        /// </summary>
        /// <remarks>
        /// Multiple active operations on the same context instance are not supported.  Use 'await' to ensure
        /// that any asynchronous operations have completed before calling another method on this context.
        /// </remarks>
        /// <typeparam name="TElement"> The element type of the result sequence. </typeparam>
        /// <param name="commandText"> The query specified in the server's native query language. </param>
        /// <param name="cancellationToken">
        /// A <see cref="CancellationToken" /> to observe while waiting for the task to complete.
        /// </param>
        /// <param name="parameters"> The parameter values to use for the query. </param>
        /// <returns>
        /// A task that represents the asynchronous operation.
        /// The task result contains an enumeration of objects of type <typeparamref name="TElement" /> .
        /// </returns>
        [SuppressMessage("Microsoft.Design", "CA1006:DoNotNestGenericTypesInMemberSignatures")]
        public virtual Task<ObjectResult<TElement>> ExecuteStoreQueryAsync<TElement>(
            string commandText, CancellationToken cancellationToken, params object[] parameters)
        {
            AsyncMonitor.EnsureNotEntered();

            var executionStrategy = DbProviderServices.GetExecutionStrategy(Connection, MetadataWorkspace);
            if (executionStrategy.RetriesOnFailure)
            {
                throw new InvalidOperationException(Strings.ExecutionStrategy_StreamingNotSupported(executionStrategy.GetType().Name));
            }

            return ExecuteStoreQueryReliablyAsync<TElement>(
                commandText, /*entitySetName:*/null, ExecutionOptions.Default, cancellationToken, executionStrategy, parameters);
        }

        /// <summary>
        /// Asynchronously executes a query directly against the data source and returns a sequence of typed results. 
        /// The query is specified using the server's native query language, such as SQL.
        /// Results are not tracked by the context, use the overload that specifies an entity set name to track results.
        ///
        /// As with any API that accepts SQL it is important to parameterize any user input to protect against a SQL injection attack. You can include parameter place holders in the SQL query string and then supply parameter values as additional arguments. Any parameter values you supply will automatically be converted to a DbParameter.
        /// context.ExecuteStoreQueryAsync&lt;Post&gt;("SELECT * FROM dbo.Posts WHERE Author = @p0", userSuppliedAuthor);
        /// Alternatively, you can also construct a DbParameter and supply it to SqlQuery. This allows you to use named parameters in the SQL query string.
        /// context.ExecuteStoreQueryAsync&lt;Post&gt;("SELECT * FROM dbo.Posts WHERE Author = @author", new SqlParameter("@author", userSuppliedAuthor));
        /// </summary>
        /// <remarks>
        /// Multiple active operations on the same context instance are not supported.  Use 'await' to ensure
        /// that any asynchronous operations have completed before calling another method on this context.
        /// </remarks>
        /// <typeparam name="TElement"> The element type of the result sequence. </typeparam>
        /// <param name="commandText"> The query specified in the server's native query language. </param>
        /// <param name="executionOptions"> The options for executing this query. </param>
        /// <param name="parameters"> The parameter values to use for the query. </param>
        /// <returns>
        /// A task that represents the asynchronous operation.
        /// The task result contains an enumeration of objects of type <typeparamref name="TElement" /> .
        /// </returns>
        [SuppressMessage("Microsoft.Design", "CA1006:DoNotNestGenericTypesInMemberSignatures")]
        public virtual Task<ObjectResult<TElement>> ExecuteStoreQueryAsync<TElement>(
            string commandText, ExecutionOptions executionOptions, params object[] parameters)
        {
            AsyncMonitor.EnsureNotEntered();

            var executionStrategy = DbProviderServices.GetExecutionStrategy(Connection, MetadataWorkspace);
            if (executionStrategy.RetriesOnFailure
                && executionOptions.Streaming)
            {
                throw new InvalidOperationException(Strings.ExecutionStrategy_StreamingNotSupported(executionStrategy.GetType().Name));
            }

            return ExecuteStoreQueryReliablyAsync<TElement>(
                commandText, /*entitySetName:*/null, executionOptions, CancellationToken.None, executionStrategy, parameters);
        }

        /// <summary>
        /// Asynchronously executes a query directly against the data source and returns a sequence of typed results. 
        /// The query is specified using the server's native query language, such as SQL.
        /// Results are not tracked by the context, use the overload that specifies an entity set name to track results.
        ///
        /// As with any API that accepts SQL it is important to parameterize any user input to protect against a SQL injection attack. You can include parameter place holders in the SQL query string and then supply parameter values as additional arguments. Any parameter values you supply will automatically be converted to a DbParameter.
        /// context.ExecuteStoreQueryAsync&lt;Post&gt;("SELECT * FROM dbo.Posts WHERE Author = @p0", userSuppliedAuthor);
        /// Alternatively, you can also construct a DbParameter and supply it to SqlQuery. This allows you to use named parameters in the SQL query string.
        /// context.ExecuteStoreQueryAsync&lt;Post&gt;("SELECT * FROM dbo.Posts WHERE Author = @author", new SqlParameter("@author", userSuppliedAuthor));
        /// </summary>
        /// <remarks>
        /// Multiple active operations on the same context instance are not supported.  Use 'await' to ensure
        /// that any asynchronous operations have completed before calling another method on this context.
        /// </remarks>
        /// <typeparam name="TElement"> The element type of the result sequence. </typeparam>
        /// <param name="commandText"> The query specified in the server's native query language. </param>
        /// <param name="executionOptions"> The options for executing this query. </param>
        /// <param name="cancellationToken">
        /// A <see cref="CancellationToken" /> to observe while waiting for the task to complete.
        /// </param>
        /// <param name="parameters"> The parameter values to use for the query. </param>
        /// <returns>
        /// A task that represents the asynchronous operation.
        /// The task result contains an enumeration of objects of type <typeparamref name="TElement" /> .
        /// </returns>
        [SuppressMessage("Microsoft.Design", "CA1006:DoNotNestGenericTypesInMemberSignatures")]
        public virtual Task<ObjectResult<TElement>> ExecuteStoreQueryAsync<TElement>(
            string commandText, ExecutionOptions executionOptions, CancellationToken cancellationToken, params object[] parameters)
        {
            AsyncMonitor.EnsureNotEntered();

            var executionStrategy = DbProviderServices.GetExecutionStrategy(Connection, MetadataWorkspace);
            if (executionStrategy.RetriesOnFailure
                && executionOptions.Streaming)
            {
                throw new InvalidOperationException(Strings.ExecutionStrategy_StreamingNotSupported(executionStrategy.GetType().Name));
            }

            return ExecuteStoreQueryReliablyAsync<TElement>(
                commandText, /*entitySetName:*/null, executionOptions, cancellationToken, executionStrategy, parameters);
        }

        /// <summary>
        /// Asynchronously executes a query directly against the data source and returns a sequence of typed results. 
        /// The query is specified using the server's native query language, such as SQL.
        /// If an entity set name is specified, results are tracked by the context.
        ///
        /// As with any API that accepts SQL it is important to parameterize any user input to protect against a SQL injection attack. You can include parameter place holders in the SQL query string and then supply parameter values as additional arguments. Any parameter values you supply will automatically be converted to a DbParameter.
        /// context.ExecuteStoreQueryAsync&lt;Post&gt;("SELECT * FROM dbo.Posts WHERE Author = @p0", userSuppliedAuthor);
        /// Alternatively, you can also construct a DbParameter and supply it to SqlQuery. This allows you to use named parameters in the SQL query string.
        /// context.ExecuteStoreQueryAsync&lt;Post&gt;("SELECT * FROM dbo.Posts WHERE Author = @author", new SqlParameter("@author", userSuppliedAuthor));
        /// </summary>
        /// <remarks>
        /// Multiple active operations on the same context instance are not supported.  Use 'await' to ensure
        /// that any asynchronous operations have completed before calling another method on this context.
        /// </remarks>
        /// <typeparam name="TElement"> The element type of the result sequence. </typeparam>
        /// <param name="commandText"> The query specified in the server's native query language. </param>
        /// <param name="entitySetName">The entity set of the  TResult  type. If an entity set name is not provided, the results are not going to be tracked.</param>
        /// <param name="executionOptions"> The options for executing this query. </param>
        /// <param name="parameters"> The parameter values to use for the query. </param>
        /// <returns>
        /// A task that represents the asynchronous operation.
        /// The task result contains an enumeration of objects of type <typeparamref name="TElement" /> .
        /// </returns>
        [SuppressMessage("Microsoft.Design", "CA1006:DoNotNestGenericTypesInMemberSignatures")]
        public Task<ObjectResult<TElement>> ExecuteStoreQueryAsync<TElement>(
            string commandText, string entitySetName, ExecutionOptions executionOptions, params object[] parameters)
        {
            return ExecuteStoreQueryAsync<TElement>(commandText, entitySetName, executionOptions, CancellationToken.None, parameters);
        }

        /// <summary>
        /// Asynchronously executes a query directly against the data source and returns a sequence of typed results. 
        /// The query is specified using the server's native query language, such as SQL.
        /// If an entity set name is specified, results are tracked by the context.
        ///
        /// As with any API that accepts SQL it is important to parameterize any user input to protect against a SQL injection attack. You can include parameter place holders in the SQL query string and then supply parameter values as additional arguments. Any parameter values you supply will automatically be converted to a DbParameter.
        /// context.ExecuteStoreQueryAsync&lt;Post&gt;("SELECT * FROM dbo.Posts WHERE Author = @p0", userSuppliedAuthor);
        /// Alternatively, you can also construct a DbParameter and supply it to SqlQuery. This allows you to use named parameters in the SQL query string.
        /// context.ExecuteStoreQueryAsync&lt;Post&gt;("SELECT * FROM dbo.Posts WHERE Author = @author", new SqlParameter("@author", userSuppliedAuthor));
        /// </summary>
        /// <remarks>
        /// Multiple active operations on the same context instance are not supported.  Use 'await' to ensure
        /// that any asynchronous operations have completed before calling another method on this context.
        /// </remarks>
        /// <typeparam name="TElement"> The element type of the result sequence. </typeparam>
        /// <param name="commandText"> The query specified in the server's native query language. </param>
        /// <param name="entitySetName">The entity set of the  TResult  type. If an entity set name is not provided, the results are not going to be tracked.</param>
        /// <param name="executionOptions"> The options for executing this query. </param>
        /// <param name="cancellationToken">
        /// A <see cref="CancellationToken" /> to observe while waiting for the task to complete.
        /// </param>
        /// <param name="parameters"> The parameter values to use for the query. </param>
        /// <returns>
        /// A task that represents the asynchronous operation.
        /// The task result contains an enumeration of objects of type <typeparamref name="TElement" /> .
        /// </returns>
        [SuppressMessage("Microsoft.Design", "CA1006:DoNotNestGenericTypesInMemberSignatures")]
        public virtual Task<ObjectResult<TElement>> ExecuteStoreQueryAsync<TElement>(
            string commandText, string entitySetName, ExecutionOptions executionOptions, CancellationToken cancellationToken,
            params object[] parameters)
        {
            Check.NotEmpty(entitySetName, "entitySetName");
            AsyncMonitor.EnsureNotEntered();

            var executionStrategy = DbProviderServices.GetExecutionStrategy(Connection, MetadataWorkspace);
            if (executionStrategy.RetriesOnFailure
                && executionOptions.Streaming)
            {
                throw new InvalidOperationException(Strings.ExecutionStrategy_StreamingNotSupported(executionStrategy.GetType().Name));
            }

            return ExecuteStoreQueryReliablyAsync<TElement>(
                commandText, entitySetName, executionOptions, cancellationToken, executionStrategy, parameters);
        }

        private async Task<ObjectResult<TElement>> ExecuteStoreQueryReliablyAsync<TElement>(
            string commandText, string entitySetName, ExecutionOptions executionOptions, CancellationToken cancellationToken,
            IDbExecutionStrategy executionStrategy, params object[] parameters)
        {
            if (executionOptions.MergeOption != MergeOption.NoTracking)
            {
                AsyncMonitor.Enter();
            }

            try
            {
                // Ensure the assembly containing the entity's CLR type
                // is loaded into the workspace. If the schema types are not loaded
                // metadata, cache & query would be unable to reason about the type. We
                // either auto-load <TElement>'s assembly into the ObjectItemCollection or we
                // auto-load the user's calling assembly and its referenced assemblies.
                // If the entities in the user's result spans multiple assemblies, the
                // user must manually call LoadFromAssembly. *GetCallingAssembly returns
                // the assembly of the method that invoked the currently executing method.
                MetadataWorkspace.ImplicitLoadAssemblyForType(typeof(TElement), Assembly.GetCallingAssembly());

                return await executionStrategy.ExecuteAsync(
                    () => ExecuteInTransactionAsync(
                        () => ExecuteStoreQueryInternalAsync<TElement>(
                            commandText, entitySetName, executionOptions, cancellationToken, parameters),
                        executionStrategy,
                        /*startLocalTransaction:*/ false, /*releaseConnectionOnSuccess:*/ !executionOptions.Streaming,
                        cancellationToken),
                    cancellationToken).ConfigureAwait(continueOnCapturedContext: false);
            }
            finally
            {
                if (executionOptions.MergeOption != MergeOption.NoTracking)
                {
                    AsyncMonitor.Exit();
                }
            }
        }

        private async Task<ObjectResult<TElement>> ExecuteStoreQueryInternalAsync<TElement>(
            string commandText, string entitySetName, ExecutionOptions executionOptions,
            CancellationToken cancellationToken, params object[] parameters)
        {
            DbDataReader reader = null;
            EntitySet entitySet;
            TypeUsage edmType;
            ShaperFactory<TElement> shaperFactory;
            try
            {
                using (var command = CreateStoreCommand(commandText, parameters))
                {
                    reader = await command.ExecuteReaderAsync(cancellationToken).ConfigureAwait(continueOnCapturedContext: false);
                }

                shaperFactory = InternalTranslate<TElement>(
                    reader, entitySetName, executionOptions.MergeOption, executionOptions.Streaming, out entitySet, out edmType);
            }
            catch
            {
                // We only release the connection and dispose the reader when there is an exception.
                // Otherwise, the ObjectResult is in charge of doing it.
                if (reader != null)
                {
                    reader.Dispose();
                }

                throw;
            }

            if (!executionOptions.Streaming)
            {
                BufferedDataReader bufferedReader = null;
                try
                {
                    var storeItemCollection = (StoreItemCollection)MetadataWorkspace.GetItemCollection(DataSpace.SSpace);
                    var providerServices = DbConfiguration.DependencyResolver.GetService<DbProviderServices>(storeItemCollection.ProviderInvariantName);

                    bufferedReader = new BufferedDataReader(reader);
                    await bufferedReader.InitializeAsync(storeItemCollection.ProviderManifestToken, providerServices, shaperFactory.ColumnTypes, shaperFactory.NullableColumns, cancellationToken)
                        .ConfigureAwait(continueOnCapturedContext: false);
                    reader = bufferedReader;
                }
                catch
                {
                    if (bufferedReader != null)
                    {
                        bufferedReader.Dispose();
                    }

                    throw;
                }
            }

            return ShapeResult(
                reader, executionOptions.MergeOption, /*readerOwned:*/ true, executionOptions.Streaming, shaperFactory, entitySet, edmType);
        }

#endif

        /// <summary>
        /// Translates a <see cref="T:System.Data.Common.DbDataReader" /> that contains rows of entity data to objects of the requested entity type.
        /// </summary>
        /// <returns>An enumeration of objects of type  TResult .</returns>
        /// <param name="reader">
        /// The <see cref="T:System.Data.Common.DbDataReader" /> that contains entity data to translate into entity objects.
        /// </param>
        /// <exception cref="T:System.ArgumentNullException">When  reader  is null.</exception>
        public virtual ObjectResult<TElement> Translate<TElement>(DbDataReader reader)
        {
            // Ensure the assembly containing the entity's CLR type
            // is loaded into the workspace. If the schema types are not loaded
            // metadata, cache & query would be unable to reason about the type. We
            // either auto-load <TElement>'s assembly into the ObjectItemCollection or we
            // auto-load the user's calling assembly and its referenced assemblies.
            // If the entities in the user's result spans multiple assemblies, the
            // user must manually call LoadFromAssembly. *GetCallingAssembly returns
            // the assembly of the method that invoked the currently executing method.
            MetadataWorkspace.ImplicitLoadAssemblyForType(typeof(TElement), Assembly.GetCallingAssembly());

            EntitySet entitySet;
            TypeUsage edmType;
            var shaperFactory = InternalTranslate<TElement>(
                reader, /*entitySetName:*/ null, MergeOption.AppendOnly, /*streaming:*/ false, out entitySet, out edmType);
            return ShapeResult(
                reader, MergeOption.AppendOnly, /*readerOwned:*/ false, /*streaming:*/ false, shaperFactory, entitySet, edmType);
        }

        /// <summary>
        /// Translates a <see cref="T:System.Data.Common.DbDataReader" /> that contains rows of entity data to objects of the requested entity type, in a specific entity set, and with the specified merge option.
        /// </summary>
        /// <returns>An enumeration of objects of type  TResult .</returns>
        /// <param name="reader">
        /// The <see cref="T:System.Data.Common.DbDataReader" /> that contains entity data to translate into entity objects.
        /// </param>
        /// <param name="entitySetName">The entity set of the  TResult  type.</param>
        /// <param name="mergeOption">
        /// The <see cref="T:System.Data.Entity.Core.Objects.MergeOption" /> to use when translated objects are added to the object context. The default is
        /// <see
        ///     cref="F:System.Data.Entity.Core.Objects.MergeOption.AppendOnly" />
        /// .
        /// </param>
        /// <exception cref="T:System.ArgumentNullException">When  reader  is null.</exception>
        /// <exception cref="T:System.ArgumentOutOfRangeException">
        /// When the supplied  mergeOption  is not a valid <see cref="T:System.Data.Entity.Core.Objects.MergeOption" /> value.
        /// </exception>
        /// <exception cref="T:System.InvalidOperationException">When the supplied  entitySetName  is not a valid entity set for the  TResult  type. </exception>
        [SuppressMessage("Microsoft.Design", "CA1004:GenericMethodsShouldProvideTypeParameter",
            Justification = "Generic parameters are required for strong-typing of the return type.")]
        public virtual ObjectResult<TEntity> Translate<TEntity>(DbDataReader reader, string entitySetName, MergeOption mergeOption)
        {
            Check.NotEmpty(entitySetName, "entitySetName");

            // Ensure the assembly containing the entity's CLR type
            // is loaded into the workspace. If the schema types are not loaded
            // metadata, cache & query would be unable to reason about the type. We
            // either auto-load <TEntity>'s assembly into the ObjectItemCollection or we
            // auto-load the user's calling assembly and its referenced assemblies.
            // If the entities in the user's result spans multiple assemblies, the
            // user must manually call LoadFromAssembly. *GetCallingAssembly returns
            // the assembly of the method that invoked the currently executing method.
            MetadataWorkspace.ImplicitLoadAssemblyForType(typeof(TEntity), Assembly.GetCallingAssembly());

            EntitySet entitySet;
            TypeUsage edmType;
            var shaperFactory = InternalTranslate<TEntity>(
                reader, entitySetName, mergeOption, /*streaming:*/ false, out entitySet, out edmType);
            return ShapeResult(
                reader, mergeOption, /*readerOwned:*/ false, /*streaming:*/ false, shaperFactory, entitySet, edmType);
        }

        private ShaperFactory<TElement> InternalTranslate<TElement>(
            DbDataReader reader, string entitySetName, MergeOption mergeOption, bool streaming, out EntitySet entitySet, out TypeUsage edmType)
        {
            DebugCheck.NotNull(reader);
            EntityUtil.CheckArgumentMergeOption(mergeOption);
            entitySet = null;
            if (!string.IsNullOrEmpty(entitySetName))
            {
                entitySet = GetEntitySetFromName(entitySetName);
            }

            // get the expected EDM type
            EdmType modelEdmType;
            var unwrappedTElement = Nullable.GetUnderlyingType(typeof(TElement)) ?? typeof(TElement);
            CollectionColumnMap columnMap;
            // for enums that are not in the model we use the enum underlying type
            if (MetadataWorkspace.TryDetermineCSpaceModelType<TElement>(out modelEdmType)
                || (unwrappedTElement.IsEnum &&
                    MetadataWorkspace.TryDetermineCSpaceModelType(unwrappedTElement.GetEnumUnderlyingType(), out modelEdmType)))
            {
                if (entitySet != null
                    && !entitySet.ElementType.IsAssignableFrom(modelEdmType))
                {
                    throw new InvalidOperationException(
                        Strings.ObjectContext_InvalidEntitySetForStoreQuery(
                            entitySet.EntityContainer.Name,
                            entitySet.Name, typeof(TElement)));
                }

                columnMap = _columnMapFactory.CreateColumnMapFromReaderAndType(reader, modelEdmType, entitySet, null);
            }
            else
            {
                columnMap = _columnMapFactory.CreateColumnMapFromReaderAndClrType(reader, typeof(TElement), MetadataWorkspace);
            }

            edmType = columnMap.Type;

            // build a shaper for the column map to produce typed results
            return _translator.TranslateColumnMap<TElement>(columnMap, MetadataWorkspace, null, mergeOption, streaming, valueLayer: false);
        }

        private ObjectResult<TElement> ShapeResult<TElement>(
            DbDataReader reader, MergeOption mergeOption, bool readerOwned, bool streaming, ShaperFactory<TElement> shaperFactory, EntitySet entitySet,
            TypeUsage edmType)
        {
            var shaper = shaperFactory.Create(
                reader, this, MetadataWorkspace, mergeOption, readerOwned, streaming);
            return new ObjectResult<TElement>(
                shaper, entitySet, MetadataHelper.GetElementType(edmType), readerOwned, streaming);
        }

        [SuppressMessage("Microsoft.Security", "CA2100:Review SQL queries for security vulnerabilities")]
        private DbCommand CreateStoreCommand(string commandText, params object[] parameters)
        {
            var command = ((EntityConnection)Connection).StoreConnection.CreateCommand();
            command.CommandText = commandText;

            // get relevant state from the object context
            if (CommandTimeout.HasValue)
            {
                command.CommandTimeout = CommandTimeout.Value;
            }

            var entityTransaction = ((EntityConnection)Connection).CurrentTransaction;
            if (null != entityTransaction)
            {
                command.Transaction = entityTransaction.StoreTransaction;
            }

            if (null != parameters
                && parameters.Length > 0)
            {
                var dbParameters = new DbParameter[parameters.Length];

                // three cases: all explicit DbParameters, no explicit DbParameters
                // or a mix of the two (throw in the last case)
                if (parameters.All(p => p is DbParameter))
                {
                    for (var i = 0; i < parameters.Length; i++)
                    {
                        dbParameters[i] = (DbParameter)parameters[i];
                    }
                }
                else if (!parameters.Any(p => p is DbParameter))
                {
                    var parameterNames = new string[parameters.Length];
                    var parameterSql = new string[parameters.Length];
                    for (var i = 0; i < parameters.Length; i++)
                    {
                        parameterNames[i] = string.Format(CultureInfo.InvariantCulture, "p{0}", i);
                        dbParameters[i] = command.CreateParameter();
                        dbParameters[i].ParameterName = parameterNames[i];
                        dbParameters[i].Value = parameters[i] ?? DBNull.Value;

                        // By default, we attempt to swap in a SQL Server friendly representation of the parameter.
                        // For other providers, users may write:
                        //
                        //      ExecuteStoreQuery("select * from foo f where f.X = ?", 1);
                        //
                        // rather than:
                        //
                        //      ExecuteStoreQuery("select * from foo f where f.X = {0}", 1);
                        parameterSql[i] = "@" + parameterNames[i];
                    }
                    command.CommandText = string.Format(CultureInfo.InvariantCulture, command.CommandText, parameterSql);
                }
                else
                {
                    throw new InvalidOperationException(Strings.ObjectContext_ExecuteCommandWithMixOfDbParameterAndValues);
                }

                command.Parameters.AddRange(dbParameters);
            }

            return new InterceptableDbCommand(command, InterceptionContext);
        }

        /// <summary>
        /// Creates the database by using the current data source connection and the metadata in the
        /// <see
        ///     cref="T:System.Data.Entity.Core.Metadata.Edm.StoreItemCollection" />
        /// .
        /// </summary>
        public virtual void CreateDatabase()
        {
            var storeConnection = ((EntityConnection)Connection).StoreConnection;
            var services = GetStoreItemCollection().ProviderFactory.GetProviderServices();
            services.CreateDatabase(storeConnection, CommandTimeout, GetStoreItemCollection());
        }

        /// <summary>Deletes the database that is specified as the database in the current data source connection.</summary>
        public virtual void DeleteDatabase()
        {
            var storeConnection = ((EntityConnection)Connection).StoreConnection;
            var services = GetStoreItemCollection().ProviderFactory.GetProviderServices();
            services.DeleteDatabase(storeConnection, CommandTimeout, GetStoreItemCollection());
        }

        /// <summary>
        /// Checks if the database that is specified as the database in the current store connection exists on the store. Most of the actual work
        /// is done by the DbProviderServices implementation for the current store connection.
        /// </summary>
        [SuppressMessage("Microsoft.Design", "CA1031:DoNotCatchGeneralExceptionTypes")]
        public virtual bool DatabaseExists()
        {
            var storeConnection = ((EntityConnection)Connection).StoreConnection;
            var services = GetStoreItemCollection().ProviderFactory.GetProviderServices();
            try
            {
                return services.DatabaseExists(storeConnection, CommandTimeout, GetStoreItemCollection());
            }
            catch (Exception)
            {
                // In situations where the user does not have access to the master database
                // the above DatabaseExists call fails and throws an exception.  Rather than
                // just let that exception escape to the caller we instead try a different
                // approach to see if the database really does exist or not.  The approach
                // is to try to open a connection to the database.  If this succeeds then
                // we know that the database exists.  If it fails then the database may
                // not exist or there may be some other issue connecting to it.  In either
                // case for the purpose of this call we assume that it does not exist and
                // return false since this functionally gives the best experience in most
                // scenarios.
                if (Connection.State == ConnectionState.Open)
                {
                    return true;
                }
                try
                {
                    Connection.Open();
                    return true;
                }
                catch (EntityException)
                {
                    return false;
                }
                finally
                {
                    Connection.Close();
                }
            }
        }

        private StoreItemCollection GetStoreItemCollection()
        {
            var entityConnection = (EntityConnection)Connection;
            // retrieve the item collection from the entity connection rather than the context since:
            // a) it forces creation of the metadata workspace if it's not already there
            // b) the store item collection isn't guaranteed to exist on the context.MetadataWorkspace
            return (StoreItemCollection)entityConnection.GetMetadataWorkspace().GetItemCollection(DataSpace.SSpace);
        }

        /// <summary>
        /// Generates a data definition language (DDL) script that creates schema objects (tables, primary keys, foreign keys) for the metadata in the
        /// <see
        ///     cref="T:System.Data.Entity.Core.Metadata.Edm.StoreItemCollection" />
        /// . The
        /// <see
        ///     cref="T:System.Data.Entity.Core.Metadata.Edm.StoreItemCollection" />
        /// loads metadata from store schema definition language (SSDL) files.
        /// </summary>
        /// <returns>
        /// A DDL script that creates schema objects for the metadata in the
        /// <see
        ///     cref="T:System.Data.Entity.Core.Metadata.Edm.StoreItemCollection" />
        /// .
        /// </returns>
        public virtual String CreateDatabaseScript()
        {
            var services = GetStoreItemCollection().ProviderFactory.GetProviderServices();
            var targetProviderManifestToken = GetStoreItemCollection().ProviderManifestToken;
            return services.CreateDatabaseScript(targetProviderManifestToken, GetStoreItemCollection());
        }

        /// <summary>
        /// Attempts to retrieve an DbGeneratedViewCacheTypeAttribute specified at assembly level,
        /// that associates the type of the context with an mapping view cache type. If one is found
        /// this method initializes the mapping view cache factory for this context with a new 
        /// instance of DefaultDbMappingViewCacheFactory.
        /// </summary>
        /// <param name="owner">A DbContext that owns this ObjectContext.</param>
        internal void InitializeMappingViewCacheFactory(DbContext owner = null)
        {
            var itemCollection = (StorageMappingItemCollection)
                MetadataWorkspace.GetItemCollection(DataSpace.CSSpace);

            if (itemCollection == null)
            {
                return;
            }

            var contextType = owner != null ? owner.GetType() : GetType();

            _contextTypesWithViewCacheInitialized.GetOrAdd(contextType, (t) =>
            {
                var attributes = ((IEnumerable<DbMappingViewCacheTypeAttribute>)t.Assembly
                    .GetCustomAttributes(typeof(DbMappingViewCacheTypeAttribute), inherit: false))
                    .Where(a => a.ContextType == t);

                var attributeCount = attributes.Count();
                if (attributeCount > 1)
                {
                    throw new InvalidOperationException(
                        Strings.DbMappingViewCacheTypeAttribute_MultipleInstancesWithSameContextType(t));
                }

                if (attributeCount == 1)
                {
                    itemCollection.MappingViewCacheFactory
                        = new DefaultDbMappingViewCacheFactory(attributes.First());
                }

                return true;
            });
        }

        #endregion //Methods

        #region Nested types

        /// <summary>
        /// Supports binding EntityClient parameters to Object Services parameters.
        /// </summary>
        private class ParameterBinder
        {
            private readonly EntityParameter _entityParameter;
            private readonly ObjectParameter _objectParameter;

            internal ParameterBinder(EntityParameter entityParameter, ObjectParameter objectParameter)
            {
                _entityParameter = entityParameter;
                _objectParameter = objectParameter;
            }

            internal void OnDataReaderClosingHandler(object sender, EventArgs args)
            {
                // When the reader is closing, out/inout parameter values are set on the EntityParameter
                // instance. Pass this value through to the corresponding ObjectParameter.
                if (_entityParameter.Value != DBNull.Value
                    && _objectParameter.MappableType.IsEnum)
                {
                    _objectParameter.Value = Enum.ToObject(_objectParameter.MappableType, _entityParameter.Value);
                }
                else
                {
                    _objectParameter.Value = _entityParameter.Value;
                }
            }
        }

        #endregion
    }
}
>>>>>>> b1a13653
<|MERGE_RESOLUTION|>--- conflicted
+++ resolved
@@ -1,4 +1,3 @@
-<<<<<<< HEAD
 ﻿// Copyright (c) Microsoft Open Technologies, Inc. All rights reserved. See License.txt in the project root for license information.
 
 namespace System.Data.Entity.Core.Objects
@@ -4994,5004 +4993,4 @@
 
         #endregion
     }
-}
-=======
-﻿// Copyright (c) Microsoft Open Technologies, Inc. All rights reserved. See License.txt in the project root for license information.
-
-namespace System.Data.Entity.Core.Objects
-{
-    using System.Collections;
-    using System.Collections.Concurrent;
-    using System.Collections.Generic;
-    using System.ComponentModel;
-    using System.Configuration;
-    using System.Data.Common;
-    using System.Data.Entity.Core.Common;
-    using System.Data.Entity.Core.Common.CommandTrees;
-    using System.Data.Entity.Core.Common.CommandTrees.ExpressionBuilder;
-    using System.Data.Entity.Core.Common.Internal.Materialization;
-    using System.Data.Entity.Core.Common.Utils;
-    using System.Data.Entity.Core.EntityClient;
-    using System.Data.Entity.Core.EntityClient.Internal;
-    using System.Data.Entity.Core.Mapping;
-    using System.Data.Entity.Core.Metadata.Edm;
-    using System.Data.Entity.Core.Objects.DataClasses;
-    using System.Data.Entity.Core.Objects.ELinq;
-    using System.Data.Entity.Core.Objects.Internal;
-    using System.Data.Entity.Core.Query.InternalTrees;
-    using System.Data.Entity.Infrastructure;
-    using System.Data.Entity.Infrastructure.DependencyResolution;
-    using System.Data.Entity.Infrastructure.Interception;
-    using System.Data.Entity.Infrastructure.MappingViews;
-    using System.Data.Entity.Internal;
-    using System.Data.Entity.Resources;
-    using System.Data.Entity.Utilities;
-    using System.Diagnostics;
-    using System.Diagnostics.CodeAnalysis;
-    using System.Globalization;
-    using System.Linq;
-    using System.Linq.Expressions;
-    using System.Reflection;
-    using System.Runtime.Versioning;
-    using System.Text;
-#if !NET40
-    using System.Threading;
-    using System.Threading.Tasks;
-#endif
-    using System.Transactions;
-    using System.Collections.ObjectModel;
-
-    /// <summary>
-    /// ObjectContext is the top-level object that encapsulates a connection between the CLR and the database,
-    /// serving as a gateway for Create, Read, Update, and Delete operations.
-    /// </summary>
-    [SuppressMessage("Microsoft.Maintainability", "CA1506:AvoidExcessiveClassCoupling")]
-    public class ObjectContext : IDisposable, IObjectContextAdapter
-    {
-        #region Fields
-
-        private bool _disposed;
-        private readonly IEntityAdapter _adapter;
-
-        // Connection may be null if used by ObjectMaterializer for detached ObjectContext,
-        // but those code paths should not touch the connection.
-        //
-        // If the connection is null, this indicates that this object has been disposed.
-        // Disposal for this class doesn't mean complete disposal, 
-        // but rather the disposal of the underlying connection object if the ObjectContext owns the connection,
-        // or the separation of the underlying connection object from the ObjectContext if the ObjectContext does not own the connection.
-        //
-        // Operations that require a connection should throw an ObjectDiposedException if the connection is null.
-        // Other operations that do not need a connection should continue to work after disposal.
-        private EntityConnection _connection;
-
-        private readonly MetadataWorkspace _workspace;
-        private ObjectStateManager _objectStateManager;
-        private ClrPerspective _perspective;
-        private readonly bool _createdConnection;
-        private bool _openedConnection; // whether or not the context opened the connection to do an operation
-        private int _connectionRequestCount; // the number of active requests for an open connection
-        private int? _queryTimeout;
-        private Transaction _lastTransaction;
-
-        private readonly bool _disallowSettingDefaultContainerName;
-
-        private EventHandler _onSavingChanges;
-
-        private ObjectMaterializedEventHandler _onObjectMaterialized;
-
-        private ObjectQueryProvider _queryProvider;
-
-        private readonly EntityWrapperFactory _entityWrapperFactory;
-        private readonly ObjectQueryExecutionPlanFactory _objectQueryExecutionPlanFactory;
-        private readonly Translator _translator;
-        private readonly ColumnMapFactory _columnMapFactory;
-
-        private readonly ObjectContextOptions _options = new ObjectContextOptions();
-
-        private const string UseLegacyPreserveChangesBehavior = "EntityFramework_UseLegacyPreserveChangesBehavior";
-
-        private readonly ThrowingMonitor _asyncMonitor = new ThrowingMonitor();
-        private DbInterceptionContext _interceptionContext;
-
-        // Dictionary of types that derive from ObjectContext or DbContext that were already processed
-        // in terms of retrieving the DbMappingViewCacheTypeAttribute that associates the context type 
-        // with a mapping view cache type. InitializeMappingViewCacheFactory shortcuts the execution 
-        // if the context type was already processed.
-        private static readonly ConcurrentDictionary<Type, bool> _contextTypesWithViewCacheInitialized
-            = new ConcurrentDictionary<Type, bool>();
-
-        #endregion Fields
-
-        #region Constructors
-
-        /// <summary>
-        /// Initializes a new instance of the <see cref="T:System.Data.Entity.Core.Objects.ObjectContext" /> class with the given connection. During construction, the metadata workspace is extracted from the
-        /// <see
-        ///     cref="T:System.Data.Entity.Core.EntityClient.EntityConnection" />
-        /// object.
-        /// </summary>
-        /// <param name="connection">
-        /// An <see cref="T:System.Data.Entity.Core.EntityClient.EntityConnection" /> that contains references to the model and to the data source connection.
-        /// </param>
-        /// <exception cref="T:System.ArgumentNullException">The  connection  is null.</exception>
-        /// <exception cref="T:System.ArgumentException">The  connection  is invalid or the metadata workspace is invalid. </exception>
-        public ObjectContext(EntityConnection connection)
-            : this(connection, true, null)
-        {
-            _createdConnection = false;
-        }
-
-        /// <summary>
-        /// Creates an ObjectContext with the given connection and metadata workspace.
-        /// </summary>
-        /// <param name="connection"> connection to the store </param>
-        /// <param name="contextOwnsConnection"> If set to true the connection is disposed when the context is disposed, otherwise the caller must dispose the connection. </param>
-        public ObjectContext(EntityConnection connection, bool contextOwnsConnection)
-            : this(connection, true, null)
-        {
-            _createdConnection = contextOwnsConnection;
-        }
-
-        /// <summary>
-        /// Initializes a new instance of the <see cref="T:System.Data.Entity.Core.Objects.ObjectContext" /> class with the given connection string and default entity container name.
-        /// </summary>
-        /// <param name="connectionString">The connection string, which also provides access to the metadata information.</param>
-        /// <exception cref="T:System.ArgumentNullException">The  connectionString  is null.</exception>
-        /// <exception cref="T:System.ArgumentException">The  connectionString  is invalid or the metadata workspace is not valid. </exception>
-        [ResourceExposure(ResourceScope.Machine)] //Exposes the file names as part of ConnectionString which are a Machine resource
-        [ResourceConsumption(ResourceScope.Machine)] //For CreateEntityConnection method. But the paths are not created in this method.
-        [SuppressMessage("Microsoft.Reliability", "CA2000:DisposeObjectsBeforeLosingScope",
-            Justification = "Object is in fact passed to property of the class and gets Disposed properly in the Dispose() method.")]
-        public ObjectContext(string connectionString)
-            : this(CreateEntityConnection(connectionString), false, null)
-        {
-            _createdConnection = true;
-        }
-
-        /// <summary>
-        /// Initializes a new instance of the <see cref="T:System.Data.Entity.Core.Objects.ObjectContext" /> class with a given connection string and entity container name.
-        /// </summary>
-        /// <param name="connectionString">The connection string, which also provides access to the metadata information.</param>
-        /// <param name="defaultContainerName">The name of the default entity container. When the  defaultContainerName  is set through this method, the property becomes read-only.</param>
-        /// <exception cref="T:System.ArgumentNullException">The  connectionString  is null.</exception>
-        /// <exception cref="T:System.ArgumentException">The  connectionString ,  defaultContainerName , or metadata workspace is not valid.</exception>
-        [ResourceExposure(ResourceScope.Machine)] //Exposes the file names as part of ConnectionString which are a Machine resource
-        [ResourceConsumption(ResourceScope.Machine)] //For ObjectContext method. But the paths are not created in this method.
-        [SuppressMessage("Microsoft.Usage", "CA2214:DoNotCallOverridableMethodsInConstructors",
-            Justification = "Class is internal and methods are made virtual for testing purposes only. They cannot be overrided by user.")]
-        protected ObjectContext(string connectionString, string defaultContainerName)
-            : this(connectionString)
-        {
-            DefaultContainerName = defaultContainerName;
-            if (!string.IsNullOrEmpty(defaultContainerName))
-            {
-                _disallowSettingDefaultContainerName = true;
-            }
-        }
-
-        /// <summary>
-        /// Initializes a new instance of the <see cref="T:System.Data.Entity.Core.Objects.ObjectContext" /> class with a given connection and entity container name.
-        /// </summary>
-        /// <param name="connection">
-        /// An <see cref="T:System.Data.Entity.Core.EntityClient.EntityConnection" /> that contains references to the model and to the data source connection.
-        /// </param>
-        /// <param name="defaultContainerName">The name of the default entity container. When the  defaultContainerName  is set through this method, the property becomes read-only.</param>
-        /// <exception cref="T:System.ArgumentNullException">The  connection  is null.</exception>
-        /// <exception cref="T:System.ArgumentException">The  connection ,  defaultContainerName , or metadata workspace is not valid.</exception>
-        [SuppressMessage("Microsoft.Usage", "CA2214:DoNotCallOverridableMethodsInConstructors",
-            Justification = "Class is internal and methods are made virtual for testing purposes only. They cannot be overrided by user.")]
-        protected ObjectContext(EntityConnection connection, string defaultContainerName)
-            : this(connection)
-        {
-            DefaultContainerName = defaultContainerName;
-            if (!string.IsNullOrEmpty(defaultContainerName))
-            {
-                _disallowSettingDefaultContainerName = true;
-            }
-        }
-
-        [SuppressMessage("Microsoft.Usage", "CA2208:InstantiateArgumentExceptionsCorrectly")]
-        [SuppressMessage("Microsoft.Usage", "CA2214:DoNotCallOverridableMethodsInConstructors",
-            Justification = "Class is internal and methods are made virtual for testing purposes only. They cannot be overrided by user.")]
-        internal ObjectContext(
-            EntityConnection connection,
-            bool isConnectionConstructor,
-            ObjectQueryExecutionPlanFactory objectQueryExecutionPlanFactory,
-            Translator translator = null,
-            ColumnMapFactory columnMapFactory = null)
-        {
-            Check.NotNull(connection, "connection");
-
-            _interceptionContext = new DbInterceptionContext().WithObjectContext(this);
-
-            _objectQueryExecutionPlanFactory = objectQueryExecutionPlanFactory ?? new ObjectQueryExecutionPlanFactory();
-            _translator = translator ?? new Translator();
-            _columnMapFactory = columnMapFactory ?? new ColumnMapFactory();
-            _adapter = new EntityAdapter(this);
-
-            _connection = connection;
-            _connection.AssociateContext(this);
-
-            _connection.StateChange += ConnectionStateChange;
-            _entityWrapperFactory = new EntityWrapperFactory();
-            // Ensure a valid connection
-            var connectionString = connection.ConnectionString;
-            if (connectionString == null
-                || connectionString.Trim().Length == 0)
-            {
-                throw isConnectionConstructor
-                          ? new ArgumentException(Strings.ObjectContext_InvalidConnection, "connection", null)
-                          : new ArgumentException(Strings.ObjectContext_InvalidConnectionString, "connectionString", null);
-            }
-
-            try
-            {
-                _workspace = RetrieveMetadataWorkspaceFromConnection();
-            }
-            catch (InvalidOperationException e)
-            {
-                // Intercept exceptions retrieving workspace, and wrap exception in appropriate
-                // message based on which constructor pattern is being used.
-                throw isConnectionConstructor
-                          ? new ArgumentException(Strings.ObjectContext_InvalidConnection, "connection", e)
-                          : new ArgumentException(Strings.ObjectContext_InvalidConnectionString, "connectionString", e);
-            }
-
-            Debug.Assert(_workspace != null);
-
-            // load config file properties
-            var value = ConfigurationManager.AppSettings[UseLegacyPreserveChangesBehavior];
-            var useV35Behavior = false;
-            if (Boolean.TryParse(value, out useV35Behavior))
-            {
-                ContextOptions.UseLegacyPreserveChangesBehavior = useV35Behavior;
-            }
-
-            InitializeMappingViewCacheFactory();
-        }
-
-        /// <summary>
-        /// For testing porpoises only.
-        /// </summary>
-        internal ObjectContext(
-            ObjectQueryExecutionPlanFactory objectQueryExecutionPlanFactory = null,
-            Translator translator = null,
-            ColumnMapFactory columnMapFactory = null,
-            IEntityAdapter adapter = null)
-        {
-            _interceptionContext = new DbInterceptionContext().WithObjectContext(this);
-
-            _objectQueryExecutionPlanFactory = objectQueryExecutionPlanFactory ?? new ObjectQueryExecutionPlanFactory();
-            _translator = translator ?? new Translator();
-            _columnMapFactory = columnMapFactory ?? new ColumnMapFactory();
-            _adapter = adapter ?? new EntityAdapter(this);
-        }
-
-        #endregion //Constructors
-
-        #region Properties
-
-        /// <summary>Gets the connection used by the object context.</summary>
-        /// <returns>
-        /// A <see cref="T:System.Data.Common.DbConnection" /> object that is the connection.
-        /// </returns>
-        /// <exception cref="T:System.ObjectDisposedException">
-        /// When the <see cref="T:System.Data.Entity.Core.Objects.ObjectContext" /> instance has been disposed.
-        /// </exception>
-        public virtual DbConnection Connection
-        {
-            get
-            {
-                if (_connection == null)
-                {
-                    throw new ObjectDisposedException(null, Strings.ObjectContext_ObjectDisposed);
-                }
-
-                return _connection;
-            }
-        }
-
-        /// <summary>Gets or sets the default container name.</summary>
-        /// <returns>
-        /// A <see cref="T:System.String" /> that is the default container name.
-        /// </returns>
-        public virtual string DefaultContainerName
-        {
-            get
-            {
-                var container = Perspective.GetDefaultContainer();
-                return ((null != container) ? container.Name : String.Empty);
-            }
-            set
-            {
-                if (!_disallowSettingDefaultContainerName)
-                {
-                    Perspective.SetDefaultContainer(value);
-                }
-                else
-                {
-                    throw new InvalidOperationException(Strings.ObjectContext_CannotSetDefaultContainerName);
-                }
-            }
-        }
-
-        /// <summary>Gets the metadata workspace used by the object context. </summary>
-        /// <returns>
-        /// The <see cref="T:System.Data.Entity.Core.Metadata.Edm.MetadataWorkspace" /> object associated with this
-        /// <see
-        ///     cref="T:System.Data.Entity.Core.Objects.ObjectContext" />
-        /// .
-        /// </returns>
-        public virtual MetadataWorkspace MetadataWorkspace
-        {
-            get { return _workspace; }
-        }
-
-        /// <summary>Gets the object state manager used by the object context to track object changes.</summary>
-        /// <returns>
-        /// The <see cref="T:System.Data.Entity.Core.Objects.ObjectStateManager" /> used by this
-        /// <see
-        ///     cref="T:System.Data.Entity.Core.Objects.ObjectContext" />
-        /// .
-        /// </returns>
-        public virtual ObjectStateManager ObjectStateManager
-        {
-            get
-            {
-                if (_objectStateManager == null)
-                {
-                    _objectStateManager = new ObjectStateManager(_workspace);
-                }
-
-                return _objectStateManager;
-            }
-        }
-
-        /// <summary>
-        /// ClrPerspective based on the MetadataWorkspace.
-        /// </summary>
-        internal ClrPerspective Perspective
-        {
-            get
-            {
-                if (_perspective == null)
-                {
-                    _perspective = new ClrPerspective(MetadataWorkspace);
-                }
-
-                return _perspective;
-            }
-        }
-
-        /// <summary>Gets or sets the timeout value, in seconds, for all object context operations. A null value indicates that the default value of the underlying provider will be used.</summary>
-        /// <returns>
-        /// An <see cref="T:System.Int32" /> value that is the timeout value, in seconds.
-        /// </returns>
-        /// <exception cref="T:System.ArgumentException">The timeout value is less than 0. </exception>
-        public virtual int? CommandTimeout
-        {
-            get { return _queryTimeout; }
-            set
-            {
-                if (value.HasValue
-                    && value < 0)
-                {
-                    throw new ArgumentException(Strings.ObjectContext_InvalidCommandTimeout, "value");
-                }
-
-                _queryTimeout = value;
-            }
-        }
-
-        /// <summary>Gets the LINQ query provider associated with this object context.</summary>
-        /// <returns>
-        /// The <see cref="T:System.Linq.IQueryProvider" /> instance used by this object context.
-        /// </returns>
-        protected internal virtual IQueryProvider QueryProvider
-        {
-            get
-            {
-                if (null == _queryProvider)
-                {
-                    _queryProvider = new ObjectQueryProvider(this);
-                }
-
-                return _queryProvider;
-            }
-        }
-
-        /// <summary>
-        /// Whether or not we are in the middle of materialization
-        /// Used to suppress operations such as lazy loading that are not allowed during materialization
-        /// </summary>
-        internal bool InMaterialization { get; set; }
-
-        /// <summary>
-        /// Indicates whether there is an asynchronous method currently running that uses this instance
-        /// </summary>
-        internal ThrowingMonitor AsyncMonitor
-        {
-            get { return _asyncMonitor; }
-        }
-
-        /// <summary>
-        /// Gets the <see cref="T:System.Data.Entity.Core.Objects.ObjectContextOptions" /> instance that contains options that affect the behavior of the
-        /// <see
-        ///     cref="T:System.Data.Entity.Core.Objects.ObjectContext" />
-        /// .
-        /// </summary>
-        /// <returns>
-        /// The <see cref="T:System.Data.Entity.Core.Objects.ObjectContextOptions" /> instance that contains options that affect the behavior of the
-        /// <see
-        ///     cref="T:System.Data.Entity.Core.Objects.ObjectContext" />
-        /// .
-        /// </returns>
-        public virtual ObjectContextOptions ContextOptions
-        {
-            get { return _options; }
-        }
-
-        internal CollectionColumnMap ColumnMapBuilder { get; set; }
-
-        internal virtual EntityWrapperFactory EntityWrapperFactory
-        {
-            get { return _entityWrapperFactory; }
-        }
-
-        /// <summary>
-        /// Returns itself. ObjectContext implements <see cref="IObjectContextAdapter" /> to provide a common
-        /// interface for <see cref="DbContext" /> and ObjectContext both of which will return the underlying
-        /// ObjectContext.
-        /// </summary>
-        [SuppressMessage("Microsoft.Design", "CA1033:InterfaceMethodsShouldBeCallableByChildTypes")]
-        ObjectContext IObjectContextAdapter.ObjectContext
-        {
-            get { return this; }
-        }
-
-        internal DbInterceptionContext InterceptionContext
-        {
-            get { return _interceptionContext; }
-            set
-            {
-                DebugCheck.NotNull(_interceptionContext);
-                Debug.Assert(_interceptionContext.ObjectContexts.Contains(this));
-
-                _interceptionContext = value;
-            }
-        }
-
-        #endregion //Properties
-
-        #region Events
-
-        /// <summary>Occurs when changes are saved to the data source. </summary>
-        public event EventHandler SavingChanges
-        {
-            add { _onSavingChanges += value; }
-            remove { _onSavingChanges -= value; }
-        }
-
-        /// <summary>
-        /// A private helper function for the _savingChanges/SavingChanges event.
-        /// </summary>
-        private void OnSavingChanges()
-        {
-            if (null != _onSavingChanges)
-            {
-                _onSavingChanges(this, new EventArgs());
-            }
-        }
-
-        /// <summary>Occurs when a new entity object is created from data in the data source as part of a query or load operation. </summary>
-        public event ObjectMaterializedEventHandler ObjectMaterialized
-        {
-            add { _onObjectMaterialized += value; }
-            remove { _onObjectMaterialized -= value; }
-        }
-
-        internal void OnObjectMaterialized(object entity)
-        {
-            if (null != _onObjectMaterialized)
-            {
-                _onObjectMaterialized(this, new ObjectMaterializedEventArgs(entity));
-            }
-        }
-
-        /// <summary>
-        /// Returns true if any handlers for the ObjectMaterialized event exist.  This is
-        /// used for perf reasons to avoid collecting the information needed for the event
-        /// if there is no point in firing it.
-        /// </summary>
-        internal bool OnMaterializedHasHandlers
-        {
-            get { return _onObjectMaterialized != null && _onObjectMaterialized.GetInvocationList().Length != 0; }
-        }
-
-        #endregion //Events
-
-        #region Methods
-
-        /// <summary>Accepts all changes made to objects in the object context.</summary>
-        public virtual void AcceptAllChanges()
-        {
-            ObjectStateManager.AssertAllForeignKeyIndexEntriesAreValid();
-
-            if (ObjectStateManager.SomeEntryWithConceptualNullExists())
-            {
-                throw new InvalidOperationException(Strings.ObjectContext_CommitWithConceptualNull);
-            }
-
-            // There are scenarios in which order of calling AcceptChanges does matter:
-            // in case there is an entity in Deleted state and another entity in Added state with the same ID -
-            // it is necessary to call AcceptChanges on Deleted entity before calling AcceptChanges on Added entity
-            // (doing this in the other order there is conflict of keys).
-            foreach (var entry in ObjectStateManager.GetObjectStateEntries(EntityState.Deleted))
-            {
-                entry.AcceptChanges();
-            }
-
-            foreach (var entry in ObjectStateManager.GetObjectStateEntries(EntityState.Added | EntityState.Modified))
-            {
-                entry.AcceptChanges();
-            }
-
-            ObjectStateManager.AssertAllForeignKeyIndexEntriesAreValid();
-        }
-
-        private void VerifyRootForAdd(
-            bool doAttach, string entitySetName, IEntityWrapper wrappedEntity, EntityEntry existingEntry, out EntitySet entitySet,
-            out bool isNoOperation)
-        {
-            isNoOperation = false;
-
-            EntitySet entitySetFromName = null;
-
-            if (doAttach)
-            {
-                // For AttachTo the entity set name is optional
-                if (!String.IsNullOrEmpty(entitySetName))
-                {
-                    entitySetFromName = GetEntitySetFromName(entitySetName);
-                }
-            }
-            else
-            {
-                // For AddObject the entity set name is obligatory
-                entitySetFromName = GetEntitySetFromName(entitySetName);
-            }
-
-            // Find entity set using entity key
-            EntitySet entitySetFromKey = null;
-
-            var key = existingEntry != null ? existingEntry.EntityKey : wrappedEntity.GetEntityKeyFromEntity();
-            if (null != (object)key)
-            {
-                entitySetFromKey = key.GetEntitySet(MetadataWorkspace);
-
-                if (entitySetFromName != null)
-                {
-                    // both entity sets are not null, compare them
-                    EntityUtil.ValidateEntitySetInKey(key, entitySetFromName, "entitySetName");
-                }
-                key.ValidateEntityKey(_workspace, entitySetFromKey);
-            }
-
-            entitySet = entitySetFromKey ?? entitySetFromName;
-
-            // Check if entity set was found
-            if (entitySet == null)
-            {
-                throw new InvalidOperationException(Strings.ObjectContext_EntitySetNameOrEntityKeyRequired);
-            }
-
-            ValidateEntitySet(entitySet, wrappedEntity.IdentityType);
-
-            // If in the middle of Attach, try to find the entry by key
-            if (doAttach && existingEntry == null)
-            {
-                // If we don't already have a key, create one now
-                if (null == (object)key)
-                {
-                    key = ObjectStateManager.CreateEntityKey(entitySet, wrappedEntity.Entity);
-                }
-                existingEntry = ObjectStateManager.FindEntityEntry(key);
-            }
-
-            if (null != existingEntry
-                && !(doAttach && existingEntry.IsKeyEntry))
-            {
-                if (!ReferenceEquals(existingEntry.Entity, wrappedEntity.Entity))
-                {
-                    throw new InvalidOperationException(Strings.ObjectStateManager_ObjectStateManagerContainsThisEntityKey);
-                }
-                else
-                {
-                    var exptectedState = doAttach ? EntityState.Unchanged : EntityState.Added;
-
-                    if (existingEntry.State != exptectedState)
-                    {
-                        throw doAttach
-                                  ? new InvalidOperationException(Strings.ObjectContext_EntityAlreadyExistsInObjectStateManager)
-                                  : new InvalidOperationException(
-                                        Strings.ObjectStateManager_DoesnotAllowToReAddUnchangedOrModifiedOrDeletedEntity(
-                                            existingEntry.State));
-                    }
-                    else
-                    {
-                        // AttachTo:
-                        // Attach is no-op when the existing entry is not a KeyEntry
-                        // and it's entity is the same entity instance and it's state is Unchanged
-
-                        // AddObject:
-                        // AddObject is no-op when the existing entry's entity is the same entity 
-                        // instance and it's state is Added
-                        isNoOperation = true;
-                        return;
-                    }
-                }
-            }
-        }
-
-        /// <summary>Adds an object to the object context. </summary>
-        /// <param name="entitySetName">Represents the entity set name, which may optionally be qualified by the entity container name. </param>
-        /// <param name="entity">
-        /// The <see cref="T:System.Object" /> to add.
-        /// </param>
-        /// <exception cref="T:System.ArgumentNullException">The  entity  parameter is null or the  entitySetName  does not qualify.</exception>
-        public virtual void AddObject(string entitySetName, object entity)
-        {
-            Check.NotNull(entity, "entity");
-
-            Debug.Assert(!(entity is IEntityWrapper), "Object is an IEntityWrapper instance instead of the raw entity.");
-            ObjectStateManager.AssertAllForeignKeyIndexEntriesAreValid();
-            EntityEntry existingEntry;
-            var wrappedEntity = EntityWrapperFactory.WrapEntityUsingContextGettingEntry(entity, this, out existingEntry);
-
-            if (existingEntry == null)
-            {
-                // If the exact object being added is already in the context, there there is no way we need to
-                // load the type for it, and since this is expensive, we only do the load if we have to.
-
-                // SQLBUDT 480919: Ensure the assembly containing the entity's CLR type is loaded into the workspace.
-                // If the schema types are not loaded: metadata, cache & query would be unable to reason about the type.
-                // We will auto-load the entity type's assembly into the ObjectItemCollection.
-                // We don't need the user's calling assembly for LoadAssemblyForType since entityType is sufficient.
-                MetadataWorkspace.ImplicitLoadAssemblyForType(wrappedEntity.IdentityType, null);
-            }
-            else
-            {
-                Debug.Assert(
-                    existingEntry.Entity == entity, "FindEntityEntry should return null if existing entry contains a different object.");
-            }
-
-            EntitySet entitySet;
-            bool isNoOperation;
-
-            VerifyRootForAdd(false, entitySetName, wrappedEntity, existingEntry, out entitySet, out isNoOperation);
-            if (isNoOperation)
-            {
-                return;
-            }
-
-            var transManager = ObjectStateManager.TransactionManager;
-            transManager.BeginAddTracking();
-
-            try
-            {
-                var relationshipManager = wrappedEntity.RelationshipManager;
-                Debug.Assert(relationshipManager != null, "Entity wrapper returned a null RelationshipManager");
-
-                var doCleanup = true;
-                try
-                {
-                    // Add the root of the graph to the cache.
-                    AddSingleObject(entitySet, wrappedEntity, "entity");
-                    doCleanup = false;
-                }
-                finally
-                {
-                    // If we failed after adding the entry but before completely attaching the related ends to the context, we need to do some cleanup.
-                    // If the context is null, we didn't even get as far as trying to attach the RelationshipManager, so something failed before the entry
-                    // was even added, therefore there is nothing to clean up.
-                    if (doCleanup && wrappedEntity.Context == this)
-                    {
-                        // If the context is not null, it be because the failure happened after it was attached, or it
-                        // could mean that this entity was already attached, in which case we don't want to clean it up
-                        // If we find the entity in the context and its key is temporary, we must have just added it, so remove it now.
-                        var entry = ObjectStateManager.FindEntityEntry(wrappedEntity.Entity);
-                        if (entry != null
-                            && entry.EntityKey.IsTemporary)
-                        {
-                            // devnote: relationshipManager is valid, so entity must be IEntityWithRelationships and casting is safe
-                            relationshipManager.NodeVisited = true;
-                            // devnote: even though we haven't added the rest of the graph yet, we need to go through the related ends and
-                            //          clean them up, because some of them could have been attached to the context before the failure occurred
-                            RelationshipManager.RemoveRelatedEntitiesFromObjectStateManager(wrappedEntity);
-                            RelatedEnd.RemoveEntityFromObjectStateManager(wrappedEntity);
-                        }
-                        // else entry was not added or the key is not temporary, so it must have already been in the cache before we tried to add this product, so don't remove anything
-                    }
-                }
-
-                relationshipManager.AddRelatedEntitiesToObjectStateManager( /*doAttach*/false);
-            }
-            finally
-            {
-                transManager.EndAddTracking();
-                ObjectStateManager.AssertAllForeignKeyIndexEntriesAreValid();
-            }
-        }
-
-        /// <summary>
-        /// Adds an object to the cache without adding its related
-        /// entities.
-        /// </summary>
-        /// <param name="entitySet"> EntitySet for the Object to be added. </param>
-        /// <param name="wrappedEntity"> Object to be added. </param>
-        /// <param name="argumentName"> Name of the argument passed to a public method, for use in exceptions. </param>
-        internal void AddSingleObject(EntitySet entitySet, IEntityWrapper wrappedEntity, string argumentName)
-        {
-            DebugCheck.NotNull(entitySet);
-            DebugCheck.NotNull(wrappedEntity);
-            DebugCheck.NotNull(wrappedEntity.Entity);
-
-            var key = wrappedEntity.GetEntityKeyFromEntity();
-            if (null != (object)key)
-            {
-                EntityUtil.ValidateEntitySetInKey(key, entitySet);
-                key.ValidateEntityKey(_workspace, entitySet);
-            }
-
-            VerifyContextForAddOrAttach(wrappedEntity);
-            wrappedEntity.Context = this;
-            var entry = ObjectStateManager.AddEntry(wrappedEntity, null, entitySet, argumentName, true);
-
-            // If the entity supports relationships, AttachContext on the
-            // RelationshipManager object - with load option of
-            // AppendOnly (if adding a new object to a context, set
-            // the relationships up to cache by default -- load option
-            // is only set to other values when AttachContext is
-            // called by the materializer). Also add all related entitites to
-            // cache.
-            //
-            // NOTE: AttachContext must be called after adding the object to
-            // the cache--otherwise the object might not have a key
-            // when the EntityCollections expect it to.            
-            Debug.Assert(
-                ObjectStateManager.TransactionManager.TrackProcessedEntities, "Expected tracking processed entities to be true when adding.");
-            Debug.Assert(ObjectStateManager.TransactionManager.ProcessedEntities != null, "Expected non-null collection when flag set.");
-
-            ObjectStateManager.TransactionManager.ProcessedEntities.Add(wrappedEntity);
-
-            wrappedEntity.AttachContext(this, entitySet, MergeOption.AppendOnly);
-
-            // Find PK values in referenced principals and use these to set FK values
-            entry.FixupFKValuesFromNonAddedReferences();
-
-            ObjectStateManager.FixupReferencesByForeignKeys(entry);
-            wrappedEntity.TakeSnapshotOfRelationships(entry);
-        }
-
-        /// <summary>Explicitly loads an object related to the supplied object by the specified navigation property and using the default merge option. </summary>
-        /// <param name="entity">The entity for which related objects are to be loaded.</param>
-        /// <param name="navigationProperty">The name of the navigation property that returns the related objects to be loaded.</param>
-        /// <exception cref="T:System.InvalidOperationException">
-        /// The  entity  is in a <see cref="F:System.Data.Entity.EntityState.Detached" />,
-        /// <see
-        ///     cref="F:System.Data.Entity.EntityState.Added," />
-        /// or <see cref="F:System.Data.Entity.EntityState.Deleted" /> state or the  entity  is attached to another instance of
-        /// <see
-        ///     cref="T:System.Data.Entity.Core.Objects.ObjectContext" />
-        /// .
-        /// </exception>
-        public virtual void LoadProperty(object entity, string navigationProperty)
-        {
-            var wrappedEntity = WrapEntityAndCheckContext(entity, "property");
-            wrappedEntity.RelationshipManager.GetRelatedEnd(navigationProperty).Load();
-        }
-
-        /// <summary>Explicitly loads an object that is related to the supplied object by the specified navigation property and using the specified merge option. </summary>
-        /// <param name="entity">The entity for which related objects are to be loaded.</param>
-        /// <param name="navigationProperty">The name of the navigation property that returns the related objects to be loaded.</param>
-        /// <param name="mergeOption">
-        /// The <see cref="T:System.Data.Entity.Core.Objects.MergeOption" /> value to use when you load the related objects.
-        /// </param>
-        /// <exception cref="T:System.InvalidOperationException">
-        /// The  entity  is in a <see cref="F:System.Data.Entity.EntityState.Detached" />,
-        /// <see
-        ///     cref="F:System.Data.Entity.EntityState.Added," />
-        /// or <see cref="F:System.Data.Entity.EntityState.Deleted" /> state or the  entity  is attached to another instance of
-        /// <see
-        ///     cref="T:System.Data.Entity.Core.Objects.ObjectContext" />
-        /// .
-        /// </exception>
-        public virtual void LoadProperty(object entity, string navigationProperty, MergeOption mergeOption)
-        {
-            var wrappedEntity = WrapEntityAndCheckContext(entity, "property");
-            wrappedEntity.RelationshipManager.GetRelatedEnd(navigationProperty).Load(mergeOption);
-        }
-
-        /// <summary>Explicitly loads an object that is related to the supplied object by the specified LINQ query and by using the default merge option. </summary>
-        /// <param name="entity">The source object for which related objects are to be loaded.</param>
-        /// <param name="selector">A LINQ expression that defines the related objects to be loaded.</param>
-        /// <exception cref="T:System.ArgumentException"> selector  does not supply a valid input parameter.</exception>
-        /// <exception cref="T:System.ArgumentNullException"> selector  is null.</exception>
-        /// <exception cref="T:System.InvalidOperationException">
-        /// The  entity  is in a <see cref="F:System.Data.Entity.EntityState.Detached" />,
-        /// <see
-        ///     cref="F:System.Data.Entity.EntityState.Added," />
-        /// or <see cref="F:System.Data.Entity.EntityState.Deleted" /> state or the  entity  is attached to another instance of
-        /// <see
-        ///     cref="T:System.Data.Entity.Core.Objects.ObjectContext" />
-        /// .
-        /// </exception>
-        [SuppressMessage("Microsoft.Design", "CA1006:DoNotNestGenericTypesInMemberSignatures")]
-        public virtual void LoadProperty<TEntity>(TEntity entity, Expression<Func<TEntity, object>> selector)
-        {
-            // We used to throw an ArgumentException if the expression contained a Convert.  Now we remove the convert,
-            // but if we still need to throw, then we should still throw an ArgumentException to avoid a breaking change.
-            // Therefore, we keep track of whether or not we removed the convert.
-            bool removedConvert;
-            var navProp = ParsePropertySelectorExpression(selector, out removedConvert);
-            var wrappedEntity = WrapEntityAndCheckContext(entity, "property");
-            wrappedEntity.RelationshipManager.GetRelatedEnd(navProp, throwArgumentException: removedConvert).Load();
-        }
-
-        /// <summary>Explicitly loads an object that is related to the supplied object by the specified LINQ query and by using the specified merge option. </summary>
-        /// <param name="entity">The source object for which related objects are to be loaded.</param>
-        /// <param name="selector">A LINQ expression that defines the related objects to be loaded.</param>
-        /// <param name="mergeOption">
-        /// The <see cref="T:System.Data.Entity.Core.Objects.MergeOption" /> value to use when you load the related objects.
-        /// </param>
-        /// <exception cref="T:System.ArgumentException"> selector  does not supply a valid input parameter.</exception>
-        /// <exception cref="T:System.ArgumentNullException"> selector  is null.</exception>
-        /// <exception cref="T:System.InvalidOperationException">
-        /// The  entity  is in a <see cref="F:System.Data.Entity.EntityState.Detached" />,
-        /// <see
-        ///     cref="F:System.Data.Entity.EntityState.Added," />
-        /// or <see cref="F:System.Data.Entity.EntityState.Deleted" /> state or the  entity  is attached to another instance of
-        /// <see
-        ///     cref="T:System.Data.Entity.Core.Objects.ObjectContext" />
-        /// .
-        /// </exception>
-        [SuppressMessage("Microsoft.Design", "CA1006:DoNotNestGenericTypesInMemberSignatures")]
-        public virtual void LoadProperty<TEntity>(TEntity entity, Expression<Func<TEntity, object>> selector, MergeOption mergeOption)
-        {
-            // We used to throw an ArgumentException if the expression contained a Convert.  Now we remove the convert,
-            // but if we still need to throw, then we should still throw an ArgumentException to avoid a breaking change.
-            // Therefore, we keep track of whether or not we removed the convert.
-            bool removedConvert;
-            var navProp = ParsePropertySelectorExpression(selector, out removedConvert);
-            var wrappedEntity = WrapEntityAndCheckContext(entity, "property");
-            wrappedEntity.RelationshipManager.GetRelatedEnd(navProp, throwArgumentException: removedConvert).Load(mergeOption);
-        }
-
-        // Wraps the given entity and checks that it has a non-null context (i.e. that is is not detached).
-        private IEntityWrapper WrapEntityAndCheckContext(object entity, string refType)
-        {
-            var wrappedEntity = EntityWrapperFactory.WrapEntityUsingContext(entity, this);
-            if (wrappedEntity.Context == null)
-            {
-                throw new InvalidOperationException(Strings.ObjectContext_CannotExplicitlyLoadDetachedRelationships(refType));
-            }
-
-            if (wrappedEntity.Context
-                != this)
-            {
-                throw new InvalidOperationException(Strings.ObjectContext_CannotLoadReferencesUsingDifferentContext(refType));
-            }
-
-            return wrappedEntity;
-        }
-
-        // Validates that the given property selector may represent a navigation property and returns the nav prop string.
-        // The actual check that the navigation property is valid is performed by the
-        // RelationshipManager while loading the RelatedEnd.
-        internal static string ParsePropertySelectorExpression<TEntity>(Expression<Func<TEntity, object>> selector, out bool removedConvert)
-        {
-            Check.NotNull(selector, "selector");
-
-            // We used to throw an ArgumentException if the expression contained a Convert.  Now we remove the convert,
-            // but if we still need to throw, then we should still throw an ArgumentException to avoid a breaking change.
-            // Therefore, we keep track of whether or not we removed the convert.
-            removedConvert = false;
-            var body = selector.Body;
-            while (body.NodeType == ExpressionType.Convert
-                   || body.NodeType == ExpressionType.ConvertChecked)
-            {
-                removedConvert = true;
-                body = ((UnaryExpression)body).Operand;
-            }
-
-            var bodyAsMember = body as MemberExpression;
-            if (bodyAsMember == null
-                || !bodyAsMember.Member.DeclaringType.IsAssignableFrom(typeof(TEntity))
-                || bodyAsMember.Expression.NodeType != ExpressionType.Parameter)
-            {
-                throw new ArgumentException(Strings.ObjectContext_SelectorExpressionMustBeMemberAccess);
-            }
-
-            return bodyAsMember.Member.Name;
-        }
-
-        /// <summary>Applies property changes from a detached object to an object already attached to the object context.</summary>
-        /// <param name="entitySetName">The name of the entity set to which the object belongs.</param>
-        /// <param name="changed">The detached object that has property updates to apply to the original object.</param>
-        /// <exception cref="T:System.ArgumentNullException">When  entitySetName  is null or an empty string or when  changed  is null.</exception>
-        /// <exception cref="T:System.InvalidOperationException">
-        /// When the <see cref="T:System.Data.Entity.Core.Metadata.Edm.EntitySet" /> from  entitySetName  does not match the
-        /// <see
-        ///     cref="T:System.Data.Entity.Core.Metadata.Edm.EntitySet" />
-        /// of the object’s
-        /// <see
-        ///     cref="T:System.Data.Entity.Core.EntityKey" />
-        /// or Wwen the entity is in a state other than
-        /// <see
-        ///     cref="F:System.Data.Entity.EntityState.Modified" />
-        /// or
-        /// <see
-        ///     cref="F:System.Data.Entity.EntityState.Unchanged" />
-        /// or the original object is not attached to the context.
-        /// </exception>
-        /// <exception cref="T:System.ArgumentException">When the type of the  changed  object is not the same type as the original object.</exception>
-        [EditorBrowsable(EditorBrowsableState.Never)]
-        [Browsable(false)]
-        [Obsolete("Use ApplyCurrentValues instead")]
-        public virtual void ApplyPropertyChanges(string entitySetName, object changed)
-        {
-            Check.NotNull(changed, "changed");
-            Check.NotEmpty(entitySetName, "entitySetName");
-
-            ApplyCurrentValues(entitySetName, changed);
-        }
-
-        /// <summary>
-        /// Copies the scalar values from the supplied object into the object in the
-        /// <see
-        ///     cref="T:System.Data.Entity.Core.Objects.ObjectContext" />
-        /// that has the same key.
-        /// </summary>
-        /// <returns>The updated object.</returns>
-        /// <param name="entitySetName">The name of the entity set to which the object belongs.</param>
-        /// <param name="currentEntity">
-        /// The detached object that has property updates to apply to the original object. The entity key of  currentEntity  must match the
-        /// <see
-        ///     cref="P:System.Data.Entity.Core.Objects.ObjectStateEntry.EntityKey" />
-        /// property of an entry in the
-        /// <see
-        ///     cref="T:System.Data.Entity.Core.Objects.ObjectContext" />
-        /// .
-        /// </param>
-        /// <typeparam name="TEntity">The entity type of the object.</typeparam>
-        /// <exception cref="T:System.ArgumentNullException"> entitySetName  or  current  is null.</exception>
-        /// <exception cref="T:System.InvalidOperationException">
-        /// The <see cref="T:System.Data.Entity.Core.Metadata.Edm.EntitySet" /> from  entitySetName  does not match the
-        /// <see
-        ///     cref="T:System.Data.Entity.Core.Metadata.Edm.EntitySet" />
-        /// of the object’s
-        /// <see
-        ///     cref="T:System.Data.Entity.Core.EntityKey" />
-        ///  or the object is not in the
-        /// <see
-        ///     cref="T:System.Data.Entity.Core.Objects.ObjectStateManager" />
-        /// or it is in a
-        /// <see
-        ///     cref="F:System.Data.Entity.EntityState.Detached" />
-        /// state or the entity key of the supplied object is invalid.
-        /// </exception>
-        /// <exception cref="T:System.ArgumentException"> entitySetName  is an empty string.</exception>
-        public virtual TEntity ApplyCurrentValues<TEntity>(string entitySetName, TEntity currentEntity) where TEntity : class
-        {
-            Check.NotNull(currentEntity, "currentEntity");
-            Check.NotEmpty(entitySetName, "entitySetName");
-
-            var wrappedEntity = EntityWrapperFactory.WrapEntityUsingContext(currentEntity, this);
-
-            // SQLBUDT 480919: Ensure the assembly containing the entity's CLR type is loaded into the workspace.
-            // If the schema types are not loaded: metadata, cache & query would be unable to reason about the type.
-            // We will auto-load the entity type's assembly into the ObjectItemCollection.
-            // We don't need the user's calling assembly for LoadAssemblyForType since entityType is sufficient.
-            MetadataWorkspace.ImplicitLoadAssemblyForType(wrappedEntity.IdentityType, null);
-
-            var entitySet = GetEntitySetFromName(entitySetName);
-
-            var key = wrappedEntity.EntityKey;
-            if (null != (object)key)
-            {
-                EntityUtil.ValidateEntitySetInKey(key, entitySet, "entitySetName");
-                key.ValidateEntityKey(_workspace, entitySet);
-            }
-            else
-            {
-                key = ObjectStateManager.CreateEntityKey(entitySet, currentEntity);
-            }
-
-            // Check if entity is already in the cache
-            var entityEntry = ObjectStateManager.FindEntityEntry(key);
-            if (entityEntry == null
-                || entityEntry.IsKeyEntry)
-            {
-                throw new InvalidOperationException(Strings.ObjectStateManager_EntityNotTracked);
-            }
-
-            entityEntry.ApplyCurrentValuesInternal(wrappedEntity);
-
-            return (TEntity)entityEntry.Entity;
-        }
-
-        /// <summary>
-        /// Copies the scalar values from the supplied object into set of original values for the object in the
-        /// <see
-        ///     cref="T:System.Data.Entity.Core.Objects.ObjectContext" />
-        /// that has the same key.
-        /// </summary>
-        /// <returns>The updated object.</returns>
-        /// <param name="entitySetName">The name of the entity set to which the object belongs.</param>
-        /// <param name="originalEntity">
-        /// The detached object that has original values to apply to the object. The entity key of  originalEntity  must match the
-        /// <see
-        ///     cref="P:System.Data.Entity.Core.Objects.ObjectStateEntry.EntityKey" />
-        /// property of an entry in the
-        /// <see
-        ///     cref="T:System.Data.Entity.Core.Objects.ObjectContext" />
-        /// .
-        /// </param>
-        /// <typeparam name="TEntity">The type of the entity object.</typeparam>
-        /// <exception cref="T:System.ArgumentNullException"> entitySetName  or  original  is null.</exception>
-        /// <exception cref="T:System.InvalidOperationException">
-        /// The <see cref="T:System.Data.Entity.Core.Metadata.Edm.EntitySet" /> from  entitySetName  does not match the
-        /// <see
-        ///     cref="T:System.Data.Entity.Core.Metadata.Edm.EntitySet" />
-        /// of the object’s
-        /// <see
-        ///     cref="T:System.Data.Entity.Core.EntityKey" />
-        ///  or an
-        /// <see
-        ///     cref="T:System.Data.Entity.Core.Objects.ObjectStateEntry" />
-        /// for the object cannot be found in the
-        /// <see
-        ///     cref="T:System.Data.Entity.Core.Objects.ObjectStateManager" />
-        ///  or the object is in an
-        /// <see
-        ///     cref="F:System.Data.Entity.EntityState.Added" />
-        /// or a
-        /// <see
-        ///     cref="F:System.Data.Entity.EntityState.Detached" />
-        /// state  or the entity key of the supplied object is invalid or has property changes.
-        /// </exception>
-        /// <exception cref="T:System.ArgumentException"> entitySetName  is an empty string.</exception>
-        public virtual TEntity ApplyOriginalValues<TEntity>(string entitySetName, TEntity originalEntity) where TEntity : class
-        {
-            Check.NotNull(originalEntity, "originalEntity");
-
-            Check.NotEmpty(entitySetName, "entitySetName");
-            var wrappedOriginalEntity = EntityWrapperFactory.WrapEntityUsingContext(originalEntity, this);
-
-            // SQLBUDT 480919: Ensure the assembly containing the entity's CLR type is loaded into the workspace.
-            // If the schema types are not loaded: metadata, cache & query would be unable to reason about the type.
-            // We will auto-load the entity type's assembly into the ObjectItemCollection.
-            // We don't need the user's calling assembly for LoadAssemblyForType since entityType is sufficient.
-            MetadataWorkspace.ImplicitLoadAssemblyForType(wrappedOriginalEntity.IdentityType, null);
-
-            var entitySet = GetEntitySetFromName(entitySetName);
-
-            var key = wrappedOriginalEntity.EntityKey;
-            if (null != (object)key)
-            {
-                EntityUtil.ValidateEntitySetInKey(key, entitySet, "entitySetName");
-                key.ValidateEntityKey(_workspace, entitySet);
-            }
-            else
-            {
-                key = ObjectStateManager.CreateEntityKey(entitySet, originalEntity);
-            }
-
-            // Check if the entity is already in the cache
-            var entityEntry = ObjectStateManager.FindEntityEntry(key);
-            if (entityEntry == null
-                || entityEntry.IsKeyEntry)
-            {
-                throw new InvalidOperationException(Strings.ObjectContext_EntityNotTrackedOrHasTempKey);
-            }
-
-            if (entityEntry.State != EntityState.Modified
-                && entityEntry.State != EntityState.Unchanged
-                && entityEntry.State != EntityState.Deleted)
-            {
-                throw new InvalidOperationException(
-                    Strings.ObjectContext_EntityMustBeUnchangedOrModifiedOrDeleted(entityEntry.State.ToString()));
-            }
-
-            if (entityEntry.WrappedEntity.IdentityType
-                != wrappedOriginalEntity.IdentityType)
-            {
-                throw new ArgumentException(
-                    Strings.ObjectContext_EntitiesHaveDifferentType(
-                        entityEntry.Entity.GetType().FullName, originalEntity.GetType().FullName));
-            }
-
-            entityEntry.CompareKeyProperties(originalEntity);
-
-            // The ObjectStateEntry.UpdateModifiedFields uses a variation of Shaper.UpdateRecord method 
-            // which additionaly marks properties as modified as necessary.
-            entityEntry.UpdateOriginalValues(wrappedOriginalEntity.Entity);
-
-            // return the current entity
-            return (TEntity)entityEntry.Entity;
-        }
-
-        /// <summary>Attaches an object or object graph to the object context in a specific entity set. </summary>
-        /// <param name="entitySetName">Represents the entity set name, which may optionally be qualified by the entity container name. </param>
-        /// <param name="entity">
-        /// The <see cref="T:System.Object" /> to attach.
-        /// </param>
-        /// <exception cref="T:System.ArgumentNullException">The  entity  is null. </exception>
-        /// <exception cref="T:System.InvalidOperationException">
-        /// Invalid entity set  or the object has a temporary key or the object has an
-        /// <see
-        ///     cref="T:System.Data.Entity.Core.EntityKey" />
-        /// and the
-        /// <see
-        ///     cref="T:System.Data.Entity.Core.Metadata.Edm.EntitySet" />
-        /// does not match with the entity set passed in as an argument of the method or the object does not have an
-        /// <see
-        ///     cref="T:System.Data.Entity.Core.EntityKey" />
-        /// and no entity set is provided or any object from the object graph has a temporary
-        /// <see
-        ///     cref="T:System.Data.Entity.Core.EntityKey" />
-        ///  or any object from the object graph has an invalid
-        /// <see
-        ///     cref="T:System.Data.Entity.Core.EntityKey" />
-        /// (for example, values in the key do not match values in the object) or the entity set could not be found from a given  entitySetName  name and entity container name or any object from the object graph already exists in another state manager.
-        /// </exception>
-        public virtual void AttachTo(string entitySetName, object entity)
-        {
-            Check.NotNull(entity, "entity");
-
-            Debug.Assert(!(entity is IEntityWrapper), "Object is an IEntityWrapper instance instead of the raw entity.");
-            ObjectStateManager.AssertAllForeignKeyIndexEntriesAreValid();
-
-            EntityEntry existingEntry;
-            var wrappedEntity = EntityWrapperFactory.WrapEntityUsingContextGettingEntry(entity, this, out existingEntry);
-
-            if (existingEntry == null)
-            {
-                // If the exact object being added is already in the context, there there is no way we need to
-                // load the type for it, and since this is expensive, we only do the load if we have to.
-
-                // SQLBUDT 480919: Ensure the assembly containing the entity's CLR type is loaded into the workspace.
-                // If the schema types are not loaded: metadata, cache & query would be unable to reason about the type.
-                // We will auto-load the entity type's assembly into the ObjectItemCollection.
-                // We don't need the user's calling assembly for LoadAssemblyForType since entityType is sufficient.
-                MetadataWorkspace.ImplicitLoadAssemblyForType(wrappedEntity.IdentityType, null);
-            }
-            else
-            {
-                Debug.Assert(
-                    existingEntry.Entity == entity, "FindEntityEntry should return null if existing entry contains a different object.");
-            }
-
-            EntitySet entitySet;
-            bool isNoOperation;
-
-            VerifyRootForAdd(true, entitySetName, wrappedEntity, existingEntry, out entitySet, out isNoOperation);
-            if (isNoOperation)
-            {
-                return;
-            }
-
-            var transManager = ObjectStateManager.TransactionManager;
-            transManager.BeginAttachTracking();
-
-            try
-            {
-                ObjectStateManager.TransactionManager.OriginalMergeOption = wrappedEntity.MergeOption;
-                var relationshipManager = wrappedEntity.RelationshipManager;
-                Debug.Assert(relationshipManager != null, "Entity wrapper returned a null RelationshipManager");
-
-                var doCleanup = true;
-                try
-                {
-                    // Attach the root of entity graph to the cache.
-                    AttachSingleObject(wrappedEntity, entitySet);
-                    doCleanup = false;
-                }
-                finally
-                {
-                    // SQLBU 555615 Be sure that wrappedEntity.Context == this to not try to detach 
-                    // entity from context if it was already attached to some other context.
-                    // It's enough to check this only for the root of the graph since we can assume that all entities
-                    // in the graph are attached to the same context (or none of them is attached).
-                    if (doCleanup && wrappedEntity.Context == this)
-                    {
-                        // SQLBU 509900 RIConstraints: Entity still exists in cache after Attach fails
-                        //
-                        // Cleaning up is needed only when root of the graph violates some referential constraint.
-                        // Normal cleaning is done in RelationshipManager.AddRelatedEntitiesToObjectStateManager()
-                        // (referential constraints properties are checked in AttachSingleObject(), before
-                        // AddRelatedEntitiesToObjectStateManager is called, that's why normal cleaning
-                        // doesn't work in this case)
-
-                        relationshipManager.NodeVisited = true;
-                        // devnote: even though we haven't attached the rest of the graph yet, we need to go through the related ends and
-                        //          clean them up, because some of them could have been attached to the context.
-                        RelationshipManager.RemoveRelatedEntitiesFromObjectStateManager(wrappedEntity);
-                        RelatedEnd.RemoveEntityFromObjectStateManager(wrappedEntity);
-                    }
-                }
-                relationshipManager.AddRelatedEntitiesToObjectStateManager( /*doAttach*/true);
-            }
-            finally
-            {
-                transManager.EndAttachTracking();
-                ObjectStateManager.AssertAllForeignKeyIndexEntriesAreValid();
-            }
-        }
-
-        /// <summary>Attaches an object or object graph to the object context when the object has an entity key. </summary>
-        /// <param name="entity">The object to attach.</param>
-        /// <exception cref="T:System.ArgumentNullException">The  entity  is null. </exception>
-        /// <exception cref="T:System.InvalidOperationException">Invalid entity key. </exception>
-        public virtual void Attach(IEntityWithKey entity)
-        {
-            Check.NotNull(entity, "entity");
-
-            if (null == (object)entity.EntityKey)
-            {
-                throw new InvalidOperationException(Strings.ObjectContext_CannotAttachEntityWithoutKey);
-            }
-
-            AttachTo(null, entity);
-        }
-
-        /// <summary>
-        /// Attaches single object to the cache without adding its related entities.
-        /// </summary>
-        /// <param name="wrappedEntity"> Entity to be attached. </param>
-        /// <param name="entitySet"> "Computed" entity set. </param>
-        internal void AttachSingleObject(IEntityWrapper wrappedEntity, EntitySet entitySet)
-        {
-            DebugCheck.NotNull(wrappedEntity);
-            DebugCheck.NotNull(wrappedEntity.Entity);
-            DebugCheck.NotNull(entitySet);
-
-            // Try to detect if the entity is invalid as soon as possible
-            // (before adding the entity to the ObjectStateManager)
-            var relationshipManager = wrappedEntity.RelationshipManager;
-            Debug.Assert(relationshipManager != null, "Entity wrapper returned a null RelationshipManager");
-
-            var key = wrappedEntity.GetEntityKeyFromEntity();
-            if (null != (object)key)
-            {
-                EntityUtil.ValidateEntitySetInKey(key, entitySet);
-                key.ValidateEntityKey(_workspace, entitySet);
-            }
-            else
-            {
-                key = ObjectStateManager.CreateEntityKey(entitySet, wrappedEntity.Entity);
-            }
-
-            Debug.Assert(key != null, "GetEntityKey should have returned a non-null key");
-
-            // Temporary keys are not allowed
-            if (key.IsTemporary)
-            {
-                throw new InvalidOperationException(Strings.ObjectContext_CannotAttachEntityWithTemporaryKey);
-            }
-
-            if (wrappedEntity.EntityKey != key)
-            {
-                wrappedEntity.EntityKey = key;
-            }
-
-            // Check if entity already exists in the cache.
-            // NOTE: This check could be done earlier, but this way I avoid creating key twice.
-            var entry = ObjectStateManager.FindEntityEntry(key);
-
-            if (null != entry)
-            {
-                if (entry.IsKeyEntry)
-                {
-                    // devnote: SQLBU 555615. This method was extracted from PromoteKeyEntry to have consistent
-                    // behavior of AttachTo in case of attaching entity which is already attached to some other context.
-                    // We can not detect if entity is attached to another context until we call SetChangeTrackerOntoEntity
-                    // which throws exception if the change tracker is already set.  
-                    // SetChangeTrackerOntoEntity is now called from PromoteKeyEntryInitialization(). 
-                    // Calling PromoteKeyEntryInitialization() before calling relationshipManager.AttachContext prevents
-                    // overriding Context property on relationshipManager (and attaching relatedEnds to current context).
-                    ObjectStateManager.PromoteKeyEntryInitialization(this, entry, wrappedEntity, replacingEntry: false);
-
-                    Debug.Assert(
-                        ObjectStateManager.TransactionManager.TrackProcessedEntities,
-                        "Expected tracking processed entities to be true when adding.");
-                    Debug.Assert(
-                        ObjectStateManager.TransactionManager.ProcessedEntities != null, "Expected non-null collection when flag set.");
-
-                    ObjectStateManager.TransactionManager.ProcessedEntities.Add(wrappedEntity);
-
-                    wrappedEntity.TakeSnapshotOfRelationships(entry);
-
-                    ObjectStateManager.PromoteKeyEntry(
-                        entry,
-                        wrappedEntity,
-                        replacingEntry: false,
-                        setIsLoaded: false,
-                        keyEntryInitialized: true);
-
-                    ObjectStateManager.FixupReferencesByForeignKeys(entry);
-
-                    relationshipManager.CheckReferentialConstraintProperties(entry);
-                }
-                else
-                {
-                    Debug.Assert(!ReferenceEquals(entry.Entity, wrappedEntity.Entity));
-                    throw new InvalidOperationException(Strings.ObjectStateManager_ObjectStateManagerContainsThisEntityKey);
-                }
-            }
-            else
-            {
-                VerifyContextForAddOrAttach(wrappedEntity);
-                wrappedEntity.Context = this;
-                entry = ObjectStateManager.AttachEntry(key, wrappedEntity, entitySet);
-
-                Debug.Assert(
-                    ObjectStateManager.TransactionManager.TrackProcessedEntities,
-                    "Expected tracking processed entities to be true when adding.");
-                Debug.Assert(ObjectStateManager.TransactionManager.ProcessedEntities != null, "Expected non-null collection when flag set.");
-
-                ObjectStateManager.TransactionManager.ProcessedEntities.Add(wrappedEntity);
-
-                wrappedEntity.AttachContext(this, entitySet, MergeOption.AppendOnly);
-
-                ObjectStateManager.FixupReferencesByForeignKeys(entry);
-                wrappedEntity.TakeSnapshotOfRelationships(entry);
-
-                relationshipManager.CheckReferentialConstraintProperties(entry);
-            }
-        }
-
-        /// <summary>
-        /// When attaching we need to check that the entity is not already attached to a different context
-        /// before we wipe away that context.
-        /// </summary>
-        private void VerifyContextForAddOrAttach(IEntityWrapper wrappedEntity)
-        {
-            if (wrappedEntity.Context != null
-                && wrappedEntity.Context != this
-                && !wrappedEntity.Context.ObjectStateManager.IsDisposed
-                && wrappedEntity.MergeOption != MergeOption.NoTracking)
-            {
-                throw new InvalidOperationException(Strings.Entity_EntityCantHaveMultipleChangeTrackers);
-            }
-        }
-
-        /// <summary>Creates the entity key for a specific object, or returns the entity key if it already exists. </summary>
-        /// <returns>
-        /// The <see cref="T:System.Data.Entity.Core.EntityKey" /> of the object.
-        /// </returns>
-        /// <param name="entitySetName">The fully qualified name of the entity set to which the entity object belongs.</param>
-        /// <param name="entity">The object for which the entity key is being retrieved. </param>
-        /// <exception cref="T:System.ArgumentNullException">When either parameter is null. </exception>
-        /// <exception cref="T:System.ArgumentException">When  entitySetName  is empty or when the type of the  entity  object does not exist in the entity set or when the  entitySetName  is not fully qualified.</exception>
-        /// <exception cref="T:System.InvalidOperationException">When the entity key cannot be constructed successfully based on the supplied parameters.</exception>
-        public virtual EntityKey CreateEntityKey(string entitySetName, object entity)
-        {
-            Check.NotNull(entity, "entity");
-            Debug.Assert(!(entity is IEntityWrapper), "Object is an IEntityWrapper instance instead of the raw entity.");
-            Check.NotEmpty(entitySetName, "entitySetName");
-
-            // SQLBUDT 480919: Ensure the assembly containing the entity's CLR type is loaded into the workspace.
-            // If the schema types are not loaded: metadata, cache & query would be unable to reason about the type.
-            // We will auto-load the entity type's assembly into the ObjectItemCollection.
-            // We don't need the user's calling assembly for LoadAssemblyForType since entityType is sufficient.
-            MetadataWorkspace.ImplicitLoadAssemblyForType(EntityUtil.GetEntityIdentityType(entity.GetType()), null);
-
-            var entitySet = GetEntitySetFromName(entitySetName);
-
-            return ObjectStateManager.CreateEntityKey(entitySet, entity);
-        }
-
-        internal EntitySet GetEntitySetFromName(string entitySetName)
-        {
-            string setName;
-            string containerName;
-
-            GetEntitySetName(entitySetName, "entitySetName", this, out setName, out containerName);
-
-            // Find entity set using entitySetName and entityContainerName
-            return GetEntitySet(setName, containerName);
-        }
-
-        private void AddRefreshKey(
-            object entityLike, Dictionary<EntityKey, EntityEntry> entities, Dictionary<EntitySet, List<EntityKey>> currentKeys)
-        {
-            Debug.Assert(!(entityLike is IEntityWrapper), "Object is an IEntityWrapper instance instead of the raw entity.");
-            if (null == entityLike)
-            {
-                throw new InvalidOperationException(Strings.ObjectContext_NthElementIsNull(entities.Count));
-            }
-
-            var wrappedEntity = EntityWrapperFactory.WrapEntityUsingContext(entityLike, this);
-            var key = wrappedEntity.EntityKey;
-            RefreshCheck(entities, key);
-
-            // Retrieve the EntitySet for the EntityKey and add an entry in the dictionary
-            // that maps a set to the keys of entities that should be refreshed from that set.
-            var entitySet = key.GetEntitySet(MetadataWorkspace);
-
-            List<EntityKey> setKeys = null;
-            if (!currentKeys.TryGetValue(entitySet, out setKeys))
-            {
-                setKeys = new List<EntityKey>();
-                currentKeys.Add(entitySet, setKeys);
-            }
-
-            setKeys.Add(key);
-        }
-
-        /// <summary>
-        /// Creates a new <see cref="T:System.Data.Entity.Core.Objects.ObjectSet`1" /> instance that is used to query, add, modify, and delete objects of the specified entity type.
-        /// </summary>
-        /// <returns>
-        /// The new <see cref="T:System.Data.Entity.Core.Objects.ObjectSet`1" /> instance.
-        /// </returns>
-        /// <typeparam name="TEntity">
-        /// Entity type of the requested <see cref="T:System.Data.Entity.Core.Objects.ObjectSet`1" />.
-        /// </typeparam>
-        /// <exception cref="T:System.InvalidOperationException">
-        /// The <see cref="P:System.Data.Entity.Core.Objects.ObjectContext.DefaultContainerName" /> property is not set on the
-        /// <see
-        ///     cref="T:System.Data.Entity.Core.Objects.ObjectContext" />
-        ///  or the specified type belongs to more than one entity set.
-        /// </exception>
-        public virtual ObjectSet<TEntity> CreateObjectSet<TEntity>()
-            where TEntity : class
-        {
-            var entitySet = GetEntitySetForType(typeof(TEntity), "TEntity");
-            return new ObjectSet<TEntity>(entitySet, this);
-        }
-
-        /// <summary>
-        /// Creates a new <see cref="T:System.Data.Entity.Core.Objects.ObjectSet`1" /> instance that is used to query, add, modify, and delete objects of the specified type and with the specified entity set name.
-        /// </summary>
-        /// <returns>
-        /// The new <see cref="T:System.Data.Entity.Core.Objects.ObjectSet`1" /> instance.
-        /// </returns>
-        /// <param name="entitySetName">
-        /// Name of the entity set for the returned <see cref="T:System.Data.Entity.Core.Objects.ObjectSet`1" />. The string must be qualified by the default container name if the
-        /// <see
-        ///     cref="P:System.Data.Entity.Core.Objects.ObjectContext.DefaultContainerName" />
-        /// property is not set on the
-        /// <see
-        ///     cref="T:System.Data.Entity.Core.Objects.ObjectContext" />
-        /// .
-        /// </param>
-        /// <typeparam name="TEntity">
-        /// Entity type of the requested <see cref="T:System.Data.Entity.Core.Objects.ObjectSet`1" />.
-        /// </typeparam>
-        /// <exception cref="T:System.InvalidOperationException">
-        /// The <see cref="T:System.Data.Entity.Core.Metadata.Edm.EntitySet" /> from  entitySetName  does not match the
-        /// <see
-        ///     cref="T:System.Data.Entity.Core.Metadata.Edm.EntitySet" />
-        /// of the object’s
-        /// <see
-        ///     cref="T:System.Data.Entity.Core.EntityKey" />
-        ///  or the
-        /// <see
-        ///     cref="P:System.Data.Entity.Core.Objects.ObjectContext.DefaultContainerName" />
-        /// property is not set on the
-        /// <see
-        ///     cref="T:System.Data.Entity.Core.Objects.ObjectContext" />
-        /// and the name is not qualified as part of the  entitySetName  parameter or the specified type belongs to more than one entity set.
-        /// </exception>
-        public virtual ObjectSet<TEntity> CreateObjectSet<TEntity>(string entitySetName)
-            where TEntity : class
-        {
-            var entitySet = GetEntitySetForNameAndType(entitySetName, typeof(TEntity), "TEntity");
-            return new ObjectSet<TEntity>(entitySet, this);
-        }
-
-        /// <summary>
-        /// Find the EntitySet in the default EntityContainer for the specified CLR type.
-        /// Must be a valid mapped entity type and must be mapped to exactly one EntitySet across all of the EntityContainers in the metadata for this context.
-        /// </summary>
-        /// <param name="entityCLRType"> CLR type to use for EntitySet lookup. </param>
-        private EntitySet GetEntitySetForType(Type entityCLRType, string exceptionParameterName)
-        {
-            EntitySet entitySetForType = null;
-
-            var defaultContainer = Perspective.GetDefaultContainer();
-            if (defaultContainer == null)
-            {
-                // We don't have a default container, so look through all EntityContainers in metadata to see if
-                // we can find exactly one EntitySet that matches the specified CLR type.
-                var entityContainers = MetadataWorkspace.GetItems<EntityContainer>(DataSpace.CSpace);
-                foreach (var entityContainer in entityContainers)
-                {
-                    // See if this container has exactly one EntitySet for this type
-                    var entitySetFromContainer = GetEntitySetFromContainer(entityContainer, entityCLRType, exceptionParameterName);
-
-                    if (entitySetFromContainer != null)
-                    {
-                        // Verify we haven't already found a matching EntitySet in some other container
-                        if (entitySetForType != null)
-                        {
-                            // There is more than one EntitySet for this type across all containers in metadata, so we can't determine which one the user intended
-                            throw new ArgumentException(
-                                Strings.ObjectContext_MultipleEntitySetsFoundInAllContainers(entityCLRType.FullName), exceptionParameterName);
-                        }
-
-                        entitySetForType = entitySetFromContainer;
-                    }
-                }
-            }
-            else
-            {
-                // There is a default container, so restrict the search to EntitySets within it
-                entitySetForType = GetEntitySetFromContainer(defaultContainer, entityCLRType, exceptionParameterName);
-            }
-
-            // We still may not have found a matching EntitySet for this type
-            if (entitySetForType == null)
-            {
-                throw new ArgumentException(Strings.ObjectContext_NoEntitySetFoundForType(entityCLRType.FullName), exceptionParameterName);
-            }
-
-            return entitySetForType;
-        }
-
-        private EntitySet GetEntitySetFromContainer(EntityContainer container, Type entityCLRType, string exceptionParameterName)
-        {
-            // Verify that we have an EdmType mapping for the specified CLR type
-            var entityEdmType = GetTypeUsage(entityCLRType).EdmType;
-
-            // Try to find a single EntitySet for the specified type
-            EntitySet entitySet = null;
-            foreach (var es in container.BaseEntitySets)
-            {
-                // This is a match if the set is an EntitySet (not an AssociationSet) and the EntitySet
-                // is defined for the specified entity type. Must be an exact match, not a base type. 
-                if (es.BuiltInTypeKind == BuiltInTypeKind.EntitySet
-                    && es.ElementType == entityEdmType)
-                {
-                    if (entitySet != null)
-                    {
-                        // There is more than one EntitySet for this type, so we can't determine which one the user intended
-                        throw new ArgumentException(
-                            Strings.ObjectContext_MultipleEntitySetsFoundInSingleContainer(entityCLRType.FullName, container.Name),
-                            exceptionParameterName);
-                    }
-
-                    entitySet = (EntitySet)es;
-                }
-            }
-
-            return entitySet;
-        }
-
-        /// <summary>
-        /// Finds an EntitySet with the specified name and verifies that its type matches the specified type.
-        /// </summary>
-        /// <param name="entitySetName"> Name of the EntitySet to find. Can be fully-qualified or unqualified if the DefaultContainerName is set </param>
-        /// <param name="entityCLRType"> Expected CLR type of the EntitySet. Must exactly match the type for the EntitySet, base types are not valid. </param>
-        /// <param name="exceptionParameterName"> Argument name to use if an exception occurs. </param>
-        /// <returns> EntitySet that was found in metadata with the specified parameters </returns>
-        private EntitySet GetEntitySetForNameAndType(string entitySetName, Type entityCLRType, string exceptionParameterName)
-        {
-            // Verify that the specified entitySetName exists in metadata
-            var entitySet = GetEntitySetFromName(entitySetName);
-
-            // Verify that the EntitySet type matches the specified type exactly (a base type is not valid)
-            var entityEdmType = GetTypeUsage(entityCLRType).EdmType;
-            if (entitySet.ElementType != entityEdmType)
-            {
-                throw new ArgumentException(
-                    Strings.ObjectContext_InvalidObjectSetTypeForEntitySet(
-                        entityCLRType.FullName, entitySet.ElementType.FullName, entitySetName), exceptionParameterName);
-            }
-
-            return entitySet;
-        }
-
-        #region Connection Management
-
-        /// <summary>
-        /// Ensures that the connection is opened for an operation that requires an open connection to the store.
-        /// Calls to EnsureConnection MUST be matched with a single call to ReleaseConnection.
-        /// </summary>
-        /// <exception cref="ObjectDisposedException">
-        /// If the <see cref="ObjectContext" /> instance has been disposed.
-        /// </exception>
-        internal virtual void EnsureConnection()
-        {
-            if (Connection.State == ConnectionState.Broken)
-            {
-                Connection.Close();
-            }
-
-            if (Connection.State == ConnectionState.Closed)
-            {
-                Connection.Open();
-                _openedConnection = true;
-            }
-
-            if (_openedConnection)
-            {
-                _connectionRequestCount++;
-            }
-
-            try
-            {
-                var currentTransaction = Transaction.Current;
-
-                EnsureContextIsEnlistedInCurrentTransaction(
-                    currentTransaction,
-                    () =>
-                    {
-                        Connection.Open();
-                        _openedConnection = true;
-                        _connectionRequestCount++;
-                        return true;
-                    },
-                    false);
-
-                // If we get here, we have an open connection, either enlisted in the current
-                // transaction (if it's non-null) or unenlisted from all transactions (if the
-                // current transaction is null)
-                _lastTransaction = currentTransaction;
-            }
-            catch (Exception)
-            {
-                // when the connection is unable to enlist properly or another error occured, be sure to release this connection
-                ReleaseConnection();
-                throw;
-            }
-        }
-
-#if !NET40
-
-        /// <summary>
-        /// Ensures that the connection is opened for an operation that requires an open connection to the store.
-        /// Calls to EnsureConnection MUST be matched with a single call to ReleaseConnection.
-        /// </summary>
-        /// <exception cref="ObjectDisposedException">
-        /// If the <see cref="ObjectContext" /> instance has been disposed.
-        /// </exception>
-        internal virtual async Task EnsureConnectionAsync(CancellationToken cancellationToken)
-        {
-            if (Connection.State == ConnectionState.Broken)
-            {
-                Connection.Close();
-            }
-
-            if (Connection.State == ConnectionState.Closed)
-            {
-                await Connection.OpenAsync(cancellationToken).ConfigureAwait(continueOnCapturedContext: false);
-                _openedConnection = true;
-            }
-
-            if (_openedConnection)
-            {
-                _connectionRequestCount++;
-            }
-
-            try
-            {
-                var currentTransaction = Transaction.Current;
-
-                await EnsureContextIsEnlistedInCurrentTransaction(
-                    currentTransaction, async () =>
-                        {
-                            await
-                                Connection.OpenAsync(cancellationToken).ConfigureAwait(
-                                    continueOnCapturedContext: false);
-                            _openedConnection = true;
-                            _connectionRequestCount++;
-                            return true;
-                        },
-                    Task.FromResult(false)).ConfigureAwait(continueOnCapturedContext: false);
-
-                // If we get here, we have an open connection, either enlisted in the current
-                // transaction (if it's non-null) or unenlisted from all transactions (if the
-                // current transaction is null)
-                _lastTransaction = currentTransaction;
-            }
-            catch (Exception)
-            {
-                // when the connection is unable to enlist properly or another error occured, be sure to release this connection
-                ReleaseConnection();
-                throw;
-            }
-        }
-
-#endif
-
-        private T EnsureContextIsEnlistedInCurrentTransaction<T>(Transaction currentTransaction, Func<T> openConnection, T defaultValue)
-        {
-            // The following conditions are no longer valid since Metadata Independence.
-            Debug.Assert(ConnectionState.Open == Connection.State, "Connection must be open.");
-
-            // IF YOU MODIFIED THIS TABLE YOU MUST UPDATE TESTS IN SaveChangesTransactionTests SUITE ACCORDINGLY AS SOME CASES REFER TO NUMBERS IN THIS TABLE
-            //
-            // TABLE OF ACTIONS WE PERFORM HERE:
-            //
-            //  #  lastTransaction     currentTransaction         ConnectionState   WillClose      Action                                  Behavior when no explicit transaction (started with .ElistTransaction())     Behavior with explicit transaction (started with .ElistTransaction())
-            //  1   null                null                       Open              No             no-op;                                  implicit transaction will be created and used                                explicit transaction should be used
-            //  2   non-null tx1        non-null tx1               Open              No             no-op;                                  the last transaction will be used                                            N/A - it is not possible to EnlistTransaction if another transaction has already enlisted
-            //  3   null                non-null                   Closed            Yes            connection.Open();                      Opening connection will automatically enlist into Transaction.Current        N/A - cannot enlist in transaction on a closed connection
-            //  4   null                non-null                   Open              No             connection.Enlist(currentTransaction);  currentTransaction enlisted and used                                         N/A - it is not possible to EnlistTransaction if another transaction has already enlisted
-            //  5   non-null            null                       Open              No             no-op;                                  implicit transaction will be created and used                                explicit transaction should be used
-            //  6   non-null            null                       Closed            Yes            no-op;                                  implicit transaction will be created and used                                N/A - cannot enlist in transaction on a closed connection
-            //  7   non-null tx1        non-null tx2               Open              No             connection.Enlist(currentTransaction);  currentTransaction enlisted and used                                         N/A - it is not possible to EnlistTransaction if another transaction has already enlisted
-            //  8   non-null tx1        non-null tx2               Open              Yes            connection.Close(); connection.Open();  Re-opening connection will automatically enlist into Transaction.Current     N/A - only applies to TransactionScope - requires two transactions and CommitableTransaction and TransactionScope cannot be mixed
-            //  9   non-null tx1        non-null tx2               Closed            Yes            connection.Open();                      Opening connection will automatcially enlist into Transaction.Current        N/A - cannot enlist in transaction on a closed connection
-
-            var transactionHasChanged = (null != currentTransaction && !currentTransaction.Equals(_lastTransaction)) ||
-                                        (null != _lastTransaction && !_lastTransaction.Equals(currentTransaction));
-
-            if (transactionHasChanged)
-            {
-                if (!_openedConnection)
-                {
-                    // We didn't open the connection so, just try to enlist the connection in the current transaction. 
-                    // Note that the connection can already be enlisted in a transaction (since the user opened 
-                    // it s/he could enlist it manually using EntityConnection.EnlistTransaction() method). If the 
-                    // transaction the connection is enlisted in has not completed (e.g. nested transaction) this call 
-                    // will fail (throw). Also currentTransaction can be null here which means that the transaction
-                    // used in the previous operation has completed. In this case we should not enlist the connection
-                    // in "null" transaction as the user might have enlisted in a transaction manually between calls by 
-                    // calling EntityConnection.EnlistTransaction() method. Enlisting with null would in this case mean "unenlist" 
-                    // and would cause an exception (see above). Had the user not enlisted in a transaction between the calls
-                    // enlisting with null would be a no-op - so again no reason to do it. 
-                    if (currentTransaction != null)
-                    {
-                        Connection.EnlistTransaction(currentTransaction);
-                    }
-                }
-                else if (_connectionRequestCount > 1)
-                {
-                    // We opened the connection. In addition we are here because there are multiple
-                    // active requests going on (read: enumerators that has not been disposed yet) 
-                    // using the same connection. (If there is only one active request e.g. like SaveChanges
-                    // or single enumerator there is no need for any specific transaction handling - either
-                    // we use the implicit ambient transaction (Transaction.Current) if one exists or we 
-                    // will create our own local transaction. Also if there is only one active request
-                    // the user could not enlist it in a transaction using EntityConnection.EnlistTransaction()
-                    // because we opened the connection).
-                    // If there are multiple active requests the user might have "played" with transactions
-                    // after the first transaction. This code tries to deal with this kind of changes.
-
-                    if (null == _lastTransaction)
-                    {
-                        Debug.Assert(currentTransaction != null, "transaction has changed and the lastTransaction was null");
-
-                        // Two cases here: 
-                        // - the previous operation was not run inside a transaction created by the user while this one is - just
-                        //   enlist the connection in the transaction
-                        // - the previous operation ran withing explicit transaction started with EntityConnection.EnlistTransaction()
-                        //   method - try enlisting the connection in the transaction. This may fail however if the transactions 
-                        //   are nested as you cannot enlist the connection in the transaction until the previous transaction has
-                        //   completed.
-                        Connection.EnlistTransaction(currentTransaction);
-                    }
-                    else
-                    {
-                        // We'll close and reopen the connection to get the benefit of automatic transaction enlistment.
-                        // Remarks: We get here only if there is more than one active query (e.g. nested foreach or two subsequent queries or SaveChanges
-                        // inside a for each) and each of these queries are using a different transaction (note that using TransactionScopeOption.Required 
-                        // will not create a new transaction if an ambient transaction already exists - the ambient transaction will be used and we will 
-                        // not end up in this code path). If we get here we are already in a loss-loss situation - we cannot enlist to the second transaction
-                        // as this would cause an exception saying that there is already an active transaction that needs to be committed or rolled back
-                        // before we can enlist the connection to a new transaction. The other option (and this is what we do here) is to close and reopen
-                        // the connection. This will enlist the newly opened connection to the second transaction but will also close the reader being used
-                        // by the first active query. As a result when trying to continue reading results from the first query the user will get an exception
-                        // saying that calling "Read" on a closed data reader is not a valid operation.
-                        Connection.Close();
-                        return openConnection();
-                    }
-                }
-            }
-            else
-            {
-                // we don't need to do anything, nothing has changed.
-            }
-
-            return defaultValue;
-        }
-
-        /// <summary>
-        /// Resets the state of connection management when the connection becomes closed.
-        /// </summary>
-        private void ConnectionStateChange(object sender, StateChangeEventArgs e)
-        {
-            if (e.CurrentState
-                == ConnectionState.Closed)
-            {
-                _connectionRequestCount = 0;
-                _openedConnection = false;
-            }
-        }
-
-        /// <summary>
-        /// Releases the connection, potentially closing the connection if no active operations
-        /// require the connection to be open. There should be a single ReleaseConnection call
-        /// for each EnsureConnection call.
-        /// </summary>
-        /// <exception cref="ObjectDisposedException">
-        /// If the
-        /// <see cref="ObjectContext" />
-        /// instance has been disposed.
-        /// </exception>
-        internal virtual void ReleaseConnection()
-        {
-            if (_disposed)
-            {
-                throw new ObjectDisposedException(null, Strings.ObjectContext_ObjectDisposed);
-            }
-
-            if (_openedConnection)
-            {
-                Debug.Assert(_connectionRequestCount > 0, "_connectionRequestCount is zero or negative");
-                if (_connectionRequestCount > 0)
-                {
-                    _connectionRequestCount--;
-                }
-
-                // When no operation is using the connection and the context had opened the connection
-                // the connection can be closed
-                if (_connectionRequestCount == 0)
-                {
-                    Connection.Close();
-                    _openedConnection = false;
-                }
-            }
-        }
-
-        #endregion
-
-        /// <summary>
-        /// Creates an <see cref="T:System.Data.Entity.Core.Objects.ObjectQuery`1" /> in the current object context by using the specified query string.
-        /// </summary>
-        /// <returns>
-        /// An <see cref="T:System.Data.Entity.Core.Objects.ObjectQuery`1" /> of the specified type.
-        /// </returns>
-        /// <param name="queryString">The query string to be executed.</param>
-        /// <param name="parameters">Parameters to pass to the query.</param>
-        /// <typeparam name="T">
-        /// The entity type of the returned <see cref="T:System.Data.Entity.Core.Objects.ObjectQuery`1" />.
-        /// </typeparam>
-        /// <exception cref="T:System.ArgumentNullException">The  queryString  or  parameters  parameter is null.</exception>
-        public virtual ObjectQuery<T> CreateQuery<T>(string queryString, params ObjectParameter[] parameters)
-        {
-            Check.NotNull(queryString, "queryString");
-            Check.NotNull(parameters, "parameters");
-
-            // Ensure the assembly containing the entity's CLR type is loaded into the workspace.
-            // If the schema types are not loaded: metadata, cache & query would be unable to reason about the type.
-            // We either auto-load <T>'s assembly into the ObjectItemCollection or we auto-load the user's calling assembly and its referenced assemblies.
-            // If the entities in the user's result spans multiple assemblies, the user must manually call LoadFromAssembly.
-            // *GetCallingAssembly returns the assembly of the method that invoked the currently executing method.
-            MetadataWorkspace.ImplicitLoadAssemblyForType(typeof(T), Assembly.GetCallingAssembly());
-
-            // create a ObjectQuery<T> with default settings
-            var query = new ObjectQuery<T>(queryString, this, MergeOption.AppendOnly);
-
-            foreach (var parameter in parameters)
-            {
-                query.Parameters.Add(parameter);
-            }
-
-            return query;
-        }
-
-        /// <summary>
-        /// Creates an EntityConnection from the given connection string.
-        /// </summary>
-        /// <param name="connectionString"> the connection string </param>
-        /// <returns> the newly created connection </returns>
-        [ResourceExposure(ResourceScope.Machine)] //Exposes the file names as part of ConnectionString which are a Machine resource
-        [ResourceConsumption(ResourceScope.Machine)] //For EntityConnection constructor. But the paths are not created in this method.
-        private static EntityConnection CreateEntityConnection(string connectionString)
-        {
-            Check.NotEmpty(connectionString, "connectionString");
-
-            // create the connection
-            var connection = new EntityConnection(connectionString);
-
-            return connection;
-        }
-
-        /// <summary>
-        /// Given an entity connection, returns a copy of its MetadataWorkspace. Ensure we get
-        /// all of the metadata item collections by priming the entity connection.
-        /// </summary>
-        /// <exception cref="ObjectDisposedException">
-        /// If the
-        /// <see cref="ObjectContext" />
-        /// instance has been disposed.
-        /// </exception>
-        private MetadataWorkspace RetrieveMetadataWorkspaceFromConnection()
-        {
-            if (_disposed)
-            {
-                throw new ObjectDisposedException(null, Strings.ObjectContext_ObjectDisposed);
-            }
-
-            return _connection.GetMetadataWorkspace();
-        }
-
-        /// <summary>Marks an object for deletion. </summary>
-        /// <param name="entity">
-        /// An object that specifies the entity to delete. The object can be in any state except
-        /// <see
-        ///     cref="F:System.Data.Entity.EntityState.Detached" />
-        /// .
-        /// </param>
-        public virtual void DeleteObject(object entity)
-        {
-            ObjectStateManager.AssertAllForeignKeyIndexEntriesAreValid();
-            // This method and ObjectSet.DeleteObject are expected to have identical behavior except for the extra validation ObjectSet
-            // requests by passing a non-null expectedEntitySetName. Any changes to this method are expected to be made in the common
-            // internal overload below that ObjectSet also uses, unless there is a specific reason why a behavior is desired when the
-            // call comes from ObjectContext only.
-            DeleteObject(entity, null /*expectedEntitySetName*/);
-            ObjectStateManager.AssertAllForeignKeyIndexEntriesAreValid();
-        }
-
-        /// <summary>
-        /// Common DeleteObject method that is used by both ObjectContext.DeleteObject and ObjectSet.DeleteObject.
-        /// </summary>
-        /// <param name="entity"> Object to be deleted. </param>
-        /// <param name="expectedEntitySet"> EntitySet that the specified object is expected to be in. Null if the caller doesn't want to validate against a particular EntitySet. </param>
-        internal void DeleteObject(object entity, EntitySet expectedEntitySet)
-        {
-            DebugCheck.NotNull(entity);
-            Debug.Assert(!(entity is IEntityWrapper), "Object is an IEntityWrapper instance instead of the raw entity.");
-
-            var cacheEntry = ObjectStateManager.FindEntityEntry(entity);
-            if (cacheEntry == null
-                || !ReferenceEquals(cacheEntry.Entity, entity))
-            {
-                throw new InvalidOperationException(Strings.ObjectContext_CannotDeleteEntityNotInObjectStateManager);
-            }
-
-            if (expectedEntitySet != null)
-            {
-                var actualEntitySet = cacheEntry.EntitySet;
-                if (actualEntitySet != expectedEntitySet)
-                {
-                    throw new InvalidOperationException(
-                        Strings.ObjectContext_EntityNotInObjectSet_Delete(
-                            actualEntitySet.EntityContainer.Name, actualEntitySet.Name, expectedEntitySet.EntityContainer.Name,
-                            expectedEntitySet.Name));
-                }
-            }
-
-            cacheEntry.Delete();
-            // Detaching from the context happens when the object
-            // actually detaches from the cache (not just when it is
-            // marked for deletion).
-        }
-
-        /// <summary>Removes the object from the object context.</summary>
-        /// <param name="entity">
-        /// Object to be detached. Only the  entity  is removed; if there are any related objects that are being tracked by the same
-        /// <see
-        ///     cref="T:System.Data.Entity.Core.Objects.ObjectStateManager" />
-        /// , those will not be detached automatically.
-        /// </param>
-        /// <exception cref="T:System.ArgumentNullException">The  entity  is null. </exception>
-        /// <exception cref="T:System.InvalidOperationException">
-        /// The  entity  is not associated with this <see cref="T:System.Data.Entity.Core.Objects.ObjectContext" /> (for example, was newly created and not associated with any context yet, or was obtained through some other context, or was already detached).
-        /// </exception>
-        public virtual void Detach(object entity)
-        {
-            ObjectStateManager.AssertAllForeignKeyIndexEntriesAreValid();
-
-            // This method and ObjectSet.DetachObject are expected to have identical behavior except for the extra validation ObjectSet
-            // requests by passing a non-null expectedEntitySetName. Any changes to this method are expected to be made in the common
-            // internal overload below that ObjectSet also uses, unless there is a specific reason why a behavior is desired when the
-            // call comes from ObjectContext only.
-            Detach(entity, expectedEntitySet: null);
-            ObjectStateManager.AssertAllForeignKeyIndexEntriesAreValid();
-        }
-
-        /// <summary>
-        /// Common Detach method that is used by both ObjectContext.Detach and ObjectSet.Detach.
-        /// </summary>
-        /// <param name="entity"> Object to be detached. </param>
-        /// <param name="expectedEntitySet"> EntitySet that the specified object is expected to be in. Null if the caller doesn't want to validate against a particular EntitySet. </param>
-        internal void Detach(object entity, EntitySet expectedEntitySet)
-        {
-            DebugCheck.NotNull(entity);
-            Debug.Assert(!(entity is IEntityWrapper), "Object is an IEntityWrapper instance instead of the raw entity.");
-
-            var cacheEntry = ObjectStateManager.FindEntityEntry(entity);
-
-            // this condition includes key entries and relationship entries
-            if (cacheEntry == null
-                || !ReferenceEquals(cacheEntry.Entity, entity)
-                || cacheEntry.Entity == null)
-            {
-                throw new InvalidOperationException(Strings.ObjectContext_CannotDetachEntityNotInObjectStateManager);
-            }
-
-            if (expectedEntitySet != null)
-            {
-                var actualEntitySet = cacheEntry.EntitySet;
-                if (actualEntitySet != expectedEntitySet)
-                {
-                    throw new InvalidOperationException(
-                        Strings.ObjectContext_EntityNotInObjectSet_Detach(
-                            actualEntitySet.EntityContainer.Name, actualEntitySet.Name, expectedEntitySet.EntityContainer.Name,
-                            expectedEntitySet.Name));
-                }
-            }
-
-            cacheEntry.Detach();
-        }
-
-        /// <summary>Releases the resources used by the object context.</summary>
-        [SuppressMessage("Microsoft.Design", "CA1063:ImplementIDisposableCorrectly")]
-        public void Dispose()
-        {
-            // Technically, calling GC.SuppressFinalize is not required because the class does not
-            // have a finalizer, but it does no harm, protects against the case where a finalizer is added
-            // in the future, and prevents an FxCop warning.
-            Dispose(true);
-            GC.SuppressFinalize(this);
-        }
-
-        /// <summary>Releases the resources used by the object context.</summary>
-        /// <param name="disposing">true to release both managed and unmanaged resources; false to release only unmanaged resources.</param>
-        protected virtual void Dispose(bool disposing)
-        {
-            if (!_disposed)
-            {
-                if (disposing)
-                {
-                    // Release managed resources here.
-                    if (_connection != null)
-                    {
-                        _connection.StateChange -= ConnectionStateChange;
-
-                        // Dispose the connection the ObjectContext created
-                        if (_createdConnection)
-                        {
-                            _connection.Dispose();
-                        }
-                    }
-                    _connection = null; // Marks this object as disposed.
-                    if (_objectStateManager != null)
-                    {
-                        _objectStateManager.Dispose();
-                    }
-                }
-
-                _disposed = true;
-            }
-        }
-
-        internal bool IsDisposed
-        {
-            get { return _disposed; }
-        }
-
-        #region GetEntitySet
-
-        /// <summary>
-        /// Returns the EntitySet with the given name from given container.
-        /// </summary>
-        /// <param name="entitySetName"> Name of entity set. </param>
-        /// <param name="entityContainerName"> Name of container. </param>
-        /// <returns> The appropriate EntitySet. </returns>
-        /// <exception cref="InvalidOperationException">The entity set could not be found for the given name.</exception>
-        /// <exception cref="InvalidOperationException">The entity container could not be found for the given name.</exception>
-        internal EntitySet GetEntitySet(string entitySetName, string entityContainerName)
-        {
-            DebugCheck.NotNull(entitySetName);
-
-            EntityContainer container = null;
-
-            if (String.IsNullOrEmpty(entityContainerName))
-            {
-                container = Perspective.GetDefaultContainer();
-                Debug.Assert(container != null, "Problem with metadata - default container not found");
-            }
-            else
-            {
-                if (!MetadataWorkspace.TryGetEntityContainer(entityContainerName, DataSpace.CSpace, out container))
-                {
-                    throw new InvalidOperationException(Strings.ObjectContext_EntityContainerNotFoundForName(entityContainerName));
-                }
-            }
-
-            EntitySet entitySet = null;
-
-            if (!container.TryGetEntitySetByName(entitySetName, false, out entitySet))
-            {
-                throw new InvalidOperationException(
-                    Strings.ObjectContext_EntitySetNotFoundForName(TypeHelpers.GetFullName(container.Name, entitySetName)));
-            }
-
-            return entitySet;
-        }
-
-        private static void GetEntitySetName(
-            string qualifiedName, string parameterName, ObjectContext context, out string entityset, out string container)
-        {
-            entityset = null;
-            container = null;
-            Check.NotEmpty(qualifiedName, parameterName);
-
-            var result = qualifiedName.Split('.');
-            if (result.Length > 2)
-            {
-                throw new ArgumentException(Strings.ObjectContext_QualfiedEntitySetName, parameterName);
-            }
-            if (result.Length == 1) // if not '.' at all
-            {
-                entityset = result[0];
-            }
-            else
-            {
-                container = result[0];
-                entityset = result[1];
-                if (container == null
-                    || container.Length == 0) // if it starts with '.'
-                {
-                    throw new ArgumentException(Strings.ObjectContext_QualfiedEntitySetName, parameterName);
-                }
-            }
-            if (entityset == null
-                || entityset.Length == 0) // if it's not in the form "ES name . containername"
-            {
-                throw new ArgumentException(Strings.ObjectContext_QualfiedEntitySetName, parameterName);
-            }
-
-            if (context != null
-                && String.IsNullOrEmpty(container)
-                && context.Perspective.GetDefaultContainer() == null)
-            {
-                throw new ArgumentException(Strings.ObjectContext_ContainerQualifiedEntitySetNameRequired, parameterName);
-            }
-        }
-
-        /// <summary>
-        /// Validate that an EntitySet is compatible with a given entity instance's CLR type.
-        /// </summary>
-        /// <param name="entitySet"> an EntitySet </param>
-        /// <param name="entityType"> The CLR type of an entity instance </param>
-        [SuppressMessage("Microsoft.Usage", "CA2208:InstantiateArgumentExceptionsCorrectly")]
-        private void ValidateEntitySet(EntitySet entitySet, Type entityType)
-        {
-            var entityTypeUsage = GetTypeUsage(entityType);
-            if (!entitySet.ElementType.IsAssignableFrom(entityTypeUsage.EdmType))
-            {
-                throw new ArgumentException(Strings.ObjectContext_InvalidEntitySetOnEntity(entitySet.Name, entityType), "entity");
-            }
-        }
-
-        internal TypeUsage GetTypeUsage(Type entityCLRType)
-        {
-            // Register the assembly so the type information will be sure to be loaded in metadata
-            MetadataWorkspace.ImplicitLoadAssemblyForType(entityCLRType, Assembly.GetCallingAssembly());
-
-            TypeUsage entityTypeUsage = null;
-            if (!Perspective.TryGetType(entityCLRType, out entityTypeUsage)
-                || !TypeSemantics.IsEntityType(entityTypeUsage))
-            {
-                Debug.Assert(entityCLRType != null, "The type cannot be null.");
-                throw new InvalidOperationException(Strings.ObjectContext_NoMappingForEntityType(entityCLRType.FullName));
-            }
-
-            Debug.Assert(entityTypeUsage != null, "entityTypeUsage is null");
-            return entityTypeUsage;
-        }
-
-        #endregion
-
-        /// <summary>Returns an object that has the specified entity key.</summary>
-        /// <returns>
-        /// An <see cref="T:System.Object" /> that is an instance of an entity type.
-        /// </returns>
-        /// <param name="key">The key of the object to be found.</param>
-        /// <exception cref="T:System.ArgumentNullException">The  key  parameter is null.</exception>
-        /// <exception cref="T:System.Data.Entity.Core.ObjectNotFoundException">
-        /// The object is not found in either the <see cref="T:System.Data.Entity.Core.Objects.ObjectStateManager" /> or the data source.
-        /// </exception>
-        public virtual object GetObjectByKey(EntityKey key)
-        {
-            Check.NotNull(key, "key");
-
-            var entitySet = key.GetEntitySet(MetadataWorkspace);
-            Debug.Assert(entitySet != null, "Key's EntitySet should not be null in the MetadataWorkspace");
-
-            // Ensure the assembly containing the entity's CLR type is loaded into the workspace.
-            // If the schema types are not loaded: metadata, cache & query would be unable to reason about the type.
-            // Either the entity type's assembly is already in the ObjectItemCollection or we auto-load the user's calling assembly and its referenced assemblies.
-            // *GetCallingAssembly returns the assembly of the method that invoked the currently executing method.
-            MetadataWorkspace.ImplicitLoadFromEntityType(entitySet.ElementType, Assembly.GetCallingAssembly());
-
-            object entity;
-            if (!TryGetObjectByKey(key, out entity))
-            {
-                throw new ObjectNotFoundException(Strings.ObjectContext_ObjectNotFound);
-            }
-
-            return entity;
-        }
-
-        #region Refresh
-
-        /// <summary>Updates a collection of objects in the object context with data from the database. </summary>
-        /// <param name="refreshMode">
-        /// A <see cref="T:System.Data.Entity.Core.Objects.RefreshMode" /> value that indicates whether 
-        /// property changes in the object context are overwritten with property values from the database.
-        /// </param>
-        /// <param name="collection">
-        /// An <see cref="T:System.Collections.IEnumerable" /> collection of objects to refresh.
-        /// </param>
-        /// <exception cref="T:System.ArgumentNullException"> collection  is null.</exception>
-        /// <exception cref="T:System.ArgumentOutOfRangeException"> refreshMode  is not valid.</exception>
-        /// <exception cref="T:System.ArgumentException"> collection is empty or an object is not attached to the context. </exception>
-        public virtual void Refresh(RefreshMode refreshMode, IEnumerable collection)
-        {
-            Check.NotNull(collection, "collection");
-
-            ObjectStateManager.AssertAllForeignKeyIndexEntriesAreValid();
-            EntityUtil.CheckArgumentRefreshMode(refreshMode);
-
-            // collection may not contain any entities -- this is valid for this overload
-            RefreshEntities(refreshMode, collection);
-        }
-
-        /// <summary>Updates an object in the object context with data from the database. </summary>
-        /// <param name="refreshMode">
-        /// A <see cref="T:System.Data.Entity.Core.Objects.RefreshMode" /> value that indicates whether 
-        /// property changes in the object context are overwritten with property values from the database.
-        /// </param>
-        /// <param name="entity">The object to be refreshed. </param>
-        /// <exception cref="T:System.ArgumentNullException"> entity  is null.</exception>
-        /// <exception cref="T:System.ArgumentOutOfRangeException"> refreshMode  is not valid.</exception>
-        /// <exception cref="T:System.ArgumentException"> entity is not attached to the context. </exception>
-        public virtual void Refresh(RefreshMode refreshMode, object entity)
-        {
-            Check.NotNull(entity, "entity");
-            Debug.Assert(!(entity is IEntityWrapper), "Object is an IEntityWrapper instance instead of the raw entity.");
-
-            ObjectStateManager.AssertAllForeignKeyIndexEntriesAreValid();
-            EntityUtil.CheckArgumentRefreshMode(refreshMode);
-
-            RefreshEntities(refreshMode, new[] { entity });
-        }
-
-#if !NET40
-
-        /// <summary>Asynchronously updates a collection of objects in the object context with data from the database. </summary>
-        /// <remarks>
-        /// Multiple active operations on the same context instance are not supported.  Use 'await' to ensure
-        /// that any asynchronous operations have completed before calling another method on this context.
-        /// </remarks>
-        /// <param name="refreshMode">
-        /// A <see cref="T:System.Data.Entity.Core.Objects.RefreshMode" /> value that indicates whether 
-        /// property changes in the object context are overwritten with property values from the database.
-        /// </param>
-        /// <param name="collection">
-        /// An <see cref="T:System.Collections.IEnumerable" /> collection of objects to refresh.
-        /// </param>
-        /// <returns>
-        /// A task that represents the asynchronous operation.
-        /// </returns>
-        /// <exception cref="T:System.ArgumentNullException"> collection  is null.</exception>
-        /// <exception cref="T:System.ArgumentOutOfRangeException"> refreshMode  is not valid.</exception>
-        /// <exception cref="T:System.ArgumentException"> collection is empty or an object is not attached to the context. </exception>
-        public Task RefreshAsync(RefreshMode refreshMode, IEnumerable collection)
-        {
-            return RefreshAsync(refreshMode, collection, CancellationToken.None);
-        }
-
-        /// <summary>Asynchronously updates a collection of objects in the object context with data from the database. </summary>
-        /// <remarks>
-        /// Multiple active operations on the same context instance are not supported.  Use 'await' to ensure
-        /// that any asynchronous operations have completed before calling another method on this context.
-        /// </remarks>
-        /// <param name="refreshMode">
-        /// A <see cref="T:System.Data.Entity.Core.Objects.RefreshMode" /> value that indicates whether 
-        /// property changes in the object context are overwritten with property values from the database.
-        /// </param>
-        /// <param name="collection">
-        /// An <see cref="T:System.Collections.IEnumerable" /> collection of objects to refresh.
-        /// </param>
-        ///  <param name="cancellationToken">
-        /// A <see cref="CancellationToken" /> to observe while waiting for the task to complete.
-        /// </param>
-        /// <returns>
-        /// A task that represents the asynchronous operation.
-        /// </returns>
-        /// <exception cref="T:System.ArgumentNullException"> collection  is null.</exception>
-        /// <exception cref="T:System.ArgumentOutOfRangeException"> refreshMode  is not valid.</exception>
-        /// <exception cref="T:System.ArgumentException"> collection is empty or an object is not attached to the context. </exception>
-        public virtual Task RefreshAsync(RefreshMode refreshMode, IEnumerable collection, CancellationToken cancellationToken)
-        {
-            Check.NotNull(collection, "collection");
-
-            AsyncMonitor.EnsureNotEntered();
-            ObjectStateManager.AssertAllForeignKeyIndexEntriesAreValid();
-            EntityUtil.CheckArgumentRefreshMode(refreshMode);
-
-            return RefreshEntitiesAsync(refreshMode, collection, cancellationToken);
-        }
-
-        /// <summary>Asynchronously updates an object in the object context with data from the database. </summary>
-        /// <remarks>
-        /// Multiple active operations on the same context instance are not supported.  Use 'await' to ensure
-        /// that any asynchronous operations have completed before calling another method on this context.
-        /// </remarks>
-        /// <param name="refreshMode">
-        /// A <see cref="T:System.Data.Entity.Core.Objects.RefreshMode" /> value that indicates whether 
-        /// property changes in the object context are overwritten with property values from the database.
-        /// </param>
-        /// <param name="entity">The object to be refreshed. </param>
-        /// <returns>
-        /// A task that represents the asynchronous operation.
-        /// </returns>
-        /// <exception cref="T:System.ArgumentNullException"> entity  is null.</exception>
-        /// <exception cref="T:System.ArgumentOutOfRangeException"> refreshMode  is not valid.</exception>
-        /// <exception cref="T:System.ArgumentException"> entity is not attached to the context. </exception>
-        public Task RefreshAsync(RefreshMode refreshMode, object entity)
-        {
-            return RefreshAsync(refreshMode, entity, CancellationToken.None);
-        }
-
-        /// <summary>Asynchronously updates an object in the object context with data from the database. </summary>
-        /// <remarks>
-        /// Multiple active operations on the same context instance are not supported.  Use 'await' to ensure
-        /// that any asynchronous operations have completed before calling another method on this context.
-        /// </remarks>
-        /// <param name="refreshMode">
-        /// A <see cref="T:System.Data.Entity.Core.Objects.RefreshMode" /> value that indicates whether 
-        /// property changes in the object context are overwritten with property values from the database.
-        /// </param>
-        /// <param name="entity">The object to be refreshed. </param>
-        /// <param name="cancellationToken">
-        /// A <see cref="CancellationToken" /> to observe while waiting for the task to complete.
-        /// </param>
-        /// <returns>
-        /// A task that represents the asynchronous operation.
-        /// </returns>
-        /// <exception cref="T:System.ArgumentNullException"> entity  is null.</exception>
-        /// <exception cref="T:System.ArgumentOutOfRangeException"> refreshMode  is not valid.</exception>
-        /// <exception cref="T:System.ArgumentException"> entity is not attached to the context. </exception>
-        public virtual Task RefreshAsync(RefreshMode refreshMode, object entity, CancellationToken cancellationToken)
-        {
-            Check.NotNull(entity, "entity");
-            Debug.Assert(!(entity is IEntityWrapper), "Object is an IEntityWrapper instance instead of the raw entity.");
-
-            AsyncMonitor.EnsureNotEntered();
-            ObjectStateManager.AssertAllForeignKeyIndexEntriesAreValid();
-            EntityUtil.CheckArgumentRefreshMode(refreshMode);
-
-            return RefreshEntitiesAsync(refreshMode, new[] { entity }, cancellationToken);
-        }
-
-#endif
-
-        /// <summary>
-        /// Validates that the given entity/key pair has an ObjectStateEntry
-        /// and that entry is not in the added state.
-        /// The entity is added to the entities dictionary, and checked for duplicates.
-        /// </summary>
-        /// <param name="entities"> on exit, entity is added to this dictionary. </param>
-        /// <param name="key"> </param>
-        [SuppressMessage("StyleCop.CSharp.DocumentationRules", "SA1614:ElementParameterDocumentationMustHaveText")]
-        private void RefreshCheck(
-            Dictionary<EntityKey, EntityEntry> entities, EntityKey key)
-        {
-            var entry = ObjectStateManager.FindEntityEntry(key);
-            if (null == entry)
-            {
-                throw new InvalidOperationException(Strings.ObjectContext_NthElementNotInObjectStateManager(entities.Count));
-            }
-
-            if (EntityState.Added
-                == entry.State)
-            {
-                throw new InvalidOperationException(Strings.ObjectContext_NthElementInAddedState(entities.Count));
-            }
-
-            Debug.Assert(EntityState.Added != entry.State, "not expecting added");
-            Debug.Assert(EntityState.Detached != entry.State, "not expecting detached");
-
-            try
-            {
-                entities.Add(key, entry); // don't ignore duplicates
-            }
-            catch (ArgumentException)
-            {
-                throw new InvalidOperationException(Strings.ObjectContext_NthElementIsDuplicate(entities.Count));
-            }
-
-            Debug.Assert(null != (object)key, "null entity.Key");
-            Debug.Assert(null != key.EntitySetName, "null entity.Key.EntitySetName");
-        }
-
-        private void RefreshEntities(RefreshMode refreshMode, IEnumerable collection)
-        {
-            // refreshMode and collection should already be validated prior to this call -- collection can be empty in one Refresh overload
-            // but not in the other, so we need to do that check before we get to this common method
-            DebugCheck.NotNull(collection);
-
-            AsyncMonitor.EnsureNotEntered();
-
-            var openedConnection = false;
-
-            try
-            {
-                var entities = new Dictionary<EntityKey, EntityEntry>(RefreshEntitiesSize(collection));
-
-                #region 1) Validate and bucket the entities by entity set
-
-                var refreshKeys = new Dictionary<EntitySet, List<EntityKey>>();
-                foreach (var entity in collection) // anything other than object risks InvalidCastException
-                {
-                    AddRefreshKey(entity, entities, refreshKeys);
-                }
-
-                #endregion
-
-                #region 2) build and execute the query for each set of entities
-
-                if (refreshKeys.Count > 0)
-                {
-                    EnsureConnection();
-                    openedConnection = true;
-
-                    // All entities from a single set can potentially be refreshed in the same query.
-                    // However, the refresh operations are batched in an attempt to avoid the generation
-                    // of query trees or provider SQL that exhaust available client or server resources.
-                    foreach (var targetSet in refreshKeys.Keys)
-                    {
-                        var setKeys = refreshKeys[targetSet];
-                        var refreshedCount = 0;
-                        while (refreshedCount < setKeys.Count)
-                        {
-                            refreshedCount = BatchRefreshEntitiesByKey(refreshMode, entities, targetSet, setKeys, refreshedCount);
-                        }
-                    }
-                }
-
-                #endregion
-
-                #region 3) process the unrefreshed entities
-
-                if (RefreshMode.StoreWins == refreshMode)
-                {
-                    // remove all entites that have been removed from the store, not added by client
-                    foreach (var item in entities)
-                    {
-                        Debug.Assert(EntityState.Added != item.Value.State, "should not be possible");
-                        if (EntityState.Detached
-                            != item.Value.State)
-                        {
-                            // We set the detaching flag here even though we are deleting because we are doing a
-                            // Delete/AcceptChanges cycle to simulate a Detach, but we can't use Detach directly
-                            // because legacy behavior around cascade deletes should be preserved.  However, we
-                            // do want to prevent FK values in dependents from being nulled, which is why we
-                            // need to set the detaching flag.
-                            ObjectStateManager.TransactionManager.BeginDetaching();
-                            try
-                            {
-                                item.Value.Delete();
-                            }
-                            finally
-                            {
-                                ObjectStateManager.TransactionManager.EndDetaching();
-                            }
-                            Debug.Assert(EntityState.Detached != item.Value.State, "not expecting detached");
-
-                            item.Value.AcceptChanges();
-                        }
-                    }
-                }
-                else if (RefreshMode.ClientWins == refreshMode
-                         && 0 < entities.Count)
-                {
-                    // throw an exception with all appropriate entity keys in text
-                    var prefix = String.Empty;
-                    var builder = new StringBuilder();
-                    foreach (var item in entities)
-                    {
-                        Debug.Assert(EntityState.Added != item.Value.State, "should not be possible");
-                        if (item.Value.State
-                            == EntityState.Deleted)
-                        {
-                            // Detach the deleted items because this is the client changes and the server
-                            // does not have these items any more
-                            item.Value.AcceptChanges();
-                        }
-                        else
-                        {
-                            builder.Append(prefix).Append(Environment.NewLine);
-                            builder.Append('\'').Append(item.Key.ConcatKeyValue()).Append('\'');
-                            prefix = ",";
-                        }
-                    }
-
-                    // If there were items that could not be found, throw an exception
-                    if (builder.Length > 0)
-                    {
-                        throw new InvalidOperationException(Strings.ObjectContext_ClientEntityRemovedFromStore(builder.ToString()));
-                    }
-                }
-
-                #endregion
-            }
-            finally
-            {
-                if (openedConnection)
-                {
-                    ReleaseConnection();
-                }
-
-                ObjectStateManager.AssertAllForeignKeyIndexEntriesAreValid();
-            }
-        }
-
-        private int BatchRefreshEntitiesByKey(
-            RefreshMode refreshMode, Dictionary<EntityKey, EntityEntry> trackedEntities,
-            EntitySet targetSet, List<EntityKey> targetKeys, int startFrom)
-        {
-            var queryPlanAndNextPosition = PrepareRefreshQuery(refreshMode, targetSet, targetKeys, startFrom);
-
-            var executionStrategy = DbProviderServices.GetExecutionStrategy(Connection, MetadataWorkspace);
-            var results = executionStrategy.Execute(
-                () => ExecuteInTransaction(
-                    () => queryPlanAndNextPosition.Item1.Execute<object>(this, null),
-                    executionStrategy, startLocalTransaction: false,
-                    releaseConnectionOnSuccess: true));
-
-            ProcessRefreshedEntities(trackedEntities, results);
-
-            // Return the position in the list from which the next refresh operation should start.
-            // This will be equal to the list count if all remaining entities in the list were
-            // refreshed during this call.
-            return queryPlanAndNextPosition.Item2;
-        }
-
-#if !NET40
-
-        private async Task RefreshEntitiesAsync(RefreshMode refreshMode, IEnumerable collection, CancellationToken cancellationToken)
-        {
-            // refreshMode and collection should already be validated prior to this call -- collection can be empty in one Refresh overload
-            // but not in the other, so we need to do that check before we get to this common method
-            DebugCheck.NotNull(collection);
-
-            AsyncMonitor.Enter();
-
-            var openedConnection = false;
-
-            try
-            {
-                var entities = new Dictionary<EntityKey, EntityEntry>(RefreshEntitiesSize(collection));
-
-                #region 1) Validate and bucket the entities by entity set
-
-                var refreshKeys = new Dictionary<EntitySet, List<EntityKey>>();
-                foreach (var entity in collection) // anything other than object risks InvalidCastException
-                {
-                    AddRefreshKey(entity, entities, refreshKeys);
-                }
-
-                #endregion
-
-                #region 2) build and execute the query for each set of entities
-
-                if (refreshKeys.Count > 0)
-                {
-                    await EnsureConnectionAsync(cancellationToken).ConfigureAwait(continueOnCapturedContext: false);
-                    openedConnection = true;
-
-                    // All entities from a single set can potentially be refreshed in the same query.
-                    // However, the refresh operations are batched in an attempt to avoid the generation
-                    // of query trees or provider SQL that exhaust available client or server resources.
-                    foreach (var targetSet in refreshKeys.Keys)
-                    {
-                        var setKeys = refreshKeys[targetSet];
-                        var refreshedCount = 0;
-                        while (refreshedCount < setKeys.Count)
-                        {
-                            refreshedCount =
-                                await
-                                BatchRefreshEntitiesByKeyAsync(refreshMode, entities, targetSet, setKeys, refreshedCount, cancellationToken)
-                                    .ConfigureAwait(continueOnCapturedContext: false);
-                        }
-                    }
-                }
-
-                #endregion
-
-                #region 3) process the unrefreshed entities
-
-                if (RefreshMode.StoreWins == refreshMode)
-                {
-                    // remove all entites that have been removed from the store, not added by client
-                    foreach (var item in entities)
-                    {
-                        Debug.Assert(EntityState.Added != item.Value.State, "should not be possible");
-                        if (EntityState.Detached
-                            != item.Value.State)
-                        {
-                            // We set the detaching flag here even though we are deleting because we are doing a
-                            // Delete/AcceptChanges cycle to simulate a Detach, but we can't use Detach directly
-                            // because legacy behavior around cascade deletes should be preserved.  However, we
-                            // do want to prevent FK values in dependents from being nulled, which is why we
-                            // need to set the detaching flag.
-                            ObjectStateManager.TransactionManager.BeginDetaching();
-                            try
-                            {
-                                item.Value.Delete();
-                            }
-                            finally
-                            {
-                                ObjectStateManager.TransactionManager.EndDetaching();
-                            }
-                            Debug.Assert(EntityState.Detached != item.Value.State, "not expecting detached");
-
-                            item.Value.AcceptChanges();
-                        }
-                    }
-                }
-                else if (RefreshMode.ClientWins == refreshMode
-                         && 0 < entities.Count)
-                {
-                    // throw an exception with all appropriate entity keys in text
-                    var prefix = String.Empty;
-                    var builder = new StringBuilder();
-                    foreach (var item in entities)
-                    {
-                        Debug.Assert(EntityState.Added != item.Value.State, "should not be possible");
-                        if (item.Value.State
-                            == EntityState.Deleted)
-                        {
-                            // Detach the deleted items because this is the client changes and the server
-                            // does not have these items any more
-                            item.Value.AcceptChanges();
-                        }
-                        else
-                        {
-                            builder.Append(prefix).Append(Environment.NewLine);
-                            builder.Append('\'').Append(item.Key.ConcatKeyValue()).Append('\'');
-                            prefix = ",";
-                        }
-                    }
-
-                    // If there were items that could not be found, throw an exception
-                    if (builder.Length > 0)
-                    {
-                        throw new InvalidOperationException(Strings.ObjectContext_ClientEntityRemovedFromStore(builder.ToString()));
-                    }
-                }
-
-                #endregion
-            }
-            finally
-            {
-                if (openedConnection)
-                {
-                    ReleaseConnection();
-                }
-
-                AsyncMonitor.Exit();
-                ObjectStateManager.AssertAllForeignKeyIndexEntriesAreValid();
-            }
-        }
-
-        private async Task<int> BatchRefreshEntitiesByKeyAsync(
-            RefreshMode refreshMode, Dictionary<EntityKey, EntityEntry> trackedEntities,
-            EntitySet targetSet, List<EntityKey> targetKeys, int startFrom, CancellationToken cancellationToken)
-        {
-            var queryPlanAndNextPosition = PrepareRefreshQuery(refreshMode, targetSet, targetKeys, startFrom);
-
-            var executionStrategy = DbProviderServices.GetExecutionStrategy(Connection, MetadataWorkspace);
-            var results = await executionStrategy.ExecuteAsync(
-                () => ExecuteInTransactionAsync(
-                    () => queryPlanAndNextPosition.Item1.ExecuteAsync<object>(this, null, cancellationToken),
-                    executionStrategy, startLocalTransaction: false,
-                    releaseConnectionOnSuccess: true, cancellationToken: cancellationToken), cancellationToken)
-                                                 .ConfigureAwait(continueOnCapturedContext: false);
-
-            ProcessRefreshedEntities(trackedEntities, results);
-
-            // Return the position in the list from which the next refresh operation should start.
-            // This will be equal to the list count if all remaining entities in the list were
-            // refreshed during this call.
-            return queryPlanAndNextPosition.Item2;
-        }
-
-#endif
-
-        internal virtual Tuple<ObjectQueryExecutionPlan, int> PrepareRefreshQuery(
-            RefreshMode refreshMode, EntitySet targetSet, List<EntityKey> targetKeys, int startFrom)
-        {
-            // A single refresh query can be built for all entities from the same set.
-            // For each entity set, a DbFilterExpression is constructed that
-            // expresses the equivalent of:
-            //
-            // SELECT VALUE e
-            // FROM <entityset> AS e
-            // WHERE
-            // GetRefKey(GetEntityRef(e)) == <ref1>.KeyValues
-            // [OR GetRefKey(GetEntityRef(e)) == <ref2>.KeyValues
-            // [..OR GetRefKey(GetEntityRef(e)) == <refN>.KeyValues]]
-            //
-            // Note that a LambdaFunctionExpression is used so that instead
-            // of repeating GetRefKey(GetEntityRef(e)) a VariableReferenceExpression
-            // to a Lambda argument with the value GetRefKey(GetEntityRef(e)) is used instead.
-            // The query is therefore logically equivalent to:
-            //
-            // SELECT VALUE e
-            // FROM <entityset> AS e
-            // WHERE
-            //   LET(x = GetRefKey(GetEntityRef(e)) IN (
-            //      x == <ref1>.KeyValues
-            //     [OR x == <ref2>.KeyValues
-            //     [..OR x == <refN>.KeyValues]]
-            //   )
-
-            // The batch size determines the maximum depth of the predicate OR tree and
-            // also limits the size of the generated provider SQL that is sent to the server.
-            const int maxBatch = 250;
-
-            // Bind the target EntitySet under the name "EntitySet".
-            var entitySetBinding = targetSet.Scan().BindAs("EntitySet");
-
-            // Use the variable from the set binding as the 'e' in a new GetRefKey(GetEntityRef(e)) expression.
-            DbExpression sourceEntityKey = entitySetBinding.Variable.GetEntityRef().GetRefKey();
-
-            // Build the where predicate as described above. A maximum of <batchsize> entity keys will be included
-            // in the predicate, starting from position <startFrom> in the list of entity keys. As each key is
-            // included, both <batchsize> and <startFrom> are incremented to ensure that the batch size is
-            // correctly constrained and that the new starting position for the next call to this method is calculated.
-            var batchSize = Math.Min(maxBatch, (targetKeys.Count - startFrom));
-            var keyFilters = new DbExpression[batchSize];
-            for (var idx = 0; idx < batchSize; idx++)
-            {
-                // Create a row constructor expression based on the key values of the EntityKey.
-                var keyValueColumns = targetKeys[startFrom++].GetKeyValueExpressions(targetSet);
-                DbExpression keyFilter = DbExpressionBuilder.NewRow(keyValueColumns);
-
-                // Create an equality comparison between the row constructor and the lambda variable
-                // that refers to GetRefKey(GetEntityRef(e)), which also produces a row
-                // containing key values, but for the current entity from the entity set.
-                keyFilters[idx] = sourceEntityKey.Equal(keyFilter);
-            }
-
-            // Sanity check that the batch includes at least one element.
-            Debug.Assert(batchSize > 0, "Didn't create a refresh expression?");
-
-            // Build a balanced binary tree that OR's the key filters together.
-            var entitySetFilter = Helpers.BuildBalancedTreeInPlace(keyFilters, DbExpressionBuilder.Or);
-
-            // Create a FilterExpression based on the EntitySet binding and the Lambda predicate.
-            // This FilterExpression encapsulated the logic required for the refresh query as described above.
-            DbExpression refreshQuery = entitySetBinding.Filter(entitySetFilter);
-
-            // Initialize the command tree used to issue the refresh query.
-            var tree = DbQueryCommandTree.FromValidExpression(MetadataWorkspace, DataSpace.CSpace, refreshQuery);
-
-            // Evaluate the refresh query using ObjectQuery<T> and process the results to update the ObjectStateManager.
-            var mergeOption = (RefreshMode.StoreWins == refreshMode
-                                   ? MergeOption.OverwriteChanges
-                                   : MergeOption.PreserveChanges);
-            var objectQueryExecutionPlan = _objectQueryExecutionPlanFactory.Prepare(
-                this, tree, typeof(object), mergeOption,
-                /*streaming:*/ false, null, null, DbExpressionBuilder.AliasGenerator);
-
-            return new Tuple<ObjectQueryExecutionPlan, int>(objectQueryExecutionPlan, startFrom);
-        }
-
-        private void ProcessRefreshedEntities(Dictionary<EntityKey, EntityEntry> trackedEntities, ObjectResult<object> results)
-        {
-            foreach (var entity in results)
-            {
-                // There is a risk that, during an event, the Entity removed itself from the cache.
-                var entry = ObjectStateManager.FindEntityEntry(entity);
-                if (entry != null
-                    && entry.State == EntityState.Modified)
-                {
-                    // this is 'ForceChanges' - which is the same as PreserveChanges, except all properties are marked modified.
-                    entry.SetModifiedAll();
-                }
-
-                var wrappedEntity = EntityWrapperFactory.WrapEntityUsingContext(entity, this);
-                var key = wrappedEntity.EntityKey;
-                if ((object)key == null)
-                {
-                    throw Error.EntityKey_UnexpectedNull();
-                }
-
-                // An incorrectly returned entity should result in an exception to avoid further corruption to the ObjectStateManager.
-                if (!trackedEntities.Remove(key))
-                {
-                    throw new InvalidOperationException(Strings.ObjectContext_StoreEntityNotPresentInClient);
-                }
-            }
-        }
-
-        private static int RefreshEntitiesSize(IEnumerable collection)
-        {
-            var list = collection as ICollection;
-            return null != list ? list.Count : 0;
-        }
-
-        #endregion
-
-        #region SaveChanges
-
-        /// <summary>Persists all updates to the database and resets change tracking in the object context.</summary>
-        /// <returns>
-        /// The number of objects in an <see cref="F:System.Data.Entity.EntityState.Added" />,
-        /// <see cref="F:System.Data.Entity.EntityState.Modified" />, 
-        /// or <see cref="F:System.Data.Entity.EntityState.Deleted" /> state when
-        /// <see cref="M:System.Data.Entity.Core.Objects.ObjectContext.SaveChanges" /> was called.
-        /// </returns>
-        /// <exception cref="T:System.Data.Entity.Core.OptimisticConcurrencyException">An optimistic concurrency violation has occurred while saving changes.</exception>
-        public virtual int SaveChanges()
-        {
-            return SaveChanges(SaveOptions.DetectChangesBeforeSave | SaveOptions.AcceptAllChangesAfterSave);
-        }
-
-#if !NET40
-
-        /// <summary>Asynchronously persists all updates to the database and resets change tracking in the object context.</summary>
-        /// <remarks>
-        /// Multiple active operations on the same context instance are not supported.  Use 'await' to ensure
-        /// that any asynchronous operations have completed before calling another method on this context.
-        /// </remarks>
-        /// <returns>
-        /// A task that represents the asynchronous operation.
-        /// The task result contains the number of objects in an <see cref="F:System.Data.Entity.EntityState.Added" />,
-        /// <see cref="F:System.Data.Entity.EntityState.Modified" />, 
-        /// or <see cref="F:System.Data.Entity.EntityState.Deleted" /> state when
-        /// <see cref="M:System.Data.Entity.Core.Objects.ObjectContext.SaveChanges" /> was called.
-        /// </returns>
-        /// <exception cref="T:System.Data.Entity.Core.OptimisticConcurrencyException">An optimistic concurrency violation has occurred while saving changes.</exception>
-        public virtual Task<Int32> SaveChangesAsync()
-        {
-            return SaveChangesAsync(SaveOptions.DetectChangesBeforeSave | SaveOptions.AcceptAllChangesAfterSave, CancellationToken.None);
-        }
-
-        /// <summary>Asynchronously persists all updates to the database and resets change tracking in the object context.</summary>
-        /// <remarks>
-        /// Multiple active operations on the same context instance are not supported.  Use 'await' to ensure
-        /// that any asynchronous operations have completed before calling another method on this context.
-        /// </remarks>
-        /// <param name="cancellationToken">
-        /// A <see cref="CancellationToken" /> to observe while waiting for the task to complete.
-        /// </param>
-        /// <returns>
-        /// A task that represents the asynchronous operation.
-        /// The task result contains the number of objects in an <see cref="F:System.Data.Entity.EntityState.Added" />,
-        /// <see cref="F:System.Data.Entity.EntityState.Modified" />, 
-        /// or <see cref="F:System.Data.Entity.EntityState.Deleted" /> state when
-        /// <see cref="M:System.Data.Entity.Core.Objects.ObjectContext.SaveChanges" /> was called.
-        /// </returns>
-        /// <exception cref="T:System.Data.Entity.Core.OptimisticConcurrencyException">An optimistic concurrency violation has occurred while saving changes.</exception>
-        public virtual Task<Int32> SaveChangesAsync(CancellationToken cancellationToken)
-        {
-            return SaveChangesAsync(SaveOptions.DetectChangesBeforeSave | SaveOptions.AcceptAllChangesAfterSave, cancellationToken);
-        }
-
-#endif
-
-        /// <summary>Persists all updates to the database and optionally resets change tracking in the object context.</summary>
-        /// <param name="acceptChangesDuringSave">
-        /// This parameter is needed for client-side transaction support. If true, the change tracking on all objects is reset after
-        /// <see cref="M:System.Data.Entity.Core.Objects.ObjectContext.SaveChanges(System.Boolean)" />
-        /// finishes. If false, you must call the <see cref="M:System.Data.Entity.Core.Objects.ObjectContext.AcceptAllChanges" />
-        /// method after <see cref="M:System.Data.Entity.Core.Objects.ObjectContext.SaveChanges(System.Boolean)" />.
-        /// </param>
-        /// <returns>
-        /// The number of objects in an <see cref="F:System.Data.Entity.EntityState.Added" />,
-        /// <see cref="F:System.Data.Entity.EntityState.Modified" />, 
-        /// or <see cref="F:System.Data.Entity.EntityState.Deleted" /> state when
-        /// <see cref="M:System.Data.Entity.Core.Objects.ObjectContext.SaveChanges" /> was called.
-        /// </returns>
-        /// <exception cref="T:System.Data.Entity.Core.OptimisticConcurrencyException">An optimistic concurrency violation has occurred while saving changes.</exception>
-        [EditorBrowsable(EditorBrowsableState.Never)]
-        [Browsable(false)]
-        [Obsolete("Use SaveChanges(SaveOptions options) instead.")]
-        public virtual int SaveChanges(bool acceptChangesDuringSave)
-        {
-            return SaveChanges(
-                acceptChangesDuringSave
-                    ? SaveOptions.DetectChangesBeforeSave | SaveOptions.AcceptAllChangesAfterSave
-                    : SaveOptions.DetectChangesBeforeSave);
-        }
-
-        /// <summary>Persists all updates to the database and optionally resets change tracking in the object context.</summary>
-        /// <param name="options">
-        /// A <see cref="T:System.Data.Entity.Core.Objects.SaveOptions" /> value that determines the behavior of the operation.
-        /// </param>
-        /// <returns>
-        /// The number of objects in an <see cref="F:System.Data.Entity.EntityState.Added" />,
-        /// <see cref="F:System.Data.Entity.EntityState.Modified" />, 
-        /// or <see cref="F:System.Data.Entity.EntityState.Deleted" /> state when
-        /// <see cref="M:System.Data.Entity.Core.Objects.ObjectContext.SaveChanges" /> was called.
-        /// </returns>
-        /// <exception cref="T:System.Data.Entity.Core.OptimisticConcurrencyException">An optimistic concurrency violation has occurred while saving changes.</exception>
-        public virtual int SaveChanges(SaveOptions options)
-        {
-            AsyncMonitor.EnsureNotEntered();
-
-            PrepareToSaveChanges(options);
-
-            var entriesAffected = 0;
-
-            // if there are no changes to save, perform fast exit to avoid interacting with or starting of new transactions
-            if (ObjectStateManager.HasChanges())
-            {
-                var executionStrategy = DbProviderServices.GetExecutionStrategy(Connection, MetadataWorkspace);
-                entriesAffected = executionStrategy.Execute(
-                    () => SaveChangesToStore(options, executionStrategy));
-            }
-
-            ObjectStateManager.AssertAllForeignKeyIndexEntriesAreValid();
-            return entriesAffected;
-        }
-
-#if !NET40
-
-        /// <summary>Asynchronously persists all updates to the database and optionally resets change tracking in the object context.</summary>
-        /// <remarks>
-        /// Multiple active operations on the same context instance are not supported.  Use 'await' to ensure
-        /// that any asynchronous operations have completed before calling another method on this context.
-        /// </remarks>
-        /// <param name="options">
-        /// A <see cref="T:System.Data.Entity.Core.Objects.SaveOptions" /> value that determines the behavior of the operation.
-        /// </param>
-        /// <returns>
-        /// A task that represents the asynchronous operation.
-        /// The task result contains the number of objects in an <see cref="F:System.Data.Entity.EntityState.Added" />,
-        /// <see cref="F:System.Data.Entity.EntityState.Modified" />, 
-        /// or <see cref="F:System.Data.Entity.EntityState.Deleted" /> state when
-        /// <see cref="M:System.Data.Entity.Core.Objects.ObjectContext.SaveChanges" /> was called.
-        /// </returns>
-        /// <exception cref="T:System.Data.Entity.Core.OptimisticConcurrencyException">An optimistic concurrency violation has occurred while saving changes.</exception>
-        public virtual Task<Int32> SaveChangesAsync(SaveOptions options)
-        {
-            return SaveChangesAsync(options, CancellationToken.None);
-        }
-
-        /// <summary>Asynchronously persists all updates to the database and optionally resets change tracking in the object context.</summary>
-        /// <remarks>
-        /// Multiple active operations on the same context instance are not supported.  Use 'await' to ensure
-        /// that any asynchronous operations have completed before calling another method on this context.
-        /// </remarks>
-        /// <param name="options">
-        /// A <see cref="T:System.Data.Entity.Core.Objects.SaveOptions" /> value that determines the behavior of the operation.
-        /// </param>
-        /// <param name="cancellationToken">
-        /// A <see cref="CancellationToken" /> to observe while waiting for the task to complete.
-        /// </param>
-        /// <returns>
-        /// A task that represents the asynchronous operation.
-        /// The task result contains the number of objects in an <see cref="F:System.Data.Entity.EntityState.Added" />,
-        /// <see cref="F:System.Data.Entity.EntityState.Modified" />, 
-        /// or <see cref="F:System.Data.Entity.EntityState.Deleted" /> state when
-        /// <see cref="M:System.Data.Entity.Core.Objects.ObjectContext.SaveChanges" /> was called.
-        /// </returns>
-        /// <exception cref="T:System.Data.Entity.Core.OptimisticConcurrencyException">An optimistic concurrency violation has occurred while saving changes.</exception>
-        public virtual Task<Int32> SaveChangesAsync(SaveOptions options, CancellationToken cancellationToken)
-        {
-            AsyncMonitor.EnsureNotEntered();
-
-            return SaveChangesInternalAsync(options, cancellationToken);
-        }
-
-        private async Task<Int32> SaveChangesInternalAsync(SaveOptions options, CancellationToken cancellationToken)
-        {
-            AsyncMonitor.Enter();
-            try
-            {
-                PrepareToSaveChanges(options);
-
-                var entriesAffected = 0;
-
-                // if there are no changes to save, perform fast exit to avoid interacting with or starting of new transactions
-                if (ObjectStateManager.HasChanges())
-                {
-                    var executionStrategy = DbProviderServices.GetExecutionStrategy(Connection, MetadataWorkspace);
-                    entriesAffected = await executionStrategy.ExecuteAsync(
-                        () => SaveChangesToStoreAsync(options, executionStrategy, cancellationToken),
-                        cancellationToken).ConfigureAwait(continueOnCapturedContext: false);
-                }
-
-                ObjectStateManager.AssertAllForeignKeyIndexEntriesAreValid();
-                return entriesAffected;
-            }
-            finally
-            {
-                AsyncMonitor.Exit();
-            }
-        }
-
-#endif
-
-        private void PrepareToSaveChanges(SaveOptions options)
-        {
-            if (_disposed)
-            {
-                throw new ObjectDisposedException(null, Strings.ObjectContext_ObjectDisposed);
-            }
-
-            ObjectStateManager.AssertAllForeignKeyIndexEntriesAreValid();
-
-            OnSavingChanges();
-
-            if ((SaveOptions.DetectChangesBeforeSave & options) != 0)
-            {
-                ObjectStateManager.DetectChanges();
-            }
-
-            if (ObjectStateManager.SomeEntryWithConceptualNullExists())
-            {
-                throw new InvalidOperationException(Strings.ObjectContext_CommitWithConceptualNull);
-            }
-        }
-
-        private int SaveChangesToStore(SaveOptions options, IDbExecutionStrategy executionStrategy)
-        {
-            // only accept changes after the local transaction commits
-            _adapter.AcceptChangesDuringUpdate = false;
-            _adapter.Connection = Connection;
-            _adapter.CommandTimeout = CommandTimeout;
-
-            var entriesAffected
-                = ExecuteInTransaction(
-                    () => _adapter.Update(),
-                    executionStrategy,
-                    startLocalTransaction: true,
-                    releaseConnectionOnSuccess: true);
-
-            if ((SaveOptions.AcceptAllChangesAfterSave & options) != 0)
-            {
-                try
-                {
-                    AcceptAllChanges();
-                }
-                catch (Exception e)
-                {
-                    // If AcceptAllChanges throws - let's inform user that changes in database were committed 
-                    // and that Context and Database can be in inconsistent state.
-                    throw new InvalidOperationException(Strings.ObjectContext_AcceptAllChangesFailure(e.Message));
-                }
-            }
-
-            return entriesAffected;
-        }
-
-#if !NET40
-
-        private async Task<int> SaveChangesToStoreAsync(
-            SaveOptions options, IDbExecutionStrategy executionStrategy, CancellationToken cancellationToken)
-        {
-            // only accept changes after the local transaction commits
-            _adapter.AcceptChangesDuringUpdate = false;
-            _adapter.Connection = Connection;
-            _adapter.CommandTimeout = CommandTimeout;
-
-            var entriesAffected = await ExecuteInTransactionAsync(
-                () => _adapter.UpdateAsync(cancellationToken), executionStrategy,
-                /*startLocalTransaction:*/ true, /*releaseConnectionOnSuccess:*/ true, cancellationToken)
-                                            .ConfigureAwait(continueOnCapturedContext: false);
-
-            if ((SaveOptions.AcceptAllChangesAfterSave & options) != 0)
-            {
-                try
-                {
-                    AcceptAllChanges();
-                }
-                catch (Exception e)
-                {
-                    // If AcceptAllChanges throws - let's inform user that changes in database were committed 
-                    // and that Context and Database can be in inconsistent state.
-                    throw new InvalidOperationException(Strings.ObjectContext_AcceptAllChangesFailure(e.Message));
-                }
-            }
-
-            return entriesAffected;
-        }
-
-#endif
-
-        #endregion //SaveChanges
-
-        /// <summary>
-        /// Executes a function in a local transaction and returns the result.
-        /// </summary>
-        /// <remarks>
-        /// A local transaction is created only if there are no existing local nor ambient transactions.
-        /// This method will ensure that the connection is opened and release it if an exception is thrown.
-        /// The caller is responsible of releasing the connection if no exception is thrown, unless
-        /// <paramref name="releaseConnectionOnSuccess" /> is set to <c>true</c>.
-        /// </remarks>
-        /// <typeparam name="T"> Type of the result. </typeparam>
-        /// <param name="func"> The function to invoke. </param>
-        /// <param name="executionStrategy"> The execution strategy used for this operation. </param>
-        /// <param name="startLocalTransaction"> Whether should start a new local transaction when there's no existing one. </param>
-        /// <param name="releaseConnectionOnSuccess"> Whether the connection will also be released when no exceptions are thrown. </param>
-        /// <returns>
-        /// The result from invoking <paramref name="func" />.
-        /// </returns>
-        internal virtual T ExecuteInTransaction<T>(
-            Func<T> func, IDbExecutionStrategy executionStrategy, bool startLocalTransaction, bool releaseConnectionOnSuccess)
-        {
-            EnsureConnection();
-
-            var needLocalTransaction = false;
-            var connection = (EntityConnection)Connection;
-            if (connection.CurrentTransaction == null
-                && !connection.EnlistedInUserTransaction
-                && _lastTransaction == null)
-            {
-                needLocalTransaction = startLocalTransaction;
-            }
-            else if (executionStrategy.RetriesOnFailure)
-            {
-                throw new InvalidOperationException(Strings.ExecutionStrategy_ExistingTransaction(executionStrategy.GetType().Name));
-            }
-            // else the caller already has his own local transaction going; caller will do the abort or commit.
-
-            DbTransaction localTransaction = null;
-            try
-            {
-                // EntityConnection tracks the CurrentTransaction we don't need to pass it around
-                if (needLocalTransaction)
-                {
-                    localTransaction = connection.BeginTransaction();
-                }
-
-                var result = func();
-
-                if (localTransaction != null)
-                {
-                    // we started the local transaction; so we also commit it
-                    try
-                    {
-                        localTransaction.Commit();
-                    }
-                    catch (Exception ex)
-                    {
-                        throw new CommitFailedException(Strings.CommitFailed, ex);
-                    }
-                }
-                // else on success with no exception is thrown, caller generally commits the transaction
-
-                if (releaseConnectionOnSuccess)
-                {
-                    ReleaseConnection();
-                }
-
-                return result;
-            }
-            catch (Exception)
-            {
-                ReleaseConnection();
-                throw;
-            }
-            finally
-            {
-                if (localTransaction != null)
-                {
-                    // we started the local transaction; so it requires disposal (rollback if not previously committed
-                    localTransaction.Dispose();
-                }
-                // else on failure with an exception being thrown, caller generally aborts (default action with transaction without an explict commit)
-            }
-        }
-
-#if !NET40
-
-        /// <summary>
-        /// An asynchronous version of ExecuteStoreQuery, which
-        /// executes a function in a local transaction and returns the result.
-        /// </summary>
-        /// <remarks>
-        /// A local transaction is created only if there are no existing local nor ambient transactions.
-        /// This method will ensure that the connection is opened and release it if an exception is thrown.
-        /// The caller is responsible of releasing the connection if no exception is thrown, unless
-        /// <paramref name="releaseConnectionOnSuccess" /> is set to <c>true</c>.
-        /// </remarks>
-        /// <typeparam name="T"> Type of the result. </typeparam>
-        /// <param name="func"> The function to invoke. </param>
-        /// <param name="executionStrategy"> The execution strategy used for this operation. </param>
-        /// <param name="startLocalTransaction"> Whether should start a new local transaction when there's no existing one. </param>
-        /// <param name="releaseConnectionOnSuccess"> Whether the connection will also be released when no exceptions are thrown. </param>
-        /// <param name="cancellationToken"> The token to monitor for cancellation requests. </param>
-        /// <returns>
-        /// A task containing the result from invoking <paramref name="func" />.
-        /// </returns>
-        internal virtual async Task<T> ExecuteInTransactionAsync<T>(
-            Func<Task<T>> func, IDbExecutionStrategy executionStrategy,
-            bool startLocalTransaction, bool releaseConnectionOnSuccess, CancellationToken cancellationToken)
-        {
-            await EnsureConnectionAsync(cancellationToken).ConfigureAwait(continueOnCapturedContext: false);
-
-            var needLocalTransaction = false;
-            var connection = (EntityConnection)Connection;
-            if (connection.CurrentTransaction == null
-                && !connection.EnlistedInUserTransaction
-                && _lastTransaction == null)
-            {
-                needLocalTransaction = startLocalTransaction;
-            }
-            else if (executionStrategy.RetriesOnFailure)
-            {
-                throw new InvalidOperationException(Strings.ExecutionStrategy_ExistingTransaction(executionStrategy.GetType().Name));
-            }
-            // else the caller already has his own local transaction going; caller will do the abort or commit.
-
-            DbTransaction localTransaction = null;
-            try
-            {
-                // EntityConnection tracks the CurrentTransaction we don't need to pass it around
-                if (needLocalTransaction)
-                {
-                    localTransaction = connection.BeginTransaction();
-                }
-
-                var result = await func().ConfigureAwait(continueOnCapturedContext: false);
-
-                if (localTransaction != null)
-                {
-                    // we started the local transaction; so we also commit it
-                    try
-                    {
-                        localTransaction.Commit();
-                    }
-                    catch (Exception ex)
-                    {
-                        throw new CommitFailedException(Strings.CommitFailed, ex);
-                    }
-                }
-                // else on success with no exception is thrown, caller generally commits the transaction
-
-                if (releaseConnectionOnSuccess)
-                {
-                    ReleaseConnection();
-                }
-
-                return result;
-            }
-            catch (Exception)
-            {
-                ReleaseConnection();
-                throw;
-            }
-            finally
-            {
-                if (localTransaction != null)
-                {
-                    // we started the local transaction; so it requires disposal (rollback if not previously committed
-                    localTransaction.Dispose();
-                }
-                // else on failure with an exception being thrown, caller generally aborts (default action with transaction without an explict commit)
-            }
-        }
-
-#endif
-
-        /// <summary>
-        /// Ensures that <see cref="T:System.Data.Entity.Core.Objects.ObjectStateEntry" /> changes are synchronized with changes in all objects that are tracked by the
-        /// <see
-        ///     cref="T:System.Data.Entity.Core.Objects.ObjectStateManager" />
-        /// .
-        /// </summary>
-        public virtual void DetectChanges()
-        {
-            ObjectStateManager.AssertAllForeignKeyIndexEntriesAreValid();
-            ObjectStateManager.DetectChanges();
-            ObjectStateManager.AssertAllForeignKeyIndexEntriesAreValid();
-        }
-
-        /// <summary>Returns an object that has the specified entity key.</summary>
-        /// <returns>true if the object was retrieved successfully. false if the  key  is temporary, the connection is null, or the  value  is null.</returns>
-        /// <param name="key">The key of the object to be found.</param>
-        /// <param name="value">When this method returns, contains the object.</param>
-        /// <exception cref="T:System.ArgumentException">Incompatible metadata for  key .</exception>
-        /// <exception cref="T:System.ArgumentNullException"> key  is null.</exception>
-        [SuppressMessage("Microsoft.Design", "CA1007:UseGenericsWhereAppropriate")]
-        public virtual bool TryGetObjectByKey(EntityKey key, out object value)
-        {
-            // try the cache first
-            EntityEntry entry;
-            ObjectStateManager.TryGetEntityEntry(key, out entry); // this will check key argument
-            if (entry != null)
-            {
-                // can't find keys
-                if (!entry.IsKeyEntry)
-                {
-                    // SQLBUDT 511296 returning deleted object.
-                    value = entry.Entity;
-                    return value != null;
-                }
-            }
-
-            if (key.IsTemporary)
-            {
-                // If the key is temporary, we cannot find a corresponding object in the store.
-                value = null;
-                return false;
-            }
-
-            var entitySet = key.GetEntitySet(MetadataWorkspace);
-            Debug.Assert(entitySet != null, "Key's EntitySet should not be null in the MetadataWorkspace");
-
-            // Validate the EntityKey values against the EntitySet
-            key.ValidateEntityKey(_workspace, entitySet, true /*isArgumentException*/, "key");
-
-            // Ensure the assembly containing the entity's CLR type is loaded into the workspace.
-            // If the schema types are not loaded: metadata, cache & query would be unable to reason about the type.
-            // Either the entity type's assembly is already in the ObjectItemCollection or we auto-load the user's calling assembly and its referenced assemblies.
-            // *GetCallingAssembly returns the assembly of the method that invoked the currently executing method.
-            MetadataWorkspace.ImplicitLoadFromEntityType(entitySet.ElementType, Assembly.GetCallingAssembly());
-
-            // Execute the query:
-            // SELECT VALUE X FROM [EC].[ES] AS X
-            // WHERE X.KeyProp0 = @p0 AND X.KeyProp1 = @p1 AND ... 
-            // parameters are the key values 
-
-            // Build the Entity SQL query
-            var esql = new StringBuilder();
-            esql.AppendFormat(
-                "SELECT VALUE X FROM {0}.{1} AS X WHERE ", EntityUtil.QuoteIdentifier(entitySet.EntityContainer.Name),
-                EntityUtil.QuoteIdentifier(entitySet.Name));
-            var members = key.EntityKeyValues;
-            var keyMembers = entitySet.ElementType.KeyMembers;
-            var parameters = new ObjectParameter[members.Length];
-
-            for (var i = 0; i < members.Length; i++)
-            {
-                if (i > 0)
-                {
-                    esql.Append(" AND ");
-                }
-
-                var parameterName = string.Format(CultureInfo.InvariantCulture, "p{0}", i.ToString(CultureInfo.InvariantCulture));
-                esql.AppendFormat("X.{0} = @{1}", EntityUtil.QuoteIdentifier(members[i].Key), parameterName);
-                parameters[i] = new ObjectParameter(parameterName, members[i].Value);
-
-                // Try to set the TypeUsage on the ObjectParameter
-                EdmMember keyMember = null;
-                if (keyMembers.TryGetValue(members[i].Key, true, out keyMember))
-                {
-                    parameters[i].TypeUsage = keyMember.TypeUsage;
-                }
-            }
-
-            // Execute the query
-            object entity = null;
-            var results = CreateQuery<object>(esql.ToString(), parameters).Execute(MergeOption.AppendOnly);
-            foreach (var queriedEntity in results)
-            {
-                Debug.Assert(entity == null, "Query for a key returned more than one entity!");
-                entity = queriedEntity;
-            }
-
-            value = entity;
-            return value != null;
-        }
-
-        /// <summary>
-        /// Executes a stored procedure or function that is defined in the data source and mapped in the conceptual model, with the specified parameters. Returns a typed
-        /// <see
-        ///     cref="T:System.Data.Entity.Core.Objects.ObjectResult`1" />
-        /// .
-        /// </summary>
-        /// <returns>
-        /// An <see cref="T:System.Data.Entity.Core.Objects.ObjectResult`1" /> for the data that is returned by the stored procedure.
-        /// </returns>
-        /// <param name="functionName">The name of the stored procedure or function. The name can include the container name, such as &lt;Container Name&gt;.&lt;Function Name&gt;. When the default container name is known, only the function name is required.</param>
-        /// <param name="parameters">
-        /// An array of <see cref="T:System.Data.Entity.Core.Objects.ObjectParameter" /> objects.
-        /// </param>
-        /// <typeparam name="TElement">
-        /// The entity type of the <see cref="T:System.Data.Entity.Core.Objects.ObjectResult`1" /> returned when the function is executed against the data source. This type must implement
-        /// <see
-        ///     cref="T:System.Data.Entity.Core.Objects.DataClasses.IEntityWithChangeTracker" />
-        /// .
-        /// </typeparam>
-        /// <exception cref="T:System.ArgumentException"> function  is null or empty or function  is not found.</exception>
-        /// <exception cref="T:System.InvalidOperationException">The entity reader does not support this  function or there is a type mismatch on the reader and the  function .</exception>
-        public ObjectResult<TElement> ExecuteFunction<TElement>(string functionName, params ObjectParameter[] parameters)
-        {
-            Check.NotNull(parameters, "parameters");
-
-            return ExecuteFunction<TElement>(functionName, MergeOption.AppendOnly, parameters);
-        }
-
-        /// <summary>
-        /// Executes the given stored procedure or function that is defined in the data source and expressed in the conceptual model, with the specified parameters, and merge option. Returns a typed
-        /// <see
-        ///     cref="T:System.Data.Entity.Core.Objects.ObjectResult`1" />
-        /// .
-        /// </summary>
-        /// <returns>
-        /// An <see cref="T:System.Data.Entity.Core.Objects.ObjectResult`1" /> for the data that is returned by the stored procedure.
-        /// </returns>
-        /// <param name="functionName">The name of the stored procedure or function. The name can include the container name, such as &lt;Container Name&gt;.&lt;Function Name&gt;. When the default container name is known, only the function name is required.</param>
-        /// <param name="mergeOption">
-        /// The <see cref="T:System.Data.Entity.Core.Objects.MergeOption" /> to use when executing the query.
-        /// </param>
-        /// <param name="parameters">
-        /// An array of <see cref="T:System.Data.Entity.Core.Objects.ObjectParameter" /> objects.
-        /// </param>
-        /// <typeparam name="TElement">
-        /// The entity type of the <see cref="T:System.Data.Entity.Core.Objects.ObjectResult`1" /> returned when the function is executed against the data source. This type must implement
-        /// <see
-        ///     cref="T:System.Data.Entity.Core.Objects.DataClasses.IEntityWithChangeTracker" />
-        /// .
-        /// </typeparam>
-        /// <exception cref="T:System.ArgumentException"> function  is null or empty or function  is not found.</exception>
-        /// <exception cref="T:System.InvalidOperationException">The entity reader does not support this  function or there is a type mismatch on the reader and the  function .</exception>
-        public virtual ObjectResult<TElement> ExecuteFunction<TElement>(
-            string functionName, MergeOption mergeOption, params ObjectParameter[] parameters)
-        {
-            Check.NotNull(parameters, "parameters");
-            Check.NotEmpty(functionName, "functionName");
-            return ExecuteFunction<TElement>(functionName, new ExecutionOptions(mergeOption, streaming: false), parameters);
-        }
-
-        /// <summary>
-        /// Executes the given function on the default container.
-        /// </summary>
-        /// <typeparam name="TElement"> Element type for function results. </typeparam>
-        /// <param name="functionName">
-        /// Name of function. May include container (e.g. ContainerName.FunctionName) or just function name when DefaultContainerName is known.
-        /// </param>
-        /// <param name="executionOptions"> The options for executing this function. </param>
-        /// <param name="parameters"> The parameter values to use for the function. </param>
-        /// <exception cref="ArgumentException"> If function is null or empty </exception>
-        /// <exception cref="InvalidOperationException">
-        /// If function is invalid (syntax,
-        /// does not exist, refers to a function with return type incompatible with T)
-        /// </exception>
-        public virtual ObjectResult<TElement> ExecuteFunction<TElement>(
-            string functionName, ExecutionOptions executionOptions, params ObjectParameter[] parameters)
-        {
-            Check.NotNull(parameters, "parameters");
-            Check.NotEmpty(functionName, "functionName");
-
-            AsyncMonitor.EnsureNotEntered();
-
-            EdmFunction functionImport;
-            var entityCommand = CreateEntityCommandForFunctionImport(functionName, out functionImport, parameters);
-            var returnTypeCount = Math.Max(1, functionImport.ReturnParameters.Count);
-            var expectedEdmTypes = new EdmType[returnTypeCount];
-            expectedEdmTypes[0] = MetadataHelper.GetAndCheckFunctionImportReturnType<TElement>(functionImport, 0, MetadataWorkspace);
-            for (var i = 1; i < returnTypeCount; i++)
-            {
-                if (!MetadataHelper.TryGetFunctionImportReturnType(functionImport, i, out expectedEdmTypes[i]))
-                {
-                    throw EntityUtil.ExecuteFunctionCalledWithNonReaderFunction(functionImport);
-                }
-            }
-
-            var executionStrategy = DbProviderServices.GetExecutionStrategy(Connection, MetadataWorkspace);
-
-            if (executionStrategy.RetriesOnFailure
-                && executionOptions.Streaming)
-            {
-                throw new InvalidOperationException(Strings.ExecutionStrategy_StreamingNotSupported(executionStrategy.GetType().Name));
-            }
-
-            return executionStrategy.Execute(
-                () => ExecuteInTransaction(
-                    () => CreateFunctionObjectResult<TElement>(entityCommand, functionImport.EntitySets, expectedEdmTypes, executionOptions),
-                    executionStrategy, startLocalTransaction: true,
-                    releaseConnectionOnSuccess: !executionOptions.Streaming));
-        }
-
-        /// <summary>Executes a stored procedure or function that is defined in the data source and expressed in the conceptual model; discards any results returned from the function; and returns the number of rows affected by the execution.</summary>
-        /// <returns>The number of rows affected.</returns>
-        /// <param name="functionName">The name of the stored procedure or function. The name can include the container name, such as &lt;Container Name&gt;.&lt;Function Name&gt;. When the default container name is known, only the function name is required.</param>
-        /// <param name="parameters">
-        /// An array of <see cref="T:System.Data.Entity.Core.Objects.ObjectParameter" /> objects.
-        /// </param>
-        /// <exception cref="T:System.ArgumentException"> function  is null or empty or function  is not found.</exception>
-        /// <exception cref="T:System.InvalidOperationException">The entity reader does not support this  function or there is a type mismatch on the reader and the  function .</exception>
-        public virtual int ExecuteFunction(string functionName, params ObjectParameter[] parameters)
-        {
-            Check.NotNull(parameters, "parameters");
-            Check.NotEmpty(functionName, "functionName");
-
-            AsyncMonitor.EnsureNotEntered();
-
-            EdmFunction functionImport;
-            var entityCommand = CreateEntityCommandForFunctionImport(functionName, out functionImport, parameters);
-
-            var executionStrategy = DbProviderServices.GetExecutionStrategy(Connection, MetadataWorkspace);
-            return executionStrategy.Execute(
-                () => ExecuteInTransaction(
-                    () => ExecuteFunctionCommand(entityCommand), executionStrategy,
-                    startLocalTransaction: true, releaseConnectionOnSuccess: true));
-        }
-
-        private static int ExecuteFunctionCommand(EntityCommand entityCommand)
-        {
-            // Prepare the command before calling ExecuteNonQuery, so that exceptions thrown during preparation are not wrapped in EntityCommandExecutionException
-            entityCommand.Prepare();
-
-            try
-            {
-                return entityCommand.ExecuteNonQuery();
-            }
-            catch (Exception e)
-            {
-                if (e.IsCatchableEntityExceptionType())
-                {
-                    throw new EntityCommandExecutionException(Strings.EntityClient_CommandExecutionFailed, e);
-                }
-
-                throw;
-            }
-        }
-
-        [SuppressMessage("Microsoft.Reliability", "CA2000:Dispose objects before losing scope")]
-        [SuppressMessage("Microsoft.Security", "CA2100:Review SQL queries for security vulnerabilities")]
-        private EntityCommand CreateEntityCommandForFunctionImport(
-            string functionName, out EdmFunction functionImport, params ObjectParameter[] parameters)
-        {
-            for (var i = 0; i < parameters.Length; i++)
-            {
-                var parameter = parameters[i];
-                if (null == parameter)
-                {
-                    throw new InvalidOperationException(Strings.ObjectContext_ExecuteFunctionCalledWithNullParameter(i));
-                }
-            }
-
-            string containerName;
-            string functionImportName;
-
-            functionImport =
-                MetadataHelper.GetFunctionImport(
-                    functionName, DefaultContainerName, MetadataWorkspace,
-                    out containerName, out functionImportName);
-
-            var connection = (EntityConnection)Connection;
-
-            // create query
-            var entityCommand = new EntityCommand(InterceptionContext);
-            entityCommand.CommandType = CommandType.StoredProcedure;
-            entityCommand.CommandText = containerName + "." + functionImportName;
-            entityCommand.Connection = connection;
-            if (CommandTimeout.HasValue)
-            {
-                entityCommand.CommandTimeout = CommandTimeout.Value;
-            }
-
-            PopulateFunctionImportEntityCommandParameters(parameters, functionImport, entityCommand);
-
-            return entityCommand;
-        }
-
-        [SuppressMessage("Microsoft.Reliability", "CA2000:Dispose objects before losing scope",
-            Justification = "Reader disposed by the returned ObjectResult")]
-        private ObjectResult<TElement> CreateFunctionObjectResult<TElement>(
-            EntityCommand entityCommand, ReadOnlyCollection<EntitySet> entitySets, EdmType[] edmTypes,
-            ExecutionOptions executionOptions)
-        {
-            DebugCheck.NotNull(edmTypes);
-            Debug.Assert(edmTypes.Length > 0);
-
-            var commandDefinition = entityCommand.GetCommandDefinition();
-
-            // get store data reader
-            DbDataReader storeReader = null;
-            try
-            {
-                storeReader = commandDefinition.ExecuteStoreCommands(entityCommand, CommandBehavior.Default);
-            }
-            catch (Exception e)
-            {
-                if (e.IsCatchableEntityExceptionType())
-                {
-                    throw new EntityCommandExecutionException(Strings.EntityClient_CommandExecutionFailed, e);
-                }
-
-                throw;
-            }
-
-            ShaperFactory<TElement> shaperFactory = null;
-            if (!executionOptions.Streaming)
-            {
-                BufferedDataReader bufferedReader = null;
-                try
-                {
-                    var storeItemCollection = (StoreItemCollection)MetadataWorkspace.GetItemCollection(DataSpace.SSpace);
-                    var providerServices = DbConfiguration.DependencyResolver.GetService<DbProviderServices>(storeItemCollection.ProviderInvariantName);
-                    
-                    shaperFactory = _translator.TranslateColumnMap<TElement>(
-                        commandDefinition.CreateColumnMap(storeReader, 0),
-                        MetadataWorkspace, null, executionOptions.MergeOption, false, valueLayer: false);
-                    bufferedReader = new BufferedDataReader(storeReader);
-                    bufferedReader.Initialize(
-                        storeItemCollection.ProviderManifestToken, providerServices, shaperFactory.ColumnTypes,
-                        shaperFactory.NullableColumns);
-                    storeReader = bufferedReader;
-                }
-                catch (Exception)
-                {
-                    if (bufferedReader != null)
-                    {
-                        bufferedReader.Dispose();
-                    }
-
-                    throw;
-                }
-            }
-
-            return MaterializedDataRecord<TElement>(
-                entityCommand, storeReader, 0, entitySets, edmTypes, shaperFactory, executionOptions.MergeOption, executionOptions.Streaming);
-        }
-
-        /// <summary>
-        /// Get the materializer for the resultSetIndexth result set of storeReader.
-        /// </summary>
-        internal ObjectResult<TElement> MaterializedDataRecord<TElement>(
-            EntityCommand entityCommand, DbDataReader storeReader, int resultSetIndex, ReadOnlyCollection<EntitySet> entitySets,
-            EdmType[] edmTypes, ShaperFactory<TElement> shaperFactory, MergeOption mergeOption, bool streaming)
-        {
-            DebugCheck.NotNull(entityCommand);
-            DebugCheck.NotNull(storeReader);
-            DebugCheck.NotNull(entitySets);
-            DebugCheck.NotNull(edmTypes);
-
-            var commandDefinition = entityCommand.GetCommandDefinition();
-            try
-            {
-                // We want the shaper to close the reader if it is the last result set.
-                var shaperOwnsReader = edmTypes.Length <= resultSetIndex + 1;
-
-                //Note: Defensive check for historic reasons, we expect entitySets.Count > resultSetIndex 
-                var entitySet = entitySets.Count > resultSetIndex ? entitySets[resultSetIndex] : null;
-
-                // create the shaper
-                if (shaperFactory == null)
-                {
-                    shaperFactory = _translator.TranslateColumnMap<TElement>(
-                        commandDefinition.CreateColumnMap(storeReader, resultSetIndex),
-                        MetadataWorkspace, null, mergeOption, streaming, valueLayer: false);
-                }
-
-                var shaper = shaperFactory.Create(
-                    storeReader, this, MetadataWorkspace, mergeOption, shaperOwnsReader, streaming);
-
-                NextResultGenerator nextResultGenerator;
-
-                // We need to run notifications when the data reader is closed in order to propagate any out parameters.
-                // We do this whenever the last (declared) result set's enumerator is disposed (this calls Finally on the shaper)
-                // or when the underlying reader is closed as a result of the ObjectResult itself getting disposed.   
-                // We use onReaderDisposeHasRun to ensure that this notification is only called once.   
-                // the alternative approach of not making the final ObjectResult's disposal result do cleanup doesn't work in the case where
-                // its GetEnumerator is called explicitly, and the resulting enumerator is never disposed.
-                var onReaderDisposeHasRun = false;
-                Action<object, EventArgs> onReaderDispose = (object sender, EventArgs e) =>
-                    {
-                        if (!onReaderDisposeHasRun)
-                        {
-                            onReaderDisposeHasRun = true;
-                            // consume the store reader
-                            CommandHelper.ConsumeReader(storeReader);
-                            // trigger event callback
-                            entityCommand.NotifyDataReaderClosing();
-                        }
-                    };
-
-                if (shaperOwnsReader)
-                {
-                    shaper.OnDone += new EventHandler(onReaderDispose);
-                    nextResultGenerator = null;
-                }
-                else
-                {
-                    nextResultGenerator = new NextResultGenerator(
-                        this, entityCommand, edmTypes, entitySets, mergeOption, streaming, resultSetIndex + 1);
-                }
-
-                // We want the ObjectResult to close the reader in its Dispose method, even if it is not the last result set.
-                // This is to allow users to cancel reading results without the unnecessary iteration thru all the result sets.
-                return new ObjectResult<TElement>(
-                    shaper, entitySet, TypeUsage.Create(edmTypes[resultSetIndex]), true, streaming, nextResultGenerator,
-                    onReaderDispose);
-            }
-            catch
-            {
-                ReleaseConnection();
-                storeReader.Dispose();
-                throw;
-            }
-        }
-
-        private void PopulateFunctionImportEntityCommandParameters(
-            ObjectParameter[] parameters, EdmFunction functionImport, EntityCommand command)
-        {
-            // attach entity parameters
-            for (var i = 0; i < parameters.Length; i++)
-            {
-                var objectParameter = parameters[i];
-                var entityParameter = new EntityParameter();
-
-                var functionParameter = FindParameterMetadata(functionImport, parameters, i);
-
-                if (null != functionParameter)
-                {
-                    entityParameter.Direction = MetadataHelper.ParameterModeToParameterDirection(
-                        functionParameter.Mode);
-                    entityParameter.ParameterName = functionParameter.Name;
-                }
-                else
-                {
-                    entityParameter.ParameterName = objectParameter.Name;
-                }
-
-                entityParameter.Value = objectParameter.Value ?? DBNull.Value;
-
-                if (DBNull.Value == entityParameter.Value
-                    || entityParameter.Direction != ParameterDirection.Input)
-                {
-                    TypeUsage typeUsage;
-                    if (functionParameter != null)
-                    {
-                        // give precedence to the statically declared type usage
-                        typeUsage = functionParameter.TypeUsage;
-                    }
-                    else if (null == objectParameter.TypeUsage)
-                    {
-                        Debug.Assert(objectParameter.MappableType != null, "MappableType must not be null");
-                        Debug.Assert(Nullable.GetUnderlyingType(objectParameter.MappableType) == null, "Nullable types not expected here.");
-
-                        // since ObjectParameters do not allow users to especify 'facets', make 
-                        // sure that the parameter typeusage is not populated with the provider
-                        // dafault facet values.
-                        // Try getting the type from the workspace. This may fail however for one of the following reasons:
-                        // - the type is not a model type
-                        // - the types were not loaded into the workspace yet
-                        // If the types were not loaded into the workspace we try loading types from the assembly the type lives in and re-try
-                        // loading the type. We don't care if the type still cannot be loaded - in this case the result TypeUsage will be null
-                        // which we handle later.
-                        if (!Perspective.TryGetTypeByName(
-                            objectParameter.MappableType.FullNameWithNesting(), /*ignoreCase */ false, out typeUsage))
-                        {
-                            MetadataWorkspace.ImplicitLoadAssemblyForType(objectParameter.MappableType, null);
-                            Perspective.TryGetTypeByName(
-                                objectParameter.MappableType.FullNameWithNesting(), /*ignoreCase */ false, out typeUsage);
-                        }
-                    }
-                    else
-                    {
-                        typeUsage = objectParameter.TypeUsage;
-                    }
-
-                    // set type information (if the provider cannot determine it from the actual value)
-                    EntityCommandDefinition.PopulateParameterFromTypeUsage(
-                        entityParameter, typeUsage, entityParameter.Direction != ParameterDirection.Input);
-                }
-
-                if (entityParameter.Direction
-                    != ParameterDirection.Input)
-                {
-                    var binder = new ParameterBinder(entityParameter, objectParameter);
-                    command.OnDataReaderClosing += binder.OnDataReaderClosingHandler;
-                }
-
-                command.Parameters.Add(entityParameter);
-            }
-        }
-
-        private static FunctionParameter FindParameterMetadata(EdmFunction functionImport, ObjectParameter[] parameters, int ordinal)
-        {
-            // Retrieve parameter information from functionImport.
-            // We first attempt to resolve by case-sensitive name. If there is no exact match,
-            // check if there is a case-insensitive match. Case insensitive matches are only permitted
-            // when a single parameter would match.
-            FunctionParameter functionParameter;
-            var parameterName = parameters[ordinal].Name;
-            if (!functionImport.Parameters.TryGetValue(parameterName, false, out functionParameter))
-            {
-                // if only one parameter has this name, try a case-insensitive lookup
-                var matchCount = 0;
-                for (var i = 0; i < parameters.Length && matchCount < 2; i++)
-                {
-                    if (StringComparer.OrdinalIgnoreCase.Equals(parameters[i].Name, parameterName))
-                    {
-                        matchCount++;
-                    }
-                }
-
-                if (matchCount == 1)
-                {
-                    functionImport.Parameters.TryGetValue(parameterName, true, out functionParameter);
-                }
-            }
-
-            return functionParameter;
-        }
-
-        /// <summary>Generates an equivalent type that can be used with the Entity Framework for each type in the supplied enumeration.</summary>
-        /// <param name="types">
-        /// An enumeration of <see cref="T:System.Type" /> objects that represent custom data classes that map to the conceptual model.
-        /// </param>
-        public virtual void CreateProxyTypes(IEnumerable<Type> types)
-        {
-            var ospaceItems = (ObjectItemCollection)MetadataWorkspace.GetItemCollection(DataSpace.OSpace);
-
-            // Ensure metadata is loaded for each type,
-            // and attempt to create proxy type only for types that have a mapping to an O-Space EntityType.
-            EntityProxyFactory.TryCreateProxyTypes(
-                types.Select(
-                    type =>
-                    {
-                        // Ensure the assembly containing the entity's CLR type is loaded into the workspace.
-                        MetadataWorkspace.ImplicitLoadAssemblyForType(type, null);
-
-                        EntityType entityType;
-                        ospaceItems.TryGetItem(type.FullNameWithNesting(), out entityType);
-                        return entityType;
-                    }).Where(entityType => entityType != null),
-                MetadataWorkspace
-                );
-        }
-
-        /// <summary>Returns all the existing proxy types.</summary>
-        /// <returns>
-        /// An <see cref="T:System.Collections.Generic.IEnumerable`1" /> of all the existing proxy types.
-        /// </returns>
-        [SuppressMessage("Microsoft.Design", "CA1024:UsePropertiesWhereAppropriate")]
-        public static IEnumerable<Type> GetKnownProxyTypes()
-        {
-            return EntityProxyFactory.GetKnownProxyTypes();
-        }
-
-        /// <summary>Returns the entity type of the POCO entity associated with a proxy object of a specified type.</summary>
-        /// <returns>
-        /// The <see cref="T:System.Type" /> of the associated POCO entity.
-        /// </returns>
-        /// <param name="type">
-        /// The <see cref="T:System.Type" /> of the proxy object.
-        /// </param>
-        public static Type GetObjectType(Type type)
-        {
-            Check.NotNull(type, "type");
-
-            return EntityProxyFactory.IsProxyType(type) ? type.BaseType : type;
-        }
-
-        /// <summary>Creates and returns an instance of the requested type .</summary>
-        /// <returns>An instance of the requested type  T , or an instance of a derived type that enables  T  to be used with the Entity Framework. The returned object is either an instance of the requested type or an instance of a derived type that enables the requested type to be used with the Entity Framework.</returns>
-        /// <typeparam name="T">Type of object to be returned.</typeparam>
-        public virtual T CreateObject<T>()
-            where T : class
-        {
-            T instance = null;
-            var clrType = typeof(T);
-
-            // Ensure the assembly containing the entity's CLR type is loaded into the workspace.
-            MetadataWorkspace.ImplicitLoadAssemblyForType(clrType, null);
-
-            // Retrieve the OSpace EntityType that corresponds to the supplied CLR type.
-            // This call ensure that this mapping exists.
-            var entityType = MetadataWorkspace.GetItem<ClrEntityType>(clrType.FullNameWithNesting(), DataSpace.OSpace);
-            EntityProxyTypeInfo proxyTypeInfo = null;
-
-            if (ContextOptions.ProxyCreationEnabled
-                && ((proxyTypeInfo = EntityProxyFactory.GetProxyType(entityType, MetadataWorkspace)) != null))
-            {
-                instance = (T)proxyTypeInfo.CreateProxyObject();
-
-                // After creating the proxy we need to add additional state to the proxy such
-                // that it is able to function correctly when returned.  In particular, it needs
-                // an initialized set of RelatedEnd objects because it will not be possible to
-                // create these for convention based mapping once the metadata in the context has
-                // been lost.
-                var wrappedEntity = EntityWrapperFactory.CreateNewWrapper(instance, null);
-                wrappedEntity.InitializingProxyRelatedEnds = true;
-                try
-                {
-                    // We're setting the context temporarily here so that we can go through the process
-                    // of creating RelatedEnds even with convention-based mapping.
-                    // However, we also need to tell the wrapper that we're doing this so that we don't
-                    // try to do things that we normally do when we have a context, such as adding the
-                    // context to the RelatedEnds.  We can't do these things since they require an
-                    // EntitySet, and, because of MEST, we don't have one.
-                    wrappedEntity.AttachContext(this, null, MergeOption.NoTracking);
-                    proxyTypeInfo.SetEntityWrapper(wrappedEntity);
-                    if (proxyTypeInfo.InitializeEntityCollections != null)
-                    {
-                        proxyTypeInfo.InitializeEntityCollections.Invoke(null, new object[] { wrappedEntity });
-                    }
-                }
-                finally
-                {
-                    wrappedEntity.InitializingProxyRelatedEnds = false;
-                    wrappedEntity.DetachContext();
-                }
-            }
-            else
-            {
-                instance = DelegateFactory.GetConstructorDelegateForType(entityType)() as T;
-            }
-
-            return instance;
-        }
-
-        /// <summary>
-        /// Executes an arbitrary command directly against the data source using the existing connection.
-        /// The command is specified using the server's native query language, such as SQL.
-        ///
-        /// As with any API that accepts SQL it is important to parameterize any user input to protect against a SQL injection attack. You can include parameter place holders in the SQL query string and then supply parameter values as additional arguments. Any parameter values you supply will automatically be converted to a DbParameter.
-        /// context.ExecuteStoreCommand("UPDATE dbo.Posts SET Rating = 5 WHERE Author = @p0", userSuppliedAuthor);
-        /// Alternatively, you can also construct a DbParameter and supply it to SqlQuery. This allows you to use named parameters in the SQL query string.
-        /// context.ExecuteStoreCommand("UPDATE dbo.Posts SET Rating = 5 WHERE Author = @author", new SqlParameter("@author", userSuppliedAuthor));
-        /// </summary>
-        /// <remarks>
-        /// If there isn't an existing local transaction a new transaction will be used
-        /// to execute the command.
-        /// </remarks>
-        /// <param name="commandText">The command specified in the server's native query language.</param>
-        /// <param name="parameters"> The parameter values to use for the query. </param>
-        /// <returns>The number of rows affected.</returns>
-        public virtual int ExecuteStoreCommand(string commandText, params object[] parameters)
-        {
-            return ExecuteStoreCommand(TransactionalBehavior.EnsureTransaction, commandText, parameters);
-        }
-
-        /// <summary>
-        /// Executes an arbitrary command directly against the data source using the existing connection.
-        /// The command is specified using the server's native query language, such as SQL.
-        ///
-        /// As with any API that accepts SQL it is important to parameterize any user input to protect against a SQL injection attack. You can include parameter place holders in the SQL query string and then supply parameter values as additional arguments. Any parameter values you supply will automatically be converted to a DbParameter.
-        /// context.ExecuteStoreCommand("UPDATE dbo.Posts SET Rating = 5 WHERE Author = @p0", userSuppliedAuthor);
-        /// Alternatively, you can also construct a DbParameter and supply it to SqlQuery. This allows you to use named parameters in the SQL query string.
-        /// context.ExecuteStoreCommand("UPDATE dbo.Posts SET Rating = 5 WHERE Author = @author", new SqlParameter("@author", userSuppliedAuthor));
-        /// </summary>
-        /// <param name="transactionalBehavior"> Controls the creation of a transaction for this command. </param>
-        /// <param name="commandText">The command specified in the server's native query language.</param>
-        /// <param name="parameters"> The parameter values to use for the query. </param>
-        /// <returns>The number of rows affected.</returns>
-        public virtual int ExecuteStoreCommand(TransactionalBehavior transactionalBehavior, string commandText, params object[] parameters)
-        {
-            var executionStrategy = DbProviderServices.GetExecutionStrategy(Connection, MetadataWorkspace);
-            AsyncMonitor.EnsureNotEntered();
-
-            return executionStrategy.Execute(
-                () => ExecuteInTransaction(
-                    () => CreateStoreCommand(commandText, parameters).ExecuteNonQuery(),
-                    executionStrategy,
-                    startLocalTransaction: transactionalBehavior != TransactionalBehavior.DoNotEnsureTransaction,
-                    releaseConnectionOnSuccess: true));
-        }
-
-#if !NET40
-
-        /// <summary>
-        /// Asynchronously executes an arbitrary command directly against the data source using the existing connection.
-        /// The command is specified using the server's native query language, such as SQL.
-        ///
-        /// As with any API that accepts SQL it is important to parameterize any user input to protect against a SQL injection attack. You can include parameter place holders in the SQL query string and then supply parameter values as additional arguments. Any parameter values you supply will automatically be converted to a DbParameter.
-        /// context.ExecuteStoreCommandAsync("UPDATE dbo.Posts SET Rating = 5 WHERE Author = @p0", userSuppliedAuthor);
-        /// Alternatively, you can also construct a DbParameter and supply it to SqlQuery. This allows you to use named parameters in the SQL query string.
-        /// context.ExecuteStoreCommandAsync("UPDATE dbo.Posts SET Rating = 5 WHERE Author = @author", new SqlParameter("@author", userSuppliedAuthor));
-        /// </summary>
-        /// <remarks>
-        /// Multiple active operations on the same context instance are not supported.  Use 'await' to ensure
-        /// that any asynchronous operations have completed before calling another method on this context.
-        /// 
-        /// If there isn't an existing local transaction a new transaction will be used
-        /// to execute the command.
-        /// </remarks>
-        /// <param name="commandText">The command specified in the server's native query language.</param>
-        /// <param name="parameters"> The parameter values to use for the query. </param>
-        /// <returns>
-        ///  A task that represents the asynchronous operation.
-        /// The task result contains the number of rows affected.
-        /// </returns>
-        public Task<int> ExecuteStoreCommandAsync(string commandText, params object[] parameters)
-        {
-            return ExecuteStoreCommandAsync(TransactionalBehavior.EnsureTransaction, commandText, CancellationToken.None, parameters);
-        }
-
-        /// <summary>
-        /// Asynchronously executes an arbitrary command directly against the data source using the existing connection.
-        /// The command is specified using the server's native query language, such as SQL.
-        ///
-        /// As with any API that accepts SQL it is important to parameterize any user input to protect against a SQL injection attack. You can include parameter place holders in the SQL query string and then supply parameter values as additional arguments. Any parameter values you supply will automatically be converted to a DbParameter.
-        /// context.ExecuteStoreCommandAsync("UPDATE dbo.Posts SET Rating = 5 WHERE Author = @p0", userSuppliedAuthor);
-        /// Alternatively, you can also construct a DbParameter and supply it to SqlQuery. This allows you to use named parameters in the SQL query string.
-        /// context.ExecuteStoreCommandAsync("UPDATE dbo.Posts SET Rating = 5 WHERE Author = @author", new SqlParameter("@author", userSuppliedAuthor));
-        /// </summary>
-        /// <remarks>
-        /// Multiple active operations on the same context instance are not supported.  Use 'await' to ensure
-        /// that any asynchronous operations have completed before calling another method on this context.
-        /// </remarks>
-        /// <param name="transactionalBehavior"> Controls the creation of a transaction for this command. </param>
-        /// <param name="commandText">The command specified in the server's native query language.</param>
-        /// <param name="parameters"> The parameter values to use for the query. </param>
-        /// <returns>
-        ///  A task that represents the asynchronous operation.
-        /// The task result contains the number of rows affected.
-        /// </returns>
-        public Task<int> ExecuteStoreCommandAsync(TransactionalBehavior transactionalBehavior, string commandText, params object[] parameters)
-        {
-            return ExecuteStoreCommandAsync(transactionalBehavior, commandText, CancellationToken.None, parameters);
-        }
-
-        /// <summary>
-        /// Asynchronously executes an arbitrary command directly against the data source using the existing connection.
-        /// The command is specified using the server's native query language, such as SQL.
-        ///
-        /// As with any API that accepts SQL it is important to parameterize any user input to protect against a SQL injection attack. You can include parameter place holders in the SQL query string and then supply parameter values as additional arguments. Any parameter values you supply will automatically be converted to a DbParameter.
-        /// context.ExecuteStoreCommandAsync("UPDATE dbo.Posts SET Rating = 5 WHERE Author = @p0", userSuppliedAuthor);
-        /// Alternatively, you can also construct a DbParameter and supply it to SqlQuery. This allows you to use named parameters in the SQL query string.
-        /// context.ExecuteStoreCommandAsync("UPDATE dbo.Posts SET Rating = 5 WHERE Author = @author", new SqlParameter("@author", userSuppliedAuthor));
-        /// </summary>
-        /// <remarks>
-        /// Multiple active operations on the same context instance are not supported.  Use 'await' to ensure
-        /// that any asynchronous operations have completed before calling another method on this context.
-        /// 
-        /// If there isn't an existing local transaction a new transaction will be used
-        /// to execute the command.
-        /// </remarks>
-        /// <param name="commandText">The command specified in the server's native query language.</param>
-        /// <param name="cancellationToken">
-        /// A <see cref="CancellationToken" /> to observe while waiting for the task to complete.
-        /// </param>
-        /// <param name="parameters"> The parameter values to use for the query. </param>
-        /// <returns>
-        ///  A task that represents the asynchronous operation.
-        /// The task result contains the number of rows affected.
-        /// </returns>
-        public virtual Task<int> ExecuteStoreCommandAsync(
-            string commandText, CancellationToken cancellationToken, params object[] parameters)
-        {
-            return ExecuteStoreCommandAsync(TransactionalBehavior.EnsureTransaction, commandText, cancellationToken, parameters);
-        }
-
-        /// <summary>
-        /// Asynchronously executes an arbitrary command directly against the data source using the existing connection.
-        /// The command is specified using the server's native query language, such as SQL.
-        ///
-        /// As with any API that accepts SQL it is important to parameterize any user input to protect against a SQL injection attack. You can include parameter place holders in the SQL query string and then supply parameter values as additional arguments. Any parameter values you supply will automatically be converted to a DbParameter.
-        /// context.ExecuteStoreCommandAsync("UPDATE dbo.Posts SET Rating = 5 WHERE Author = @p0", userSuppliedAuthor);
-        /// Alternatively, you can also construct a DbParameter and supply it to SqlQuery. This allows you to use named parameters in the SQL query string.
-        /// context.ExecuteStoreCommandAsync("UPDATE dbo.Posts SET Rating = 5 WHERE Author = @author", new SqlParameter("@author", userSuppliedAuthor));
-        /// </summary>
-        /// <remarks>
-        /// Multiple active operations on the same context instance are not supported.  Use 'await' to ensure
-        /// that any asynchronous operations have completed before calling another method on this context.
-        /// </remarks>
-        /// <param name="transactionalBehavior"> Controls the creation of a transaction for this command. </param>
-        /// <param name="commandText">The command specified in the server's native query language.</param>
-        /// <param name="cancellationToken">
-        /// A <see cref="CancellationToken" /> to observe while waiting for the task to complete.
-        /// </param>
-        /// <param name="parameters"> The parameter values to use for the query. </param>
-        /// <returns>
-        ///  A task that represents the asynchronous operation.
-        /// The task result contains the number of rows affected.
-        /// </returns>
-        public virtual Task<int> ExecuteStoreCommandAsync(
-            TransactionalBehavior transactionalBehavior, string commandText, CancellationToken cancellationToken, params object[] parameters)
-        {
-            AsyncMonitor.EnsureNotEntered();
-            return ExecuteStoreCommandInternalAsync(transactionalBehavior, commandText, cancellationToken, parameters);
-        }
-
-        private async Task<int> ExecuteStoreCommandInternalAsync(
-            TransactionalBehavior transactionalBehavior, string commandText, CancellationToken cancellationToken, params object[] parameters)
-        {
-            var executionStrategy = DbProviderServices.GetExecutionStrategy(Connection, MetadataWorkspace);
-            AsyncMonitor.Enter();
-
-            try
-            {
-                return await executionStrategy.ExecuteAsync(
-                    () => ExecuteInTransactionAsync(
-                        () => CreateStoreCommand(commandText, parameters).ExecuteNonQueryAsync(cancellationToken),
-                        executionStrategy,
-                        /*startLocalTransaction:*/ transactionalBehavior != TransactionalBehavior.DoNotEnsureTransaction,
-                        /*releaseConnectionOnSuccess:*/ true, cancellationToken),
-                    cancellationToken).ConfigureAwait(continueOnCapturedContext: false);
-            }
-            finally
-            {
-                AsyncMonitor.Exit();
-            }
-        }
-
-#endif
-
-        /// <summary>
-        /// Executes a query directly against the data source and returns a sequence of typed results. 
-        /// The query is specified using the server's native query language, such as SQL.
-        /// Results are not tracked by the context, use the overload that specifies an entity set name to track results.
-        ///
-        /// As with any API that accepts SQL it is important to parameterize any user input to protect against a SQL injection attack. You can include parameter place holders in the SQL query string and then supply parameter values as additional arguments. Any parameter values you supply will automatically be converted to a DbParameter.
-        /// context.ExecuteStoreQuery&lt;Post&gt;("SELECT * FROM dbo.Posts WHERE Author = @p0", userSuppliedAuthor);
-        /// Alternatively, you can also construct a DbParameter and supply it to SqlQuery. This allows you to use named parameters in the SQL query string.
-        /// context.ExecuteStoreQuery&lt;Post&gt;("SELECT * FROM dbo.Posts WHERE Author = @author", new SqlParameter("@author", userSuppliedAuthor));
-        /// </summary>
-        /// <typeparam name="TElement"> The element type of the result sequence. </typeparam>
-        /// <param name="commandText"> The query specified in the server's native query language. </param>
-        /// <param name="parameters"> The parameter values to use for the query. </param>
-        /// <returns>
-        /// An enumeration of objects of type <typeparamref name="TElement" /> .
-        /// </returns>
-        public virtual ObjectResult<TElement> ExecuteStoreQuery<TElement>(string commandText, params object[] parameters)
-        {
-            return ExecuteStoreQueryReliably<TElement>(
-                commandText, /*entitySetName:*/null, ExecutionOptions.Default, parameters);
-        }
-
-        /// <summary>
-        /// Executes a query directly against the data source and returns a sequence of typed results. 
-        /// The query is specified using the server's native query language, such as SQL.
-        /// Results are not tracked by the context, use the overload that specifies an entity set name to track results.
-        ///
-        /// As with any API that accepts SQL it is important to parameterize any user input to protect against a SQL injection attack. You can include parameter place holders in the SQL query string and then supply parameter values as additional arguments. Any parameter values you supply will automatically be converted to a DbParameter.
-        /// context.ExecuteStoreQuery&lt;Post&gt;("SELECT * FROM dbo.Posts WHERE Author = @p0", userSuppliedAuthor);
-        /// Alternatively, you can also construct a DbParameter and supply it to SqlQuery. This allows you to use named parameters in the SQL query string.
-        /// context.ExecuteStoreQuery&lt;Post&gt;("SELECT * FROM dbo.Posts WHERE Author = @author", new SqlParameter("@author", userSuppliedAuthor));
-        /// </summary>
-        /// <typeparam name="TElement"> The element type of the result sequence. </typeparam>
-        /// <param name="commandText"> The query specified in the server's native query language. </param>
-        /// <param name="executionOptions"> The options for executing this query. </param>
-        /// <param name="parameters"> The parameter values to use for the query. </param>
-        /// <returns>
-        /// An enumeration of objects of type <typeparamref name="TElement" /> .
-        /// </returns>
-        public virtual ObjectResult<TElement> ExecuteStoreQuery<TElement>(
-            string commandText, ExecutionOptions executionOptions, params object[] parameters)
-        {
-            return ExecuteStoreQueryReliably<TElement>(
-                commandText, /*entitySetName:*/null, executionOptions, parameters);
-        }
-
-        /// <summary>
-        /// Executes a query directly against the data source and returns a sequence of typed results. 
-        /// The query is specified using the server's native query language, such as SQL.
-        /// If an entity set name is specified, results are tracked by the context.
-        ///
-        /// As with any API that accepts SQL it is important to parameterize any user input to protect against a SQL injection attack. You can include parameter place holders in the SQL query string and then supply parameter values as additional arguments. Any parameter values you supply will automatically be converted to a DbParameter.
-        /// context.ExecuteStoreQuery&lt;Post&gt;("SELECT * FROM dbo.Posts WHERE Author = @p0", userSuppliedAuthor);
-        /// Alternatively, you can also construct a DbParameter and supply it to SqlQuery. This allows you to use named parameters in the SQL query string.
-        /// context.ExecuteStoreQuery&lt;Post&gt;("SELECT * FROM dbo.Posts WHERE Author = @author", new SqlParameter("@author", userSuppliedAuthor));
-        /// </summary>
-        /// <typeparam name="TElement"> The element type of the result sequence. </typeparam>
-        /// <param name="commandText"> The query specified in the server's native query language. </param>
-        /// <param name="entitySetName">The entity set of the  TResult  type. If an entity set name is not provided, the results are not going to be tracked.</param>
-        /// <param name="mergeOption">
-        /// The <see cref="T:System.Data.Entity.Core.Objects.MergeOption" /> to use when executing the query. The default is
-        /// <see cref="F:System.Data.Entity.Core.Objects.MergeOption.AppendOnly" />.
-        /// </param>
-        /// <param name="parameters"> The parameter values to use for the query. </param>
-        /// <returns>
-        /// An enumeration of objects of type <typeparamref name="TElement" /> .
-        /// </returns>
-        public virtual ObjectResult<TElement> ExecuteStoreQuery<TElement>(
-            string commandText, string entitySetName, MergeOption mergeOption, params object[] parameters)
-        {
-            Check.NotEmpty(entitySetName, "entitySetName");
-            return ExecuteStoreQueryReliably<TElement>(
-                commandText, entitySetName, new ExecutionOptions(mergeOption, streaming: false), parameters);
-        }
-
-        /// <summary>
-        /// Executes a query directly against the data source and returns a sequence of typed results. 
-        /// The query is specified using the server's native query language, such as SQL.
-        /// If an entity set name is specified, results are tracked by the context.
-        ///
-        /// As with any API that accepts SQL it is important to parameterize any user input to protect against a SQL injection attack. You can include parameter place holders in the SQL query string and then supply parameter values as additional arguments. Any parameter values you supply will automatically be converted to a DbParameter.
-        /// context.ExecuteStoreQuery&lt;Post&gt;("SELECT * FROM dbo.Posts WHERE Author = @p0", userSuppliedAuthor);
-        /// Alternatively, you can also construct a DbParameter and supply it to SqlQuery. This allows you to use named parameters in the SQL query string.
-        /// context.ExecuteStoreQuery&lt;Post&gt;("SELECT * FROM dbo.Posts WHERE Author = @author", new SqlParameter("@author", userSuppliedAuthor));
-        /// </summary>
-        /// <typeparam name="TElement"> The element type of the result sequence. </typeparam>
-        /// <param name="commandText"> The query specified in the server's native query language. </param>
-        /// <param name="entitySetName">The entity set of the  TResult  type. If an entity set name is not provided, the results are not going to be tracked.</param>
-        /// <param name="executionOptions"> The options for executing this query. </param>
-        /// <param name="parameters"> The parameter values to use for the query. </param>
-        /// <returns>
-        /// An enumeration of objects of type <typeparamref name="TElement" /> .
-        /// </returns>
-        public virtual ObjectResult<TElement> ExecuteStoreQuery<TElement>(
-            string commandText, string entitySetName, ExecutionOptions executionOptions, params object[] parameters)
-        {
-            Check.NotEmpty(entitySetName, "entitySetName");
-            return ExecuteStoreQueryReliably<TElement>(commandText, entitySetName, executionOptions, parameters);
-        }
-
-        [SuppressMessage("Microsoft.Reliability", "CA2000:Dispose objects before losing scope",
-            Justification = "Buffer disposed by the returned ObjectResult")]
-        private ObjectResult<TElement> ExecuteStoreQueryReliably<TElement>(
-            string commandText, string entitySetName, ExecutionOptions executionOptions, params object[] parameters)
-        {
-            AsyncMonitor.EnsureNotEntered();
-
-            // Ensure the assembly containing the entity's CLR type
-            // is loaded into the workspace. If the schema types are not loaded
-            // metadata, cache & query would be unable to reason about the type. We
-            // either auto-load <TElement>'s assembly into the ObjectItemCollection or we
-            // auto-load the user's calling assembly and its referenced assemblies.
-            // If the entities in the user's result spans multiple assemblies, the
-            // user must manually call LoadFromAssembly. *GetCallingAssembly returns
-            // the assembly of the method that invoked the currently executing method.
-            MetadataWorkspace.ImplicitLoadAssemblyForType(typeof(TElement), Assembly.GetCallingAssembly());
-
-            var executionStrategy = DbProviderServices.GetExecutionStrategy(Connection, MetadataWorkspace);
-
-            if (executionStrategy.RetriesOnFailure
-                && executionOptions.Streaming)
-            {
-                throw new InvalidOperationException(Strings.ExecutionStrategy_StreamingNotSupported(executionStrategy.GetType().Name));
-            }
-
-            return executionStrategy.Execute(
-                () => ExecuteInTransaction(
-                    () => ExecuteStoreQueryInternal<TElement>(
-                        commandText, entitySetName, executionOptions, parameters),
-                    executionStrategy, startLocalTransaction: false,
-                    releaseConnectionOnSuccess: !executionOptions.Streaming));
-        }
-
-        [SuppressMessage("Microsoft.Reliability", "CA2000:Dispose objects before losing scope", Justification = "Disposed by ObjectResult")]
-        private ObjectResult<TElement> ExecuteStoreQueryInternal<TElement>(
-            string commandText, string entitySetName, ExecutionOptions executionOptions, params object[] parameters)
-        {
-            DbDataReader reader = null;
-            EntitySet entitySet;
-            TypeUsage edmType;
-            ShaperFactory<TElement> shaperFactory;
-            try
-            {
-                using (var command = CreateStoreCommand(commandText, parameters))
-                {
-                    reader = command.ExecuteReader();
-                }
-
-                shaperFactory = InternalTranslate<TElement>(
-                    reader, entitySetName, executionOptions.MergeOption, executionOptions.Streaming, out entitySet, out edmType);
-            }
-            catch
-            {
-                // We only release the connection and dispose the reader when there is an exception.
-                // Otherwise, the ObjectResult is in charge of doing it.
-                if (reader != null)
-                {
-                    reader.Dispose();
-                }
-
-                throw;
-            }
-
-            if (!executionOptions.Streaming)
-            {
-                BufferedDataReader bufferedReader = null;
-                try
-                {
-                    var storeItemCollection = (StoreItemCollection)MetadataWorkspace.GetItemCollection(DataSpace.SSpace);
-                    var providerServices = DbConfiguration.DependencyResolver.GetService<DbProviderServices>(storeItemCollection.ProviderInvariantName);
-
-                    bufferedReader = new BufferedDataReader(reader);
-                    bufferedReader.Initialize(storeItemCollection.ProviderManifestToken, providerServices, shaperFactory.ColumnTypes, shaperFactory.NullableColumns);
-                    reader = bufferedReader;
-                }
-                catch
-                {
-                    if (bufferedReader != null)
-                    {
-                        bufferedReader.Dispose();
-                    }
-
-                    throw;
-                }
-            }
-
-            return ShapeResult(reader, executionOptions.MergeOption, /*readerOwned:*/ true, executionOptions.Streaming, shaperFactory, entitySet, edmType);
-        }
-
-#if !NET40
-
-        /// <summary>
-        /// Asynchronously executes a query directly against the data source and returns a sequence of typed results. 
-        /// The query is specified using the server's native query language, such as SQL.
-        /// Results are not tracked by the context, use the overload that specifies an entity set name to track results.
-        ///
-        /// As with any API that accepts SQL it is important to parameterize any user input to protect against a SQL injection attack. You can include parameter place holders in the SQL query string and then supply parameter values as additional arguments. Any parameter values you supply will automatically be converted to a DbParameter.
-        /// context.ExecuteStoreQueryAsync&lt;Post&gt;("SELECT * FROM dbo.Posts WHERE Author = @p0", userSuppliedAuthor);
-        /// Alternatively, you can also construct a DbParameter and supply it to SqlQuery. This allows you to use named parameters in the SQL query string.
-        /// context.ExecuteStoreQueryAsync&lt;Post&gt;("SELECT * FROM dbo.Posts WHERE Author = @author", new SqlParameter("@author", userSuppliedAuthor));
-        /// </summary>
-        /// <remarks>
-        /// Multiple active operations on the same context instance are not supported.  Use 'await' to ensure
-        /// that any asynchronous operations have completed before calling another method on this context.
-        /// </remarks>
-        /// <typeparam name="TElement"> The element type of the result sequence. </typeparam>
-        /// <param name="commandText"> The query specified in the server's native query language. </param>
-        /// <param name="parameters"> The parameter values to use for the query. </param>
-        /// <returns>
-        /// A task that represents the asynchronous operation.
-        /// The task result contains an enumeration of objects of type <typeparamref name="TElement" /> .
-        /// </returns>
-        [SuppressMessage("Microsoft.Design", "CA1006:DoNotNestGenericTypesInMemberSignatures")]
-        public Task<ObjectResult<TElement>> ExecuteStoreQueryAsync<TElement>(string commandText, params object[] parameters)
-        {
-            return ExecuteStoreQueryAsync<TElement>(commandText, CancellationToken.None, parameters);
-        }
-
-        /// <summary>
-        /// Asynchronously executes a query directly against the data source and returns a sequence of typed results. 
-        /// The query is specified using the server's native query language, such as SQL.
-        /// Results are not tracked by the context, use the overload that specifies an entity set name to track results.
-        ///
-        /// As with any API that accepts SQL it is important to parameterize any user input to protect against a SQL injection attack. You can include parameter place holders in the SQL query string and then supply parameter values as additional arguments. Any parameter values you supply will automatically be converted to a DbParameter.
-        /// context.ExecuteStoreQueryAsync&lt;Post&gt;("SELECT * FROM dbo.Posts WHERE Author = @p0", userSuppliedAuthor);
-        /// Alternatively, you can also construct a DbParameter and supply it to SqlQuery. This allows you to use named parameters in the SQL query string.
-        /// context.ExecuteStoreQueryAsync&lt;Post&gt;("SELECT * FROM dbo.Posts WHERE Author = @author", new SqlParameter("@author", userSuppliedAuthor));
-        /// </summary>
-        /// <remarks>
-        /// Multiple active operations on the same context instance are not supported.  Use 'await' to ensure
-        /// that any asynchronous operations have completed before calling another method on this context.
-        /// </remarks>
-        /// <typeparam name="TElement"> The element type of the result sequence. </typeparam>
-        /// <param name="commandText"> The query specified in the server's native query language. </param>
-        /// <param name="cancellationToken">
-        /// A <see cref="CancellationToken" /> to observe while waiting for the task to complete.
-        /// </param>
-        /// <param name="parameters"> The parameter values to use for the query. </param>
-        /// <returns>
-        /// A task that represents the asynchronous operation.
-        /// The task result contains an enumeration of objects of type <typeparamref name="TElement" /> .
-        /// </returns>
-        [SuppressMessage("Microsoft.Design", "CA1006:DoNotNestGenericTypesInMemberSignatures")]
-        public virtual Task<ObjectResult<TElement>> ExecuteStoreQueryAsync<TElement>(
-            string commandText, CancellationToken cancellationToken, params object[] parameters)
-        {
-            AsyncMonitor.EnsureNotEntered();
-
-            var executionStrategy = DbProviderServices.GetExecutionStrategy(Connection, MetadataWorkspace);
-            if (executionStrategy.RetriesOnFailure)
-            {
-                throw new InvalidOperationException(Strings.ExecutionStrategy_StreamingNotSupported(executionStrategy.GetType().Name));
-            }
-
-            return ExecuteStoreQueryReliablyAsync<TElement>(
-                commandText, /*entitySetName:*/null, ExecutionOptions.Default, cancellationToken, executionStrategy, parameters);
-        }
-
-        /// <summary>
-        /// Asynchronously executes a query directly against the data source and returns a sequence of typed results. 
-        /// The query is specified using the server's native query language, such as SQL.
-        /// Results are not tracked by the context, use the overload that specifies an entity set name to track results.
-        ///
-        /// As with any API that accepts SQL it is important to parameterize any user input to protect against a SQL injection attack. You can include parameter place holders in the SQL query string and then supply parameter values as additional arguments. Any parameter values you supply will automatically be converted to a DbParameter.
-        /// context.ExecuteStoreQueryAsync&lt;Post&gt;("SELECT * FROM dbo.Posts WHERE Author = @p0", userSuppliedAuthor);
-        /// Alternatively, you can also construct a DbParameter and supply it to SqlQuery. This allows you to use named parameters in the SQL query string.
-        /// context.ExecuteStoreQueryAsync&lt;Post&gt;("SELECT * FROM dbo.Posts WHERE Author = @author", new SqlParameter("@author", userSuppliedAuthor));
-        /// </summary>
-        /// <remarks>
-        /// Multiple active operations on the same context instance are not supported.  Use 'await' to ensure
-        /// that any asynchronous operations have completed before calling another method on this context.
-        /// </remarks>
-        /// <typeparam name="TElement"> The element type of the result sequence. </typeparam>
-        /// <param name="commandText"> The query specified in the server's native query language. </param>
-        /// <param name="executionOptions"> The options for executing this query. </param>
-        /// <param name="parameters"> The parameter values to use for the query. </param>
-        /// <returns>
-        /// A task that represents the asynchronous operation.
-        /// The task result contains an enumeration of objects of type <typeparamref name="TElement" /> .
-        /// </returns>
-        [SuppressMessage("Microsoft.Design", "CA1006:DoNotNestGenericTypesInMemberSignatures")]
-        public virtual Task<ObjectResult<TElement>> ExecuteStoreQueryAsync<TElement>(
-            string commandText, ExecutionOptions executionOptions, params object[] parameters)
-        {
-            AsyncMonitor.EnsureNotEntered();
-
-            var executionStrategy = DbProviderServices.GetExecutionStrategy(Connection, MetadataWorkspace);
-            if (executionStrategy.RetriesOnFailure
-                && executionOptions.Streaming)
-            {
-                throw new InvalidOperationException(Strings.ExecutionStrategy_StreamingNotSupported(executionStrategy.GetType().Name));
-            }
-
-            return ExecuteStoreQueryReliablyAsync<TElement>(
-                commandText, /*entitySetName:*/null, executionOptions, CancellationToken.None, executionStrategy, parameters);
-        }
-
-        /// <summary>
-        /// Asynchronously executes a query directly against the data source and returns a sequence of typed results. 
-        /// The query is specified using the server's native query language, such as SQL.
-        /// Results are not tracked by the context, use the overload that specifies an entity set name to track results.
-        ///
-        /// As with any API that accepts SQL it is important to parameterize any user input to protect against a SQL injection attack. You can include parameter place holders in the SQL query string and then supply parameter values as additional arguments. Any parameter values you supply will automatically be converted to a DbParameter.
-        /// context.ExecuteStoreQueryAsync&lt;Post&gt;("SELECT * FROM dbo.Posts WHERE Author = @p0", userSuppliedAuthor);
-        /// Alternatively, you can also construct a DbParameter and supply it to SqlQuery. This allows you to use named parameters in the SQL query string.
-        /// context.ExecuteStoreQueryAsync&lt;Post&gt;("SELECT * FROM dbo.Posts WHERE Author = @author", new SqlParameter("@author", userSuppliedAuthor));
-        /// </summary>
-        /// <remarks>
-        /// Multiple active operations on the same context instance are not supported.  Use 'await' to ensure
-        /// that any asynchronous operations have completed before calling another method on this context.
-        /// </remarks>
-        /// <typeparam name="TElement"> The element type of the result sequence. </typeparam>
-        /// <param name="commandText"> The query specified in the server's native query language. </param>
-        /// <param name="executionOptions"> The options for executing this query. </param>
-        /// <param name="cancellationToken">
-        /// A <see cref="CancellationToken" /> to observe while waiting for the task to complete.
-        /// </param>
-        /// <param name="parameters"> The parameter values to use for the query. </param>
-        /// <returns>
-        /// A task that represents the asynchronous operation.
-        /// The task result contains an enumeration of objects of type <typeparamref name="TElement" /> .
-        /// </returns>
-        [SuppressMessage("Microsoft.Design", "CA1006:DoNotNestGenericTypesInMemberSignatures")]
-        public virtual Task<ObjectResult<TElement>> ExecuteStoreQueryAsync<TElement>(
-            string commandText, ExecutionOptions executionOptions, CancellationToken cancellationToken, params object[] parameters)
-        {
-            AsyncMonitor.EnsureNotEntered();
-
-            var executionStrategy = DbProviderServices.GetExecutionStrategy(Connection, MetadataWorkspace);
-            if (executionStrategy.RetriesOnFailure
-                && executionOptions.Streaming)
-            {
-                throw new InvalidOperationException(Strings.ExecutionStrategy_StreamingNotSupported(executionStrategy.GetType().Name));
-            }
-
-            return ExecuteStoreQueryReliablyAsync<TElement>(
-                commandText, /*entitySetName:*/null, executionOptions, cancellationToken, executionStrategy, parameters);
-        }
-
-        /// <summary>
-        /// Asynchronously executes a query directly against the data source and returns a sequence of typed results. 
-        /// The query is specified using the server's native query language, such as SQL.
-        /// If an entity set name is specified, results are tracked by the context.
-        ///
-        /// As with any API that accepts SQL it is important to parameterize any user input to protect against a SQL injection attack. You can include parameter place holders in the SQL query string and then supply parameter values as additional arguments. Any parameter values you supply will automatically be converted to a DbParameter.
-        /// context.ExecuteStoreQueryAsync&lt;Post&gt;("SELECT * FROM dbo.Posts WHERE Author = @p0", userSuppliedAuthor);
-        /// Alternatively, you can also construct a DbParameter and supply it to SqlQuery. This allows you to use named parameters in the SQL query string.
-        /// context.ExecuteStoreQueryAsync&lt;Post&gt;("SELECT * FROM dbo.Posts WHERE Author = @author", new SqlParameter("@author", userSuppliedAuthor));
-        /// </summary>
-        /// <remarks>
-        /// Multiple active operations on the same context instance are not supported.  Use 'await' to ensure
-        /// that any asynchronous operations have completed before calling another method on this context.
-        /// </remarks>
-        /// <typeparam name="TElement"> The element type of the result sequence. </typeparam>
-        /// <param name="commandText"> The query specified in the server's native query language. </param>
-        /// <param name="entitySetName">The entity set of the  TResult  type. If an entity set name is not provided, the results are not going to be tracked.</param>
-        /// <param name="executionOptions"> The options for executing this query. </param>
-        /// <param name="parameters"> The parameter values to use for the query. </param>
-        /// <returns>
-        /// A task that represents the asynchronous operation.
-        /// The task result contains an enumeration of objects of type <typeparamref name="TElement" /> .
-        /// </returns>
-        [SuppressMessage("Microsoft.Design", "CA1006:DoNotNestGenericTypesInMemberSignatures")]
-        public Task<ObjectResult<TElement>> ExecuteStoreQueryAsync<TElement>(
-            string commandText, string entitySetName, ExecutionOptions executionOptions, params object[] parameters)
-        {
-            return ExecuteStoreQueryAsync<TElement>(commandText, entitySetName, executionOptions, CancellationToken.None, parameters);
-        }
-
-        /// <summary>
-        /// Asynchronously executes a query directly against the data source and returns a sequence of typed results. 
-        /// The query is specified using the server's native query language, such as SQL.
-        /// If an entity set name is specified, results are tracked by the context.
-        ///
-        /// As with any API that accepts SQL it is important to parameterize any user input to protect against a SQL injection attack. You can include parameter place holders in the SQL query string and then supply parameter values as additional arguments. Any parameter values you supply will automatically be converted to a DbParameter.
-        /// context.ExecuteStoreQueryAsync&lt;Post&gt;("SELECT * FROM dbo.Posts WHERE Author = @p0", userSuppliedAuthor);
-        /// Alternatively, you can also construct a DbParameter and supply it to SqlQuery. This allows you to use named parameters in the SQL query string.
-        /// context.ExecuteStoreQueryAsync&lt;Post&gt;("SELECT * FROM dbo.Posts WHERE Author = @author", new SqlParameter("@author", userSuppliedAuthor));
-        /// </summary>
-        /// <remarks>
-        /// Multiple active operations on the same context instance are not supported.  Use 'await' to ensure
-        /// that any asynchronous operations have completed before calling another method on this context.
-        /// </remarks>
-        /// <typeparam name="TElement"> The element type of the result sequence. </typeparam>
-        /// <param name="commandText"> The query specified in the server's native query language. </param>
-        /// <param name="entitySetName">The entity set of the  TResult  type. If an entity set name is not provided, the results are not going to be tracked.</param>
-        /// <param name="executionOptions"> The options for executing this query. </param>
-        /// <param name="cancellationToken">
-        /// A <see cref="CancellationToken" /> to observe while waiting for the task to complete.
-        /// </param>
-        /// <param name="parameters"> The parameter values to use for the query. </param>
-        /// <returns>
-        /// A task that represents the asynchronous operation.
-        /// The task result contains an enumeration of objects of type <typeparamref name="TElement" /> .
-        /// </returns>
-        [SuppressMessage("Microsoft.Design", "CA1006:DoNotNestGenericTypesInMemberSignatures")]
-        public virtual Task<ObjectResult<TElement>> ExecuteStoreQueryAsync<TElement>(
-            string commandText, string entitySetName, ExecutionOptions executionOptions, CancellationToken cancellationToken,
-            params object[] parameters)
-        {
-            Check.NotEmpty(entitySetName, "entitySetName");
-            AsyncMonitor.EnsureNotEntered();
-
-            var executionStrategy = DbProviderServices.GetExecutionStrategy(Connection, MetadataWorkspace);
-            if (executionStrategy.RetriesOnFailure
-                && executionOptions.Streaming)
-            {
-                throw new InvalidOperationException(Strings.ExecutionStrategy_StreamingNotSupported(executionStrategy.GetType().Name));
-            }
-
-            return ExecuteStoreQueryReliablyAsync<TElement>(
-                commandText, entitySetName, executionOptions, cancellationToken, executionStrategy, parameters);
-        }
-
-        private async Task<ObjectResult<TElement>> ExecuteStoreQueryReliablyAsync<TElement>(
-            string commandText, string entitySetName, ExecutionOptions executionOptions, CancellationToken cancellationToken,
-            IDbExecutionStrategy executionStrategy, params object[] parameters)
-        {
-            if (executionOptions.MergeOption != MergeOption.NoTracking)
-            {
-                AsyncMonitor.Enter();
-            }
-
-            try
-            {
-                // Ensure the assembly containing the entity's CLR type
-                // is loaded into the workspace. If the schema types are not loaded
-                // metadata, cache & query would be unable to reason about the type. We
-                // either auto-load <TElement>'s assembly into the ObjectItemCollection or we
-                // auto-load the user's calling assembly and its referenced assemblies.
-                // If the entities in the user's result spans multiple assemblies, the
-                // user must manually call LoadFromAssembly. *GetCallingAssembly returns
-                // the assembly of the method that invoked the currently executing method.
-                MetadataWorkspace.ImplicitLoadAssemblyForType(typeof(TElement), Assembly.GetCallingAssembly());
-
-                return await executionStrategy.ExecuteAsync(
-                    () => ExecuteInTransactionAsync(
-                        () => ExecuteStoreQueryInternalAsync<TElement>(
-                            commandText, entitySetName, executionOptions, cancellationToken, parameters),
-                        executionStrategy,
-                        /*startLocalTransaction:*/ false, /*releaseConnectionOnSuccess:*/ !executionOptions.Streaming,
-                        cancellationToken),
-                    cancellationToken).ConfigureAwait(continueOnCapturedContext: false);
-            }
-            finally
-            {
-                if (executionOptions.MergeOption != MergeOption.NoTracking)
-                {
-                    AsyncMonitor.Exit();
-                }
-            }
-        }
-
-        private async Task<ObjectResult<TElement>> ExecuteStoreQueryInternalAsync<TElement>(
-            string commandText, string entitySetName, ExecutionOptions executionOptions,
-            CancellationToken cancellationToken, params object[] parameters)
-        {
-            DbDataReader reader = null;
-            EntitySet entitySet;
-            TypeUsage edmType;
-            ShaperFactory<TElement> shaperFactory;
-            try
-            {
-                using (var command = CreateStoreCommand(commandText, parameters))
-                {
-                    reader = await command.ExecuteReaderAsync(cancellationToken).ConfigureAwait(continueOnCapturedContext: false);
-                }
-
-                shaperFactory = InternalTranslate<TElement>(
-                    reader, entitySetName, executionOptions.MergeOption, executionOptions.Streaming, out entitySet, out edmType);
-            }
-            catch
-            {
-                // We only release the connection and dispose the reader when there is an exception.
-                // Otherwise, the ObjectResult is in charge of doing it.
-                if (reader != null)
-                {
-                    reader.Dispose();
-                }
-
-                throw;
-            }
-
-            if (!executionOptions.Streaming)
-            {
-                BufferedDataReader bufferedReader = null;
-                try
-                {
-                    var storeItemCollection = (StoreItemCollection)MetadataWorkspace.GetItemCollection(DataSpace.SSpace);
-                    var providerServices = DbConfiguration.DependencyResolver.GetService<DbProviderServices>(storeItemCollection.ProviderInvariantName);
-
-                    bufferedReader = new BufferedDataReader(reader);
-                    await bufferedReader.InitializeAsync(storeItemCollection.ProviderManifestToken, providerServices, shaperFactory.ColumnTypes, shaperFactory.NullableColumns, cancellationToken)
-                        .ConfigureAwait(continueOnCapturedContext: false);
-                    reader = bufferedReader;
-                }
-                catch
-                {
-                    if (bufferedReader != null)
-                    {
-                        bufferedReader.Dispose();
-                    }
-
-                    throw;
-                }
-            }
-
-            return ShapeResult(
-                reader, executionOptions.MergeOption, /*readerOwned:*/ true, executionOptions.Streaming, shaperFactory, entitySet, edmType);
-        }
-
-#endif
-
-        /// <summary>
-        /// Translates a <see cref="T:System.Data.Common.DbDataReader" /> that contains rows of entity data to objects of the requested entity type.
-        /// </summary>
-        /// <returns>An enumeration of objects of type  TResult .</returns>
-        /// <param name="reader">
-        /// The <see cref="T:System.Data.Common.DbDataReader" /> that contains entity data to translate into entity objects.
-        /// </param>
-        /// <exception cref="T:System.ArgumentNullException">When  reader  is null.</exception>
-        public virtual ObjectResult<TElement> Translate<TElement>(DbDataReader reader)
-        {
-            // Ensure the assembly containing the entity's CLR type
-            // is loaded into the workspace. If the schema types are not loaded
-            // metadata, cache & query would be unable to reason about the type. We
-            // either auto-load <TElement>'s assembly into the ObjectItemCollection or we
-            // auto-load the user's calling assembly and its referenced assemblies.
-            // If the entities in the user's result spans multiple assemblies, the
-            // user must manually call LoadFromAssembly. *GetCallingAssembly returns
-            // the assembly of the method that invoked the currently executing method.
-            MetadataWorkspace.ImplicitLoadAssemblyForType(typeof(TElement), Assembly.GetCallingAssembly());
-
-            EntitySet entitySet;
-            TypeUsage edmType;
-            var shaperFactory = InternalTranslate<TElement>(
-                reader, /*entitySetName:*/ null, MergeOption.AppendOnly, /*streaming:*/ false, out entitySet, out edmType);
-            return ShapeResult(
-                reader, MergeOption.AppendOnly, /*readerOwned:*/ false, /*streaming:*/ false, shaperFactory, entitySet, edmType);
-        }
-
-        /// <summary>
-        /// Translates a <see cref="T:System.Data.Common.DbDataReader" /> that contains rows of entity data to objects of the requested entity type, in a specific entity set, and with the specified merge option.
-        /// </summary>
-        /// <returns>An enumeration of objects of type  TResult .</returns>
-        /// <param name="reader">
-        /// The <see cref="T:System.Data.Common.DbDataReader" /> that contains entity data to translate into entity objects.
-        /// </param>
-        /// <param name="entitySetName">The entity set of the  TResult  type.</param>
-        /// <param name="mergeOption">
-        /// The <see cref="T:System.Data.Entity.Core.Objects.MergeOption" /> to use when translated objects are added to the object context. The default is
-        /// <see
-        ///     cref="F:System.Data.Entity.Core.Objects.MergeOption.AppendOnly" />
-        /// .
-        /// </param>
-        /// <exception cref="T:System.ArgumentNullException">When  reader  is null.</exception>
-        /// <exception cref="T:System.ArgumentOutOfRangeException">
-        /// When the supplied  mergeOption  is not a valid <see cref="T:System.Data.Entity.Core.Objects.MergeOption" /> value.
-        /// </exception>
-        /// <exception cref="T:System.InvalidOperationException">When the supplied  entitySetName  is not a valid entity set for the  TResult  type. </exception>
-        [SuppressMessage("Microsoft.Design", "CA1004:GenericMethodsShouldProvideTypeParameter",
-            Justification = "Generic parameters are required for strong-typing of the return type.")]
-        public virtual ObjectResult<TEntity> Translate<TEntity>(DbDataReader reader, string entitySetName, MergeOption mergeOption)
-        {
-            Check.NotEmpty(entitySetName, "entitySetName");
-
-            // Ensure the assembly containing the entity's CLR type
-            // is loaded into the workspace. If the schema types are not loaded
-            // metadata, cache & query would be unable to reason about the type. We
-            // either auto-load <TEntity>'s assembly into the ObjectItemCollection or we
-            // auto-load the user's calling assembly and its referenced assemblies.
-            // If the entities in the user's result spans multiple assemblies, the
-            // user must manually call LoadFromAssembly. *GetCallingAssembly returns
-            // the assembly of the method that invoked the currently executing method.
-            MetadataWorkspace.ImplicitLoadAssemblyForType(typeof(TEntity), Assembly.GetCallingAssembly());
-
-            EntitySet entitySet;
-            TypeUsage edmType;
-            var shaperFactory = InternalTranslate<TEntity>(
-                reader, entitySetName, mergeOption, /*streaming:*/ false, out entitySet, out edmType);
-            return ShapeResult(
-                reader, mergeOption, /*readerOwned:*/ false, /*streaming:*/ false, shaperFactory, entitySet, edmType);
-        }
-
-        private ShaperFactory<TElement> InternalTranslate<TElement>(
-            DbDataReader reader, string entitySetName, MergeOption mergeOption, bool streaming, out EntitySet entitySet, out TypeUsage edmType)
-        {
-            DebugCheck.NotNull(reader);
-            EntityUtil.CheckArgumentMergeOption(mergeOption);
-            entitySet = null;
-            if (!string.IsNullOrEmpty(entitySetName))
-            {
-                entitySet = GetEntitySetFromName(entitySetName);
-            }
-
-            // get the expected EDM type
-            EdmType modelEdmType;
-            var unwrappedTElement = Nullable.GetUnderlyingType(typeof(TElement)) ?? typeof(TElement);
-            CollectionColumnMap columnMap;
-            // for enums that are not in the model we use the enum underlying type
-            if (MetadataWorkspace.TryDetermineCSpaceModelType<TElement>(out modelEdmType)
-                || (unwrappedTElement.IsEnum &&
-                    MetadataWorkspace.TryDetermineCSpaceModelType(unwrappedTElement.GetEnumUnderlyingType(), out modelEdmType)))
-            {
-                if (entitySet != null
-                    && !entitySet.ElementType.IsAssignableFrom(modelEdmType))
-                {
-                    throw new InvalidOperationException(
-                        Strings.ObjectContext_InvalidEntitySetForStoreQuery(
-                            entitySet.EntityContainer.Name,
-                            entitySet.Name, typeof(TElement)));
-                }
-
-                columnMap = _columnMapFactory.CreateColumnMapFromReaderAndType(reader, modelEdmType, entitySet, null);
-            }
-            else
-            {
-                columnMap = _columnMapFactory.CreateColumnMapFromReaderAndClrType(reader, typeof(TElement), MetadataWorkspace);
-            }
-
-            edmType = columnMap.Type;
-
-            // build a shaper for the column map to produce typed results
-            return _translator.TranslateColumnMap<TElement>(columnMap, MetadataWorkspace, null, mergeOption, streaming, valueLayer: false);
-        }
-
-        private ObjectResult<TElement> ShapeResult<TElement>(
-            DbDataReader reader, MergeOption mergeOption, bool readerOwned, bool streaming, ShaperFactory<TElement> shaperFactory, EntitySet entitySet,
-            TypeUsage edmType)
-        {
-            var shaper = shaperFactory.Create(
-                reader, this, MetadataWorkspace, mergeOption, readerOwned, streaming);
-            return new ObjectResult<TElement>(
-                shaper, entitySet, MetadataHelper.GetElementType(edmType), readerOwned, streaming);
-        }
-
-        [SuppressMessage("Microsoft.Security", "CA2100:Review SQL queries for security vulnerabilities")]
-        private DbCommand CreateStoreCommand(string commandText, params object[] parameters)
-        {
-            var command = ((EntityConnection)Connection).StoreConnection.CreateCommand();
-            command.CommandText = commandText;
-
-            // get relevant state from the object context
-            if (CommandTimeout.HasValue)
-            {
-                command.CommandTimeout = CommandTimeout.Value;
-            }
-
-            var entityTransaction = ((EntityConnection)Connection).CurrentTransaction;
-            if (null != entityTransaction)
-            {
-                command.Transaction = entityTransaction.StoreTransaction;
-            }
-
-            if (null != parameters
-                && parameters.Length > 0)
-            {
-                var dbParameters = new DbParameter[parameters.Length];
-
-                // three cases: all explicit DbParameters, no explicit DbParameters
-                // or a mix of the two (throw in the last case)
-                if (parameters.All(p => p is DbParameter))
-                {
-                    for (var i = 0; i < parameters.Length; i++)
-                    {
-                        dbParameters[i] = (DbParameter)parameters[i];
-                    }
-                }
-                else if (!parameters.Any(p => p is DbParameter))
-                {
-                    var parameterNames = new string[parameters.Length];
-                    var parameterSql = new string[parameters.Length];
-                    for (var i = 0; i < parameters.Length; i++)
-                    {
-                        parameterNames[i] = string.Format(CultureInfo.InvariantCulture, "p{0}", i);
-                        dbParameters[i] = command.CreateParameter();
-                        dbParameters[i].ParameterName = parameterNames[i];
-                        dbParameters[i].Value = parameters[i] ?? DBNull.Value;
-
-                        // By default, we attempt to swap in a SQL Server friendly representation of the parameter.
-                        // For other providers, users may write:
-                        //
-                        //      ExecuteStoreQuery("select * from foo f where f.X = ?", 1);
-                        //
-                        // rather than:
-                        //
-                        //      ExecuteStoreQuery("select * from foo f where f.X = {0}", 1);
-                        parameterSql[i] = "@" + parameterNames[i];
-                    }
-                    command.CommandText = string.Format(CultureInfo.InvariantCulture, command.CommandText, parameterSql);
-                }
-                else
-                {
-                    throw new InvalidOperationException(Strings.ObjectContext_ExecuteCommandWithMixOfDbParameterAndValues);
-                }
-
-                command.Parameters.AddRange(dbParameters);
-            }
-
-            return new InterceptableDbCommand(command, InterceptionContext);
-        }
-
-        /// <summary>
-        /// Creates the database by using the current data source connection and the metadata in the
-        /// <see
-        ///     cref="T:System.Data.Entity.Core.Metadata.Edm.StoreItemCollection" />
-        /// .
-        /// </summary>
-        public virtual void CreateDatabase()
-        {
-            var storeConnection = ((EntityConnection)Connection).StoreConnection;
-            var services = GetStoreItemCollection().ProviderFactory.GetProviderServices();
-            services.CreateDatabase(storeConnection, CommandTimeout, GetStoreItemCollection());
-        }
-
-        /// <summary>Deletes the database that is specified as the database in the current data source connection.</summary>
-        public virtual void DeleteDatabase()
-        {
-            var storeConnection = ((EntityConnection)Connection).StoreConnection;
-            var services = GetStoreItemCollection().ProviderFactory.GetProviderServices();
-            services.DeleteDatabase(storeConnection, CommandTimeout, GetStoreItemCollection());
-        }
-
-        /// <summary>
-        /// Checks if the database that is specified as the database in the current store connection exists on the store. Most of the actual work
-        /// is done by the DbProviderServices implementation for the current store connection.
-        /// </summary>
-        [SuppressMessage("Microsoft.Design", "CA1031:DoNotCatchGeneralExceptionTypes")]
-        public virtual bool DatabaseExists()
-        {
-            var storeConnection = ((EntityConnection)Connection).StoreConnection;
-            var services = GetStoreItemCollection().ProviderFactory.GetProviderServices();
-            try
-            {
-                return services.DatabaseExists(storeConnection, CommandTimeout, GetStoreItemCollection());
-            }
-            catch (Exception)
-            {
-                // In situations where the user does not have access to the master database
-                // the above DatabaseExists call fails and throws an exception.  Rather than
-                // just let that exception escape to the caller we instead try a different
-                // approach to see if the database really does exist or not.  The approach
-                // is to try to open a connection to the database.  If this succeeds then
-                // we know that the database exists.  If it fails then the database may
-                // not exist or there may be some other issue connecting to it.  In either
-                // case for the purpose of this call we assume that it does not exist and
-                // return false since this functionally gives the best experience in most
-                // scenarios.
-                if (Connection.State == ConnectionState.Open)
-                {
-                    return true;
-                }
-                try
-                {
-                    Connection.Open();
-                    return true;
-                }
-                catch (EntityException)
-                {
-                    return false;
-                }
-                finally
-                {
-                    Connection.Close();
-                }
-            }
-        }
-
-        private StoreItemCollection GetStoreItemCollection()
-        {
-            var entityConnection = (EntityConnection)Connection;
-            // retrieve the item collection from the entity connection rather than the context since:
-            // a) it forces creation of the metadata workspace if it's not already there
-            // b) the store item collection isn't guaranteed to exist on the context.MetadataWorkspace
-            return (StoreItemCollection)entityConnection.GetMetadataWorkspace().GetItemCollection(DataSpace.SSpace);
-        }
-
-        /// <summary>
-        /// Generates a data definition language (DDL) script that creates schema objects (tables, primary keys, foreign keys) for the metadata in the
-        /// <see
-        ///     cref="T:System.Data.Entity.Core.Metadata.Edm.StoreItemCollection" />
-        /// . The
-        /// <see
-        ///     cref="T:System.Data.Entity.Core.Metadata.Edm.StoreItemCollection" />
-        /// loads metadata from store schema definition language (SSDL) files.
-        /// </summary>
-        /// <returns>
-        /// A DDL script that creates schema objects for the metadata in the
-        /// <see
-        ///     cref="T:System.Data.Entity.Core.Metadata.Edm.StoreItemCollection" />
-        /// .
-        /// </returns>
-        public virtual String CreateDatabaseScript()
-        {
-            var services = GetStoreItemCollection().ProviderFactory.GetProviderServices();
-            var targetProviderManifestToken = GetStoreItemCollection().ProviderManifestToken;
-            return services.CreateDatabaseScript(targetProviderManifestToken, GetStoreItemCollection());
-        }
-
-        /// <summary>
-        /// Attempts to retrieve an DbGeneratedViewCacheTypeAttribute specified at assembly level,
-        /// that associates the type of the context with an mapping view cache type. If one is found
-        /// this method initializes the mapping view cache factory for this context with a new 
-        /// instance of DefaultDbMappingViewCacheFactory.
-        /// </summary>
-        /// <param name="owner">A DbContext that owns this ObjectContext.</param>
-        internal void InitializeMappingViewCacheFactory(DbContext owner = null)
-        {
-            var itemCollection = (StorageMappingItemCollection)
-                MetadataWorkspace.GetItemCollection(DataSpace.CSSpace);
-
-            if (itemCollection == null)
-            {
-                return;
-            }
-
-            var contextType = owner != null ? owner.GetType() : GetType();
-
-            _contextTypesWithViewCacheInitialized.GetOrAdd(contextType, (t) =>
-            {
-                var attributes = ((IEnumerable<DbMappingViewCacheTypeAttribute>)t.Assembly
-                    .GetCustomAttributes(typeof(DbMappingViewCacheTypeAttribute), inherit: false))
-                    .Where(a => a.ContextType == t);
-
-                var attributeCount = attributes.Count();
-                if (attributeCount > 1)
-                {
-                    throw new InvalidOperationException(
-                        Strings.DbMappingViewCacheTypeAttribute_MultipleInstancesWithSameContextType(t));
-                }
-
-                if (attributeCount == 1)
-                {
-                    itemCollection.MappingViewCacheFactory
-                        = new DefaultDbMappingViewCacheFactory(attributes.First());
-                }
-
-                return true;
-            });
-        }
-
-        #endregion //Methods
-
-        #region Nested types
-
-        /// <summary>
-        /// Supports binding EntityClient parameters to Object Services parameters.
-        /// </summary>
-        private class ParameterBinder
-        {
-            private readonly EntityParameter _entityParameter;
-            private readonly ObjectParameter _objectParameter;
-
-            internal ParameterBinder(EntityParameter entityParameter, ObjectParameter objectParameter)
-            {
-                _entityParameter = entityParameter;
-                _objectParameter = objectParameter;
-            }
-
-            internal void OnDataReaderClosingHandler(object sender, EventArgs args)
-            {
-                // When the reader is closing, out/inout parameter values are set on the EntityParameter
-                // instance. Pass this value through to the corresponding ObjectParameter.
-                if (_entityParameter.Value != DBNull.Value
-                    && _objectParameter.MappableType.IsEnum)
-                {
-                    _objectParameter.Value = Enum.ToObject(_objectParameter.MappableType, _entityParameter.Value);
-                }
-                else
-                {
-                    _objectParameter.Value = _entityParameter.Value;
-                }
-            }
-        }
-
-        #endregion
-    }
-}
->>>>>>> b1a13653
+}