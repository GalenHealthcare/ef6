--- conflicted
+++ resolved
@@ -1,4 +1,3 @@
-<<<<<<< HEAD
 ﻿// Copyright (c) Microsoft Open Technologies, Inc. All rights reserved. See License.txt in the project root for license information.
 
 namespace System.Data.Entity.Core.Objects
@@ -179,187 +178,4 @@
 
         #endregion
     }
-}
-=======
-﻿// Copyright (c) Microsoft Open Technologies, Inc. All rights reserved. See License.txt in the project root for license information.
-
-namespace System.Data.Entity.Core.Objects
-{
-    using System.Collections;
-    using System.ComponentModel;
-    using System.Data.Common;
-    using System.Data.Entity.Core.Metadata.Edm;
-    using System.Reflection;
-
-    /// <summary>
-    /// ObjectView that provides binding to a list of data records.
-    /// </summary>
-    /// <remarks>
-    /// This class provides an implementation of ITypedList that returns property descriptors
-    /// for each column of results in a data record.
-    /// </remarks>
-    internal sealed class DataRecordObjectView : ObjectView<DbDataRecord>, ITypedList
-    {
-        /// <summary>
-        /// Cache of the property descriptors for the element type of the root list wrapped by ObjectView.
-        /// </summary>
-        private readonly PropertyDescriptorCollection _propertyDescriptorsCache;
-
-        /// <summary>
-        /// EDM RowType that describes the shape of record elements.
-        /// </summary>
-        private readonly RowType _rowType;
-
-        internal DataRecordObjectView(
-            IObjectViewData<DbDataRecord> viewData, object eventDataSource, RowType rowType, Type propertyComponentType)
-            : base(viewData, eventDataSource)
-        {
-            if (!typeof(IDataRecord).IsAssignableFrom(propertyComponentType))
-            {
-                propertyComponentType = typeof(IDataRecord);
-            }
-
-            _rowType = rowType;
-            _propertyDescriptorsCache = MaterializedDataRecord.CreatePropertyDescriptorCollection(_rowType, propertyComponentType, true);
-        }
-
-        /// <summary>
-        /// Return a <see cref="PropertyInfo" /> instance that represents
-        /// a strongly-typed indexer property on the specified type.
-        /// </summary>
-        /// <param name="type">
-        /// <see cref="Type" /> that may define the appropriate indexer.
-        /// </param>
-        /// <returns>
-        /// <see cref="PropertyInfo" /> instance of indexer defined on supplied type that returns an object of any type but
-        /// <see
-        ///     cref="Object" />
-        /// ; or null if no such indexer is defined on the supplied type.
-        /// </returns>
-        /// <remarks>
-        /// The algorithm here is lifted from System.Windows.Forms.ListBindingHelper,
-        /// from the GetTypedIndexer method.
-        /// The Entity Framework could not take a dependency on WinForms,
-        /// so we lifted the appropriate parts from the WinForms code here.
-        /// Not the best, but much better than guessing as to what algorithm is proper for data binding.
-        /// </remarks>
-        private static PropertyInfo GetTypedIndexer(Type type)
-        {
-            PropertyInfo indexer = null;
-
-            if (typeof(IList).IsAssignableFrom(type)
-                ||
-                typeof(ITypedList).IsAssignableFrom(type)
-                ||
-                typeof(IListSource).IsAssignableFrom(type))
-            {
-                var props = type.GetProperties(BindingFlags.Public | BindingFlags.Instance);
-
-                for (var idx = 0; idx < props.Length; idx++)
-                {
-                    if (props[idx].GetIndexParameters().Length > 0
-                        && props[idx].PropertyType != typeof(object))
-                    {
-                        indexer = props[idx];
-                        //Prefer the standard indexer, if there is one
-                        if (indexer.Name == "Item")
-                        {
-                            break;
-                        }
-                    }
-                }
-            }
-
-            return indexer;
-        }
-
-        /// <summary>
-        /// Return the element type for the supplied type.
-        /// </summary>
-        /// <returns>
-        /// If <paramref name="type" /> represents a list type that doesn't also implement ITypedList or IListSource, return the element type for items in that list. Otherwise, return the type supplied by
-        /// <paramref
-        ///     name="type" />
-        /// .
-        /// </returns>
-        /// <remarks>
-        /// The algorithm here is lifted from System.Windows.Forms.ListBindingHelper,
-        /// from the GetListItemType(object) method.
-        /// The Entity Framework could not take a dependency on WinForms,
-        /// so we lifted the appropriate parts from the WinForms code here.
-        /// Not the best, but much better than guessing as to what algorithm is proper for data binding.
-        /// </remarks>
-        private static Type GetListItemType(Type type)
-        {
-            Type itemType;
-
-            if (typeof(Array).IsAssignableFrom(type))
-            {
-                itemType = type.GetElementType();
-            }
-            else
-            {
-                var typedIndexer = GetTypedIndexer(type);
-
-                if (typedIndexer != null)
-                {
-                    itemType = typedIndexer.PropertyType;
-                }
-                else
-                {
-                    itemType = type;
-                }
-            }
-
-            return itemType;
-        }
-
-        #region ITypedList Members
-
-        PropertyDescriptorCollection ITypedList.GetItemProperties(PropertyDescriptor[] listAccessors)
-        {
-            PropertyDescriptorCollection propertyDescriptors;
-
-            if (listAccessors == null
-                || listAccessors.Length == 0)
-            {
-                // Caller is requesting property descriptors for the root element type.
-                propertyDescriptors = _propertyDescriptorsCache;
-            }
-            else
-            {
-                // Use the last PropertyDescriptor in the array to build the collection of returned property descriptors.
-                var propertyDescriptor = listAccessors[listAccessors.Length - 1];
-                var fieldDescriptor = propertyDescriptor as FieldDescriptor;
-
-                // If the property descriptor describes a data record with the EDM type of RowType,
-                // construct the collection of property descriptors from the property's EDM metadata.
-                // Otherwise use the CLR type of the property.
-                if (fieldDescriptor != null
-                    && fieldDescriptor.EdmProperty != null
-                    && fieldDescriptor.EdmProperty.TypeUsage.EdmType.BuiltInTypeKind == BuiltInTypeKind.RowType)
-                {
-                    // Retrieve property descriptors from EDM metadata.
-                    propertyDescriptors =
-                        MaterializedDataRecord.CreatePropertyDescriptorCollection(
-                            (RowType)fieldDescriptor.EdmProperty.TypeUsage.EdmType, typeof(IDataRecord), true);
-                }
-                else
-                {
-                    // Use the CLR type.
-                    propertyDescriptors = TypeDescriptor.GetProperties(GetListItemType(propertyDescriptor.PropertyType));
-                }
-            }
-
-            return propertyDescriptors;
-        }
-
-        string ITypedList.GetListName(PropertyDescriptor[] listAccessors)
-        {
-            return _rowType.Name;
-        }
-
-        #endregion
-    }
-}
->>>>>>> b1a13653
+}