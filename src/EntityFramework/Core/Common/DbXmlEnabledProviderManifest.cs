--- conflicted
+++ resolved
@@ -1,4 +1,3 @@
-<<<<<<< HEAD
 // Copyright (c) Microsoft Open Technologies, Inc. All rights reserved. See License.txt in the project root for license information.
 
 namespace System.Data.Entity.Core.Common
@@ -200,208 +199,4 @@
             }
         }
     }
-}
-=======
-// Copyright (c) Microsoft Open Technologies, Inc. All rights reserved. See License.txt in the project root for license information.
-
-namespace System.Data.Entity.Core.Common
-{
-    using System.Collections.Generic;
-    using System.Collections.ObjectModel;
-    using System.Data.Entity.Core.Metadata.Edm;
-    using System.Data.Entity.Core.Metadata.Edm.Provider;
-    using System.Data.Entity.Core.SchemaObjectModel;
-    using System.Data.Entity.Resources;
-    using System.Diagnostics;
-    using System.Diagnostics.CodeAnalysis;
-    using System.Xml;
-
-    /// <summary>
-    /// A specialization of the ProviderManifest that accepts an XmlReader
-    /// </summary>
-    public abstract class DbXmlEnabledProviderManifest : DbProviderManifest
-    {
-        private string _namespaceName;
-
-        private ReadOnlyCollection<PrimitiveType> _primitiveTypes;
-
-        private readonly Dictionary<PrimitiveType, ReadOnlyCollection<FacetDescription>> _facetDescriptions =
-            new Dictionary<PrimitiveType, ReadOnlyCollection<FacetDescription>>();
-
-        private ReadOnlyCollection<EdmFunction> _functions;
-
-        private readonly Dictionary<string, PrimitiveType> _storeTypeNameToEdmPrimitiveType = new Dictionary<string, PrimitiveType>();
-        private readonly Dictionary<string, PrimitiveType> _storeTypeNameToStorePrimitiveType = new Dictionary<string, PrimitiveType>();
-
-        /// <summary>
-        /// Initializes a new instance of the <see cref="T:System.Data.Entity.Core.Common.DbXmlEnabledProviderManifest" /> class.
-        /// </summary>
-        /// <param name="reader">
-        /// An <see cref="T:System.Xml.XmlReader" /> object that provides access to the XML data in the provider manifest file.
-        /// </param>
-        protected DbXmlEnabledProviderManifest(XmlReader reader)
-        {
-            if (reader == null)
-            {
-                throw new ProviderIncompatibleException(Strings.IncorrectProviderManifest, new ArgumentNullException("reader"));
-            }
-
-            Load(reader);
-        }
-
-        #region Protected Properties For Fields
-
-        /// <summary>Gets the namespace name supported by this provider manifest.</summary>
-        /// <returns>The namespace name supported by this provider manifest.</returns>
-        public override string NamespaceName
-        {
-            get { return _namespaceName; }
-        }
-
-        /// <summary>Gets the best mapped equivalent Entity Data Model (EDM) type for a specified storage type name.</summary>
-        /// <returns>The best mapped equivalent EDM type for a specified storage type name.</returns>
-        protected Dictionary<string, PrimitiveType> StoreTypeNameToEdmPrimitiveType
-        {
-            get { return _storeTypeNameToEdmPrimitiveType; }
-        }
-
-        /// <summary>Gets the best mapped equivalent storage primitive type for a specified storage type name.</summary>
-        /// <returns>The best mapped equivalent storage primitive type for a specified storage type name.</returns>
-        protected Dictionary<string, PrimitiveType> StoreTypeNameToStorePrimitiveType
-        {
-            get { return _storeTypeNameToStorePrimitiveType; }
-        }
-
-        #endregion
-
-        /// <summary>Returns the list of facet descriptions for the specified Entity Data Model (EDM) type.</summary>
-        /// <returns>
-        /// A collection of type <see cref="T:System.Collections.ObjectModel.ReadOnlyCollection`1" /> that contains the list of facet descriptions for the specified EDM type.
-        /// </returns>
-        /// <param name="edmType">
-        /// An <see cref="T:System.Data.Entity.Core.Metadata.Edm.EdmType" /> for which the facet descriptions are to be retrieved.
-        /// </param>
-        public override ReadOnlyCollection<FacetDescription> GetFacetDescriptions(EdmType edmType)
-        {
-            Debug.Assert(edmType is PrimitiveType, "DbXmlEnabledProviderManifest.GetFacetDescriptions(): Argument is not a PrimitiveType");
-            return GetReadOnlyCollection(edmType as PrimitiveType, _facetDescriptions, Helper.EmptyFacetDescriptionEnumerable);
-        }
-
-        /// <summary>Returns the list of primitive types supported by the storage provider.</summary>
-        /// <returns>
-        /// A collection of type <see cref="T:System.Collections.ObjectModel.ReadOnlyCollection`1" /> that contains the list of primitive types supported by the storage provider.
-        /// </returns>
-        public override ReadOnlyCollection<PrimitiveType> GetStoreTypes()
-        {
-            return _primitiveTypes;
-        }
-
-        /// <summary>Returns the list of provider-supported functions.</summary>
-        /// <returns>
-        /// A collection of type <see cref="T:System.Collections.ObjectModel.ReadOnlyCollection`1" /> that contains the list of provider-supported functions.
-        /// </returns>
-        public override ReadOnlyCollection<EdmFunction> GetStoreFunctions()
-        {
-            return _functions;
-        }
-
-        [SuppressMessage("Microsoft.Globalization", "CA1308:NormalizeStringsToUppercase")]
-        private void Load(XmlReader reader)
-        {
-            Schema schema;
-            var errors = SchemaManager.LoadProviderManifest(
-                reader, reader.BaseURI.Length > 0 ? reader.BaseURI : null, true /*checkForSystemNamespace*/, out schema);
-
-            if (errors.Count != 0)
-            {
-                throw new ProviderIncompatibleException(Strings.IncorrectProviderManifest + Helper.CombineErrorMessage(errors));
-            }
-
-            _namespaceName = schema.Namespace;
-
-            var listOfPrimitiveTypes = new List<PrimitiveType>();
-            foreach (var schemaType in schema.SchemaTypes)
-            {
-                var typeElement = schemaType as TypeElement;
-                if (typeElement != null)
-                {
-                    var type = typeElement.PrimitiveType;
-                    type.ProviderManifest = this;
-                    type.DataSpace = DataSpace.SSpace;
-                    type.SetReadOnly();
-                    listOfPrimitiveTypes.Add(type);
-
-                    _storeTypeNameToStorePrimitiveType.Add(type.Name.ToLowerInvariant(), type);
-                    _storeTypeNameToEdmPrimitiveType.Add(
-                        type.Name.ToLowerInvariant(), EdmProviderManifest.Instance.GetPrimitiveType(type.PrimitiveTypeKind));
-
-                    ReadOnlyCollection<FacetDescription> descriptions;
-                    if (EnumerableToReadOnlyCollection(typeElement.FacetDescriptions, out descriptions))
-                    {
-                        _facetDescriptions.Add(type, descriptions);
-                    }
-                }
-            }
-            _primitiveTypes = Array.AsReadOnly(listOfPrimitiveTypes.ToArray());
-
-            // load the functions
-            ItemCollection collection = new EmptyItemCollection();
-            var items = Converter.ConvertSchema(schema, this, collection);
-            if (!EnumerableToReadOnlyCollection(items, out _functions))
-            {
-                _functions = Helper.EmptyEdmFunctionReadOnlyCollection;
-            }
-            //SetReadOnly on all the Functions
-            foreach (var function in _functions)
-            {
-                function.SetReadOnly();
-            }
-        }
-
-        private static ReadOnlyCollection<T> GetReadOnlyCollection<T>(
-            PrimitiveType type, Dictionary<PrimitiveType, ReadOnlyCollection<T>> typeDictionary, ReadOnlyCollection<T> useIfEmpty)
-        {
-            ReadOnlyCollection<T> collection;
-            if (typeDictionary.TryGetValue(type, out collection))
-            {
-                return collection;
-            }
-            else
-            {
-                return useIfEmpty;
-            }
-        }
-
-        private static bool EnumerableToReadOnlyCollection<Target, BaseType>(
-            IEnumerable<BaseType> enumerable, out ReadOnlyCollection<Target> collection) where Target : BaseType
-        {
-            var list = new List<Target>();
-            foreach (var item in enumerable)
-            {
-                if (typeof(Target) == typeof(BaseType)
-                    || item is Target)
-                {
-                    list.Add((Target)item);
-                }
-            }
-
-            if (list.Count != 0)
-            {
-                collection = list.AsReadOnly();
-                return true;
-            }
-
-            collection = null;
-            return false;
-        }
-
-        private class EmptyItemCollection : ItemCollection
-        {
-            public EmptyItemCollection()
-                : base(DataSpace.SSpace)
-            {
-            }
-        }
-    }
-}
->>>>>>> b1a13653
+}