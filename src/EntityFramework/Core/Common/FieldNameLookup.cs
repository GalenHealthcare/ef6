<<<<<<< HEAD
// Copyright (c) Microsoft Open Technologies, Inc. All rights reserved. See License.txt in the project root for license information.

namespace System.Data.Entity.Core
{
    using System.Collections.Generic;
    using System.Collections.ObjectModel;
    using System.Data.Entity.Utilities;
    using System.Diagnostics;
    using System.Diagnostics.CodeAnalysis;
    using System.Globalization;

    internal sealed class FieldNameLookup
    {
        private readonly Dictionary<string, int> _fieldNameLookup = new Dictionary<string, int>();

        // Original names for linear searches when exact matches fail
        private readonly string[] _fieldNames;

        public FieldNameLookup(ReadOnlyCollection<string> columnNames)
        {
            DebugCheck.NotNull(columnNames);

            var length = columnNames.Count;
            _fieldNames = new string[length];

            for (var i = 0; i < length; ++i)
            {
                _fieldNames[i] = columnNames[i];
                Debug.Assert(_fieldNames[i] != null);
            }

            GenerateLookup();
        }

        public FieldNameLookup(IDataRecord reader)
        {
            DebugCheck.NotNull(reader);

            var length = reader.FieldCount;
            _fieldNames = new string[length];

            for (var i = 0; i < length; ++i)
            {
                _fieldNames[i] = reader.GetName(i);
                Debug.Assert(_fieldNames[i] != null);
            }

            GenerateLookup();
        }

        [SuppressMessage("Microsoft.Usage", "CA2201:DoNotRaiseReservedExceptionTypes")]
        public int GetOrdinal(string fieldName)
        {
            Check.NotNull(fieldName, "fieldName");

            var index = IndexOf(fieldName);
            if (index == -1)
            {
                throw new IndexOutOfRangeException(fieldName);
            }

            return index;
        }

        private int IndexOf(string fieldName)
        {
            int index;
            if (!_fieldNameLookup.TryGetValue(fieldName, out index))
            {
                // Via case insensitive search, first match with lowest ordinal matches
                index = LinearIndexOf(fieldName, CompareOptions.IgnoreCase);

                if (index == -1)
                {
                    // Do the slow search now (kana, width insensitive comparison)
                    index = LinearIndexOf(fieldName, EntityUtil.StringCompareOptions);
                }
            }

            return index;
        }

        private int LinearIndexOf(string fieldName, CompareOptions compareOptions)
        {
            // Tried Array.FindIndex and various other options here; none seemed to be faster than this
            for (var i = 0; i < _fieldNames.Length; ++i)
            {
                if (CultureInfo.InvariantCulture.CompareInfo.Compare(fieldName, _fieldNames[i], compareOptions) == 0)
                {
                    _fieldNameLookup[fieldName] = i; // Add an exact match for the future
                    return i;
                }
            }
            return -1;
        }

        private void GenerateLookup()
        {
            // Via case sensitive search, first match with lowest ordinal matches
            for (var i = _fieldNames.Length - 1; 0 <= i; --i)
            {
                _fieldNameLookup[_fieldNames[i]] = i;
            }
        }
    }
}
=======
// Copyright (c) Microsoft Open Technologies, Inc. All rights reserved. See License.txt in the project root for license information.

namespace System.Data.Entity.Core
{
    using System.Collections;
    using System.Collections.ObjectModel;
    using System.Data.Entity.Utilities;
    using System.Diagnostics;
    using System.Diagnostics.CodeAnalysis;
    using System.Globalization;

    internal sealed class FieldNameLookup
    {
        // hashtable stores the index into the _fieldNames, match via case-sensitive
        private Hashtable _fieldNameLookup;

        // original names for linear searches when exact matches fail
        private readonly string[] _fieldNames;

        // if _defaultLocaleID is -1 then _compareInfo is initialized with InvariantCulture CompareInfo
        // otherwise it is specified by the server? for the correct compare info
        private CompareInfo _compareInfo;
        private readonly int _defaultLocaleID;

        public FieldNameLookup(ReadOnlyCollection<string> columnNames, int defaultLocaleID)
        {
            var length = columnNames.Count;
            var fieldNames = new string[length];
            for (var i = 0; i < length; ++i)
            {
                fieldNames[i] = columnNames[i];
                Debug.Assert(null != fieldNames[i]);
            }
            _fieldNames = fieldNames;
            _defaultLocaleID = defaultLocaleID;
            GenerateLookup();
        }

        public FieldNameLookup(IDataRecord reader, int defaultLocaleID)
        {
            // V1.2.3300

            var length = reader.FieldCount;
            var fieldNames = new string[length];
            for (var i = 0; i < length; ++i)
            {
                fieldNames[i] = reader.GetName(i);
                Debug.Assert(null != fieldNames[i]);
            }
            _fieldNames = fieldNames;
            _defaultLocaleID = defaultLocaleID;
        }

        [SuppressMessage("Microsoft.Usage", "CA2201:DoNotRaiseReservedExceptionTypes")]
        public int GetOrdinal(string fieldName)
        {
            // V1.2.3300
            Check.NotNull(fieldName, "fieldName");

            var index = IndexOf(fieldName);
            if (-1 == index)
            {
                throw new IndexOutOfRangeException(fieldName);
            }

            return index;
        }

        public int IndexOf(string fieldName)
        {
            // V1.2.3300
            if (null == _fieldNameLookup)
            {
                GenerateLookup();
            }
            int index;
            var value = _fieldNameLookup[fieldName];
            if (null != value)
            {
                // via case sensitive search, first match with lowest ordinal matches
                index = (int)value;
            }
            else
            {
                // via case insensitive search, first match with lowest ordinal matches
                index = LinearIndexOf(fieldName, CompareOptions.IgnoreCase);
                if (-1 == index)
                {
                    // do the slow search now (kana, width insensitive comparison)
                    index = LinearIndexOf(fieldName, EntityUtil.StringCompareOptions);
                }
            }
            return index;
        }

        private int LinearIndexOf(string fieldName, CompareOptions compareOptions)
        {
            var compareInfo = _compareInfo;
            if (null == compareInfo)
            {
                if (-1 != _defaultLocaleID)
                {
                    compareInfo = CompareInfo.GetCompareInfo(_defaultLocaleID);
                }
                if (null == compareInfo)
                {
                    compareInfo = CultureInfo.InvariantCulture.CompareInfo;
                }
                _compareInfo = compareInfo;
            }
            var length = _fieldNames.Length;
            for (var i = 0; i < length; ++i)
            {
                if (0 == compareInfo.Compare(fieldName, _fieldNames[i], compareOptions))
                {
                    _fieldNameLookup[fieldName] = i; // add an exact match for the future
                    return i;
                }
            }
            return -1;
        }

        // RTM common code for generating Hashtable from array of column names
        private void GenerateLookup()
        {
            var length = _fieldNames.Length;
            var hash = new Hashtable(length);

            // via case sensitive search, first match with lowest ordinal matches
            for (var i = length - 1; 0 <= i; --i)
            {
                var fieldName = _fieldNames[i];
                hash[fieldName] = i;
            }
            _fieldNameLookup = hash;
        }
    }
}
>>>>>>> b1a13653
<|MERGE_RESOLUTION|>--- conflicted
+++ resolved
@@ -1,4 +1,3 @@
-<<<<<<< HEAD
 // Copyright (c) Microsoft Open Technologies, Inc. All rights reserved. See License.txt in the project root for license information.
 
 namespace System.Data.Entity.Core
@@ -104,144 +103,4 @@
             }
         }
     }
-}
-=======
-// Copyright (c) Microsoft Open Technologies, Inc. All rights reserved. See License.txt in the project root for license information.
-
-namespace System.Data.Entity.Core
-{
-    using System.Collections;
-    using System.Collections.ObjectModel;
-    using System.Data.Entity.Utilities;
-    using System.Diagnostics;
-    using System.Diagnostics.CodeAnalysis;
-    using System.Globalization;
-
-    internal sealed class FieldNameLookup
-    {
-        // hashtable stores the index into the _fieldNames, match via case-sensitive
-        private Hashtable _fieldNameLookup;
-
-        // original names for linear searches when exact matches fail
-        private readonly string[] _fieldNames;
-
-        // if _defaultLocaleID is -1 then _compareInfo is initialized with InvariantCulture CompareInfo
-        // otherwise it is specified by the server? for the correct compare info
-        private CompareInfo _compareInfo;
-        private readonly int _defaultLocaleID;
-
-        public FieldNameLookup(ReadOnlyCollection<string> columnNames, int defaultLocaleID)
-        {
-            var length = columnNames.Count;
-            var fieldNames = new string[length];
-            for (var i = 0; i < length; ++i)
-            {
-                fieldNames[i] = columnNames[i];
-                Debug.Assert(null != fieldNames[i]);
-            }
-            _fieldNames = fieldNames;
-            _defaultLocaleID = defaultLocaleID;
-            GenerateLookup();
-        }
-
-        public FieldNameLookup(IDataRecord reader, int defaultLocaleID)
-        {
-            // V1.2.3300
-
-            var length = reader.FieldCount;
-            var fieldNames = new string[length];
-            for (var i = 0; i < length; ++i)
-            {
-                fieldNames[i] = reader.GetName(i);
-                Debug.Assert(null != fieldNames[i]);
-            }
-            _fieldNames = fieldNames;
-            _defaultLocaleID = defaultLocaleID;
-        }
-
-        [SuppressMessage("Microsoft.Usage", "CA2201:DoNotRaiseReservedExceptionTypes")]
-        public int GetOrdinal(string fieldName)
-        {
-            // V1.2.3300
-            Check.NotNull(fieldName, "fieldName");
-
-            var index = IndexOf(fieldName);
-            if (-1 == index)
-            {
-                throw new IndexOutOfRangeException(fieldName);
-            }
-
-            return index;
-        }
-
-        public int IndexOf(string fieldName)
-        {
-            // V1.2.3300
-            if (null == _fieldNameLookup)
-            {
-                GenerateLookup();
-            }
-            int index;
-            var value = _fieldNameLookup[fieldName];
-            if (null != value)
-            {
-                // via case sensitive search, first match with lowest ordinal matches
-                index = (int)value;
-            }
-            else
-            {
-                // via case insensitive search, first match with lowest ordinal matches
-                index = LinearIndexOf(fieldName, CompareOptions.IgnoreCase);
-                if (-1 == index)
-                {
-                    // do the slow search now (kana, width insensitive comparison)
-                    index = LinearIndexOf(fieldName, EntityUtil.StringCompareOptions);
-                }
-            }
-            return index;
-        }
-
-        private int LinearIndexOf(string fieldName, CompareOptions compareOptions)
-        {
-            var compareInfo = _compareInfo;
-            if (null == compareInfo)
-            {
-                if (-1 != _defaultLocaleID)
-                {
-                    compareInfo = CompareInfo.GetCompareInfo(_defaultLocaleID);
-                }
-                if (null == compareInfo)
-                {
-                    compareInfo = CultureInfo.InvariantCulture.CompareInfo;
-                }
-                _compareInfo = compareInfo;
-            }
-            var length = _fieldNames.Length;
-            for (var i = 0; i < length; ++i)
-            {
-                if (0 == compareInfo.Compare(fieldName, _fieldNames[i], compareOptions))
-                {
-                    _fieldNameLookup[fieldName] = i; // add an exact match for the future
-                    return i;
-                }
-            }
-            return -1;
-        }
-
-        // RTM common code for generating Hashtable from array of column names
-        private void GenerateLookup()
-        {
-            var length = _fieldNames.Length;
-            var hash = new Hashtable(length);
-
-            // via case sensitive search, first match with lowest ordinal matches
-            for (var i = length - 1; 0 <= i; --i)
-            {
-                var fieldName = _fieldNames[i];
-                hash[fieldName] = i;
-            }
-            _fieldNameLookup = hash;
-        }
-    }
-}
->>>>>>> b1a13653
+}