--- conflicted
+++ resolved
@@ -1,4 +1,3 @@
-<<<<<<< HEAD
 ﻿// Copyright (c) Microsoft Open Technologies, Inc. All rights reserved. See License.txt in the project root for license information.
 
 namespace System.Data.Entity.Core.Common.Internal.Materialization
@@ -151,159 +150,4 @@
 
         #endregion
     }
-}
-=======
-﻿// Copyright (c) Microsoft Open Technologies, Inc. All rights reserved. See License.txt in the project root for license information.
-
-namespace System.Data.Entity.Core.Common.Internal.Materialization
-{
-    using System.Collections.ObjectModel;
-    using System.Data.Entity.Core.Metadata.Edm;
-    using System.Diagnostics.CodeAnalysis;
-    using System.Linq.Expressions;
-
-    /// <summary>
-    /// An immutable class used to generate new RecordStates, which are used
-    /// at runtime to produce value-layer (aka DataReader) results.
-    /// Contains static information collected by the Translator visitor.  The
-    /// expressions produced by the Translator are compiled.  The RecordStates
-    /// will refer to this object for all static information.
-    /// This class is cached in the query cache as part of the CoordinatorFactory.
-    /// </summary>
-    internal class RecordStateFactory
-    {
-        #region state
-
-        /// <summary>
-        /// Indicates which state slot in the Shaper.State is expected to hold the
-        /// value for this record state.  Each unique record shape has it's own state
-        /// slot.
-        /// </summary>
-        internal readonly int StateSlotNumber;
-
-        /// <summary>
-        /// How many column values we have to reserve space for in this record.
-        /// </summary>
-        internal readonly int ColumnCount;
-
-        /// <summary>
-        /// The DataRecordInfo we must return for this record.  If the record represents
-        /// an entity, this will be used to construct a unique EntityRecordInfo with the
-        /// EntityKey and EntitySet for the entity.
-        /// </summary>
-        internal readonly DataRecordInfo DataRecordInfo;
-
-        /// <summary>
-        /// A function that will gather the data for the row and store it on the record state.
-        /// </summary>
-        internal readonly Func<Shaper, bool> GatherData;
-
-        /// <summary>
-        /// Collection of nested records for this record, such as a complex type that is
-        /// part of an entity.  This does not include records that are part of a nested
-        /// collection, however.
-        /// </summary>
-        internal readonly ReadOnlyCollection<RecordStateFactory> NestedRecordStateFactories;
-
-        /// <summary>
-        /// The name for each column.
-        /// </summary>
-        internal readonly ReadOnlyCollection<string> ColumnNames;
-
-        /// <summary>
-        /// The type usage information for each column.
-        /// </summary>
-        internal readonly ReadOnlyCollection<TypeUsage> TypeUsages;
-
-        /// <summary>
-        /// Tracks which columns might need special handling (nested readers/records)
-        /// </summary>
-        internal readonly ReadOnlyCollection<bool> IsColumnNested;
-
-        /// <summary>
-        /// Tracks whether there are ANY columns that need special handling.
-        /// </summary>
-        internal readonly bool HasNestedColumns;
-
-        /// <summary>
-        /// A helper class to make the translation from name->ordinal.
-        /// </summary>
-        internal readonly FieldNameLookup FieldNameLookup;
-
-        /// <summary>
-        /// Description of this RecordStateFactory, used for debugging only; while this
-        /// is not  needed in retail code, it is pretty important because it's the only
-        /// description we'll have once we compile the Expressions; debugging a problem
-        /// with retail bits would be pretty hard without this.
-        /// </summary>
-        [SuppressMessage("Microsoft.Performance", "CA1823:AvoidUnusedPrivateFields")]
-        private readonly string Description;
-
-        #endregion
-
-        #region Constructors
-
-        public RecordStateFactory(
-            int stateSlotNumber, int columnCount, RecordStateFactory[] nestedRecordStateFactories, DataRecordInfo dataRecordInfo,
-            Expression<Func<Shaper, bool>> gatherData, string[] propertyNames, TypeUsage[] typeUsages, bool[] isColumnNested)
-        {
-            StateSlotNumber = stateSlotNumber;
-            ColumnCount = columnCount;
-            NestedRecordStateFactories = new ReadOnlyCollection<RecordStateFactory>(nestedRecordStateFactories);
-            DataRecordInfo = dataRecordInfo;
-            GatherData = gatherData.Compile();
-            Description = gatherData.ToString();
-            ColumnNames = new ReadOnlyCollection<string>(propertyNames);
-            TypeUsages = new ReadOnlyCollection<TypeUsage>(typeUsages);
-
-            FieldNameLookup = new FieldNameLookup(ColumnNames, -1);
-
-            // pre-compute the nested objects from typeUsage, for performance
-            if (isColumnNested == null)
-            {
-                isColumnNested = new bool[columnCount];
-
-                for (var ordinal = 0; ordinal < columnCount; ordinal++)
-                {
-                    switch (typeUsages[ordinal].EdmType.BuiltInTypeKind)
-                    {
-                        case BuiltInTypeKind.EntityType:
-                        case BuiltInTypeKind.ComplexType:
-                        case BuiltInTypeKind.RowType:
-                        case BuiltInTypeKind.CollectionType:
-                            isColumnNested[ordinal] = true;
-                            HasNestedColumns = true;
-                            break;
-                        default:
-                            isColumnNested[ordinal] = false;
-                            break;
-                    }
-                }
-            }
-            IsColumnNested = new ReadOnlyCollection<bool>(isColumnNested);
-        }
-
-        public RecordStateFactory(
-            int stateSlotNumber, int columnCount, RecordStateFactory[] nestedRecordStateFactories, DataRecordInfo dataRecordInfo,
-            Expression gatherData, string[] propertyNames, TypeUsage[] typeUsages)
-            : this(stateSlotNumber, columnCount, nestedRecordStateFactories, dataRecordInfo,
-                CodeGenEmitter.BuildShaperLambda<bool>(gatherData), propertyNames, typeUsages, isColumnNested: null)
-        {
-        }
-
-        #endregion
-
-        #region "public" surface area
-
-        /// <summary>
-        /// It's GO time, create the record state.
-        /// </summary>
-        internal RecordState Create(CoordinatorFactory coordinatorFactory)
-        {
-            return new RecordState(this, coordinatorFactory);
-        }
-
-        #endregion
-    }
-}
->>>>>>> b1a13653
+}