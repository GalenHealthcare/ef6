--- conflicted
+++ resolved
@@ -1,811 +1,778 @@
-﻿namespace System.Data.Entity.Core.EntityClient.Internal
-{
-    using System.Collections.Generic;
-    using System.Collections.ObjectModel;
-    using System.Data.Common;
-    using System.Data.Entity.Core.Common;
-    using System.Data.Entity.Core.Common.CommandTrees;
-    using System.Data.Entity.Core.Common.Utils;
-    using System.Data.Entity.Core.Mapping;
-    using System.Data.Entity.Core.Metadata.Edm;
-    using System.Data.Entity.Core.Query.InternalTrees;
-    using System.Data.Entity.Core.Query.PlanCompiler;
-    using System.Data.Entity.Core.Query.ResultAssembly;
-    using System.Data.Entity.Resources;
-    using System.Data.Entity.Utilities;
-    using System.Diagnostics;
-    using System.Diagnostics.CodeAnalysis;
-    using System.Diagnostics.Contracts;
-    using System.Linq;
-    using System.Text;
-    using System.Threading;
-    using System.Threading.Tasks;
-
-    internal class EntityCommandDefinition : DbCommandDefinition
-    {
-        #region internal state
-
-        /// <summary>
-        /// nested store command definitions
-        /// </summary>
-        private readonly List<DbCommandDefinition> _mappedCommandDefinitions;
-
-        /// <summary>
-        /// generates column map for the store result reader
-        /// </summary>
-        private readonly IColumnMapGenerator[] _columnMapGenerators;
-
-        /// <summary>
-        /// list of the parameters that the resulting command should have
-        /// </summary>
-        private readonly ReadOnlyCollection<EntityParameter> _parameters;
-
-        /// <summary>
-        /// Set of entity sets exposed in the command.
-        /// </summary>
-        private readonly Set<EntitySet> _entitySets;
-
-        private readonly BridgeDataReaderFactory _bridgeDataReaderFactory;
-
-        #endregion
-
-        #region constructors
-
-        /// <summary>
-        /// Creates a new instance of <see cref="EntityCommandDefinition"/>.
-        /// </summary>
-        /// <exception cref="EntityCommandCompilationException">Cannot prepare the command definition for execution; consult the InnerException for more information.</exception>
-        /// <exception cref="NotSupportedException">The ADO.NET Data Provider you are using does not support CommandTrees.</exception>
-        [SuppressMessage("Microsoft.Maintainability", "CA1506:AvoidExcessiveClassCoupling")]
-        internal EntityCommandDefinition(
-<<<<<<< HEAD
-            DbProviderFactory storeProviderFactory, DbCommandTree commandTree, BridgeDataReaderFactory factory = null)
-=======
-            DbProviderFactory storeProviderFactory, DbCommandTree commandTree,
-            BridgeDataReaderFactory bridgeDataReaderFactory = null)
->>>>>>> 3313ea01
-        {
-            Contract.Requires(storeProviderFactory != null);
-            Contract.Requires(commandTree != null);
-
-            _bridgeDataReaderFactory = bridgeDataReaderFactory ?? new BridgeDataReaderFactory();
-
-            var storeProviderServices = storeProviderFactory.GetProviderServices();
-
-            try
-            {
-                if (DbCommandTreeKind.Query
-                    == commandTree.CommandTreeKind)
-                {
-                    // Next compile the plan for the command tree
-                    var mappedCommandList = new List<ProviderCommandInfo>();
-                    ColumnMap columnMap;
-                    int columnCount;
-                    PlanCompiler.Compile(commandTree, out mappedCommandList, out columnMap, out columnCount, out _entitySets);
-                    _columnMapGenerators = new IColumnMapGenerator[] { new ConstantColumnMapGenerator(columnMap, columnCount) };
-                    // Note: we presume that the first item in the ProviderCommandInfo is the root node;
-                    Debug.Assert(mappedCommandList.Count > 0, "empty providerCommandInfo collection and no exception?");
-                    // this shouldn't ever happen.
-
-                    // Then, generate the store commands from the resulting command tree(s)
-                    _mappedCommandDefinitions = new List<DbCommandDefinition>(mappedCommandList.Count);
-
-                    foreach (var providerCommandInfo in mappedCommandList)
-                    {
-                        var providerCommandDefinition = storeProviderServices.CreateCommandDefinition(providerCommandInfo.CommandTree);
-
-                        if (null == providerCommandDefinition)
-                        {
-                            throw new ProviderIncompatibleException(Strings.ProviderReturnedNullForCreateCommandDefinition);
-                        }
-
-                        _mappedCommandDefinitions.Add(providerCommandDefinition);
-                    }
-                }
-                else
-                {
-                    Contract.Assert(
-                        DbCommandTreeKind.Function == commandTree.CommandTreeKind, "only query and function command trees are supported");
-                    var entityCommandTree = (DbFunctionCommandTree)commandTree;
-
-                    // Retrieve mapping and metadata information for the function import.
-                    var mapping = GetTargetFunctionMapping(entityCommandTree);
-                    IList<FunctionParameter> returnParameters = entityCommandTree.EdmFunction.ReturnParameters;
-                    var resultSetCount = returnParameters.Count > 1 ? returnParameters.Count : 1;
-                    _columnMapGenerators = new IColumnMapGenerator[resultSetCount];
-                    var storeResultType = DetermineStoreResultType(mapping, 0, out _columnMapGenerators[0]);
-                    for (var i = 1; i < resultSetCount; i++)
-                    {
-                        DetermineStoreResultType(mapping, i, out _columnMapGenerators[i]);
-                    }
-
-                    // Copy over parameters (this happens through a more indirect route in the plan compiler, but
-                    // it happens nonetheless)
-                    var providerParameters = new List<KeyValuePair<string, TypeUsage>>();
-                    foreach (var parameter in entityCommandTree.Parameters)
-                    {
-                        providerParameters.Add(parameter);
-                    }
-
-                    // Construct store command tree usage.
-                    var providerCommandTree = new DbFunctionCommandTree(
-                        entityCommandTree.MetadataWorkspace, DataSpace.SSpace,
-                        mapping.TargetFunction, storeResultType, providerParameters);
-
-                    var storeCommandDefinition = storeProviderServices.CreateCommandDefinition(providerCommandTree);
-                    _mappedCommandDefinitions = new List<DbCommandDefinition>(1)
-                        {
-                            storeCommandDefinition
-                        };
-
-                    var firstResultEntitySet = mapping.FunctionImport.EntitySets.FirstOrDefault();
-                    if (firstResultEntitySet != null)
-                    {
-                        _entitySets = new Set<EntitySet>();
-                        _entitySets.Add(mapping.FunctionImport.EntitySets.FirstOrDefault());
-                        _entitySets.MakeReadOnly();
-                    }
-                }
-
-                // Finally, build a list of the parameters that the resulting command should have;
-                var parameterList = new List<EntityParameter>();
-
-                foreach (var queryParameter in commandTree.Parameters)
-                {
-                    var parameter = CreateEntityParameterFromQueryParameter(queryParameter);
-                    parameterList.Add(parameter);
-                }
-
-                _parameters = new ReadOnlyCollection<EntityParameter>(parameterList);
-            }
-            catch (EntityCommandCompilationException)
-            {
-                // No need to re-wrap EntityCommandCompilationException
-                throw;
-            }
-            catch (Exception e)
-            {
-                // we should not be wrapping all exceptions
-                if (e.IsCatchableExceptionType())
-                {
-                    // we don't wan't folks to have to know all the various types of exceptions that can 
-                    // occur, so we just rethrow a CommandDefinitionException and make whatever we caught  
-                    // the inner exception of it.
-                    throw new EntityCommandCompilationException(Strings.EntityClient_CommandDefinitionPreparationFailed, e);
-                }
-
-                throw;
-            }
-
-            _bridgeDataReaderFactory = factory ?? new BridgeDataReaderFactory();
-        }
-
-        /// <summary>
-        /// Constructor for testing/mocking purposes.
-        /// </summary>
-<<<<<<< HEAD
-        protected EntityCommandDefinition(BridgeDataReaderFactory factory = null, List<DbCommandDefinition> mappedCommandDefinitions = null)
-        {
-            _bridgeDataReaderFactory = factory ?? new BridgeDataReaderFactory();
-            _mappedCommandDefinitions = mappedCommandDefinitions;
-=======
-        internal EntityCommandDefinition(BridgeDataReaderFactory bridgeDataReaderFactory = null)
-        {
-            _bridgeDataReaderFactory = bridgeDataReaderFactory ?? new BridgeDataReaderFactory();
->>>>>>> 3313ea01
-        }
-
-        /// <summary>
-        /// Determines the store type for a function import.
-        /// </summary>
-        private static TypeUsage DetermineStoreResultType(
-            FunctionImportMappingNonComposable mapping, int resultSetIndex, out IColumnMapGenerator columnMapGenerator)
-        {
-            // Determine column maps and infer result types for the mapped function. There are four varieties:
-            // Collection(Entity)
-            // Collection(PrimitiveType)
-            // Collection(ComplexType)
-            // No result type
-            TypeUsage storeResultType;
-            {
-                StructuralType baseStructuralType;
-                var functionImport = mapping.FunctionImport;
-
-                // Collection(Entity) or Collection(ComplexType)
-                if (MetadataHelper.TryGetFunctionImportReturnType(functionImport, resultSetIndex, out baseStructuralType))
-                {
-                    ValidateEdmResultType(baseStructuralType, functionImport);
-
-                    //Note: Defensive check for historic reasons, we expect functionImport.EntitySets.Count > resultSetIndex 
-                    var entitySet = functionImport.EntitySets.Count > resultSetIndex ? functionImport.EntitySets[resultSetIndex] : null;
-
-                    columnMapGenerator = new FunctionColumnMapGenerator(mapping, resultSetIndex, entitySet, baseStructuralType);
-
-                    // We don't actually know the return type for the stored procedure, but we can infer
-                    // one based on the mapping (i.e.: a column for every property of the mapped types
-                    // and for all discriminator columns)
-                    storeResultType = mapping.GetExpectedTargetResultType(resultSetIndex);
-                }
-
-                    // Collection(PrimitiveType)
-                else
-                {
-                    var returnParameter = MetadataHelper.GetReturnParameter(functionImport, resultSetIndex);
-                    if (returnParameter != null
-                        && returnParameter.TypeUsage != null)
-                    {
-                        // Get metadata description of the return type 
-                        storeResultType = returnParameter.TypeUsage;
-                        Debug.Assert(
-                            storeResultType.EdmType.BuiltInTypeKind == BuiltInTypeKind.CollectionType,
-                            "FunctionImport currently supports only collection result type");
-                        var elementType = ((CollectionType)storeResultType.EdmType).TypeUsage;
-                        Debug.Assert(
-                            Helper.IsScalarType(elementType.EdmType)
-                            , "FunctionImport supports only Collection(Entity), Collection(Enum) and Collection(Primitive)");
-
-                        // Build collection column map where the first column of the store result is assumed
-                        // to contain the primitive type values.
-                        var scalarColumnMap = new ScalarColumnMap(elementType, string.Empty, 0, 0);
-                        var collectionColumnMap = new SimpleCollectionColumnMap(
-                            storeResultType,
-                            string.Empty, scalarColumnMap, null, null);
-                        columnMapGenerator = new ConstantColumnMapGenerator(collectionColumnMap, 1);
-                    }
-
-                        // No result type
-                    else
-                    {
-                        storeResultType = null;
-                        columnMapGenerator = new ConstantColumnMapGenerator(null, 0);
-                    }
-                }
-            }
-            return storeResultType;
-        }
-
-        /// <summary>
-        /// Handles the following negative scenarios
-        /// Nested ComplexType Property in ComplexType
-        /// </summary>
-        /// <param name="resultType"></param>
-        private static void ValidateEdmResultType(EdmType resultType, EdmFunction functionImport)
-        {
-            if (Helper.IsComplexType(resultType))
-            {
-                var complexType = resultType as ComplexType;
-                Debug.Assert(null != complexType, "we should have a complex type here");
-
-                foreach (var property in complexType.Properties)
-                {
-                    if (property.TypeUsage.EdmType.BuiltInTypeKind
-                        == BuiltInTypeKind.ComplexType)
-                    {
-                        throw new NotSupportedException(
-                            Strings.ComplexTypeAsReturnTypeAndNestedComplexProperty(
-                                property.Name, complexType.Name, functionImport.FullName));
-                    }
-                }
-            }
-        }
-
-        /// <summary>
-        /// Retrieves mapping for the given C-Space functionCommandTree
-        /// </summary>
-        private static FunctionImportMappingNonComposable GetTargetFunctionMapping(DbFunctionCommandTree functionCommandTree)
-        {
-            Debug.Assert(functionCommandTree.DataSpace == DataSpace.CSpace, "map from CSpace->SSpace function");
-            Debug.Assert(functionCommandTree != null, "null functionCommandTree");
-            Debug.Assert(!functionCommandTree.EdmFunction.IsComposableAttribute, "functionCommandTree.EdmFunction must be non-composable.");
-
-            // Find mapped store function.
-            FunctionImportMapping targetFunctionMapping;
-            if (
-                !functionCommandTree.MetadataWorkspace.TryGetFunctionImportMapping(
-                    functionCommandTree.EdmFunction, out targetFunctionMapping))
-            {
-                throw new InvalidOperationException(Strings.EntityClient_UnmappedFunctionImport(functionCommandTree.EdmFunction.FullName));
-            }
-            return (FunctionImportMappingNonComposable)targetFunctionMapping;
-        }
-
-        #endregion
-
-        #region properties
-
-        /// <summary>
-        /// Property to expose the known parameters for the query, so the Command objects 
-        /// constructor can poplulate it's parameter collection from.
-        /// </summary>
-        internal virtual IEnumerable<EntityParameter> Parameters
-        {
-            get { return _parameters; }
-        }
-
-        /// <summary>
-        /// Set of entity sets exposed in the command.
-        /// </summary>
-        internal virtual Set<EntitySet> EntitySets
-        {
-            get { return _entitySets; }
-        }
-
-        /// <summary>
-        /// Create a DbCommand object from the definition, that can be executed
-        /// </summary>
-        /// <returns></returns>
-        public override DbCommand CreateCommand()
-        {
-            return new EntityCommand(this);
-        }
-
-        #endregion
-
-        #region internal methods
-
-        /// <summary>
-        /// Creates ColumnMap for result assembly using the given reader.
-        /// </summary>
-        internal ColumnMap CreateColumnMap(DbDataReader storeDataReader)
-        {
-            return CreateColumnMap(storeDataReader, 0);
-        }
-
-        /// <summary>
-        /// Creates ColumnMap for result assembly using the given reader's resultSetIndexth result set.
-        /// </summary>
-        internal virtual ColumnMap CreateColumnMap(DbDataReader storeDataReader, int resultSetIndex)
-        {
-            return _columnMapGenerators[resultSetIndex].CreateColumnMap(storeDataReader);
-        }
-
-        /// <summary>
-        /// Constructs a EntityParameter from a CQT parameter.
-        /// </summary>
-        /// <param name="queryParameter"></param>
-        /// <returns></returns>
-        private static EntityParameter CreateEntityParameterFromQueryParameter(KeyValuePair<string, TypeUsage> queryParameter)
-        {
-            // We really can't have a parameter here that isn't a scalar type...
-            Debug.Assert(TypeSemantics.IsScalarType(queryParameter.Value), "Non-scalar type used as query parameter type");
-
-            var result = new EntityParameter();
-            result.ParameterName = queryParameter.Key;
-
-            PopulateParameterFromTypeUsage(result, queryParameter.Value, isOutParam: false);
-
-            return result;
-        }
-
-        internal static void PopulateParameterFromTypeUsage(EntityParameter parameter, TypeUsage type, bool isOutParam)
-        {
-            // type can be null here if the type provided by the user is not a known model type
-            if (type != null)
-            {
-                PrimitiveTypeKind primitiveTypeKind;
-
-                if (Helper.IsEnumType(type.EdmType))
-                {
-                    type = TypeUsage.Create(Helper.GetUnderlyingEdmTypeForEnumType(type.EdmType));
-                }
-                else if (Helper.IsSpatialType(type, out primitiveTypeKind))
-                {
-                    parameter.EdmType = EdmProviderManifest.Instance.GetPrimitiveType(primitiveTypeKind);
-                }
-            }
-
-            DbCommandDefinition.PopulateParameterFromTypeUsage(parameter, type, isOutParam);
-        }
-
-        /// <summary>
-        /// Internal execute method -- copies command information from the map command 
-        /// to the command objects, executes them, and builds the result assembly 
-        /// structures needed to return the data reader
-        /// </summary>
-        /// <exception cref="InvalidOperationException">behavior must specify CommandBehavior.SequentialAccess</exception>
-        /// <exception cref="InvalidOperationException">input parameters in the entityCommand.Parameters collection must have non-null values.</exception>
-        internal virtual DbDataReader Execute(EntityCommand entityCommand, CommandBehavior behavior)
-        {
-            if (CommandBehavior.SequentialAccess
-                != (behavior & CommandBehavior.SequentialAccess))
-            {
-                throw new InvalidOperationException(Strings.ADP_MustUseSequentialAccess);
-            }
-
-            var storeDataReader = ExecuteStoreCommands(entityCommand, behavior);
-            DbDataReader result = null;
-
-            // If we actually executed something, then go ahead and construct a bridge
-            // data reader for it.
-            if (null != storeDataReader)
-            {
-                try
-                {
-                    var columnMap = CreateColumnMap(storeDataReader, 0);
-                    if (null == columnMap)
-                    {
-                        // For a query with no result type (and therefore no column map), consume the reader.
-                        // When the user requests Metadata for this reader, we return nothing.
-                        CommandHelper.ConsumeReader(storeDataReader);
-                        result = storeDataReader;
-                    }
-                    else
-                    {
-<<<<<<< HEAD
-                        var metadataWorkspace = entityCommand.Connection.GetMetadataWorkspace();
-                        var nextResultColumnMaps = GetNextResultColumnMaps(storeDataReader);
-                        result = _bridgeDataReaderFactory.CreateBridgeDataReader(
-                            storeDataReader, columnMap, metadataWorkspace, nextResultColumnMaps);
-                    }
-                }
-                catch
-                {
-                    // dispose of store reader if there is an error creating the BridgeDataReader
-                    storeDataReader.Dispose();
-                    throw;
-                }
-            }
-
-            return result;
-        }
-
-        /// <summary>
-        /// Internal execute method -- Asynchronously copies command information from the map command 
-        /// to the command objects, executes them, and builds the result assembly 
-        /// structures needed to return the data reader
-        /// </summary>
-        /// <exception cref="InvalidOperationException">behavior must specify CommandBehavior.SequentialAccess</exception>
-        /// <exception cref="InvalidOperationException">input parameters in the entityCommand.Parameters collection must have non-null values.</exception>
-        internal virtual async Task<DbDataReader> ExecuteAsync(
-            EntityCommand entityCommand, CommandBehavior behavior, CancellationToken cancellationToken)
-        {
-            if (CommandBehavior.SequentialAccess
-                != (behavior & CommandBehavior.SequentialAccess))
-            {
-                throw new InvalidOperationException(Strings.ADP_MustUseSequentialAccess);
-            }
-
-            var storeDataReader = await ExecuteStoreCommandsAsync(entityCommand, behavior, cancellationToken);
-            DbDataReader result = null;
-
-            // If we actually executed something, then go ahead and construct a bridge
-            // data reader for it.
-            if (null != storeDataReader)
-            {
-                try
-                {
-                    var columnMap = CreateColumnMap(storeDataReader, 0);
-                    if (null == columnMap)
-                    {
-                        // For a query with no result type (and therefore no column map), consume the reader.
-                        // When the user requests Metadata for this reader, we return nothing.
-                        await CommandHelper.ConsumeReaderAsync(storeDataReader, cancellationToken);
-                        result = storeDataReader;
-                    }
-                    else
-                    {
-                        var metadataWorkspace = entityCommand.Connection.GetMetadataWorkspace();
-                        var nextResultColumnMaps = GetNextResultColumnMaps(storeDataReader);
-                        result = _bridgeDataReaderFactory.CreateBridgeDataReader(
-                            storeDataReader, columnMap, metadataWorkspace, nextResultColumnMaps);
-=======
-                        result = _bridgeDataReaderFactory.Create(
-                            storeDataReader, columnMap, entityCommand.Connection.GetMetadataWorkspace(),
-                            GetNextResultColumnMaps(storeDataReader));
->>>>>>> 3313ea01
-                    }
-                }
-                catch
-                {
-                    // dispose of store reader if there is an error creating the BridgeDataReader
-                    storeDataReader.Dispose();
-                    throw;
-                }
-            }
-
-            return result;
-        }
-
-        private IEnumerable<ColumnMap> GetNextResultColumnMaps(DbDataReader storeDataReader)
-        {
-            for (var i = 1; i < _columnMapGenerators.Length; ++i)
-            {
-                yield return CreateColumnMap(storeDataReader, i);
-            }
-        }
-
-        /// <summary>
-        /// Execute the store commands, and return IteratorSources for each one
-        /// </summary>
-        internal virtual DbDataReader ExecuteStoreCommands(EntityCommand entityCommand, CommandBehavior behavior)
-        {
-            var storeProviderCommand = PrepareEntityCommandBeforeExecution(entityCommand);
-
-            DbDataReader reader = null;
-            try
-            {
-                reader = storeProviderCommand.ExecuteReader(behavior & ~CommandBehavior.SequentialAccess);
-            }
-            catch (Exception e)
-            {
-                // we should not be wrapping all exceptions
-                if (e.IsCatchableExceptionType())
-                {
-                    // we don't wan't folks to have to know all the various types of exceptions that can 
-                    // occur, so we just rethrow a CommandDefinitionException and make whatever we caught  
-                    // the inner exception of it.
-                    throw new EntityCommandExecutionException(Strings.EntityClient_CommandDefinitionExecutionFailed, e);
-                }
-
-                throw;
-            }
-
-            return reader;
-        }
-
-        /// <summary>
-        /// Execute the store commands, and return IteratorSources for each one
-        /// </summary>
-        internal virtual async Task<DbDataReader> ExecuteStoreCommandsAsync(
-            EntityCommand entityCommand, CommandBehavior behavior, CancellationToken cancellationToken)
-        {
-            var storeProviderCommand = PrepareEntityCommandBeforeExecution(entityCommand);
-
-            DbDataReader reader = null;
-            try
-            {
-                reader = await storeProviderCommand.ExecuteReaderAsync(behavior & ~CommandBehavior.SequentialAccess, cancellationToken);
-            }
-            catch (Exception e)
-            {
-                // we should not be wrapping all exceptions
-                if (e.IsCatchableExceptionType())
-                {
-                    // we don't wan't folks to have to know all the various types of exceptions that can 
-                    // occur, so we just rethrow a CommandDefinitionException and make whatever we caught  
-                    // the inner exception of it.
-                    throw new EntityCommandExecutionException(Strings.EntityClient_CommandDefinitionExecutionFailed, e);
-                }
-
-                throw;
-            }
-
-            return reader;
-        }
-
-        private DbCommand PrepareEntityCommandBeforeExecution(EntityCommand entityCommand)
-        {
-            // SQLPT #120007433 is the work item to implement MARS support, which we
-            //                  need to do here, but since the PlanCompiler doesn't 
-            //                  have it yet, neither do we...
-            if (1 != _mappedCommandDefinitions.Count)
-            {
-                throw new NotSupportedException("MARS");
-            }
-
-            var entityTransaction = entityCommand.ValidateAndGetEntityTransaction();
-            var definition = _mappedCommandDefinitions[0];
-            var storeProviderCommand = definition.CreateCommand();
-
-            CommandHelper.SetStoreProviderCommandState(entityCommand, entityTransaction, storeProviderCommand);
-
-            // Copy over the values from the map command to the store command; we 
-            // assume that they were not renamed by either the plan compiler or SQL 
-            // Generation.
-            //
-            // Note that this pretty much presumes that named parameters are supported
-            // by the store provider, but it might work if we don't reorder/reuse
-            // parameters.
-            //
-            // Note also that the store provider may choose to add parameters to thier
-            // command object for some things; we'll only copy over the values for
-            // parameters that we find in the EntityCommands parameters collection, so 
-            // we won't damage anything the store provider did.
-
-            var hasOutputParameters = false;
-            if (storeProviderCommand.Parameters != null) // SQLBUDT 519066
-            {
-                var storeProviderServices = entityCommand.Connection.StoreProviderFactory.GetProviderServices();
-
-                foreach (DbParameter storeParameter in storeProviderCommand.Parameters)
-                {
-                    // I could just use the string indexer, but then if I didn't find it the
-                    // consumer would get some ParameterNotFound exeception message and that
-                    // wouldn't be very meaningful.  Instead, I use the IndexOf method and
-                    // if I don't find it, it's not a big deal (The store provider must
-                    // have added it).
-                    var parameterOrdinal = entityCommand.Parameters.IndexOf(storeParameter.ParameterName);
-                    if (-1 != parameterOrdinal)
-                    {
-                        var entityParameter = entityCommand.Parameters[parameterOrdinal];
-
-                        SyncParameterProperties(entityParameter, storeParameter, storeProviderServices);
-
-                        if (storeParameter.Direction
-                            != ParameterDirection.Input)
-                        {
-                            hasOutputParameters = true;
-                        }
-                    }
-                }
-            }
-
-            // If the EntityCommand has output parameters, we must synchronize parameter values when
-            // the reader is closed. Tell the EntityCommand about the store command so that it knows
-            // where to pull those values from.
-            if (hasOutputParameters)
-            {
-                entityCommand.SetStoreProviderCommand(storeProviderCommand);
-            }
-
-            return storeProviderCommand;
-        }
-
-        /// <summary>
-        /// Updates storeParameter size, precision and scale properties from user provided parameter properties.
-        /// </summary>
-        /// <param name="entityParameter"></param>
-        /// <param name="storeParameter"></param>
-        private static void SyncParameterProperties(
-            EntityParameter entityParameter, DbParameter storeParameter, DbProviderServices storeProviderServices)
-        {
-            IDbDataParameter dbDataParameter = storeParameter;
-
-            // DBType is not currently syncable; it's part of the cache key anyway; this is because we can't guarantee
-            // that the store provider will honor it -- (SqlClient doesn't...)
-            //if (entityParameter.IsDbTypeSpecified)
-            //{
-            //    storeParameter.DbType = entityParameter.DbType;
-            //}
-
-            // Give the store provider the opportunity to set the value before any parameter state has been copied from
-            // the EntityParameter.
-            var parameterTypeUsage = TypeHelpers.GetPrimitiveTypeUsageForScalar(entityParameter.GetTypeUsage());
-            storeProviderServices.SetParameterValue(storeParameter, parameterTypeUsage, entityParameter.Value);
-
-            // Override the store provider parameter state with any explicitly specified values from the EntityParameter.
-            if (entityParameter.IsDirectionSpecified)
-            {
-                storeParameter.Direction = entityParameter.Direction;
-            }
-
-            if (entityParameter.IsIsNullableSpecified)
-            {
-                storeParameter.IsNullable = entityParameter.IsNullable;
-            }
-
-            if (entityParameter.IsSizeSpecified)
-            {
-                storeParameter.Size = entityParameter.Size;
-            }
-
-            if (entityParameter.IsPrecisionSpecified)
-            {
-                dbDataParameter.Precision = entityParameter.Precision;
-            }
-
-            if (entityParameter.IsScaleSpecified)
-            {
-                dbDataParameter.Scale = entityParameter.Scale;
-            }
-        }
-
-        /// <summary>
-        /// Return the string used by EntityCommand and ObjectQuery<T> ToTraceString"/>
-        /// </summary>
-        /// <returns></returns>
-        internal virtual string ToTraceString()
-        {
-            if (_mappedCommandDefinitions != null)
-            {
-                if (_mappedCommandDefinitions.Count == 1)
-                {
-                    // Gosh it sure would be nice if I could just get the inner commandText, but
-                    // that would require more public surface area on DbCommandDefinition, or
-                    // me to know about the inner object...
-                    return _mappedCommandDefinitions[0].CreateCommand().CommandText;
-                }
-                else
-                {
-                    var sb = new StringBuilder();
-                    foreach (var commandDefinition in _mappedCommandDefinitions)
-                    {
-                        var mappedCommand = commandDefinition.CreateCommand();
-                        sb.Append(mappedCommand.CommandText);
-                    }
-
-                    return sb.ToString();
-                }
-            }
-
-            return string.Empty;
-        }
-
-        #endregion
-
-        #region nested types
-
-        /// <summary>
-        /// Generates a column map given a data reader.
-        /// </summary>
-        private interface IColumnMapGenerator
-        {
-            /// <summary>
-            /// Given a data reader, returns column map.
-            /// </summary>
-            /// <param name="reader">Data reader.</param>
-            /// <returns>Column map.</returns>
-            ColumnMap CreateColumnMap(DbDataReader reader);
-        }
-
-        /// <summary>
-        /// IColumnMapGenerator wrapping a constant instance of a column map (invariant with respect
-        /// to the given DbDataReader)
-        /// </summary>
-        private sealed class ConstantColumnMapGenerator : IColumnMapGenerator
-        {
-            private readonly ColumnMap _columnMap;
-            private readonly int _fieldsRequired;
-
-            internal ConstantColumnMapGenerator(ColumnMap columnMap, int fieldsRequired)
-            {
-                _columnMap = columnMap;
-                _fieldsRequired = fieldsRequired;
-            }
-
-            ColumnMap IColumnMapGenerator.CreateColumnMap(DbDataReader reader)
-            {
-                if (null != reader
-                    && reader.FieldCount < _fieldsRequired)
-                {
-                    throw new EntityCommandExecutionException(Strings.EntityClient_TooFewColumns);
-                }
-
-                return _columnMap;
-            }
-        }
-
-        /// <summary>
-        /// Generates column maps for a non-composable function mapping.
-        /// </summary>
-        private sealed class FunctionColumnMapGenerator : IColumnMapGenerator
-        {
-            private readonly FunctionImportMappingNonComposable _mapping;
-            private readonly EntitySet _entitySet;
-            private readonly StructuralType _baseStructuralType;
-            private readonly int _resultSetIndex;
-
-            internal FunctionColumnMapGenerator(
-                FunctionImportMappingNonComposable mapping, int resultSetIndex, EntitySet entitySet, StructuralType baseStructuralType)
-            {
-                _mapping = mapping;
-                _entitySet = entitySet;
-                _baseStructuralType = baseStructuralType;
-                _resultSetIndex = resultSetIndex;
-            }
-
-            ColumnMap IColumnMapGenerator.CreateColumnMap(DbDataReader reader)
-            {
-                return ColumnMapFactory.CreateFunctionImportStructuralTypeColumnMap(
-                    reader, _mapping, _resultSetIndex, _entitySet, _baseStructuralType);
-            }
-        }
-
-        /// <summary>
-        /// Class for test purposes only, used to abstract the creation of bridge <see cref="DbDataReader"/> object.
-        /// </summary>
-        internal class BridgeDataReaderFactory
-        {
-            internal virtual DbDataReader CreateBridgeDataReader(
-                DbDataReader storeDataReader,
-                ColumnMap columnMap,
-                MetadataWorkspace metadataWorkspace,
-                IEnumerable<ColumnMap> nextResultColumnMaps)
-            {
-                return BridgeDataReader.Create(storeDataReader, columnMap, metadataWorkspace, nextResultColumnMaps);
-            }
-        }
-
-        #endregion
-    }
-}
+﻿namespace System.Data.Entity.Core.EntityClient.Internal
+{
+    using System.Collections.Generic;
+    using System.Collections.ObjectModel;
+    using System.Data.Common;
+    using System.Data.Entity.Core.Common;
+    using System.Data.Entity.Core.Common.CommandTrees;
+    using System.Data.Entity.Core.Common.Utils;
+    using System.Data.Entity.Core.Mapping;
+    using System.Data.Entity.Core.Metadata.Edm;
+    using System.Data.Entity.Core.Query.InternalTrees;
+    using System.Data.Entity.Core.Query.PlanCompiler;
+    using System.Data.Entity.Core.Query.ResultAssembly;
+    using System.Data.Entity.Resources;
+    using System.Data.Entity.Utilities;
+    using System.Diagnostics;
+    using System.Diagnostics.CodeAnalysis;
+    using System.Diagnostics.Contracts;
+    using System.Linq;
+    using System.Text;
+    using System.Threading;
+    using System.Threading.Tasks;
+
+    internal class EntityCommandDefinition : DbCommandDefinition
+    {
+        #region internal state
+
+        /// <summary>
+        /// nested store command definitions
+        /// </summary>
+        private readonly List<DbCommandDefinition> _mappedCommandDefinitions;
+
+        /// <summary>
+        /// generates column map for the store result reader
+        /// </summary>
+        private readonly IColumnMapGenerator[] _columnMapGenerators;
+
+        /// <summary>
+        /// list of the parameters that the resulting command should have
+        /// </summary>
+        private readonly ReadOnlyCollection<EntityParameter> _parameters;
+
+        /// <summary>
+        /// Set of entity sets exposed in the command.
+        /// </summary>
+        private readonly Set<EntitySet> _entitySets;
+
+        private readonly BridgeDataReaderFactory _bridgeDataReaderFactory;
+
+        #endregion
+
+        #region constructors
+
+        /// <summary>
+        /// Creates a new instance of <see cref="EntityCommandDefinition"/>.
+        /// </summary>
+        /// <exception cref="EntityCommandCompilationException">Cannot prepare the command definition for execution; consult the InnerException for more information.</exception>
+        /// <exception cref="NotSupportedException">The ADO.NET Data Provider you are using does not support CommandTrees.</exception>
+        [SuppressMessage("Microsoft.Maintainability", "CA1506:AvoidExcessiveClassCoupling")]
+        internal EntityCommandDefinition(
+            DbProviderFactory storeProviderFactory, DbCommandTree commandTree,
+            BridgeDataReaderFactory bridgeDataReaderFactory = null)
+        {
+            Contract.Requires(storeProviderFactory != null);
+            Contract.Requires(commandTree != null);
+
+            _bridgeDataReaderFactory = bridgeDataReaderFactory ?? new BridgeDataReaderFactory();
+
+            var storeProviderServices = storeProviderFactory.GetProviderServices();
+
+            try
+            {
+                if (DbCommandTreeKind.Query
+                    == commandTree.CommandTreeKind)
+                {
+                    // Next compile the plan for the command tree
+                    var mappedCommandList = new List<ProviderCommandInfo>();
+                    ColumnMap columnMap;
+                    int columnCount;
+                    PlanCompiler.Compile(commandTree, out mappedCommandList, out columnMap, out columnCount, out _entitySets);
+                    _columnMapGenerators = new IColumnMapGenerator[] { new ConstantColumnMapGenerator(columnMap, columnCount) };
+                    // Note: we presume that the first item in the ProviderCommandInfo is the root node;
+                    Debug.Assert(mappedCommandList.Count > 0, "empty providerCommandInfo collection and no exception?");
+                    // this shouldn't ever happen.
+
+                    // Then, generate the store commands from the resulting command tree(s)
+                    _mappedCommandDefinitions = new List<DbCommandDefinition>(mappedCommandList.Count);
+
+                    foreach (var providerCommandInfo in mappedCommandList)
+                    {
+                        var providerCommandDefinition = storeProviderServices.CreateCommandDefinition(providerCommandInfo.CommandTree);
+
+                        if (null == providerCommandDefinition)
+                        {
+                            throw new ProviderIncompatibleException(Strings.ProviderReturnedNullForCreateCommandDefinition);
+                        }
+
+                        _mappedCommandDefinitions.Add(providerCommandDefinition);
+                    }
+                }
+                else
+                {
+                    Contract.Assert(
+                        DbCommandTreeKind.Function == commandTree.CommandTreeKind, "only query and function command trees are supported");
+                    var entityCommandTree = (DbFunctionCommandTree)commandTree;
+
+                    // Retrieve mapping and metadata information for the function import.
+                    var mapping = GetTargetFunctionMapping(entityCommandTree);
+                    IList<FunctionParameter> returnParameters = entityCommandTree.EdmFunction.ReturnParameters;
+                    var resultSetCount = returnParameters.Count > 1 ? returnParameters.Count : 1;
+                    _columnMapGenerators = new IColumnMapGenerator[resultSetCount];
+                    var storeResultType = DetermineStoreResultType(mapping, 0, out _columnMapGenerators[0]);
+                    for (var i = 1; i < resultSetCount; i++)
+                    {
+                        DetermineStoreResultType(mapping, i, out _columnMapGenerators[i]);
+                    }
+
+                    // Copy over parameters (this happens through a more indirect route in the plan compiler, but
+                    // it happens nonetheless)
+                    var providerParameters = new List<KeyValuePair<string, TypeUsage>>();
+                    foreach (var parameter in entityCommandTree.Parameters)
+                    {
+                        providerParameters.Add(parameter);
+                    }
+
+                    // Construct store command tree usage.
+                    var providerCommandTree = new DbFunctionCommandTree(
+                        entityCommandTree.MetadataWorkspace, DataSpace.SSpace,
+                        mapping.TargetFunction, storeResultType, providerParameters);
+
+                    var storeCommandDefinition = storeProviderServices.CreateCommandDefinition(providerCommandTree);
+                    _mappedCommandDefinitions = new List<DbCommandDefinition>(1)
+                        {
+                            storeCommandDefinition
+                        };
+
+                    var firstResultEntitySet = mapping.FunctionImport.EntitySets.FirstOrDefault();
+                    if (firstResultEntitySet != null)
+                    {
+                        _entitySets = new Set<EntitySet>();
+                        _entitySets.Add(mapping.FunctionImport.EntitySets.FirstOrDefault());
+                        _entitySets.MakeReadOnly();
+                    }
+                }
+
+                // Finally, build a list of the parameters that the resulting command should have;
+                var parameterList = new List<EntityParameter>();
+
+                foreach (var queryParameter in commandTree.Parameters)
+                {
+                    var parameter = CreateEntityParameterFromQueryParameter(queryParameter);
+                    parameterList.Add(parameter);
+                }
+
+                _parameters = new ReadOnlyCollection<EntityParameter>(parameterList);
+            }
+            catch (EntityCommandCompilationException)
+            {
+                // No need to re-wrap EntityCommandCompilationException
+                throw;
+            }
+            catch (Exception e)
+            {
+                // we should not be wrapping all exceptions
+                if (e.IsCatchableExceptionType())
+                {
+                    // we don't wan't folks to have to know all the various types of exceptions that can 
+                    // occur, so we just rethrow a CommandDefinitionException and make whatever we caught  
+                    // the inner exception of it.
+                    throw new EntityCommandCompilationException(Strings.EntityClient_CommandDefinitionPreparationFailed, e);
+                }
+
+                throw;
+            }
+        }
+
+        /// <summary>
+        /// Constructor for testing/mocking purposes.
+        /// </summary>
+        protected EntityCommandDefinition(BridgeDataReaderFactory factory = null, List<DbCommandDefinition> mappedCommandDefinitions = null)
+        {
+            _bridgeDataReaderFactory = factory ?? new BridgeDataReaderFactory();
+            _mappedCommandDefinitions = mappedCommandDefinitions;
+        }
+
+        /// <summary>
+        /// Determines the store type for a function import.
+        /// </summary>
+        private static TypeUsage DetermineStoreResultType(
+            FunctionImportMappingNonComposable mapping, int resultSetIndex, out IColumnMapGenerator columnMapGenerator)
+        {
+            // Determine column maps and infer result types for the mapped function. There are four varieties:
+            // Collection(Entity)
+            // Collection(PrimitiveType)
+            // Collection(ComplexType)
+            // No result type
+            TypeUsage storeResultType;
+            {
+                StructuralType baseStructuralType;
+                var functionImport = mapping.FunctionImport;
+
+                // Collection(Entity) or Collection(ComplexType)
+                if (MetadataHelper.TryGetFunctionImportReturnType(functionImport, resultSetIndex, out baseStructuralType))
+                {
+                    ValidateEdmResultType(baseStructuralType, functionImport);
+
+                    //Note: Defensive check for historic reasons, we expect functionImport.EntitySets.Count > resultSetIndex 
+                    var entitySet = functionImport.EntitySets.Count > resultSetIndex ? functionImport.EntitySets[resultSetIndex] : null;
+
+                    columnMapGenerator = new FunctionColumnMapGenerator(mapping, resultSetIndex, entitySet, baseStructuralType);
+
+                    // We don't actually know the return type for the stored procedure, but we can infer
+                    // one based on the mapping (i.e.: a column for every property of the mapped types
+                    // and for all discriminator columns)
+                    storeResultType = mapping.GetExpectedTargetResultType(resultSetIndex);
+                }
+
+                    // Collection(PrimitiveType)
+                else
+                {
+                    var returnParameter = MetadataHelper.GetReturnParameter(functionImport, resultSetIndex);
+                    if (returnParameter != null
+                        && returnParameter.TypeUsage != null)
+                    {
+                        // Get metadata description of the return type 
+                        storeResultType = returnParameter.TypeUsage;
+                        Debug.Assert(
+                            storeResultType.EdmType.BuiltInTypeKind == BuiltInTypeKind.CollectionType,
+                            "FunctionImport currently supports only collection result type");
+                        var elementType = ((CollectionType)storeResultType.EdmType).TypeUsage;
+                        Debug.Assert(
+                            Helper.IsScalarType(elementType.EdmType)
+                            , "FunctionImport supports only Collection(Entity), Collection(Enum) and Collection(Primitive)");
+
+                        // Build collection column map where the first column of the store result is assumed
+                        // to contain the primitive type values.
+                        var scalarColumnMap = new ScalarColumnMap(elementType, string.Empty, 0, 0);
+                        var collectionColumnMap = new SimpleCollectionColumnMap(
+                            storeResultType,
+                            string.Empty, scalarColumnMap, null, null);
+                        columnMapGenerator = new ConstantColumnMapGenerator(collectionColumnMap, 1);
+                    }
+
+                        // No result type
+                    else
+                    {
+                        storeResultType = null;
+                        columnMapGenerator = new ConstantColumnMapGenerator(null, 0);
+                    }
+                }
+            }
+            return storeResultType;
+        }
+
+        /// <summary>
+        /// Handles the following negative scenarios
+        /// Nested ComplexType Property in ComplexType
+        /// </summary>
+        /// <param name="resultType"></param>
+        private static void ValidateEdmResultType(EdmType resultType, EdmFunction functionImport)
+        {
+            if (Helper.IsComplexType(resultType))
+            {
+                var complexType = resultType as ComplexType;
+                Debug.Assert(null != complexType, "we should have a complex type here");
+
+                foreach (var property in complexType.Properties)
+                {
+                    if (property.TypeUsage.EdmType.BuiltInTypeKind
+                        == BuiltInTypeKind.ComplexType)
+                    {
+                        throw new NotSupportedException(
+                            Strings.ComplexTypeAsReturnTypeAndNestedComplexProperty(
+                                property.Name, complexType.Name, functionImport.FullName));
+                    }
+                }
+            }
+        }
+
+        /// <summary>
+        /// Retrieves mapping for the given C-Space functionCommandTree
+        /// </summary>
+        private static FunctionImportMappingNonComposable GetTargetFunctionMapping(DbFunctionCommandTree functionCommandTree)
+        {
+            Debug.Assert(functionCommandTree.DataSpace == DataSpace.CSpace, "map from CSpace->SSpace function");
+            Debug.Assert(functionCommandTree != null, "null functionCommandTree");
+            Debug.Assert(!functionCommandTree.EdmFunction.IsComposableAttribute, "functionCommandTree.EdmFunction must be non-composable.");
+
+            // Find mapped store function.
+            FunctionImportMapping targetFunctionMapping;
+            if (
+                !functionCommandTree.MetadataWorkspace.TryGetFunctionImportMapping(
+                    functionCommandTree.EdmFunction, out targetFunctionMapping))
+            {
+                throw new InvalidOperationException(Strings.EntityClient_UnmappedFunctionImport(functionCommandTree.EdmFunction.FullName));
+            }
+            return (FunctionImportMappingNonComposable)targetFunctionMapping;
+        }
+
+        #endregion
+
+        #region properties
+
+        /// <summary>
+        /// Property to expose the known parameters for the query, so the Command objects 
+        /// constructor can poplulate it's parameter collection from.
+        /// </summary>
+        internal virtual IEnumerable<EntityParameter> Parameters
+        {
+            get { return _parameters; }
+        }
+
+        /// <summary>
+        /// Set of entity sets exposed in the command.
+        /// </summary>
+        internal virtual Set<EntitySet> EntitySets
+        {
+            get { return _entitySets; }
+        }
+
+        /// <summary>
+        /// Create a DbCommand object from the definition, that can be executed
+        /// </summary>
+        /// <returns></returns>
+        public override DbCommand CreateCommand()
+        {
+            return new EntityCommand(this);
+        }
+
+        #endregion
+
+        #region internal methods
+
+        /// <summary>
+        /// Creates ColumnMap for result assembly using the given reader.
+        /// </summary>
+        internal ColumnMap CreateColumnMap(DbDataReader storeDataReader)
+        {
+            return CreateColumnMap(storeDataReader, 0);
+        }
+
+        /// <summary>
+        /// Creates ColumnMap for result assembly using the given reader's resultSetIndexth result set.
+        /// </summary>
+        internal virtual ColumnMap CreateColumnMap(DbDataReader storeDataReader, int resultSetIndex)
+        {
+            return _columnMapGenerators[resultSetIndex].CreateColumnMap(storeDataReader);
+        }
+
+        /// <summary>
+        /// Constructs a EntityParameter from a CQT parameter.
+        /// </summary>
+        /// <param name="queryParameter"></param>
+        /// <returns></returns>
+        private static EntityParameter CreateEntityParameterFromQueryParameter(KeyValuePair<string, TypeUsage> queryParameter)
+        {
+            // We really can't have a parameter here that isn't a scalar type...
+            Debug.Assert(TypeSemantics.IsScalarType(queryParameter.Value), "Non-scalar type used as query parameter type");
+
+            var result = new EntityParameter();
+            result.ParameterName = queryParameter.Key;
+
+            PopulateParameterFromTypeUsage(result, queryParameter.Value, isOutParam: false);
+
+            return result;
+        }
+
+        internal static void PopulateParameterFromTypeUsage(EntityParameter parameter, TypeUsage type, bool isOutParam)
+        {
+            // type can be null here if the type provided by the user is not a known model type
+            if (type != null)
+            {
+                PrimitiveTypeKind primitiveTypeKind;
+
+                if (Helper.IsEnumType(type.EdmType))
+                {
+                    type = TypeUsage.Create(Helper.GetUnderlyingEdmTypeForEnumType(type.EdmType));
+                }
+                else if (Helper.IsSpatialType(type, out primitiveTypeKind))
+                {
+                    parameter.EdmType = EdmProviderManifest.Instance.GetPrimitiveType(primitiveTypeKind);
+                }
+            }
+
+            DbCommandDefinition.PopulateParameterFromTypeUsage(parameter, type, isOutParam);
+        }
+
+        /// <summary>
+        /// Internal execute method -- copies command information from the map command 
+        /// to the command objects, executes them, and builds the result assembly 
+        /// structures needed to return the data reader
+        /// </summary>
+        /// <exception cref="InvalidOperationException">behavior must specify CommandBehavior.SequentialAccess</exception>
+        /// <exception cref="InvalidOperationException">input parameters in the entityCommand.Parameters collection must have non-null values.</exception>
+        internal virtual DbDataReader Execute(EntityCommand entityCommand, CommandBehavior behavior)
+        {
+            if (CommandBehavior.SequentialAccess
+                != (behavior & CommandBehavior.SequentialAccess))
+            {
+                throw new InvalidOperationException(Strings.ADP_MustUseSequentialAccess);
+            }
+
+            var storeDataReader = ExecuteStoreCommands(entityCommand, behavior);
+            DbDataReader result = null;
+
+            // If we actually executed something, then go ahead and construct a bridge
+            // data reader for it.
+            if (null != storeDataReader)
+            {
+                try
+                {
+                    var columnMap = CreateColumnMap(storeDataReader, 0);
+                    if (null == columnMap)
+                    {
+                        // For a query with no result type (and therefore no column map), consume the reader.
+                        // When the user requests Metadata for this reader, we return nothing.
+                        CommandHelper.ConsumeReader(storeDataReader);
+                        result = storeDataReader;
+                    }
+                    else
+                    {
+                        var metadataWorkspace = entityCommand.Connection.GetMetadataWorkspace();
+                        var nextResultColumnMaps = GetNextResultColumnMaps(storeDataReader);
+                        result = _bridgeDataReaderFactory.Create(
+                            storeDataReader, columnMap, metadataWorkspace, nextResultColumnMaps);
+                    }
+                }
+                catch
+                {
+                    // dispose of store reader if there is an error creating the BridgeDataReader
+                    storeDataReader.Dispose();
+                    throw;
+                }
+            }
+
+            return result;
+        }
+
+        /// <summary>
+        /// Internal execute method -- Asynchronously copies command information from the map command 
+        /// to the command objects, executes them, and builds the result assembly 
+        /// structures needed to return the data reader
+        /// </summary>
+        /// <exception cref="InvalidOperationException">behavior must specify CommandBehavior.SequentialAccess</exception>
+        /// <exception cref="InvalidOperationException">input parameters in the entityCommand.Parameters collection must have non-null values.</exception>
+        internal virtual async Task<DbDataReader> ExecuteAsync(
+            EntityCommand entityCommand, CommandBehavior behavior, CancellationToken cancellationToken)
+        {
+            if (CommandBehavior.SequentialAccess
+                != (behavior & CommandBehavior.SequentialAccess))
+            {
+                throw new InvalidOperationException(Strings.ADP_MustUseSequentialAccess);
+            }
+
+            var storeDataReader = await ExecuteStoreCommandsAsync(entityCommand, behavior, cancellationToken);
+            DbDataReader result = null;
+
+            // If we actually executed something, then go ahead and construct a bridge
+            // data reader for it.
+            if (null != storeDataReader)
+            {
+                try
+                {
+                    var columnMap = CreateColumnMap(storeDataReader, 0);
+                    if (null == columnMap)
+                    {
+                        // For a query with no result type (and therefore no column map), consume the reader.
+                        // When the user requests Metadata for this reader, we return nothing.
+                        await CommandHelper.ConsumeReaderAsync(storeDataReader, cancellationToken);
+                        result = storeDataReader;
+                    }
+                    else
+                    {
+                        var metadataWorkspace = entityCommand.Connection.GetMetadataWorkspace();
+                        var nextResultColumnMaps = GetNextResultColumnMaps(storeDataReader);
+                        result = _bridgeDataReaderFactory.Create(
+                            storeDataReader, columnMap, metadataWorkspace, nextResultColumnMaps);
+                    }
+                }
+                catch
+                {
+                    // dispose of store reader if there is an error creating the BridgeDataReader
+                    storeDataReader.Dispose();
+                    throw;
+                }
+            }
+
+            return result;
+        }
+
+        private IEnumerable<ColumnMap> GetNextResultColumnMaps(DbDataReader storeDataReader)
+        {
+            for (var i = 1; i < _columnMapGenerators.Length; ++i)
+            {
+                yield return CreateColumnMap(storeDataReader, i);
+            }
+        }
+
+        /// <summary>
+        /// Execute the store commands, and return IteratorSources for each one
+        /// </summary>
+        internal virtual DbDataReader ExecuteStoreCommands(EntityCommand entityCommand, CommandBehavior behavior)
+        {
+            var storeProviderCommand = PrepareEntityCommandBeforeExecution(entityCommand);
+
+            DbDataReader reader = null;
+            try
+            {
+                reader = storeProviderCommand.ExecuteReader(behavior & ~CommandBehavior.SequentialAccess);
+            }
+            catch (Exception e)
+            {
+                // we should not be wrapping all exceptions
+                if (e.IsCatchableExceptionType())
+                {
+                    // we don't wan't folks to have to know all the various types of exceptions that can 
+                    // occur, so we just rethrow a CommandDefinitionException and make whatever we caught  
+                    // the inner exception of it.
+                    throw new EntityCommandExecutionException(Strings.EntityClient_CommandDefinitionExecutionFailed, e);
+                }
+
+                throw;
+            }
+
+            return reader;
+        }
+
+        /// <summary>
+        /// Execute the store commands, and return IteratorSources for each one
+        /// </summary>
+        internal virtual async Task<DbDataReader> ExecuteStoreCommandsAsync(
+            EntityCommand entityCommand, CommandBehavior behavior, CancellationToken cancellationToken)
+        {
+            var storeProviderCommand = PrepareEntityCommandBeforeExecution(entityCommand);
+
+            DbDataReader reader = null;
+            try
+            {
+                reader = await storeProviderCommand.ExecuteReaderAsync(behavior & ~CommandBehavior.SequentialAccess, cancellationToken);
+            }
+            catch (Exception e)
+            {
+                // we should not be wrapping all exceptions
+                if (e.IsCatchableExceptionType())
+                {
+                    // we don't wan't folks to have to know all the various types of exceptions that can 
+                    // occur, so we just rethrow a CommandDefinitionException and make whatever we caught  
+                    // the inner exception of it.
+                    throw new EntityCommandExecutionException(Strings.EntityClient_CommandDefinitionExecutionFailed, e);
+                }
+
+                throw;
+            }
+
+            return reader;
+        }
+
+        private DbCommand PrepareEntityCommandBeforeExecution(EntityCommand entityCommand)
+        {
+            // SQLPT #120007433 is the work item to implement MARS support, which we
+            //                  need to do here, but since the PlanCompiler doesn't 
+            //                  have it yet, neither do we...
+            if (1 != _mappedCommandDefinitions.Count)
+            {
+                throw new NotSupportedException("MARS");
+            }
+
+            var entityTransaction = entityCommand.ValidateAndGetEntityTransaction();
+            var definition = _mappedCommandDefinitions[0];
+            var storeProviderCommand = definition.CreateCommand();
+
+            CommandHelper.SetStoreProviderCommandState(entityCommand, entityTransaction, storeProviderCommand);
+
+            // Copy over the values from the map command to the store command; we 
+            // assume that they were not renamed by either the plan compiler or SQL 
+            // Generation.
+            //
+            // Note that this pretty much presumes that named parameters are supported
+            // by the store provider, but it might work if we don't reorder/reuse
+            // parameters.
+            //
+            // Note also that the store provider may choose to add parameters to thier
+            // command object for some things; we'll only copy over the values for
+            // parameters that we find in the EntityCommands parameters collection, so 
+            // we won't damage anything the store provider did.
+
+            var hasOutputParameters = false;
+            if (storeProviderCommand.Parameters != null) // SQLBUDT 519066
+            {
+                var storeProviderServices = entityCommand.Connection.StoreProviderFactory.GetProviderServices();
+
+                foreach (DbParameter storeParameter in storeProviderCommand.Parameters)
+                {
+                    // I could just use the string indexer, but then if I didn't find it the
+                    // consumer would get some ParameterNotFound exeception message and that
+                    // wouldn't be very meaningful.  Instead, I use the IndexOf method and
+                    // if I don't find it, it's not a big deal (The store provider must
+                    // have added it).
+                    var parameterOrdinal = entityCommand.Parameters.IndexOf(storeParameter.ParameterName);
+                    if (-1 != parameterOrdinal)
+                    {
+                        var entityParameter = entityCommand.Parameters[parameterOrdinal];
+
+                        SyncParameterProperties(entityParameter, storeParameter, storeProviderServices);
+
+                        if (storeParameter.Direction
+                            != ParameterDirection.Input)
+                        {
+                            hasOutputParameters = true;
+                        }
+                    }
+                }
+            }
+
+            // If the EntityCommand has output parameters, we must synchronize parameter values when
+            // the reader is closed. Tell the EntityCommand about the store command so that it knows
+            // where to pull those values from.
+            if (hasOutputParameters)
+            {
+                entityCommand.SetStoreProviderCommand(storeProviderCommand);
+            }
+
+            return storeProviderCommand;
+        }
+
+        /// <summary>
+        /// Updates storeParameter size, precision and scale properties from user provided parameter properties.
+        /// </summary>
+        /// <param name="entityParameter"></param>
+        /// <param name="storeParameter"></param>
+        private static void SyncParameterProperties(
+            EntityParameter entityParameter, DbParameter storeParameter, DbProviderServices storeProviderServices)
+        {
+            IDbDataParameter dbDataParameter = storeParameter;
+
+            // DBType is not currently syncable; it's part of the cache key anyway; this is because we can't guarantee
+            // that the store provider will honor it -- (SqlClient doesn't...)
+            //if (entityParameter.IsDbTypeSpecified)
+            //{
+            //    storeParameter.DbType = entityParameter.DbType;
+            //}
+
+            // Give the store provider the opportunity to set the value before any parameter state has been copied from
+            // the EntityParameter.
+            var parameterTypeUsage = TypeHelpers.GetPrimitiveTypeUsageForScalar(entityParameter.GetTypeUsage());
+            storeProviderServices.SetParameterValue(storeParameter, parameterTypeUsage, entityParameter.Value);
+
+            // Override the store provider parameter state with any explicitly specified values from the EntityParameter.
+            if (entityParameter.IsDirectionSpecified)
+            {
+                storeParameter.Direction = entityParameter.Direction;
+            }
+
+            if (entityParameter.IsIsNullableSpecified)
+            {
+                storeParameter.IsNullable = entityParameter.IsNullable;
+            }
+
+            if (entityParameter.IsSizeSpecified)
+            {
+                storeParameter.Size = entityParameter.Size;
+            }
+
+            if (entityParameter.IsPrecisionSpecified)
+            {
+                dbDataParameter.Precision = entityParameter.Precision;
+            }
+
+            if (entityParameter.IsScaleSpecified)
+            {
+                dbDataParameter.Scale = entityParameter.Scale;
+            }
+        }
+
+        /// <summary>
+        /// Return the string used by EntityCommand and ObjectQuery<T> ToTraceString"/>
+        /// </summary>
+        /// <returns></returns>
+        internal virtual string ToTraceString()
+        {
+            if (_mappedCommandDefinitions != null)
+            {
+                if (_mappedCommandDefinitions.Count == 1)
+                {
+                    // Gosh it sure would be nice if I could just get the inner commandText, but
+                    // that would require more public surface area on DbCommandDefinition, or
+                    // me to know about the inner object...
+                    return _mappedCommandDefinitions[0].CreateCommand().CommandText;
+                }
+                else
+                {
+                    var sb = new StringBuilder();
+                    foreach (var commandDefinition in _mappedCommandDefinitions)
+                    {
+                        var mappedCommand = commandDefinition.CreateCommand();
+                        sb.Append(mappedCommand.CommandText);
+                    }
+
+                    return sb.ToString();
+                }
+            }
+
+            return string.Empty;
+        }
+
+        #endregion
+
+        #region nested types
+
+        /// <summary>
+        /// Generates a column map given a data reader.
+        /// </summary>
+        private interface IColumnMapGenerator
+        {
+            /// <summary>
+            /// Given a data reader, returns column map.
+            /// </summary>
+            /// <param name="reader">Data reader.</param>
+            /// <returns>Column map.</returns>
+            ColumnMap CreateColumnMap(DbDataReader reader);
+        }
+
+        /// <summary>
+        /// IColumnMapGenerator wrapping a constant instance of a column map (invariant with respect
+        /// to the given DbDataReader)
+        /// </summary>
+        private sealed class ConstantColumnMapGenerator : IColumnMapGenerator
+        {
+            private readonly ColumnMap _columnMap;
+            private readonly int _fieldsRequired;
+
+            internal ConstantColumnMapGenerator(ColumnMap columnMap, int fieldsRequired)
+            {
+                _columnMap = columnMap;
+                _fieldsRequired = fieldsRequired;
+            }
+
+            ColumnMap IColumnMapGenerator.CreateColumnMap(DbDataReader reader)
+            {
+                if (null != reader
+                    && reader.FieldCount < _fieldsRequired)
+                {
+                    throw new EntityCommandExecutionException(Strings.EntityClient_TooFewColumns);
+                }
+
+                return _columnMap;
+            }
+        }
+
+        /// <summary>
+        /// Generates column maps for a non-composable function mapping.
+        /// </summary>
+        private sealed class FunctionColumnMapGenerator : IColumnMapGenerator
+        {
+            private readonly FunctionImportMappingNonComposable _mapping;
+            private readonly EntitySet _entitySet;
+            private readonly StructuralType _baseStructuralType;
+            private readonly int _resultSetIndex;
+
+            internal FunctionColumnMapGenerator(
+                FunctionImportMappingNonComposable mapping, int resultSetIndex, EntitySet entitySet, StructuralType baseStructuralType)
+            {
+                _mapping = mapping;
+                _entitySet = entitySet;
+                _baseStructuralType = baseStructuralType;
+                _resultSetIndex = resultSetIndex;
+            }
+
+            ColumnMap IColumnMapGenerator.CreateColumnMap(DbDataReader reader)
+            {
+                return ColumnMapFactory.CreateFunctionImportStructuralTypeColumnMap(
+                    reader, _mapping, _resultSetIndex, _entitySet, _baseStructuralType);
+            }
+        }
+
+        #endregion
+    }
+}