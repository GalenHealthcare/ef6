--- conflicted
+++ resolved
@@ -1,4 +1,3 @@
-<<<<<<< HEAD
 ﻿// Copyright (c) Microsoft Open Technologies, Inc. All rights reserved. See License.txt in the project root for license information.
 
 namespace System.Data.Entity.Core.EntityClient.Internal
@@ -407,591 +406,4 @@
             return keychain;
         }
     }
-}
-=======
-﻿// Copyright (c) Microsoft Open Technologies, Inc. All rights reserved. See License.txt in the project root for license information.
-
-namespace System.Data.Entity.Core.EntityClient.Internal
-{
-    using System.Collections;
-    using System.Data.Entity.Resources;
-    using System.Data.Entity.Utilities;
-    using System.Diagnostics;
-    using System.Diagnostics.CodeAnalysis;
-    using System.Text;
-    using System.Text.RegularExpressions;
-
-    /// <summary>
-    /// Copied from System.Data.dll
-    /// </summary>
-    internal class DbConnectionOptions
-    {
-        // instances of this class are intended to be immutable, i.e readonly
-        // used by pooling classes so it is much easier to verify correctness
-        // when not worried about the class being modified during execution
-
-#if DEBUG
-        private const string ConnectionStringPattern = // may not contain embedded null except trailing last value
-            "([\\s;]*" // leading whitespace and extra semicolons
-            + "(?![\\s;])" // key does not start with space or semicolon
-            + "(?<key>([^=\\s\\p{Cc}]|\\s+[^=\\s\\p{Cc}]|\\s+==|==)+)"
-            // allow any visible character for keyname except '=' which must quoted as '=='
-            + "\\s*=(?!=)\\s*" // the equal sign divides the key and value parts
-            + "(?<value>"
-            + "(\"([^\"\u0000]|\"\")*\")" // double quoted string, " must be quoted as ""
-            + "|"
-            + "('([^'\u0000]|'')*')" // single quoted string, ' must be quoted as ''
-            + "|"
-            + "((?![\"'\\s])" // unquoted value must not start with " or ' or space, would also like = but too late to change
-            + "([^;\\s\\p{Cc}]|\\s+[^;\\s\\p{Cc}])*" // control characters must be quoted
-            + "(?<![\"']))" // unquoted value must not stop with " or '
-            + ")(\\s*)(;|\u0000|$)" // whitespace after value up to semicolon or end-of-line
-            + ")*" // repeat the key-value pair
-            + "[\\s;\u0000]*" // traling whitespace/semicolons and embedded nulls (DataSourceLocator)
-                             ;
-
-        private static readonly Regex _connectionStringRegex = new Regex(
-            ConnectionStringPattern, RegexOptions.ExplicitCapture | RegexOptions.Compiled);
-#endif
-        internal const string DataDirectory = "|datadirectory|";
-
-#if DEBUG
-        private const string ConnectionStringValidKeyPattern = "^(?![;\\s])[^\\p{Cc}]+(?<!\\s)$";
-        // key not allowed to start with semi-colon or space or contain non-visible characters or end with space
-
-        private const string ConnectionStringValidValuePattern = "^[^\u0000]*$"; // value not allowed to contain embedded null   
-        private static readonly Regex _connectionStringValidKeyRegex = new Regex(ConnectionStringValidKeyPattern, RegexOptions.Compiled);
-        private static readonly Regex _connectionStringValidValueRegex = new Regex(ConnectionStringValidValuePattern, RegexOptions.Compiled);
-#endif
-
-        private readonly string _usersConnectionString;
-        private readonly Hashtable _parsetable;
-        internal readonly NameValuePair KeyChain;
-
-        /// <summary>
-        /// For testing.
-        /// </summary>
-        internal DbConnectionOptions()
-        {
-        }
-
-        // synonyms hashtable is meant to be read-only translation of parsed string
-        // keywords/synonyms to a known keyword string
-        internal DbConnectionOptions(string connectionString, Hashtable synonyms)
-        {
-            _parsetable = new Hashtable();
-            _usersConnectionString = ((null != connectionString) ? connectionString : "");
-
-            // first pass on parsing, initial syntax check
-            if (0 < _usersConnectionString.Length)
-            {
-                KeyChain = ParseInternal(_parsetable, _usersConnectionString, synonyms);
-            }
-        }
-
-        internal string UsersConnectionString
-        {
-            get { return _usersConnectionString ?? string.Empty; }
-        }
-
-        internal bool IsEmpty
-        {
-            get { return (null == KeyChain); }
-        }
-
-        internal Hashtable Parsetable
-        {
-            get { return _parsetable; }
-        }
-
-        internal virtual string this[string keyword]
-        {
-            get { return (string)_parsetable[keyword]; }
-        }
-
-        [SuppressMessage("Microsoft.Globalization", "CA1308:NormalizeStringsToUppercase")]
-        private static string GetKeyName(StringBuilder buffer)
-        {
-            var count = buffer.Length;
-            while ((0 < count)
-                   && Char.IsWhiteSpace(buffer[count - 1]))
-            {
-                count--; // trailing whitespace
-            }
-            return buffer.ToString(0, count).ToLowerInvariant();
-        }
-
-        private static string GetKeyValue(StringBuilder buffer, bool trimWhitespace)
-        {
-            var count = buffer.Length;
-            var index = 0;
-            if (trimWhitespace)
-            {
-                while ((index < count)
-                       && Char.IsWhiteSpace(buffer[index]))
-                {
-                    index++; // leading whitespace
-                }
-                while ((0 < count)
-                       && Char.IsWhiteSpace(buffer[count - 1]))
-                {
-                    count--; // trailing whitespace
-                }
-            }
-            return buffer.ToString(index, count - index);
-        }
-
-        // transistion states used for parsing
-        private enum ParserState
-        {
-            NothingYet = 1, //start point
-            Key,
-            KeyEqual,
-            KeyEnd,
-            UnquotedValue,
-            DoubleQuoteValue,
-            DoubleQuoteValueQuote,
-            SingleQuoteValue,
-            SingleQuoteValueQuote,
-            QuotedValueEnd,
-            NullTermination,
-        };
-
-        [SuppressMessage("Microsoft.Maintainability", "CA1502:AvoidExcessiveComplexity")]
-        private static int GetKeyValuePair(
-            string connectionString, int currentPosition, StringBuilder buffer, out string keyname, out string keyvalue)
-        {
-            var startposition = currentPosition;
-
-            buffer.Length = 0;
-            keyname = null;
-            keyvalue = null;
-
-            var currentChar = '\0';
-
-            var parserState = ParserState.NothingYet;
-            var length = connectionString.Length;
-            for (; currentPosition < length; ++currentPosition)
-            {
-                currentChar = connectionString[currentPosition];
-
-                switch (parserState)
-                {
-                    case ParserState.NothingYet: // [\\s;]*
-                        if ((';' == currentChar)
-                            || Char.IsWhiteSpace(currentChar))
-                        {
-                            continue;
-                        }
-                        if ('\0' == currentChar)
-                        {
-                            parserState = ParserState.NullTermination;
-                            continue;
-                        }
-                        if (Char.IsControl(currentChar))
-                        {
-                            throw new ArgumentException(Strings.ADP_ConnectionStringSyntax(startposition));
-                        }
-                        startposition = currentPosition;
-                        if ('=' != currentChar)
-                        {
-                            parserState = ParserState.Key;
-                            break;
-                        }
-                        else
-                        {
-                            parserState = ParserState.KeyEqual;
-                            continue;
-                        }
-
-                    case ParserState.Key: // (?<key>([^=\\s\\p{Cc}]|\\s+[^=\\s\\p{Cc}]|\\s+==|==)+)
-                        if ('=' == currentChar)
-                        {
-                            parserState = ParserState.KeyEqual;
-                            continue;
-                        }
-                        if (Char.IsWhiteSpace(currentChar))
-                        {
-                            break;
-                        }
-                        if (Char.IsControl(currentChar))
-                        {
-                            throw new ArgumentException(Strings.ADP_ConnectionStringSyntax(startposition));
-                        }
-                        break;
-
-                    case ParserState.KeyEqual: // \\s*=(?!=)\\s*
-                        if ('=' == currentChar)
-                        {
-                            parserState = ParserState.Key;
-                            break;
-                        }
-                        keyname = GetKeyName(buffer);
-                        if (string.IsNullOrEmpty(keyname))
-                        {
-                            throw new ArgumentException(Strings.ADP_ConnectionStringSyntax(startposition));
-                        }
-                        buffer.Length = 0;
-                        parserState = ParserState.KeyEnd;
-                        goto case ParserState.KeyEnd;
-
-                    case ParserState.KeyEnd:
-                        if (Char.IsWhiteSpace(currentChar))
-                        {
-                            continue;
-                        }
-                        if ('\'' == currentChar)
-                        {
-                            parserState = ParserState.SingleQuoteValue;
-                            continue;
-                        }
-                        if ('"' == currentChar)
-                        {
-                            parserState = ParserState.DoubleQuoteValue;
-                            continue;
-                        }
-
-                        if (';' == currentChar)
-                        {
-                            goto ParserExit;
-                        }
-                        if ('\0' == currentChar)
-                        {
-                            goto ParserExit;
-                        }
-                        if (Char.IsControl(currentChar))
-                        {
-                            throw new ArgumentException(Strings.ADP_ConnectionStringSyntax(startposition));
-                        }
-                        parserState = ParserState.UnquotedValue;
-                        break;
-
-                    case ParserState.UnquotedValue: // "((?![\"'\\s])" + "([^;\\s\\p{Cc}]|\\s+[^;\\s\\p{Cc}])*" + "(?<![\"']))"
-                        if (Char.IsWhiteSpace(currentChar))
-                        {
-                            break;
-                        }
-                        if (Char.IsControl(currentChar)
-                            || ';' == currentChar)
-                        {
-                            goto ParserExit;
-                        }
-                        break;
-
-                    case ParserState.DoubleQuoteValue: // "(\"([^\"\u0000]|\"\")*\")"
-                        if ('"' == currentChar)
-                        {
-                            parserState = ParserState.DoubleQuoteValueQuote;
-                            continue;
-                        }
-                        if ('\0' == currentChar)
-                        {
-                            throw new ArgumentException(Strings.ADP_ConnectionStringSyntax(startposition));
-                        }
-                        break;
-
-                    case ParserState.DoubleQuoteValueQuote:
-                        if ('"' == currentChar)
-                        {
-                            parserState = ParserState.DoubleQuoteValue;
-                            break;
-                        }
-                        keyvalue = GetKeyValue(buffer, false);
-                        parserState = ParserState.QuotedValueEnd;
-                        goto case ParserState.QuotedValueEnd;
-
-                    case ParserState.SingleQuoteValue: // "('([^'\u0000]|'')*')"
-                        if ('\'' == currentChar)
-                        {
-                            parserState = ParserState.SingleQuoteValueQuote;
-                            continue;
-                        }
-                        if ('\0' == currentChar)
-                        {
-                            throw new ArgumentException(Strings.ADP_ConnectionStringSyntax(startposition));
-                        }
-                        break;
-
-                    case ParserState.SingleQuoteValueQuote:
-                        if ('\'' == currentChar)
-                        {
-                            parserState = ParserState.SingleQuoteValue;
-                            break;
-                        }
-                        keyvalue = GetKeyValue(buffer, false);
-                        parserState = ParserState.QuotedValueEnd;
-                        goto case ParserState.QuotedValueEnd;
-
-                    case ParserState.QuotedValueEnd:
-                        if (Char.IsWhiteSpace(currentChar))
-                        {
-                            continue;
-                        }
-                        if (';' == currentChar)
-                        {
-                            goto ParserExit;
-                        }
-                        if ('\0' == currentChar)
-                        {
-                            parserState = ParserState.NullTermination;
-                            continue;
-                        }
-                        throw new ArgumentException(Strings.ADP_ConnectionStringSyntax(startposition)); // unbalanced single quote
-
-                    case ParserState.NullTermination: // [\\s;\u0000]*
-                        if ('\0' == currentChar)
-                        {
-                            continue;
-                        }
-                        if (Char.IsWhiteSpace(currentChar))
-                        {
-                            continue;
-                        }
-                        throw new ArgumentException(Strings.ADP_ConnectionStringSyntax(currentPosition));
-
-                    default:
-                        throw new InvalidOperationException(
-                            Strings.ADP_InternalProviderError((int)EntityUtil.InternalErrorCode.InvalidParserState1));
-                }
-                buffer.Append(currentChar);
-            }
-            ParserExit:
-            switch (parserState)
-            {
-                case ParserState.Key:
-                case ParserState.DoubleQuoteValue:
-                case ParserState.SingleQuoteValue:
-                    // keyword not found/unbalanced double/single quote
-                    throw new ArgumentException(Strings.ADP_ConnectionStringSyntax(startposition));
-
-                case ParserState.KeyEqual:
-                    // equal sign at end of line
-                    keyname = GetKeyName(buffer);
-                    if (string.IsNullOrEmpty(keyname))
-                    {
-                        throw new ArgumentException(Strings.ADP_ConnectionStringSyntax(startposition));
-                    }
-                    break;
-
-                case ParserState.UnquotedValue:
-                    // unquoted value at end of line
-                    keyvalue = GetKeyValue(buffer, true);
-
-                    var tmpChar = keyvalue[keyvalue.Length - 1];
-                    if (('\'' == tmpChar)
-                        || ('"' == tmpChar))
-                    {
-                        throw new ArgumentException(Strings.ADP_ConnectionStringSyntax(startposition));
-                        // unquoted value must not end in quote
-                    }
-                    break;
-
-                case ParserState.DoubleQuoteValueQuote:
-                case ParserState.SingleQuoteValueQuote:
-                case ParserState.QuotedValueEnd:
-                    // quoted value at end of line
-                    keyvalue = GetKeyValue(buffer, false);
-                    break;
-
-                case ParserState.NothingYet:
-                case ParserState.KeyEnd:
-                case ParserState.NullTermination:
-                    // do nothing
-                    break;
-
-                default:
-                    throw new InvalidOperationException(
-                        Strings.ADP_InternalProviderError((int)EntityUtil.InternalErrorCode.InvalidParserState2));
-            }
-            if ((';' == currentChar)
-                && (currentPosition < connectionString.Length))
-            {
-                currentPosition++;
-            }
-            return currentPosition;
-        }
-
-#if DEBUG
-        private static bool IsValueValidInternal(string keyvalue)
-        {
-            if (null != keyvalue)
-            {
-                var compValue = _connectionStringValidValueRegex.IsMatch(keyvalue);
-                Debug.Assert((-1 == keyvalue.IndexOf('\u0000')) == compValue, "IsValueValid mismatch with regex");
-                return (-1 == keyvalue.IndexOf('\u0000'));
-            }
-            return true;
-        }
-#endif
-
-        private static bool IsKeyNameValid(string keyname)
-        {
-            if (null != keyname)
-            {
-#if DEBUG
-                var compValue = _connectionStringValidKeyRegex.IsMatch(keyname);
-                Debug.Assert(
-                    ((0 < keyname.Length) && (';' != keyname[0]) && !Char.IsWhiteSpace(keyname[0]) && (-1 == keyname.IndexOf('\u0000')))
-                    == compValue, "IsValueValid mismatch with regex");
-#endif
-                return ((0 < keyname.Length) && (';' != keyname[0]) && !Char.IsWhiteSpace(keyname[0]) && (-1 == keyname.IndexOf('\u0000')));
-            }
-            return false;
-        }
-
-#if DEBUG
-        [SuppressMessage("Microsoft.Globalization", "CA1308:NormalizeStringsToUppercase")]
-        private static Hashtable SplitConnectionString(string connectionString, Hashtable synonyms)
-        {
-            var parsetable = new Hashtable();
-            var parser = _connectionStringRegex;
-
-            const int KeyIndex = 1, ValueIndex = 2;
-            Debug.Assert(KeyIndex == parser.GroupNumberFromName("key"), "wrong key index");
-            Debug.Assert(ValueIndex == parser.GroupNumberFromName("value"), "wrong value index");
-
-            if (null != connectionString)
-            {
-                var match = parser.Match(connectionString);
-                if (!match.Success
-                    || (match.Length != connectionString.Length))
-                {
-                    throw new ArgumentException(Strings.ADP_ConnectionStringSyntax(match.Length));
-                }
-                var indexValue = 0;
-                var keyvalues = match.Groups[ValueIndex].Captures;
-                foreach (Capture keypair in match.Groups[KeyIndex].Captures)
-                {
-                    var keyname = keypair.Value.Replace("==", "=").ToLowerInvariant();
-                    var keyvalue = keyvalues[indexValue++].Value;
-                    if (0 < keyvalue.Length)
-                    {
-                        switch (keyvalue[0])
-                        {
-                            case '\"':
-                                keyvalue = keyvalue.Substring(1, keyvalue.Length - 2).Replace("\"\"", "\"");
-                                break;
-                            case '\'':
-                                keyvalue = keyvalue.Substring(1, keyvalue.Length - 2).Replace("\'\'", "\'");
-                                break;
-                            default:
-                                break;
-                        }
-                    }
-                    else
-                    {
-                        keyvalue = null;
-                    }
-
-                    var realkeyname = ((null != synonyms) ? (string)synonyms[keyname] : keyname);
-                    if (!IsKeyNameValid(realkeyname))
-                    {
-                        throw new ArgumentException(Strings.ADP_KeywordNotSupported(keyname));
-                    }
-                    parsetable[realkeyname] = keyvalue; // last key-value pair wins (or first)
-                }
-            }
-            return parsetable;
-        }
-
-        private static void ParseComparision(Hashtable parsetable, string connectionString, Hashtable synonyms, Exception e)
-        {
-            try
-            {
-                var parsedvalues = SplitConnectionString(connectionString, synonyms);
-                foreach (DictionaryEntry entry in parsedvalues)
-                {
-                    var keyname = (string)entry.Key;
-                    var value1 = (string)entry.Value;
-                    var value2 = (string)parsetable[keyname];
-                    Debug.Assert(parsetable.Contains(keyname), "ParseInternal code vs. regex mismatch keyname <" + keyname + ">");
-                    Debug.Assert(value1 == value2, "ParseInternal code vs. regex mismatch keyvalue <" + value1 + "> <" + value2 + ">");
-                }
-            }
-            catch (ArgumentException f)
-            {
-                if (null != e)
-                {
-                    var msg1 = e.Message;
-                    var msg2 = f.Message;
-                    if (msg1.StartsWith("Keyword not supported:", StringComparison.Ordinal)
-                        && msg2.StartsWith("Format of the initialization string", StringComparison.Ordinal))
-                    {
-                    }
-                    else
-                    {
-                        // Does not always hold.
-                        Debug.Assert(msg1 == msg2, "ParseInternal code vs regex message mismatch: <" + msg1 + "> <" + msg2 + ">");
-                    }
-                }
-                else
-                {
-                    Debug.Assert(false, "ParseInternal code vs regex throw mismatch " + f.Message);
-                }
-                e = null;
-            }
-            if (null != e)
-            {
-                Debug.Assert(false, "ParseInternal code threw exception vs regex mismatch");
-            }
-        }
-#endif
-
-        private static NameValuePair ParseInternal(Hashtable parsetable, string connectionString, Hashtable synonyms)
-        {
-            DebugCheck.NotNull(connectionString);
-            var buffer = new StringBuilder();
-            NameValuePair localKeychain = null, keychain = null;
-#if DEBUG
-            try
-            {
-#endif
-            var nextStartPosition = 0;
-            var endPosition = connectionString.Length;
-            while (nextStartPosition < endPosition)
-            {
-                var startPosition = nextStartPosition;
-
-                string keyname, keyvalue;
-                nextStartPosition = GetKeyValuePair(connectionString, startPosition, buffer, out keyname, out keyvalue);
-                if (string.IsNullOrEmpty(keyname))
-                {
-                    // if (nextStartPosition != endPosition) { throw; }
-                    break;
-                }
-
-#if DEBUG
-                    Debug.Assert(IsKeyNameValid(keyname), "ParseFailure, invalid keyname");
-                    Debug.Assert(IsValueValidInternal(keyvalue), "parse failure, invalid keyvalue");
-#endif
-                var realkeyname = ((null != synonyms) ? (string)synonyms[keyname] : keyname);
-                if (!IsKeyNameValid(realkeyname))
-                {
-                    throw new ArgumentException(Strings.ADP_KeywordNotSupported(keyname));
-                }
-                parsetable[realkeyname] = keyvalue; // last key-value pair wins (or first)
-
-                if (null != localKeychain)
-                {
-                    localKeychain = localKeychain.Next = new NameValuePair();
-                }
-                else
-                {
-                    // first time only - don't contain modified chain from UDL file
-                    keychain = localKeychain = new NameValuePair();
-                }
-            }
-#if DEBUG
-            }
-            catch (ArgumentException e)
-            {
-                ParseComparision(parsetable, connectionString, synonyms, e);
-                throw;
-            }
-            ParseComparision(parsetable, connectionString, synonyms, null);
-#endif
-            return keychain;
-        }
-    }
-}
->>>>>>> b1a13653
+}