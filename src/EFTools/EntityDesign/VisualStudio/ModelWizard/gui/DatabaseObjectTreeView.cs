// Copyright (c) Microsoft Open Technologies, Inc. All rights reserved. See License.txt in the project root for license information.


#if VS12ORNEWER
using Microsoft.VisualStudio.PlatformUI;
#endif

namespace Microsoft.Data.Entity.Design.VisualStudio.ModelWizard.Gui
{
    using System;
    using System.Collections.Generic;
    using System.ComponentModel;
    using System.Diagnostics;
    using System.Diagnostics.CodeAnalysis;
    using System.Drawing;
    using System.Linq;
    using System.Runtime.InteropServices;
    using System.Windows.Forms;
    using Microsoft.Data.Entity.Design.Model.Database;
    using Microsoft.Data.Entity.Design.VersioningFacade.ReverseEngineerDb;
    using Microsoft.Data.Entity.Design.VisualStudio.ModelWizard.Properties;
    using Microsoft.VisualStudio.Shell;
    using Microsoft.VisualStudio.Utilities;

    internal partial class DatabaseObjectTreeView : UserControl
    {
        public TreeView TreeViewControl
        {
            get { return treeView; }
        }

        internal enum TreeViewImage
        {
            DbTablesImage = 0,
            TableImage = 1,
            DbViewsImage = 2,
            ViewImage = 3,
            DbStoreProcsImage = 4,
            StoreProcImage = 5,
            DbDeletedItemsImage = 6,
            DeletedItemImage = 7,
            DbAddedItemsImage = 8,
            DbUpdatedItemsImage = 9,
            DbDatabaseSchemaImage = 10,
        }

        [SuppressMessage("Microsoft.Reliability", "CA2000:Dispose objects before losing scope")]
        public DatabaseObjectTreeView()
        {
            InitializeComponent();

            components = new Container();

            // Load new ImageList with glyphs from resources
            var imageList = new ImageList(components)
                {
                    ColorDepth = ColorDepth.Depth32Bit,
                    ImageSize = new Size(16, 16),
                    TransparentColor = Color.Magenta
                };

<<<<<<< HEAD
            var dpi = (int)DpiAwareness.GetDpi(this);
            imageList.Images.Add("DbTables.bmp",
                ImageManifestUtils.Instance.GetBitmap(ImageManifestUtils.DbTablesImageMoniker, dpi));
            imageList.Images.Add("Table.bmp",
                ImageManifestUtils.Instance.GetBitmap(ImageManifestUtils.TableImageMoniker, dpi));
            imageList.Images.Add("DbViews.bmp",
                ImageManifestUtils.Instance.GetBitmap(ImageManifestUtils.DbViewsImageMoniker, dpi));
            imageList.Images.Add("View.bmp",
                ImageManifestUtils.Instance.GetBitmap(ImageManifestUtils.ViewImageMoniker, dpi));
            imageList.Images.Add("DBStoredProcs.bmp",
                ImageManifestUtils.Instance.GetBitmap(ImageManifestUtils.DBStoredProcsImageMoniker, dpi));
            imageList.Images.Add("StoredProc.bmp",
                ImageManifestUtils.Instance.GetBitmap(ImageManifestUtils.StoredProcImageMoniker, dpi));
            imageList.Images.Add("DbDeletedItems.bmp",
                ImageManifestUtils.Instance.GetBitmap(ImageManifestUtils.DbDeletedItemsImageMoniker, dpi));
            imageList.Images.Add("DeletedItem.bmp",
                ImageManifestUtils.Instance.GetBitmap(ImageManifestUtils.DeletedItemImageMoniker, dpi));
            imageList.Images.Add("DbAddedItems.bmp",
                ImageManifestUtils.Instance.GetBitmap(ImageManifestUtils.DbAddedItemsImageMoniker, dpi));
            imageList.Images.Add("DbUpdatedItems.bmp",
                ImageManifestUtils.Instance.GetBitmap(ImageManifestUtils.DbUpdatedItemsImageMoniker, dpi));
            imageList.Images.Add("database_schema.bmp",
                ImageManifestUtils.Instance.GetBitmap(ImageManifestUtils.DatabaseSchemaImageMoniker, dpi));
=======
            imageList.Images.Add("DbTables.bmp", Resources.DbTables);
            imageList.Images.Add("Table.bmp", Resources.Table);
            imageList.Images.Add("DbViews.bmp", Resources.DbViews);
            imageList.Images.Add("View.bmp", Resources.View);
            imageList.Images.Add("DBStoredProcs.bmp", Resources.DBStoredProcs);
            imageList.Images.Add("StoredProc.bmp", Resources.StoredProc);
            imageList.Images.Add("DbDeletedItems.bmp", Resources.DbDeletedItems);
            imageList.Images.Add("DeletedItem.bmp", Resources.DeletedItem);
            imageList.Images.Add("DbAddedItems.bmp", Resources.DbAddedItems);
            imageList.Images.Add("DbUpdatedItems.bmp", Resources.DbUpdatedItems);
            imageList.Images.Add("database_schema.bmp", Resources.database_schema);

#pragma warning disable 0618 // DpiHelper is obsolete, need to move to DpiAwareness (and ImageManifest)
            // scale images as appropriate for screen resolution
            DpiHelper.LogicalToDeviceUnits(ref imageList);
#pragma warning restore 0618
>>>>>>> b6fc4a9a

            treeView.ImageList = imageList;

            VsShellUtilities.ApplyTreeViewThemeStyles(treeView);
            treeView.DrawMode = TreeViewDrawMode.OwnerDrawText;
            treeView.DrawNode += TreeViewControl_DrawNode;
            treeView.AfterCheck += TreeViewControl_AfterCheck;
        }

        private Label _statusLabel;

        // <summary>
        //     Helper to show a status message Label control on top of the client area of the TreeView control
        // </summary>
        [SuppressMessage("Microsoft.Reliability", "CA2000:Dispose objects before losing scope")]
        public void ShowStatus(string message)
        {
            if (_statusLabel == null)
            {
                _statusLabel = new Label
                    {
                        BackColor = TreeViewControl.BackColor,
                        Size = ClientSize,
                        Location = new Point(
                            Left + SystemInformation.Border3DSize.Width,
                            Top + SystemInformation.Border3DSize.Height),
                        TextAlign = ContentAlignment.MiddleCenter,
                        Anchor = Anchor
                    };
            }

            _statusLabel.Text = message;

            Controls.Add(_statusLabel);
            Controls.SetChildIndex(_statusLabel, 0);
        }

        // <summary>
        //     Helper to hide the status message Label control
        // </summary>
        public void HideStatus()
        {
            if (_statusLabel != null)
            {
                Controls.Remove(_statusLabel);
            }
        }

        public void FocusAndSetFirstNodeSelected()
        {
            if (treeView.Nodes.Count > 0)
            {
                treeView.SelectedNode = treeView.Nodes[0];
            }
            treeView.Focus();
        }

        public static TreeNode CreateRootNodeAndDescendents(
            ICollection<EntityStoreSchemaFilterEntry> entries,
            string label,
            TreeViewImage rootImage,
            TreeViewImage leafNodeImage)
        {
            var rootNode = CreateTreeNode(label, false, null, label, rootImage, null);

            if (entries != null)
            {
                foreach (var entry in entries)
                {
                    EnsureSchemaAndLeafNode(rootNode, entry, leafNodeImage);
                }
            }

            return rootNode;
        }

        private static void EnsureSchemaAndLeafNode(
            TreeNode rootNode,
            EntityStoreSchemaFilterEntry entry,
            TreeViewImage leafNodeImage)
        {
            Debug.Assert(rootNode != null, "rootNode must be non-null");
            Debug.Assert(entry != null, "entry must be non-null");

            var dbObj = DatabaseObject.CreateFromEntityStoreSchemaFilterEntry(entry, null);
            EnsureSchemaAndLeafNode(rootNode, dbObj, leafNodeImage, entry);
        }

        public static void EnsureSchemaAndLeafNode(
            TreeNode rootNode,
            DatabaseObject dbObj,
            TreeViewImage leafNodeImage,
            EntityStoreSchemaFilterEntry leafNodeTagObject)
        {
            Debug.Assert(rootNode != null, "rootNode must be non-null");
            if (rootNode == null)
            {
                return;
            }
            // find or create schema node
            var schemaName = (dbObj.Schema ?? Resources.SelectTablesPage_NullSchemaDisplayName);
            var schemaNode = FindOrCreateTreeSchemaNode(rootNode, schemaName, TreeViewImage.DbDatabaseSchemaImage);

            Debug.Assert(schemaNode != null, "null schemaNode for rootNode with label " + rootNode.Name + ", schemaName " + schemaName);
            if (schemaNode != null)
            {
                // now add child node to schema node
                var detailNode = CreateTreeNode(dbObj.Name, false, leafNodeTagObject, dbObj.Name, leafNodeImage, null);
                schemaNode.Nodes.Add(detailNode);
            }
        }

        private static TreeNode FindOrCreateTreeSchemaNode(
            TreeNode parentNode,
            string schemaName,
            TreeViewImage schemaNodeImage)
        {
            var schemaNodes = parentNode.Nodes.Find(schemaName, false);
            Debug.Assert(
                schemaNodes.Length <= 1,
                "was expecting 0 or 1 nodes with name " + schemaName + ", found " + schemaNodes.Length);
            if (schemaNodes.Length != 0)
            {
                return schemaNodes[0];
            }
            // no previous node - so create one
            var schemaNode = CreateTreeNode(schemaName, false, null, schemaName, schemaNodeImage, null);
            parentNode.Nodes.Add(schemaNode);
            return schemaNode;
        }

        public static TreeNode CreateTreeNode(
            string treeNodeText,
            bool treeNodeIsChecked,
            object treeNodeTag,
            string treeNodeName,
            TreeViewImage treeNodeImage,
            string treeNodeToolTip)
        {
            Debug.Assert(treeNodeName != null, "treeNodeName cannot be null");
            Debug.Assert(treeNodeText != null, "treeNodeText cannot be null");

            return new TreeNode(treeNodeText, (int)treeNodeImage, (int)treeNodeImage)
                {
                    Checked = treeNodeIsChecked,
                    Name = treeNodeName,
                    ToolTipText = treeNodeToolTip ?? String.Empty,
                    Tag = treeNodeTag
                };
        }

        private bool _processingTreeViewCheckStateChange;

        private void TreeViewControl_AfterCheck(object sender, TreeViewEventArgs e)
        {
            // avoiding re-entry 
            if (_processingTreeViewCheckStateChange)
            {
                return;
            }
            try
            {
                _processingTreeViewCheckStateChange = true;
                treeView.BeginUpdate();
                UpdateChildrenNodesCheckedState(e.Node);
            }
            finally
            {
                treeView.EndUpdate();
                _processingTreeViewCheckStateChange = false;
            }
        }

        // <summary>
        //     Once a given node has been checked this method updates the Checked
        //     state of various other nodes to match.
        // </summary>
        private static void UpdateChildrenNodesCheckedState(TreeNode parentNode)
        {
            var nodeChecked = parentNode.Checked;

            // nodeDepth value: 0 => rootNode, 1 => schemaNode, 2 => leafNode
            var nodeDepth = GetNodeDepth(parentNode);

            if (nodeDepth < 2)
            {
                // Root or schema node check changed: this is one of the Tables, 
                // Views or Stored Procedures root nodes or one of their child nodes
                // which represent individual schemas.
                // Iterate over the node's children (and grandchildren if it has any) 
                // and update their checked state.

                foreach (TreeNode childNode in parentNode.Nodes)
                {
                    if (childNode.Checked != nodeChecked)
                    {
                        childNode.Checked = nodeChecked;
                    }
                    foreach (TreeNode grandchildNode in childNode.Nodes)
                    {
                        if (grandchildNode.Checked != nodeChecked)
                        {
                            grandchildNode.Checked = nodeChecked;
                        }
                    }
                }
            }

            if (nodeDepth > 0)
            {
                // a schema or leaf node's Checked state has changed - update the parent 
                // node's Checked state recursively up the tree
                UpdateParentNodeCheckedState(parentNode);
            }
        }

        private static int GetNodeDepth(TreeNode node)
        {
            var nodeDepth = 0;
            while (node.Parent != null)
            {
                node = node.Parent;
                nodeDepth++;
            }
            return nodeDepth;
        }

        // <summary>
        //     Updates a parent node's Checked state recursively up the tree
        //     according to the child's new Checked state.
        //     Note: childNode could be any kind of node.
        // </summary>
        private static void UpdateParentNodeCheckedState(TreeNode childNode)
        {
            // no parent to update
            if (null == childNode
                || null == childNode.Parent)
            {
                return;
            }

            if (childNode.Checked
                && !childNode.Parent.Checked)
            {
                // child has been checked, ensure parent is checked
                childNode.Parent.Checked = true;
                // call recursively on the parent node's parent
                UpdateParentNodeCheckedState(childNode.Parent);
            }
            else if (!childNode.Checked
                     && childNode.Parent.Checked
                     &&
                     !childNode.Parent.Nodes.Cast<TreeNode>().Any(n => n.Checked))
            {
                // child has been unchecked, scan through parent's children 
                // and see if any one is checked - if now none are then
                // uncheck parent
                childNode.Parent.Checked = false;
                // call recursively on the parent node's parent
                UpdateParentNodeCheckedState(childNode.Parent);
            }
        }

        // constants used to manipulate a checkbox 
        private const int TVIF_STATE = 0x8;
        private const int TVIS_STATEIMAGEMASK = 0xF000;
        private const int TV_FIRST = 0x1100;
        private const int TVM_SETITEM = TV_FIRST + 63;

        // struct used to set node properties 
        internal struct TVITEM
        {
            public int mask;
            public IntPtr hItem;
            public int state;
            public int stateMask;

            [MarshalAs(UnmanagedType.LPTStr)]
            public String lpszText;

            public int cchTextMax;
            public int iImage;
            public int iSelectedImage;
            public int cChildren;
            public IntPtr lParam;
        }

        private void TreeViewControl_DrawNode(object sender, DrawTreeNodeEventArgs e)
        {
            // Disable the checkbox for top level nodes such as Views and Sprocs if they have no children.
            if (e.Node.Level == 0
                && e.Node.Nodes.Count == 0)
            {
                var tvi = new TVITEM
                    {
                        hItem = e.Node.Handle,
                        mask = TVIF_STATE,
                        stateMask = TVIS_STATEIMAGEMASK,
                        state = 1 << 12
                    };
                var lparam = IntPtr.Zero;
                try
                {
                    lparam = Marshal.AllocHGlobal(Marshal.SizeOf(tvi));
                    Marshal.StructureToPtr(tvi, lparam, false);
                    NativeMethods.SendMessage(treeView.Handle, TVM_SETITEM, IntPtr.Zero, lparam);
                }
                finally
                {
                    if (lparam != IntPtr.Zero)
                    {
                        Marshal.FreeHGlobal(lparam);
                    }
                }
            }
            e.DrawDefault = true;
        }
    }
}<|MERGE_RESOLUTION|>--- conflicted
+++ resolved
@@ -59,31 +59,6 @@
                     TransparentColor = Color.Magenta
                 };
 
-<<<<<<< HEAD
-            var dpi = (int)DpiAwareness.GetDpi(this);
-            imageList.Images.Add("DbTables.bmp",
-                ImageManifestUtils.Instance.GetBitmap(ImageManifestUtils.DbTablesImageMoniker, dpi));
-            imageList.Images.Add("Table.bmp",
-                ImageManifestUtils.Instance.GetBitmap(ImageManifestUtils.TableImageMoniker, dpi));
-            imageList.Images.Add("DbViews.bmp",
-                ImageManifestUtils.Instance.GetBitmap(ImageManifestUtils.DbViewsImageMoniker, dpi));
-            imageList.Images.Add("View.bmp",
-                ImageManifestUtils.Instance.GetBitmap(ImageManifestUtils.ViewImageMoniker, dpi));
-            imageList.Images.Add("DBStoredProcs.bmp",
-                ImageManifestUtils.Instance.GetBitmap(ImageManifestUtils.DBStoredProcsImageMoniker, dpi));
-            imageList.Images.Add("StoredProc.bmp",
-                ImageManifestUtils.Instance.GetBitmap(ImageManifestUtils.StoredProcImageMoniker, dpi));
-            imageList.Images.Add("DbDeletedItems.bmp",
-                ImageManifestUtils.Instance.GetBitmap(ImageManifestUtils.DbDeletedItemsImageMoniker, dpi));
-            imageList.Images.Add("DeletedItem.bmp",
-                ImageManifestUtils.Instance.GetBitmap(ImageManifestUtils.DeletedItemImageMoniker, dpi));
-            imageList.Images.Add("DbAddedItems.bmp",
-                ImageManifestUtils.Instance.GetBitmap(ImageManifestUtils.DbAddedItemsImageMoniker, dpi));
-            imageList.Images.Add("DbUpdatedItems.bmp",
-                ImageManifestUtils.Instance.GetBitmap(ImageManifestUtils.DbUpdatedItemsImageMoniker, dpi));
-            imageList.Images.Add("database_schema.bmp",
-                ImageManifestUtils.Instance.GetBitmap(ImageManifestUtils.DatabaseSchemaImageMoniker, dpi));
-=======
             imageList.Images.Add("DbTables.bmp", Resources.DbTables);
             imageList.Images.Add("Table.bmp", Resources.Table);
             imageList.Images.Add("DbViews.bmp", Resources.DbViews);
@@ -100,7 +75,6 @@
             // scale images as appropriate for screen resolution
             DpiHelper.LogicalToDeviceUnits(ref imageList);
 #pragma warning restore 0618
->>>>>>> b6fc4a9a
 
             treeView.ImageList = imageList;
 
