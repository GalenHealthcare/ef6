<<<<<<< HEAD
// Copyright (c) Microsoft Open Technologies, Inc. All rights reserved. See License.txt in the project root for license information.

namespace System.Data.Entity.SqlServer
{
    using System.Data.Entity.Spatial;
    using System.Data.Entity.SqlServer.Utilities;
    using System.Diagnostics;
    using System.Diagnostics.CodeAnalysis;
    using System.IO;
    using System.Linq.Expressions;
    using System.Reflection;
    using System.Xml;

    /// <summary>
    /// SqlTypesAssembly allows for late binding to the capabilities of a specific version of the Microsoft.SqlServer.Types assembly
    /// </summary>
    internal class SqlTypesAssembly
    {
        /// <summary>
        /// For testing.
        /// </summary>
        public SqlTypesAssembly()
        {
        }

        [SuppressMessage("Microsoft.Performance", "CA1809:AvoidExcessiveLocals")]
        [SuppressMessage("Microsoft.Maintainability", "CA1505:AvoidUnmaintainableCode")]
        [SuppressMessage("Microsoft.Maintainability", "CA1502:AvoidExcessiveComplexity")]
        public SqlTypesAssembly(Assembly sqlSpatialAssembly)
        {
            // Retrieve SQL Server spatial types and static constructor methods
            var sqlGeog = sqlSpatialAssembly.GetType("Microsoft.SqlServer.Types.SqlGeography", throwOnError: true);
            var sqlGeom = sqlSpatialAssembly.GetType("Microsoft.SqlServer.Types.SqlGeometry", throwOnError: true);

            Debug.Assert(sqlGeog != null, "SqlGeography type was not properly retrieved?");
            Debug.Assert(sqlGeom != null, "SqlGeometry type was not properly retrieved?");

            SqlGeographyType = sqlGeog;
            sqlGeographyFromWKTString = CreateStaticConstructorDelegate<string>(sqlGeog, "STGeomFromText");
            sqlGeographyFromWKBByteArray = CreateStaticConstructorDelegate<byte[]>(sqlGeog, "STGeomFromWKB");
            sqlGeographyFromGMLReader = CreateStaticConstructorDelegate<XmlReader>(sqlGeog, "GeomFromGml");

            SqlGeometryType = sqlGeom;
            sqlGeometryFromWKTString = CreateStaticConstructorDelegate<string>(sqlGeom, "STGeomFromText");
            sqlGeometryFromWKBByteArray = CreateStaticConstructorDelegate<byte[]>(sqlGeom, "STGeomFromWKB");
            sqlGeometryFromGMLReader = CreateStaticConstructorDelegate<XmlReader>(sqlGeom, "GeomFromGml");

            // Retrieve SQL Server specific primitive types
            var asTextMethod = SqlGeometryType.GetPublicInstanceMethod("STAsText", Type.EmptyTypes);
            SqlCharsType = asTextMethod.ReturnType;
            SqlStringType = SqlCharsType.Assembly.GetType("System.Data.SqlTypes.SqlString", throwOnError: true);
            SqlBooleanType = SqlCharsType.Assembly.GetType("System.Data.SqlTypes.SqlBoolean", throwOnError: true);
            SqlBytesType = SqlCharsType.Assembly.GetType("System.Data.SqlTypes.SqlBytes", throwOnError: true);
            SqlDoubleType = SqlCharsType.Assembly.GetType("System.Data.SqlTypes.SqlDouble", throwOnError: true);
            SqlInt32Type = SqlCharsType.Assembly.GetType("System.Data.SqlTypes.SqlInt32", throwOnError: true);
            SqlXmlType = SqlCharsType.Assembly.GetType("System.Data.SqlTypes.SqlXml", throwOnError: true);

            // Create type conversion delegates to SQL Server types
            sqlBytesFromByteArray =
                Expressions.Lambda<byte[], object>("binaryValue", bytesVal => BuildConvertToSqlBytes(bytesVal, SqlBytesType)).Compile();
            sqlStringFromString =
                Expressions.Lambda<string, object>("stringValue", stringVal => BuildConvertToSqlString(stringVal, SqlStringType)).Compile();
            sqlCharsFromString =
                Expressions.Lambda<string, object>("stringValue", stringVal => BuildConvertToSqlChars(stringVal, SqlCharsType)).Compile();
            sqlXmlFromXmlReader =
                Expressions.Lambda<XmlReader, object>("readerVaue", readerVal => BuildConvertToSqlXml(readerVal, SqlXmlType)).Compile();

            // Create type conversion delegates from SQL Server types; all arguments are typed as 'object' and require Expression.Convert before use of members of the SQL Server type.

            // Explicit cast from SqlBoolean to bool
            sqlBooleanToBoolean =
                Expressions.Lambda<object, bool>("sqlBooleanValue", sqlBoolVal => sqlBoolVal.ConvertTo(SqlBooleanType).ConvertTo<bool>()).
                            Compile();

            // Explicit cast from SqlBoolean to bool? for non-Null values; otherwise null
            sqlBooleanToNullableBoolean = Expressions.Lambda<object, bool?>(
                "sqlBooleanValue", sqlBoolVal =>
                                   sqlBoolVal.ConvertTo(SqlBooleanType).Property<bool>("IsNull")
                                             .IfTrueThen(Expressions.Null<bool?>())
                                             .Else(sqlBoolVal.ConvertTo(SqlBooleanType).ConvertTo<bool>().ConvertTo<bool?>())).Compile();

            // SqlBytes has instance byte[] property 'Value'
            sqlBytesToByteArray =
                Expressions.Lambda<object, byte[]>(
                    "sqlBytesValue", sqlBytesVal => sqlBytesVal.ConvertTo(SqlBytesType).Property<byte[]>("Value")).Compile();

            // SqlChars -> SqlString, SqlString has instance string property 'Value'
            sqlCharsToString =
                Expressions.Lambda<object, string>(
                    "sqlCharsValue", sqlCharsVal => sqlCharsVal.ConvertTo(SqlCharsType).Call("ToSqlString").Property<string>("Value")).
                            Compile();

            // Explicit cast from SqlString to string
            sqlStringToString =
                Expressions.Lambda<object, string>(
                    "sqlStringValue", sqlStringVal => sqlStringVal.ConvertTo(SqlStringType).Property<string>("Value")).Compile();

            // Explicit cast from SqlDouble to double
            sqlDoubleToDouble =
                Expressions.Lambda<object, double>(
                    "sqlDoubleValue", sqlDoubleVal => sqlDoubleVal.ConvertTo(SqlDoubleType).ConvertTo<double>()).Compile();

            // Explicit cast from SqlDouble to double? for non-Null values; otherwise null
            sqlDoubleToNullableDouble = Expressions.Lambda<object, double?>(
                "sqlDoubleValue", sqlDoubleVal =>
                                  sqlDoubleVal.ConvertTo(SqlDoubleType).Property<bool>("IsNull")
                                              .IfTrueThen(Expressions.Null<double?>())
                                              .Else(sqlDoubleVal.ConvertTo(SqlDoubleType).ConvertTo<double>().ConvertTo<double?>()))
                                                   .Compile();

            // Explicit cast from SqlInt32 to int
            sqlInt32ToInt =
                Expressions.Lambda<object, int>("sqlInt32Value", sqlInt32Val => sqlInt32Val.ConvertTo(SqlInt32Type).ConvertTo<int>()).
                            Compile();

            // Explicit cast from SqlInt32 to int? for non-Null values; otherwise null
            sqlInt32ToNullableInt = Expressions.Lambda<object, int?>(
                "sqlInt32Value", sqlInt32Val =>
                                 sqlInt32Val.ConvertTo(SqlInt32Type).Property<bool>("IsNull")
                                            .IfTrueThen(Expressions.Null<int?>())
                                            .Else(sqlInt32Val.ConvertTo(SqlInt32Type).ConvertTo<int>().ConvertTo<int?>())).Compile();

            // SqlXml has instance string property 'Value'
            sqlXmlToString =
                Expressions.Lambda<object, string>("sqlXmlValue", sqlXmlVal => sqlXmlVal.ConvertTo(SqlXmlType).Property<string>("Value")).
                            Compile();

            isSqlGeographyNull =
                Expressions.Lambda<object, bool>(
                    "sqlGeographyValue", sqlGeographyValue => sqlGeographyValue.ConvertTo(SqlGeographyType).Property<bool>("IsNull")).
                            Compile();
            isSqlGeometryNull =
                Expressions.Lambda<object, bool>(
                    "sqlGeometryValue", sqlGeometryValue => sqlGeometryValue.ConvertTo(SqlGeometryType).Property<bool>("IsNull")).Compile();

            geographyAsTextZMAsSqlChars =
                Expressions.Lambda<object, object>(
                    "sqlGeographyValue", sqlGeographyValue => sqlGeographyValue.ConvertTo(SqlGeographyType).Call("AsTextZM")).Compile();
            geometryAsTextZMAsSqlChars =
                Expressions.Lambda<object, object>(
                    "sqlGeometryValue", sqlGeometryValue => sqlGeometryValue.ConvertTo(SqlGeometryType).Call("AsTextZM")).Compile();

            _smiSqlGeographyParse = new Lazy<MethodInfo>(
                () =>
                    {
                        var result = FindSqlGeographyStaticMethod("Parse", SqlStringType);
                        Debug.Assert(result != null, "Could not retrieve MethodInfo for SqlGeography member Parse");
                        return result;
                    }, isThreadSafe: true);

            _smiSqlGeographyStGeomFromText = new Lazy<MethodInfo>(
                () =>
                    {
                        var result = FindSqlGeographyStaticMethod("STGeomFromText", SqlCharsType, typeof(int));
                        Debug.Assert(result != null, "Could not retrieve MethodInfo for SqlGeography member STGeomFromText");
                        return result;
                    }, isThreadSafe: true);
            _smiSqlGeographyStPointFromText = new Lazy<MethodInfo>(
                () =>
                    {
                        var result = FindSqlGeographyStaticMethod("STPointFromText", SqlCharsType, typeof(int));
                        Debug.Assert(result != null, "Could not retrieve MethodInfo for SqlGeography member STPointFromText");
                        return result;
                    }, isThreadSafe: true);
            _smiSqlGeographyStLineFromText = new Lazy<MethodInfo>(
                () =>
                    {
                        var result = FindSqlGeographyStaticMethod("STLineFromText", SqlCharsType, typeof(int));
                        Debug.Assert(result != null, "Could not retrieve MethodInfo for SqlGeography member STLineFromText");
                        return result;
                    }, isThreadSafe: true);
            _smiSqlGeographyStPolyFromText = new Lazy<MethodInfo>(
                () =>
                    {
                        var result = FindSqlGeographyStaticMethod("STPolyFromText", SqlCharsType, typeof(int));
                        Debug.Assert(result != null, "Could not retrieve MethodInfo for SqlGeography member STPolyFromText");
                        return result;
                    }, isThreadSafe: true);
            _smiSqlGeographyStmPointFromText = new Lazy<MethodInfo>(
                () =>
                    {
                        var result = FindSqlGeographyStaticMethod("STMPointFromText", SqlCharsType, typeof(int));
                        Debug.Assert(result != null, "Could not retrieve MethodInfo for SqlGeography member STMPointFromText");
                        return result;
                    }, isThreadSafe: true);
            _smiSqlGeographyStmLineFromText = new Lazy<MethodInfo>(
                () =>
                    {
                        var result = FindSqlGeographyStaticMethod("STMLineFromText", SqlCharsType, typeof(int));
                        Debug.Assert(result != null, "Could not retrieve MethodInfo for SqlGeography member STMLineFromText");
                        return result;
                    }, isThreadSafe: true);
            _smiSqlGeographyStmPolyFromText = new Lazy<MethodInfo>(
                () =>
                    {
                        var result = FindSqlGeographyStaticMethod("STMPolyFromText", SqlCharsType, typeof(int));
                        Debug.Assert(result != null, "Could not retrieve MethodInfo for SqlGeography member STMPolyFromText");
                        return result;
                    }, isThreadSafe: true);
            _smiSqlGeographyStGeomCollFromText = new Lazy<MethodInfo>(
                () =>
                    {
                        var result = FindSqlGeographyStaticMethod("STGeomCollFromText", SqlCharsType, typeof(int));
                        Debug.Assert(result != null, "Could not retrieve MethodInfo for SqlGeography member STGeomCollFromText");
                        return result;
                    }, isThreadSafe: true);
            _smiSqlGeographyStGeomFromWkb = new Lazy<MethodInfo>(
                () =>
                    {
                        var result = FindSqlGeographyStaticMethod("STGeomFromWKB", SqlBytesType, typeof(int));
                        Debug.Assert(result != null, "Could not retrieve MethodInfo for SqlGeography member STGeomFromWKB");
                        return result;
                    }, isThreadSafe: true);
            _smiSqlGeographyStPointFromWkb = new Lazy<MethodInfo>(
                () =>
                    {
                        var result = FindSqlGeographyStaticMethod("STPointFromWKB", SqlBytesType, typeof(int));
                        Debug.Assert(result != null, "Could not retrieve MethodInfo for SqlGeography member STPointFromWKB");
                        return result;
                    }, isThreadSafe: true);
            _smiSqlGeographyStLineFromWkb = new Lazy<MethodInfo>(
                () =>
                    {
                        var result = FindSqlGeographyStaticMethod("STLineFromWKB", SqlBytesType, typeof(int));
                        Debug.Assert(result != null, "Could not retrieve MethodInfo for SqlGeography member STLineFromWKB");
                        return result;
                    }, isThreadSafe: true);
            _smiSqlGeographyStPolyFromWkb = new Lazy<MethodInfo>(
                () =>
                    {
                        var result = FindSqlGeographyStaticMethod("STPolyFromWKB", SqlBytesType, typeof(int));
                        Debug.Assert(result != null, "Could not retrieve MethodInfo for SqlGeography member STPolyFromWKB");
                        return result;
                    }, isThreadSafe: true);
            _smiSqlGeographyStmPointFromWkb = new Lazy<MethodInfo>(
                () =>
                    {
                        var result = FindSqlGeographyStaticMethod("STMPointFromWKB", SqlBytesType, typeof(int));
                        Debug.Assert(result != null, "Could not retrieve MethodInfo for SqlGeography member STMPointFromWKB");
                        return result;
                    }, isThreadSafe: true);
            _smiSqlGeographyStmLineFromWkb = new Lazy<MethodInfo>(
                () =>
                    {
                        var result = FindSqlGeographyStaticMethod("STMLineFromWKB", SqlBytesType, typeof(int));
                        Debug.Assert(result != null, "Could not retrieve MethodInfo for SqlGeography member STMLineFromWKB");
                        return result;
                    }, isThreadSafe: true);
            _smiSqlGeographyStmPolyFromWkb = new Lazy<MethodInfo>(
                () =>
                    {
                        var result = FindSqlGeographyStaticMethod("STMPolyFromWKB", SqlBytesType, typeof(int));
                        Debug.Assert(result != null, "Could not retrieve MethodInfo for SqlGeography member STMPolyFromWKB");
                        return result;
                    }, isThreadSafe: true);
            _smiSqlGeographyStGeomCollFromWkb = new Lazy<MethodInfo>(
                () =>
                    {
                        var result = FindSqlGeographyStaticMethod("STGeomCollFromWKB", SqlBytesType, typeof(int));
                        Debug.Assert(result != null, "Could not retrieve MethodInfo for SqlGeography member STGeomCollFromWKB");
                        return result;
                    }, isThreadSafe: true);
            _smiSqlGeographyGeomFromGml = new Lazy<MethodInfo>(
                () =>
                    {
                        var result = FindSqlGeographyStaticMethod("GeomFromGml", SqlXmlType, typeof(int));
                        Debug.Assert(result != null, "Could not retrieve MethodInfo for SqlGeography member GeomFromGml");
                        return result;
                    }, isThreadSafe: true);
            _ipiSqlGeographyStSrid = new Lazy<PropertyInfo>(
                () =>
                    {
                        var result = FindSqlGeographyProperty("STSrid");
                        Debug.Assert(result != null, "Could not retrieve PropertyInfo for SqlGeography member STSrid");
                        return result;
                    }, isThreadSafe: true);
            _imiSqlGeographyStGeometryType = new Lazy<MethodInfo>(
                () =>
                    {
                        var result = FindSqlGeographyMethod("STGeometryType");
                        Debug.Assert(result != null, "Could not retrieve MethodInfo for SqlGeography member STGeometryType");
                        return result;
                    }, isThreadSafe: true);
            _imiSqlGeographyStDimension = new Lazy<MethodInfo>(
                () =>
                    {
                        var result = FindSqlGeographyMethod("STDimension");
                        Debug.Assert(result != null, "Could not retrieve MethodInfo for SqlGeography member STDimension");
                        return result;
                    }, isThreadSafe: true);
            _imiSqlGeographyStAsBinary = new Lazy<MethodInfo>(
                () =>
                    {
                        var result = FindSqlGeographyMethod("STAsBinary");
                        Debug.Assert(result != null, "Could not retrieve MethodInfo for SqlGeography member STAsBinary");
                        return result;
                    }, isThreadSafe: true);
            _imiSqlGeographyAsGml = new Lazy<MethodInfo>(
                () =>
                    {
                        var result = FindSqlGeographyMethod("AsGml");
                        Debug.Assert(result != null, "Could not retrieve MethodInfo for SqlGeography member AsGml");
                        return result;
                    }, isThreadSafe: true);
            _imiSqlGeographyStAsText = new Lazy<MethodInfo>(
                () =>
                    {
                        var result = FindSqlGeographyMethod("STAsText");
                        Debug.Assert(result != null, "Could not retrieve MethodInfo for SqlGeography member STAsText");
                        return result;
                    }, isThreadSafe: true);
            _imiSqlGeographyStIsEmpty = new Lazy<MethodInfo>(
                () =>
                    {
                        var result = FindSqlGeographyMethod("STIsEmpty");
                        Debug.Assert(result != null, "Could not retrieve MethodInfo for SqlGeography member STIsEmpty");
                        return result;
                    }, isThreadSafe: true);
            _imiSqlGeographyStEquals = new Lazy<MethodInfo>(
                () =>
                    {
                        var result = FindSqlGeographyMethod("STEquals", SqlGeographyType);
                        Debug.Assert(result != null, "Could not retrieve MethodInfo for SqlGeography member STEquals");
                        return result;
                    }, isThreadSafe: true);
            _imiSqlGeographyStDisjoint = new Lazy<MethodInfo>(
                () =>
                    {
                        var result = FindSqlGeographyMethod("STDisjoint", SqlGeographyType);
                        Debug.Assert(result != null, "Could not retrieve MethodInfo for SqlGeography member STDisjoint");
                        return result;
                    }, isThreadSafe: true);
            _imiSqlGeographyStIntersects = new Lazy<MethodInfo>(
                () =>
                    {
                        var result = FindSqlGeographyMethod("STIntersects", SqlGeographyType);
                        Debug.Assert(result != null, "Could not retrieve MethodInfo for SqlGeography member STIntersects");
                        return result;
                    }, isThreadSafe: true);
            _imiSqlGeographyStBuffer = new Lazy<MethodInfo>(
                () =>
                    {
                        var result = FindSqlGeographyMethod("STBuffer", typeof(double));
                        Debug.Assert(result != null, "Could not retrieve MethodInfo for SqlGeography member STBuffer");
                        return result;
                    }, isThreadSafe: true);
            _imiSqlGeographyStDistance = new Lazy<MethodInfo>(
                () =>
                    {
                        var result = FindSqlGeographyMethod("STDistance", SqlGeographyType);
                        Debug.Assert(result != null, "Could not retrieve MethodInfo for SqlGeography member STDistance");
                        return result;
                    }, isThreadSafe: true);
            _imiSqlGeographyStIntersection = new Lazy<MethodInfo>(
                () =>
                    {
                        var result = FindSqlGeographyMethod("STIntersection", SqlGeographyType);
                        Debug.Assert(result != null, "Could not retrieve MethodInfo for SqlGeography member STIntersection");
                        return result;
                    }, isThreadSafe: true);
            _imiSqlGeographyStUnion = new Lazy<MethodInfo>(
                () =>
                    {
                        var result = FindSqlGeographyMethod("STUnion", SqlGeographyType);
                        Debug.Assert(result != null, "Could not retrieve MethodInfo for SqlGeography member STUnion");
                        return result;
                    }, isThreadSafe: true);
            _imiSqlGeographyStDifference = new Lazy<MethodInfo>(
                () =>
                    {
                        var result = FindSqlGeographyMethod("STDifference", SqlGeographyType);
                        Debug.Assert(result != null, "Could not retrieve MethodInfo for SqlGeography member STDifference");
                        return result;
                    }, isThreadSafe: true);
            _imiSqlGeographyStSymDifference = new Lazy<MethodInfo>(
                () =>
                    {
                        var result = FindSqlGeographyMethod("STSymDifference", SqlGeographyType);
                        Debug.Assert(result != null, "Could not retrieve MethodInfo for SqlGeography member STSymDifference");
                        return result;
                    }, isThreadSafe: true);
            _imiSqlGeographyStNumGeometries = new Lazy<MethodInfo>(
                () =>
                    {
                        var result = FindSqlGeographyMethod("STNumGeometries");
                        Debug.Assert(result != null, "Could not retrieve MethodInfo for SqlGeography member STNumGeometries");
                        return result;
                    }, isThreadSafe: true);
            _imiSqlGeographyStGeometryN = new Lazy<MethodInfo>(
                () =>
                    {
                        var result = FindSqlGeographyMethod("STGeometryN", typeof(int));
                        Debug.Assert(result != null, "Could not retrieve MethodInfo for SqlGeography member STGeometryN");
                        return result;
                    }, isThreadSafe: true);
            _ipiSqlGeographyLat = new Lazy<PropertyInfo>(
                () =>
                    {
                        var result = FindSqlGeographyProperty("Lat");
                        Debug.Assert(result != null, "Could not retrieve PropertyInfo for SqlGeography member Lat");
                        return result;
                    }, isThreadSafe: true);
            _ipiSqlGeographyLong = new Lazy<PropertyInfo>(
                () =>
                    {
                        var result = FindSqlGeographyProperty("Long");
                        Debug.Assert(result != null, "Could not retrieve PropertyInfo for SqlGeography member Long");
                        return result;
                    }, isThreadSafe: true);
            _ipiSqlGeographyZ = new Lazy<PropertyInfo>(
                () =>
                    {
                        var result = FindSqlGeographyProperty("Z");
                        Debug.Assert(result != null, "Could not retrieve PropertyInfo for SqlGeography member Z");
                        return result;
                    }, isThreadSafe: true);
            _ipiSqlGeographyM = new Lazy<PropertyInfo>(
                () =>
                    {
                        var result = FindSqlGeographyProperty("M");
                        Debug.Assert(result != null, "Could not retrieve PropertyInfo for SqlGeography member M");
                        return result;
                    }, isThreadSafe: true);
            _imiSqlGeographyStLength = new Lazy<MethodInfo>(
                () =>
                    {
                        var result = FindSqlGeographyMethod("STLength");
                        Debug.Assert(result != null, "Could not retrieve MethodInfo for SqlGeography member STLength");
                        return result;
                    }, isThreadSafe: true);
            _imiSqlGeographyStStartPoint = new Lazy<MethodInfo>(
                () =>
                    {
                        var result = FindSqlGeographyMethod("STStartPoint");
                        Debug.Assert(result != null, "Could not retrieve MethodInfo for SqlGeography member STStartPoint");
                        return result;
                    }, isThreadSafe: true);
            _imiSqlGeographyStEndPoint = new Lazy<MethodInfo>(
                () =>
                    {
                        var result = FindSqlGeographyMethod("STEndPoint");
                        Debug.Assert(result != null, "Could not retrieve MethodInfo for SqlGeography member STEndPoint");
                        return result;
                    }, isThreadSafe: true);
            _imiSqlGeographyStIsClosed = new Lazy<MethodInfo>(
                () =>
                    {
                        var result = FindSqlGeographyMethod("STIsClosed");
                        Debug.Assert(result != null, "Could not retrieve MethodInfo for SqlGeography member STIsClosed");
                        return result;
                    }, isThreadSafe: true);
            _imiSqlGeographyStNumPoints = new Lazy<MethodInfo>(
                () =>
                    {
                        var result = FindSqlGeographyMethod("STNumPoints");
                        Debug.Assert(result != null, "Could not retrieve MethodInfo for SqlGeography member STNumPoints");
                        return result;
                    }, isThreadSafe: true);
            _imiSqlGeographyStPointN = new Lazy<MethodInfo>(
                () =>
                    {
                        var result = FindSqlGeographyMethod("STPointN", typeof(int));
                        Debug.Assert(result != null, "Could not retrieve MethodInfo for SqlGeography member STPointN");
                        return result;
                    }, isThreadSafe: true);
            _imiSqlGeographyStArea = new Lazy<MethodInfo>(
                () =>
                    {
                        var result = FindSqlGeographyMethod("STArea");
                        Debug.Assert(result != null, "Could not retrieve MethodInfo for SqlGeography member STArea");
                        return result;
                    }, isThreadSafe: true);
            _smiSqlGeometryParse = new Lazy<MethodInfo>(
                () =>
                    {
                        var result = FindSqlGeometryStaticMethod("Parse", SqlStringType);
                        Debug.Assert(result != null, "Could not retrieve MethodInfo for SqlGeometry member Parse");
                        return result;
                    }, isThreadSafe: true);
            _smiSqlGeometryStGeomFromText = new Lazy<MethodInfo>(
                () =>
                    {
                        var result = FindSqlGeometryStaticMethod("STGeomFromText", SqlCharsType, typeof(int));
                        Debug.Assert(result != null, "Could not retrieve MethodInfo for SqlGeometry member STGeomFromText");
                        return result;
                    }, isThreadSafe: true);
            _smiSqlGeometryStPointFromText = new Lazy<MethodInfo>(
                () =>
                    {
                        var result = FindSqlGeometryStaticMethod("STPointFromText", SqlCharsType, typeof(int));
                        Debug.Assert(result != null, "Could not retrieve MethodInfo for SqlGeometry member STPointFromText");
                        return result;
                    }, isThreadSafe: true);
            _smiSqlGeometryStLineFromText = new Lazy<MethodInfo>(
                () =>
                    {
                        var result = FindSqlGeometryStaticMethod("STLineFromText", SqlCharsType, typeof(int));
                        Debug.Assert(result != null, "Could not retrieve MethodInfo for SqlGeometry member STLineFromText");
                        return result;
                    }, isThreadSafe: true);
            _smiSqlGeometryStPolyFromText = new Lazy<MethodInfo>(
                () =>
                    {
                        var result = FindSqlGeometryStaticMethod("STPolyFromText", SqlCharsType, typeof(int));
                        Debug.Assert(result != null, "Could not retrieve MethodInfo for SqlGeometry member STPolyFromText");
                        return result;
                    }, isThreadSafe: true);
            _smiSqlGeometryStmPointFromText = new Lazy<MethodInfo>(
                () =>
                    {
                        var result = FindSqlGeometryStaticMethod("STMPointFromText", SqlCharsType, typeof(int));
                        Debug.Assert(result != null, "Could not retrieve MethodInfo for SqlGeometry member STMPointFromText");
                        return result;
                    }, isThreadSafe: true);
            _smiSqlGeometryStmLineFromText = new Lazy<MethodInfo>(
                () =>
                    {
                        var result = FindSqlGeometryStaticMethod("STMLineFromText", SqlCharsType, typeof(int));
                        Debug.Assert(result != null, "Could not retrieve MethodInfo for SqlGeometry member STMLineFromText");
                        return result;
                    }, isThreadSafe: true);
            _smiSqlGeometryStmPolyFromText = new Lazy<MethodInfo>(
                () =>
                    {
                        var result = FindSqlGeometryStaticMethod("STMPolyFromText", SqlCharsType, typeof(int));
                        Debug.Assert(result != null, "Could not retrieve MethodInfo for SqlGeometry member STMPolyFromText");
                        return result;
                    }, isThreadSafe: true);
            _smiSqlGeometryStGeomCollFromText = new Lazy<MethodInfo>(
                () =>
                    {
                        var result = FindSqlGeometryStaticMethod("STGeomCollFromText", SqlCharsType, typeof(int));
                        Debug.Assert(result != null, "Could not retrieve MethodInfo for SqlGeometry member STGeomCollFromText");
                        return result;
                    }, isThreadSafe: true);
            _smiSqlGeometryStGeomFromWkb = new Lazy<MethodInfo>(
                () =>
                    {
                        var result = FindSqlGeometryStaticMethod("STGeomFromWKB", SqlBytesType, typeof(int));
                        Debug.Assert(result != null, "Could not retrieve MethodInfo for SqlGeometry member STGeomFromWKB");
                        return result;
                    }, isThreadSafe: true);
            _smiSqlGeometryStPointFromWkb = new Lazy<MethodInfo>(
                () =>
                    {
                        var result = FindSqlGeometryStaticMethod("STPointFromWKB", SqlBytesType, typeof(int));
                        Debug.Assert(result != null, "Could not retrieve MethodInfo for SqlGeometry member STPointFromWKB");
                        return result;
                    }, isThreadSafe: true);
            _smiSqlGeometryStLineFromWkb = new Lazy<MethodInfo>(
                () =>
                    {
                        var result = FindSqlGeometryStaticMethod("STLineFromWKB", SqlBytesType, typeof(int));
                        Debug.Assert(result != null, "Could not retrieve MethodInfo for SqlGeometry member STLineFromWKB");
                        return result;
                    }, isThreadSafe: true);
            _smiSqlGeometryStPolyFromWkb = new Lazy<MethodInfo>(
                () =>
                    {
                        var result = FindSqlGeometryStaticMethod("STPolyFromWKB", SqlBytesType, typeof(int));
                        Debug.Assert(result != null, "Could not retrieve MethodInfo for SqlGeometry member STPolyFromWKB");
                        return result;
                    }, isThreadSafe: true);
            _smiSqlGeometryStmPointFromWkb = new Lazy<MethodInfo>(
                () =>
                    {
                        var result = FindSqlGeometryStaticMethod("STMPointFromWKB", SqlBytesType, typeof(int));
                        Debug.Assert(result != null, "Could not retrieve MethodInfo for SqlGeometry member STMPointFromWKB");
                        return result;
                    }, isThreadSafe: true);
            _smiSqlGeometryStmLineFromWkb = new Lazy<MethodInfo>(
                () =>
                    {
                        var result = FindSqlGeometryStaticMethod("STMLineFromWKB", SqlBytesType, typeof(int));
                        Debug.Assert(result != null, "Could not retrieve MethodInfo for SqlGeometry member STMLineFromWKB");
                        return result;
                    }, isThreadSafe: true);
            _smiSqlGeometryStmPolyFromWkb = new Lazy<MethodInfo>(
                () =>
                    {
                        var result = FindSqlGeometryStaticMethod("STMPolyFromWKB", SqlBytesType, typeof(int));
                        Debug.Assert(result != null, "Could not retrieve MethodInfo for SqlGeometry member STMPolyFromWKB");
                        return result;
                    }, isThreadSafe: true);
            _smiSqlGeometryStGeomCollFromWkb = new Lazy<MethodInfo>(
                () =>
                    {
                        var result = FindSqlGeometryStaticMethod("STGeomCollFromWKB", SqlBytesType, typeof(int));
                        Debug.Assert(result != null, "Could not retrieve MethodInfo for SqlGeometry member STGeomCollFromWKB");
                        return result;
                    }, isThreadSafe: true);
            _smiSqlGeometryGeomFromGml = new Lazy<MethodInfo>(
                () =>
                    {
                        var result = FindSqlGeometryStaticMethod("GeomFromGml", SqlXmlType, typeof(int));
                        Debug.Assert(result != null, "Could not retrieve MethodInfo for SqlGeometry member GeomFromGml");
                        return result;
                    }, isThreadSafe: true);
            _ipiSqlGeometryStSrid = new Lazy<PropertyInfo>(
                () =>
                    {
                        var result = FindSqlGeometryProperty("STSrid");
                        Debug.Assert(result != null, "Could not retrieve PropertyInfo for SqlGeometry member STSrid");
                        return result;
                    }, isThreadSafe: true);
            _imiSqlGeometryStGeometryType = new Lazy<MethodInfo>(
                () =>
                    {
                        var result = FindSqlGeometryMethod("STGeometryType");
                        Debug.Assert(result != null, "Could not retrieve MethodInfo for SqlGeometry member STGeometryType");
                        return result;
                    }, isThreadSafe: true);
            _imiSqlGeometryStDimension = new Lazy<MethodInfo>(
                () =>
                    {
                        var result = FindSqlGeometryMethod("STDimension");
                        Debug.Assert(result != null, "Could not retrieve MethodInfo for SqlGeometry member STDimension");
                        return result;
                    }, isThreadSafe: true);
            _imiSqlGeometryStEnvelope = new Lazy<MethodInfo>(
                () =>
                    {
                        var result = FindSqlGeometryMethod("STEnvelope");
                        Debug.Assert(result != null, "Could not retrieve MethodInfo for SqlGeometry member STEnvelope");
                        return result;
                    }, isThreadSafe: true);
            _imiSqlGeometryStAsBinary = new Lazy<MethodInfo>(
                () =>
                    {
                        var result = FindSqlGeometryMethod("STAsBinary");
                        Debug.Assert(result != null, "Could not retrieve MethodInfo for SqlGeometry member STAsBinary");
                        return result;
                    }, isThreadSafe: true);
            _imiSqlGeometryAsGml = new Lazy<MethodInfo>(
                () =>
                    {
                        var result = FindSqlGeometryMethod("AsGml");
                        Debug.Assert(result != null, "Could not retrieve MethodInfo for SqlGeometry member AsGml");
                        return result;
                    }, isThreadSafe: true);
            _imiSqlGeometryStAsText = new Lazy<MethodInfo>(
                () =>
                    {
                        var result = FindSqlGeometryMethod("STAsText");
                        Debug.Assert(result != null, "Could not retrieve MethodInfo for SqlGeometry member STAsText");
                        return result;
                    }, isThreadSafe: true);
            _imiSqlGeometryStIsEmpty = new Lazy<MethodInfo>(
                () =>
                    {
                        var result = FindSqlGeometryMethod("STIsEmpty");
                        Debug.Assert(result != null, "Could not retrieve MethodInfo for SqlGeometry member STIsEmpty");
                        return result;
                    }, isThreadSafe: true);
            _imiSqlGeometryStIsSimple = new Lazy<MethodInfo>(
                () =>
                    {
                        var result = FindSqlGeometryMethod("STIsSimple");
                        Debug.Assert(result != null, "Could not retrieve MethodInfo for SqlGeometry member STIsSimple");
                        return result;
                    }, isThreadSafe: true);
            _imiSqlGeometryStBoundary = new Lazy<MethodInfo>(
                () =>
                    {
                        var result = FindSqlGeometryMethod("STBoundary");
                        Debug.Assert(result != null, "Could not retrieve MethodInfo for SqlGeometry member STBoundary");
                        return result;
                    }, isThreadSafe: true);
            _imiSqlGeometryStIsValid = new Lazy<MethodInfo>(
                () =>
                    {
                        var result = FindSqlGeometryMethod("STIsValid");
                        Debug.Assert(result != null, "Could not retrieve MethodInfo for SqlGeometry member STIsValid");
                        return result;
                    }, isThreadSafe: true);
            _imiSqlGeometryStEquals = new Lazy<MethodInfo>(
                () =>
                    {
                        var result = FindSqlGeometryMethod("STEquals", SqlGeometryType);
                        Debug.Assert(result != null, "Could not retrieve MethodInfo for SqlGeometry member STEquals");
                        return result;
                    }, isThreadSafe: true);
            _imiSqlGeometryStDisjoint = new Lazy<MethodInfo>(
                () =>
                    {
                        var result = FindSqlGeometryMethod("STDisjoint", SqlGeometryType);
                        Debug.Assert(result != null, "Could not retrieve MethodInfo for SqlGeometry member STDisjoint");
                        return result;
                    }, isThreadSafe: true);
            _imiSqlGeometryStIntersects = new Lazy<MethodInfo>(
                () =>
                    {
                        var result = FindSqlGeometryMethod("STIntersects", SqlGeometryType);
                        Debug.Assert(result != null, "Could not retrieve MethodInfo for SqlGeometry member STIntersects");
                        return result;
                    }, isThreadSafe: true);
            _imiSqlGeometryStTouches = new Lazy<MethodInfo>(
                () =>
                    {
                        var result = FindSqlGeometryMethod("STTouches", SqlGeometryType);
                        Debug.Assert(result != null, "Could not retrieve MethodInfo for SqlGeometry member STTouches");
                        return result;
                    }, isThreadSafe: true);
            _imiSqlGeometryStCrosses = new Lazy<MethodInfo>(
                () =>
                    {
                        var result = FindSqlGeometryMethod("STCrosses", SqlGeometryType);
                        Debug.Assert(result != null, "Could not retrieve MethodInfo for SqlGeometry member STCrosses");
                        return result;
                    }, isThreadSafe: true);
            _imiSqlGeometryStWithin = new Lazy<MethodInfo>(
                () =>
                    {
                        var result = FindSqlGeometryMethod("STWithin", SqlGeometryType);
                        Debug.Assert(result != null, "Could not retrieve MethodInfo for SqlGeometry member STWithin");
                        return result;
                    }, isThreadSafe: true);
            _imiSqlGeometryStContains = new Lazy<MethodInfo>(
                () =>
                    {
                        var result = FindSqlGeometryMethod("STContains", SqlGeometryType);
                        Debug.Assert(result != null, "Could not retrieve MethodInfo for SqlGeometry member STContains");
                        return result;
                    }, isThreadSafe: true);
            _imiSqlGeometryStOverlaps = new Lazy<MethodInfo>(
                () =>
                    {
                        var result = FindSqlGeometryMethod("STOverlaps", SqlGeometryType);
                        Debug.Assert(result != null, "Could not retrieve MethodInfo for SqlGeometry member STOverlaps");
                        return result;
                    }, isThreadSafe: true);
            _imiSqlGeometryStRelate = new Lazy<MethodInfo>(
                () =>
                    {
                        var result = FindSqlGeometryMethod("STRelate", SqlGeometryType, typeof(string));
                        Debug.Assert(result != null, "Could not retrieve MethodInfo for SqlGeometry member STRelate");
                        return result;
                    }, isThreadSafe: true);
            _imiSqlGeometryStBuffer = new Lazy<MethodInfo>(
                () =>
                    {
                        var result = FindSqlGeometryMethod("STBuffer", typeof(double));
                        Debug.Assert(result != null, "Could not retrieve MethodInfo for SqlGeometry member STBuffer");
                        return result;
                    }, isThreadSafe: true);
            _imiSqlGeometryStDistance = new Lazy<MethodInfo>(
                () =>
                    {
                        var result = FindSqlGeometryMethod("STDistance", SqlGeometryType);
                        Debug.Assert(result != null, "Could not retrieve MethodInfo for SqlGeometry member STDistance");
                        return result;
                    }, isThreadSafe: true);
            _imiSqlGeometryStConvexHull = new Lazy<MethodInfo>(
                () =>
                    {
                        var result = FindSqlGeometryMethod("STConvexHull");
                        Debug.Assert(result != null, "Could not retrieve MethodInfo for SqlGeometry member STConvexHull");
                        return result;
                    }, isThreadSafe: true);
            _imiSqlGeometryStIntersection = new Lazy<MethodInfo>(
                () =>
                    {
                        var result = FindSqlGeometryMethod("STIntersection", SqlGeometryType);
                        Debug.Assert(result != null, "Could not retrieve MethodInfo for SqlGeometry member STIntersection");
                        return result;
                    }, isThreadSafe: true);
            _imiSqlGeometryStUnion = new Lazy<MethodInfo>(
                () =>
                    {
                        var result = FindSqlGeometryMethod("STUnion", SqlGeometryType);
                        Debug.Assert(result != null, "Could not retrieve MethodInfo for SqlGeometry member STUnion");
                        return result;
                    }, isThreadSafe: true);
            _imiSqlGeometryStDifference = new Lazy<MethodInfo>(
                () =>
                    {
                        var result = FindSqlGeometryMethod("STDifference", SqlGeometryType);
                        Debug.Assert(result != null, "Could not retrieve MethodInfo for SqlGeometry member STDifference");
                        return result;
                    }, isThreadSafe: true);
            _imiSqlGeometryStSymDifference = new Lazy<MethodInfo>(
                () =>
                    {
                        var result = FindSqlGeometryMethod("STSymDifference", SqlGeometryType);
                        Debug.Assert(result != null, "Could not retrieve MethodInfo for SqlGeometry member STSymDifference");
                        return result;
                    }, isThreadSafe: true);
            _imiSqlGeometryStNumGeometries = new Lazy<MethodInfo>(
                () =>
                    {
                        var result = FindSqlGeometryMethod("STNumGeometries");
                        Debug.Assert(result != null, "Could not retrieve MethodInfo for SqlGeometry member STNumGeometries");
                        return result;
                    }, isThreadSafe: true);
            _imiSqlGeometryStGeometryN = new Lazy<MethodInfo>(
                () =>
                    {
                        var result = FindSqlGeometryMethod("STGeometryN", typeof(int));
                        Debug.Assert(result != null, "Could not retrieve MethodInfo for SqlGeometry member STGeometryN");
                        return result;
                    }, isThreadSafe: true);
            _ipiSqlGeometryStx = new Lazy<PropertyInfo>(
                () =>
                    {
                        var result = FindSqlGeometryProperty("STX");
                        Debug.Assert(result != null, "Could not retrieve PropertyInfo for SqlGeometry member STX");
                        return result;
                    }, isThreadSafe: true);
            _ipiSqlGeometrySty = new Lazy<PropertyInfo>(
                () =>
                    {
                        var result = FindSqlGeometryProperty("STY");
                        Debug.Assert(result != null, "Could not retrieve PropertyInfo for SqlGeometry member STY");
                        return result;
                    }, isThreadSafe: true);
            _ipiSqlGeometryZ = new Lazy<PropertyInfo>(
                () =>
                    {
                        var result = FindSqlGeometryProperty("Z");
                        Debug.Assert(result != null, "Could not retrieve PropertyInfo for SqlGeometry member Z");
                        return result;
                    }, isThreadSafe: true);
            _ipiSqlGeometryM = new Lazy<PropertyInfo>(
                () =>
                    {
                        var result = FindSqlGeometryProperty("M");
                        Debug.Assert(result != null, "Could not retrieve PropertyInfo for SqlGeometry member M");
                        return result;
                    }, isThreadSafe: true);
            _imiSqlGeometryStLength = new Lazy<MethodInfo>(
                () =>
                    {
                        var result = FindSqlGeometryMethod("STLength");
                        Debug.Assert(result != null, "Could not retrieve MethodInfo for SqlGeometry member STLength");
                        return result;
                    }, isThreadSafe: true);
            _imiSqlGeometryStStartPoint = new Lazy<MethodInfo>(
                () =>
                    {
                        var result = FindSqlGeometryMethod("STStartPoint");
                        Debug.Assert(result != null, "Could not retrieve MethodInfo for SqlGeometry member STStartPoint");
                        return result;
                    }, isThreadSafe: true);
            _imiSqlGeometryStEndPoint = new Lazy<MethodInfo>(
                () =>
                    {
                        var result = FindSqlGeometryMethod("STEndPoint");
                        Debug.Assert(result != null, "Could not retrieve MethodInfo for SqlGeometry member STEndPoint");
                        return result;
                    }, isThreadSafe: true);
            _imiSqlGeometryStIsClosed = new Lazy<MethodInfo>(
                () =>
                    {
                        var result = FindSqlGeometryMethod("STIsClosed");
                        Debug.Assert(result != null, "Could not retrieve MethodInfo for SqlGeometry member STIsClosed");
                        return result;
                    }, isThreadSafe: true);
            _imiSqlGeometryStIsRing = new Lazy<MethodInfo>(
                () =>
                    {
                        var result = FindSqlGeometryMethod("STIsRing");
                        Debug.Assert(result != null, "Could not retrieve MethodInfo for SqlGeometry member STIsRing");
                        return result;
                    }, isThreadSafe: true);
            _imiSqlGeometryStNumPoints = new Lazy<MethodInfo>(
                () =>
                    {
                        var result = FindSqlGeometryMethod("STNumPoints");
                        Debug.Assert(result != null, "Could not retrieve MethodInfo for SqlGeometry member STNumPoints");
                        return result;
                    }, isThreadSafe: true);
            _imiSqlGeometryStPointN = new Lazy<MethodInfo>(
                () =>
                    {
                        var result = FindSqlGeometryMethod("STPointN", typeof(int));
                        Debug.Assert(result != null, "Could not retrieve MethodInfo for SqlGeometry member STPointN");
                        return result;
                    }, isThreadSafe: true);
            _imiSqlGeometryStArea = new Lazy<MethodInfo>(
                () =>
                    {
                        var result = FindSqlGeometryMethod("STArea");
                        Debug.Assert(result != null, "Could not retrieve MethodInfo for SqlGeometry member STArea");
                        return result;
                    }, isThreadSafe: true);
            _imiSqlGeometryStCentroid = new Lazy<MethodInfo>(
                () =>
                    {
                        var result = FindSqlGeometryMethod("STCentroid");
                        Debug.Assert(result != null, "Could not retrieve MethodInfo for SqlGeometry member STCentroid");
                        return result;
                    }, isThreadSafe: true);
            _imiSqlGeometryStPointOnSurface = new Lazy<MethodInfo>(
                () =>
                    {
                        var result = FindSqlGeometryMethod("STPointOnSurface");
                        Debug.Assert(result != null, "Could not retrieve MethodInfo for SqlGeometry member STPointOnSurface");
                        return result;
                    }, isThreadSafe: true);
            _imiSqlGeometryStExteriorRing = new Lazy<MethodInfo>(
                () =>
                    {
                        var result = FindSqlGeometryMethod("STExteriorRing");
                        Debug.Assert(result != null, "Could not retrieve MethodInfo for SqlGeometry member STExteriorRing");
                        return result;
                    }, isThreadSafe: true);
            _imiSqlGeometryStNumInteriorRing = new Lazy<MethodInfo>(
                () =>
                    {
                        var result = FindSqlGeometryMethod("STNumInteriorRing");
                        Debug.Assert(result != null, "Could not retrieve MethodInfo for SqlGeometry member STNumInteriorRing");
                        return result;
                    }, isThreadSafe: true);
            _imiSqlGeometryStInteriorRingN = new Lazy<MethodInfo>(
                () =>
                    {
                        var result = FindSqlGeometryMethod("STInteriorRingN", typeof(int));
                        Debug.Assert(result != null, "Could not retrieve MethodInfo for SqlGeometry member STInteriorRingN");
                        return result;
                    }, isThreadSafe: true);
        }

        internal Type SqlBooleanType { get; private set; }
        internal Type SqlBytesType { get; private set; }
        internal Type SqlCharsType { get; private set; }
        internal Type SqlStringType { get; private set; }
        internal Type SqlDoubleType { get; private set; }
        internal Type SqlInt32Type { get; private set; }
        internal Type SqlXmlType { get; private set; }

        private readonly Func<object, bool> sqlBooleanToBoolean;

        internal bool SqlBooleanToBoolean(object sqlBooleanValue)
        {
            return sqlBooleanToBoolean(sqlBooleanValue);
        }

        private readonly Func<object, bool?> sqlBooleanToNullableBoolean;

        internal bool? SqlBooleanToNullableBoolean(object sqlBooleanValue)
        {
            if (sqlBooleanToBoolean == null)
            {
                return null;
            }

            return sqlBooleanToNullableBoolean(sqlBooleanValue);
        }

        private readonly Func<byte[], object> sqlBytesFromByteArray;

        internal object SqlBytesFromByteArray(byte[] binaryValue)
        {
            return sqlBytesFromByteArray(binaryValue);
        }

        private readonly Func<object, byte[]> sqlBytesToByteArray;

        internal byte[] SqlBytesToByteArray(object sqlBytesValue)
        {
            if (sqlBytesValue == null)
            {
                return null;
            }

            return sqlBytesToByteArray(sqlBytesValue);
        }

        private readonly Func<string, object> sqlStringFromString;

        internal object SqlStringFromString(string stringValue)
        {
            return sqlStringFromString(stringValue);
        }

        private readonly Func<string, object> sqlCharsFromString;

        internal object SqlCharsFromString(string stringValue)
        {
            return sqlCharsFromString(stringValue);
        }

        private readonly Func<object, string> sqlCharsToString;

        internal string SqlCharsToString(object sqlCharsValue)
        {
            if (sqlCharsValue == null)
            {
                return null;
            }
            return sqlCharsToString(sqlCharsValue);
        }

        private readonly Func<object, string> sqlStringToString;

        internal string SqlStringToString(object sqlStringValue)
        {
            if (sqlStringValue == null)
            {
                return null;
            }
            return sqlStringToString(sqlStringValue);
        }

        private readonly Func<object, double> sqlDoubleToDouble;

        internal double SqlDoubleToDouble(object sqlDoubleValue)
        {
            return sqlDoubleToDouble(sqlDoubleValue);
        }

        private readonly Func<object, double?> sqlDoubleToNullableDouble;

        internal double? SqlDoubleToNullableDouble(object sqlDoubleValue)
        {
            if (sqlDoubleValue == null)
            {
                return null;
            }
            return sqlDoubleToNullableDouble(sqlDoubleValue);
        }

        private readonly Func<object, int> sqlInt32ToInt;

        internal int SqlInt32ToInt(object sqlInt32Value)
        {
            return sqlInt32ToInt(sqlInt32Value);
        }

        private readonly Func<object, int?> sqlInt32ToNullableInt;

        internal int? SqlInt32ToNullableInt(object sqlInt32Value)
        {
            if (sqlInt32Value == null)
            {
                return null;
            }
            return sqlInt32ToNullableInt(sqlInt32Value);
        }

        private readonly Func<XmlReader, object> sqlXmlFromXmlReader;

        internal object SqlXmlFromString(string stringValue)
        {
            var xmlReader = XmlReaderFromString(stringValue);
            return sqlXmlFromXmlReader(xmlReader);
        }

        private readonly Func<object, string> sqlXmlToString;

        internal string SqlXmlToString(object sqlXmlValue)
        {
            if (sqlXmlValue == null)
            {
                return null;
            }

            return sqlXmlToString(sqlXmlValue);
        }

        private readonly Func<object, bool> isSqlGeographyNull;

        internal bool IsSqlGeographyNull(object sqlGeographyValue)
        {
            if (sqlGeographyValue == null)
            {
                return true;
            }

            return isSqlGeographyNull(sqlGeographyValue);
        }

        private readonly Func<object, bool> isSqlGeometryNull;

        internal bool IsSqlGeometryNull(object sqlGeometryValue)
        {
            if (sqlGeometryValue == null)
            {
                return true;
            }

            return isSqlGeometryNull(sqlGeometryValue);
        }

        private readonly Func<object, object> geographyAsTextZMAsSqlChars;

        internal string GeographyAsTextZM(DbGeography geographyValue)
        {
            if (geographyValue == null)
            {
                return null;
            }

            var sqlGeographyValue = ConvertToSqlTypesGeography(geographyValue);
            var chars = geographyAsTextZMAsSqlChars(sqlGeographyValue);
            return SqlCharsToString(chars);
        }

        private readonly Func<object, object> geometryAsTextZMAsSqlChars;

        internal string GeometryAsTextZM(DbGeometry geometryValue)
        {
            if (geometryValue == null)
            {
                return null;
            }

            var sqlGeometryValue = ConvertToSqlTypesGeometry(geometryValue);
            var chars = geometryAsTextZMAsSqlChars(sqlGeometryValue);
            return SqlCharsToString(chars);
        }

        internal Type SqlGeographyType { get; private set; }
        internal Type SqlGeometryType { get; private set; }

        internal object ConvertToSqlTypesGeography(DbGeography geographyValue)
        {
            DebugCheck.NotNull(geographyValue);
            return GetSqlTypesSpatialValue(geographyValue.AsSpatialValue(), SqlGeographyType);
        }

        internal object SqlTypesGeographyFromBinary(byte[] wellKnownBinary, int srid)
        {
            DebugCheck.NotNull(wellKnownBinary);
            return sqlGeographyFromWKBByteArray(wellKnownBinary, srid);
        }

        internal object SqlTypesGeographyFromText(string wellKnownText, int srid)
        {
            DebugCheck.NotNull(wellKnownText);
            return sqlGeographyFromWKTString(wellKnownText, srid);
        }

        internal object ConvertToSqlTypesGeometry(DbGeometry geometryValue)
        {
            DebugCheck.NotNull(geometryValue);
            return GetSqlTypesSpatialValue(geometryValue.AsSpatialValue(), SqlGeometryType);
        }

        internal object SqlTypesGeometryFromBinary(byte[] wellKnownBinary, int srid)
        {
            DebugCheck.NotNull(wellKnownBinary);
            return sqlGeometryFromWKBByteArray(wellKnownBinary, srid);
        }

        internal object SqlTypesGeometryFromText(string wellKnownText, int srid)
        {
            DebugCheck.NotNull(wellKnownText);
            return sqlGeometryFromWKTString(wellKnownText, srid);
        }

        private object GetSqlTypesSpatialValue(IDbSpatialValue spatialValue, Type requiredProviderValueType)
        {
            DebugCheck.NotNull(spatialValue);

            // If the specified value was created by this spatial services implementation, its underlying Microsoft.SqlServer.Types.SqlGeography value is available via the ProviderValue property.
            var providerValue = spatialValue.ProviderValue;
            if (providerValue != null
                && providerValue.GetType() == requiredProviderValueType)
            {
                return providerValue;
            }

            // Otherwise, attempt to retrieve a Well Known Binary, Well Known Text or GML (in descending order of preference) representation of the value that can be used to create an appropriate Microsoft.SqlServer.Types.SqlGeography/SqlGeometry value

            var srid = spatialValue.CoordinateSystemId;
            if (srid.HasValue)
            {
                // Well Known Binary (WKB)
                var binaryValue = spatialValue.WellKnownBinary;
                if (binaryValue != null)
                {
                    return (spatialValue.IsGeography
                                ? sqlGeographyFromWKBByteArray(binaryValue, srid.Value)
                                : sqlGeometryFromWKBByteArray(binaryValue, srid.Value));
                }

                // Well Known Text (WKT)
                var textValue = spatialValue.WellKnownText;
                if (textValue != null)
                {
                    return (spatialValue.IsGeography
                                ? sqlGeographyFromWKTString(textValue, srid.Value)
                                : sqlGeometryFromWKTString(textValue, srid.Value));
                }

                // Geography Markup Language (GML), as a string
                var gmlValue = spatialValue.GmlString;
                if (gmlValue != null)
                {
                    var xmlReader = XmlReaderFromString(gmlValue);
                    return (spatialValue.IsGeography
                                ? sqlGeographyFromGMLReader(xmlReader, srid.Value)
                                : sqlGeometryFromGMLReader(xmlReader, srid.Value));
                }
            }

            throw spatialValue.NotSqlCompatible();
        }

        [SuppressMessage("Microsoft.Reliability", "CA2000:Dispose objects before losing scope")]
        private static XmlReader XmlReaderFromString(string stringValue)
        {
            return XmlReader.Create(new StringReader(stringValue));
        }

        private readonly Func<string, int, object> sqlGeographyFromWKTString;
        private readonly Func<byte[], int, object> sqlGeographyFromWKBByteArray;
        private readonly Func<XmlReader, int, object> sqlGeographyFromGMLReader;

        private readonly Func<string, int, object> sqlGeometryFromWKTString;
        private readonly Func<byte[], int, object> sqlGeometryFromWKBByteArray;
        private readonly Func<XmlReader, int, object> sqlGeometryFromGMLReader;

        private static Func<TArg, int, object> CreateStaticConstructorDelegate<TArg>(Type spatialType, string methodName)
        {
            DebugCheck.NotNull(spatialType);
            var dataParam = Expression.Parameter(typeof(TArg));
            var sridParam = Expression.Parameter(typeof(int));
            var staticCtorMethod = spatialType.GetDeclaredMethod(methodName);
            Debug.Assert(staticCtorMethod != null, "Could not find method '" + methodName + "' on type '" + spatialType.FullName + "'");
            Debug.Assert(
                staticCtorMethod.GetParameters().Length == 2 && staticCtorMethod.GetParameters()[1].ParameterType == typeof(int),
                "Static constructor method on '" + spatialType.FullName + "' does not match static constructor pattern?");

            var sqlData = BuildConvertToSqlType(dataParam, staticCtorMethod.GetParameters()[0].ParameterType);

            var ex = Expression.Lambda<Func<TArg, int, object>>(
                Expression.Call(null, staticCtorMethod, sqlData, sridParam), dataParam, sridParam);
            var result = ex.Compile();
            return result;
        }

        private static Expression BuildConvertToSqlType(Expression toConvert, Type convertTo)
        {
            if (toConvert.Type
                == typeof(byte[]))
            {
                return BuildConvertToSqlBytes(toConvert, convertTo);
            }
            else if (toConvert.Type
                     == typeof(string))
            {
                if (convertTo.Name == "SqlString")
                {
                    return BuildConvertToSqlString(toConvert, convertTo);
                }
                else
                {
                    return BuildConvertToSqlChars(toConvert, convertTo);
                }
            }
            else
            {
                Debug.Assert(
                    toConvert.Type == typeof(XmlReader), "Argument to static constructor method was not byte[], string or XmlReader?");
                if (toConvert.Type
                    == typeof(XmlReader))
                {
                    return BuildConvertToSqlXml(toConvert, convertTo);
                }
            }

            return toConvert;
        }

        private static Expression BuildConvertToSqlBytes(Expression toConvert, Type sqlBytesType)
        {
            // dataParam:byte[] => new SqlBytes(dataParam)
            Debug.Assert(sqlBytesType.Name == "SqlBytes", "byte[] argument used with non-SqlBytes static constructor method?");
            var byteArrayCtor = sqlBytesType.GetConstructor(
                BindingFlags.Instance | BindingFlags.Public, null, new[] { toConvert.Type }, null);
            Debug.Assert(byteArrayCtor != null, "SqlXml(System.IO.Stream) constructor not found?");
            Expression result = Expression.New(byteArrayCtor, toConvert);
            return result;
        }

        private static Expression BuildConvertToSqlChars(Expression toConvert, Type sqlCharsType)
        {
            // dataParam:String => new SqlChars(new SqlString(dataParam))
            Debug.Assert(sqlCharsType.Name == "SqlChars", "String argument used with non-SqlChars static constructor method?");
            var sqlString = sqlCharsType.Assembly.GetType("System.Data.SqlTypes.SqlString", throwOnError: true);
            var sqlCharsFromSqlStringCtor = sqlCharsType.GetConstructor(
                BindingFlags.Instance | BindingFlags.Public, null, new[] { sqlString }, null);
            Debug.Assert(sqlCharsFromSqlStringCtor != null, "SqlXml(System.IO.Stream) constructor not found?");
            var sqlStringFromStringCtor = sqlString.GetConstructor(
                BindingFlags.Instance | BindingFlags.Public, null, new[] { typeof(string) }, null);
            Expression result = Expression.New(sqlCharsFromSqlStringCtor, Expression.New(sqlStringFromStringCtor, toConvert));
            return result;
        }

        private static Expression BuildConvertToSqlString(Expression toConvert, Type sqlStringType)
        {
            // dataParam:String => new SqlString(dataParam)
            Debug.Assert(sqlStringType.Name == "SqlString", "String argument used with non-SqlString static constructor method?");
            var sqlStringFromStringCtor = sqlStringType.GetConstructor(
                BindingFlags.Instance | BindingFlags.Public, null, new[] { typeof(string) }, null);
            Debug.Assert(sqlStringFromStringCtor != null);
            Expression result = Expression.Convert(Expression.New(sqlStringFromStringCtor, toConvert), typeof(object));
            return result;
        }

        private static Expression BuildConvertToSqlXml(Expression toConvert, Type sqlXmlType)
        {
            // dataParam:Stream => new SqlXml(dataParam)
            Debug.Assert(sqlXmlType.Name == "SqlXml", "Stream argument used with non-SqlXml static constructor method?");
            var readerCtor = sqlXmlType.GetConstructor(BindingFlags.Instance | BindingFlags.Public, null, new[] { toConvert.Type }, null);
            Debug.Assert(readerCtor != null, "SqlXml(System.Xml.XmlReader) constructor not found?");
            Expression result = Expression.New(readerCtor, toConvert);
            return result;
        }

        public Lazy<MethodInfo> SmiSqlGeographyParse
        {
            get { return _smiSqlGeographyParse; }
        }

        public Lazy<MethodInfo> SmiSqlGeographyStGeomFromText
        {
            get { return _smiSqlGeographyStGeomFromText; }
        }

        public Lazy<MethodInfo> SmiSqlGeographyStPointFromText
        {
            get { return _smiSqlGeographyStPointFromText; }
        }

        public Lazy<MethodInfo> SmiSqlGeographyStLineFromText
        {
            get { return _smiSqlGeographyStLineFromText; }
        }

        public Lazy<MethodInfo> SmiSqlGeographyStPolyFromText
        {
            get { return _smiSqlGeographyStPolyFromText; }
        }

        public Lazy<MethodInfo> SmiSqlGeographyStmPointFromText
        {
            get { return _smiSqlGeographyStmPointFromText; }
        }

        public Lazy<MethodInfo> SmiSqlGeographyStmLineFromText
        {
            get { return _smiSqlGeographyStmLineFromText; }
        }

        public Lazy<MethodInfo> SmiSqlGeographyStmPolyFromText
        {
            get { return _smiSqlGeographyStmPolyFromText; }
        }

        public Lazy<MethodInfo> SmiSqlGeographyStGeomCollFromText
        {
            get { return _smiSqlGeographyStGeomCollFromText; }
        }

        public Lazy<MethodInfo> SmiSqlGeographyStGeomFromWkb
        {
            get { return _smiSqlGeographyStGeomFromWkb; }
        }

        public Lazy<MethodInfo> SmiSqlGeographyStPointFromWkb
        {
            get { return _smiSqlGeographyStPointFromWkb; }
        }

        public Lazy<MethodInfo> SmiSqlGeographyStLineFromWkb
        {
            get { return _smiSqlGeographyStLineFromWkb; }
        }

        public Lazy<MethodInfo> SmiSqlGeographyStPolyFromWkb
        {
            get { return _smiSqlGeographyStPolyFromWkb; }
        }

        public Lazy<MethodInfo> SmiSqlGeographyStmPointFromWkb
        {
            get { return _smiSqlGeographyStmPointFromWkb; }
        }

        public Lazy<MethodInfo> SmiSqlGeographyStmLineFromWkb
        {
            get { return _smiSqlGeographyStmLineFromWkb; }
        }

        public Lazy<MethodInfo> SmiSqlGeographyStmPolyFromWkb
        {
            get { return _smiSqlGeographyStmPolyFromWkb; }
        }

        public Lazy<MethodInfo> SmiSqlGeographyStGeomCollFromWkb
        {
            get { return _smiSqlGeographyStGeomCollFromWkb; }
        }

        public Lazy<MethodInfo> SmiSqlGeographyGeomFromGml
        {
            get { return _smiSqlGeographyGeomFromGml; }
        }

        public Lazy<PropertyInfo> IpiSqlGeographyStSrid
        {
            get { return _ipiSqlGeographyStSrid; }
        }

        public Lazy<MethodInfo> ImiSqlGeographyStGeometryType
        {
            get { return _imiSqlGeographyStGeometryType; }
        }

        public Lazy<MethodInfo> ImiSqlGeographyStDimension
        {
            get { return _imiSqlGeographyStDimension; }
        }

        public Lazy<MethodInfo> ImiSqlGeographyStAsBinary
        {
            get { return _imiSqlGeographyStAsBinary; }
        }

        public Lazy<MethodInfo> ImiSqlGeographyAsGml
        {
            get { return _imiSqlGeographyAsGml; }
        }

        public Lazy<MethodInfo> ImiSqlGeographyStAsText
        {
            get { return _imiSqlGeographyStAsText; }
        }

        public Lazy<MethodInfo> ImiSqlGeographyStIsEmpty
        {
            get { return _imiSqlGeographyStIsEmpty; }
        }

        public Lazy<MethodInfo> ImiSqlGeographyStEquals
        {
            get { return _imiSqlGeographyStEquals; }
        }

        public Lazy<MethodInfo> ImiSqlGeographyStDisjoint
        {
            get { return _imiSqlGeographyStDisjoint; }
        }

        public Lazy<MethodInfo> ImiSqlGeographyStIntersects
        {
            get { return _imiSqlGeographyStIntersects; }
        }

        public Lazy<MethodInfo> ImiSqlGeographyStBuffer
        {
            get { return _imiSqlGeographyStBuffer; }
        }

        public Lazy<MethodInfo> ImiSqlGeographyStDistance
        {
            get { return _imiSqlGeographyStDistance; }
        }

        public Lazy<MethodInfo> ImiSqlGeographyStIntersection
        {
            get { return _imiSqlGeographyStIntersection; }
        }

        public Lazy<MethodInfo> ImiSqlGeographyStUnion
        {
            get { return _imiSqlGeographyStUnion; }
        }

        public Lazy<MethodInfo> ImiSqlGeographyStDifference
        {
            get { return _imiSqlGeographyStDifference; }
        }

        public Lazy<MethodInfo> ImiSqlGeographyStSymDifference
        {
            get { return _imiSqlGeographyStSymDifference; }
        }

        public Lazy<MethodInfo> ImiSqlGeographyStNumGeometries
        {
            get { return _imiSqlGeographyStNumGeometries; }
        }

        public Lazy<MethodInfo> ImiSqlGeographyStGeometryN
        {
            get { return _imiSqlGeographyStGeometryN; }
        }

        public Lazy<PropertyInfo> IpiSqlGeographyLat
        {
            get { return _ipiSqlGeographyLat; }
        }

        public Lazy<PropertyInfo> IpiSqlGeographyLong
        {
            get { return _ipiSqlGeographyLong; }
        }

        public Lazy<PropertyInfo> IpiSqlGeographyZ
        {
            get { return _ipiSqlGeographyZ; }
        }

        public Lazy<PropertyInfo> IpiSqlGeographyM
        {
            get { return _ipiSqlGeographyM; }
        }

        public Lazy<MethodInfo> ImiSqlGeographyStLength
        {
            get { return _imiSqlGeographyStLength; }
        }

        public Lazy<MethodInfo> ImiSqlGeographyStStartPoint
        {
            get { return _imiSqlGeographyStStartPoint; }
        }

        public Lazy<MethodInfo> ImiSqlGeographyStEndPoint
        {
            get { return _imiSqlGeographyStEndPoint; }
        }

        public Lazy<MethodInfo> ImiSqlGeographyStIsClosed
        {
            get { return _imiSqlGeographyStIsClosed; }
        }

        public Lazy<MethodInfo> ImiSqlGeographyStNumPoints
        {
            get { return _imiSqlGeographyStNumPoints; }
        }

        public Lazy<MethodInfo> ImiSqlGeographyStPointN
        {
            get { return _imiSqlGeographyStPointN; }
        }

        public Lazy<MethodInfo> ImiSqlGeographyStArea
        {
            get { return _imiSqlGeographyStArea; }
        }

        public Lazy<MethodInfo> SmiSqlGeometryParse
        {
            get { return _smiSqlGeometryParse; }
        }

        public Lazy<MethodInfo> SmiSqlGeometryStGeomFromText
        {
            get { return _smiSqlGeometryStGeomFromText; }
        }

        public Lazy<MethodInfo> SmiSqlGeometryStPointFromText
        {
            get { return _smiSqlGeometryStPointFromText; }
        }

        public Lazy<MethodInfo> SmiSqlGeometryStLineFromText
        {
            get { return _smiSqlGeometryStLineFromText; }
        }

        public Lazy<MethodInfo> SmiSqlGeometryStPolyFromText
        {
            get { return _smiSqlGeometryStPolyFromText; }
        }

        public Lazy<MethodInfo> SmiSqlGeometryStmPointFromText
        {
            get { return _smiSqlGeometryStmPointFromText; }
        }

        public Lazy<MethodInfo> SmiSqlGeometryStmLineFromText
        {
            get { return _smiSqlGeometryStmLineFromText; }
        }

        public Lazy<MethodInfo> SmiSqlGeometryStmPolyFromText
        {
            get { return _smiSqlGeometryStmPolyFromText; }
        }

        public Lazy<MethodInfo> SmiSqlGeometryStGeomCollFromText
        {
            get { return _smiSqlGeometryStGeomCollFromText; }
        }

        public Lazy<MethodInfo> SmiSqlGeometryStGeomFromWkb
        {
            get { return _smiSqlGeometryStGeomFromWkb; }
        }

        public Lazy<MethodInfo> SmiSqlGeometryStPointFromWkb
        {
            get { return _smiSqlGeometryStPointFromWkb; }
        }

        public Lazy<MethodInfo> SmiSqlGeometryStLineFromWkb
        {
            get { return _smiSqlGeometryStLineFromWkb; }
        }

        public Lazy<MethodInfo> SmiSqlGeometryStPolyFromWkb
        {
            get { return _smiSqlGeometryStPolyFromWkb; }
        }

        public Lazy<MethodInfo> SmiSqlGeometryStmPointFromWkb
        {
            get { return _smiSqlGeometryStmPointFromWkb; }
        }

        public Lazy<MethodInfo> SmiSqlGeometryStmLineFromWkb
        {
            get { return _smiSqlGeometryStmLineFromWkb; }
        }

        public Lazy<MethodInfo> SmiSqlGeometryStmPolyFromWkb
        {
            get { return _smiSqlGeometryStmPolyFromWkb; }
        }

        public Lazy<MethodInfo> SmiSqlGeometryStGeomCollFromWkb
        {
            get { return _smiSqlGeometryStGeomCollFromWkb; }
        }

        public Lazy<MethodInfo> SmiSqlGeometryGeomFromGml
        {
            get { return _smiSqlGeometryGeomFromGml; }
        }

        public Lazy<PropertyInfo> IpiSqlGeometryStSrid
        {
            get { return _ipiSqlGeometryStSrid; }
        }

        public Lazy<MethodInfo> ImiSqlGeometryStGeometryType
        {
            get { return _imiSqlGeometryStGeometryType; }
        }

        public Lazy<MethodInfo> ImiSqlGeometryStDimension
        {
            get { return _imiSqlGeometryStDimension; }
        }

        public Lazy<MethodInfo> ImiSqlGeometryStEnvelope
        {
            get { return _imiSqlGeometryStEnvelope; }
        }

        public Lazy<MethodInfo> ImiSqlGeometryStAsBinary
        {
            get { return _imiSqlGeometryStAsBinary; }
        }

        public Lazy<MethodInfo> ImiSqlGeometryAsGml
        {
            get { return _imiSqlGeometryAsGml; }
        }

        public Lazy<MethodInfo> ImiSqlGeometryStAsText
        {
            get { return _imiSqlGeometryStAsText; }
        }

        public Lazy<MethodInfo> ImiSqlGeometryStIsEmpty
        {
            get { return _imiSqlGeometryStIsEmpty; }
        }

        public Lazy<MethodInfo> ImiSqlGeometryStIsSimple
        {
            get { return _imiSqlGeometryStIsSimple; }
        }

        public Lazy<MethodInfo> ImiSqlGeometryStBoundary
        {
            get { return _imiSqlGeometryStBoundary; }
        }

        public Lazy<MethodInfo> ImiSqlGeometryStIsValid
        {
            get { return _imiSqlGeometryStIsValid; }
        }

        public Lazy<MethodInfo> ImiSqlGeometryStEquals
        {
            get { return _imiSqlGeometryStEquals; }
        }

        public Lazy<MethodInfo> ImiSqlGeometryStDisjoint
        {
            get { return _imiSqlGeometryStDisjoint; }
        }

        public Lazy<MethodInfo> ImiSqlGeometryStIntersects
        {
            get { return _imiSqlGeometryStIntersects; }
        }

        public Lazy<MethodInfo> ImiSqlGeometryStTouches
        {
            get { return _imiSqlGeometryStTouches; }
        }

        public Lazy<MethodInfo> ImiSqlGeometryStCrosses
        {
            get { return _imiSqlGeometryStCrosses; }
        }

        public Lazy<MethodInfo> ImiSqlGeometryStWithin
        {
            get { return _imiSqlGeometryStWithin; }
        }

        public Lazy<MethodInfo> ImiSqlGeometryStContains
        {
            get { return _imiSqlGeometryStContains; }
        }

        public Lazy<MethodInfo> ImiSqlGeometryStOverlaps
        {
            get { return _imiSqlGeometryStOverlaps; }
        }

        public Lazy<MethodInfo> ImiSqlGeometryStRelate
        {
            get { return _imiSqlGeometryStRelate; }
        }

        public Lazy<MethodInfo> ImiSqlGeometryStBuffer
        {
            get { return _imiSqlGeometryStBuffer; }
        }

        public Lazy<MethodInfo> ImiSqlGeometryStDistance
        {
            get { return _imiSqlGeometryStDistance; }
        }

        public Lazy<MethodInfo> ImiSqlGeometryStConvexHull
        {
            get { return _imiSqlGeometryStConvexHull; }
        }

        public Lazy<MethodInfo> ImiSqlGeometryStIntersection
        {
            get { return _imiSqlGeometryStIntersection; }
        }

        public Lazy<MethodInfo> ImiSqlGeometryStUnion
        {
            get { return _imiSqlGeometryStUnion; }
        }

        public Lazy<MethodInfo> ImiSqlGeometryStDifference
        {
            get { return _imiSqlGeometryStDifference; }
        }

        public Lazy<MethodInfo> ImiSqlGeometryStSymDifference
        {
            get { return _imiSqlGeometryStSymDifference; }
        }

        public Lazy<MethodInfo> ImiSqlGeometryStNumGeometries
        {
            get { return _imiSqlGeometryStNumGeometries; }
        }

        public Lazy<MethodInfo> ImiSqlGeometryStGeometryN
        {
            get { return _imiSqlGeometryStGeometryN; }
        }

        public Lazy<PropertyInfo> IpiSqlGeometryStx
        {
            get { return _ipiSqlGeometryStx; }
        }

        public Lazy<PropertyInfo> IpiSqlGeometrySty
        {
            get { return _ipiSqlGeometrySty; }
        }

        public Lazy<PropertyInfo> IpiSqlGeometryZ
        {
            get { return _ipiSqlGeometryZ; }
        }

        public Lazy<PropertyInfo> IpiSqlGeometryM
        {
            get { return _ipiSqlGeometryM; }
        }

        public Lazy<MethodInfo> ImiSqlGeometryStLength
        {
            get { return _imiSqlGeometryStLength; }
        }

        public Lazy<MethodInfo> ImiSqlGeometryStStartPoint
        {
            get { return _imiSqlGeometryStStartPoint; }
        }

        public Lazy<MethodInfo> ImiSqlGeometryStEndPoint
        {
            get { return _imiSqlGeometryStEndPoint; }
        }

        public Lazy<MethodInfo> ImiSqlGeometryStIsClosed
        {
            get { return _imiSqlGeometryStIsClosed; }
        }

        public Lazy<MethodInfo> ImiSqlGeometryStIsRing
        {
            get { return _imiSqlGeometryStIsRing; }
        }

        public Lazy<MethodInfo> ImiSqlGeometryStNumPoints
        {
            get { return _imiSqlGeometryStNumPoints; }
        }

        public Lazy<MethodInfo> ImiSqlGeometryStPointN
        {
            get { return _imiSqlGeometryStPointN; }
        }

        public Lazy<MethodInfo> ImiSqlGeometryStArea
        {
            get { return _imiSqlGeometryStArea; }
        }

        public Lazy<MethodInfo> ImiSqlGeometryStCentroid
        {
            get { return _imiSqlGeometryStCentroid; }
        }

        public Lazy<MethodInfo> ImiSqlGeometryStPointOnSurface
        {
            get { return _imiSqlGeometryStPointOnSurface; }
        }

        public Lazy<MethodInfo> ImiSqlGeometryStExteriorRing
        {
            get { return _imiSqlGeometryStExteriorRing; }
        }

        public Lazy<MethodInfo> ImiSqlGeometryStNumInteriorRing
        {
            get { return _imiSqlGeometryStNumInteriorRing; }
        }

        public Lazy<MethodInfo> ImiSqlGeometryStInteriorRingN
        {
            get { return _imiSqlGeometryStInteriorRingN; }
        }

        private readonly Lazy<MethodInfo> _smiSqlGeographyParse;
        private readonly Lazy<MethodInfo> _smiSqlGeographyStGeomFromText;
        private readonly Lazy<MethodInfo> _smiSqlGeographyStPointFromText;
        private readonly Lazy<MethodInfo> _smiSqlGeographyStLineFromText;
        private readonly Lazy<MethodInfo> _smiSqlGeographyStPolyFromText;
        private readonly Lazy<MethodInfo> _smiSqlGeographyStmPointFromText;
        private readonly Lazy<MethodInfo> _smiSqlGeographyStmLineFromText;
        private readonly Lazy<MethodInfo> _smiSqlGeographyStmPolyFromText;
        private readonly Lazy<MethodInfo> _smiSqlGeographyStGeomCollFromText;
        private readonly Lazy<MethodInfo> _smiSqlGeographyStGeomFromWkb;
        private readonly Lazy<MethodInfo> _smiSqlGeographyStPointFromWkb;
        private readonly Lazy<MethodInfo> _smiSqlGeographyStLineFromWkb;
        private readonly Lazy<MethodInfo> _smiSqlGeographyStPolyFromWkb;
        private readonly Lazy<MethodInfo> _smiSqlGeographyStmPointFromWkb;
        private readonly Lazy<MethodInfo> _smiSqlGeographyStmLineFromWkb;
        private readonly Lazy<MethodInfo> _smiSqlGeographyStmPolyFromWkb;
        private readonly Lazy<MethodInfo> _smiSqlGeographyStGeomCollFromWkb;
        private readonly Lazy<MethodInfo> _smiSqlGeographyGeomFromGml;
        private readonly Lazy<PropertyInfo> _ipiSqlGeographyStSrid;
        private readonly Lazy<MethodInfo> _imiSqlGeographyStGeometryType;
        private readonly Lazy<MethodInfo> _imiSqlGeographyStDimension;
        private readonly Lazy<MethodInfo> _imiSqlGeographyStAsBinary;
        private readonly Lazy<MethodInfo> _imiSqlGeographyAsGml;
        private readonly Lazy<MethodInfo> _imiSqlGeographyStAsText;
        private readonly Lazy<MethodInfo> _imiSqlGeographyStIsEmpty;
        private readonly Lazy<MethodInfo> _imiSqlGeographyStEquals;
        private readonly Lazy<MethodInfo> _imiSqlGeographyStDisjoint;
        private readonly Lazy<MethodInfo> _imiSqlGeographyStIntersects;
        private readonly Lazy<MethodInfo> _imiSqlGeographyStBuffer;
        private readonly Lazy<MethodInfo> _imiSqlGeographyStDistance;
        private readonly Lazy<MethodInfo> _imiSqlGeographyStIntersection;
        private readonly Lazy<MethodInfo> _imiSqlGeographyStUnion;
        private readonly Lazy<MethodInfo> _imiSqlGeographyStDifference;
        private readonly Lazy<MethodInfo> _imiSqlGeographyStSymDifference;
        private readonly Lazy<MethodInfo> _imiSqlGeographyStNumGeometries;
        private readonly Lazy<MethodInfo> _imiSqlGeographyStGeometryN;
        private readonly Lazy<PropertyInfo> _ipiSqlGeographyLat;
        private readonly Lazy<PropertyInfo> _ipiSqlGeographyLong;
        private readonly Lazy<PropertyInfo> _ipiSqlGeographyZ;
        private readonly Lazy<PropertyInfo> _ipiSqlGeographyM;
        private readonly Lazy<MethodInfo> _imiSqlGeographyStLength;
        private readonly Lazy<MethodInfo> _imiSqlGeographyStStartPoint;
        private readonly Lazy<MethodInfo> _imiSqlGeographyStEndPoint;
        private readonly Lazy<MethodInfo> _imiSqlGeographyStIsClosed;
        private readonly Lazy<MethodInfo> _imiSqlGeographyStNumPoints;
        private readonly Lazy<MethodInfo> _imiSqlGeographyStPointN;
        private readonly Lazy<MethodInfo> _imiSqlGeographyStArea;
        private readonly Lazy<MethodInfo> _smiSqlGeometryParse;
        private readonly Lazy<MethodInfo> _smiSqlGeometryStGeomFromText;
        private readonly Lazy<MethodInfo> _smiSqlGeometryStPointFromText;
        private readonly Lazy<MethodInfo> _smiSqlGeometryStLineFromText;
        private readonly Lazy<MethodInfo> _smiSqlGeometryStPolyFromText;
        private readonly Lazy<MethodInfo> _smiSqlGeometryStmPointFromText;
        private readonly Lazy<MethodInfo> _smiSqlGeometryStmLineFromText;
        private readonly Lazy<MethodInfo> _smiSqlGeometryStmPolyFromText;
        private readonly Lazy<MethodInfo> _smiSqlGeometryStGeomCollFromText;
        private readonly Lazy<MethodInfo> _smiSqlGeometryStGeomFromWkb;
        private readonly Lazy<MethodInfo> _smiSqlGeometryStPointFromWkb;
        private readonly Lazy<MethodInfo> _smiSqlGeometryStLineFromWkb;
        private readonly Lazy<MethodInfo> _smiSqlGeometryStPolyFromWkb;
        private readonly Lazy<MethodInfo> _smiSqlGeometryStmPointFromWkb;
        private readonly Lazy<MethodInfo> _smiSqlGeometryStmLineFromWkb;
        private readonly Lazy<MethodInfo> _smiSqlGeometryStmPolyFromWkb;
        private readonly Lazy<MethodInfo> _smiSqlGeometryStGeomCollFromWkb;
        private readonly Lazy<MethodInfo> _smiSqlGeometryGeomFromGml;
        private readonly Lazy<PropertyInfo> _ipiSqlGeometryStSrid;
        private readonly Lazy<MethodInfo> _imiSqlGeometryStGeometryType;
        private readonly Lazy<MethodInfo> _imiSqlGeometryStDimension;
        private readonly Lazy<MethodInfo> _imiSqlGeometryStEnvelope;
        private readonly Lazy<MethodInfo> _imiSqlGeometryStAsBinary;
        private readonly Lazy<MethodInfo> _imiSqlGeometryAsGml;
        private readonly Lazy<MethodInfo> _imiSqlGeometryStAsText;
        private readonly Lazy<MethodInfo> _imiSqlGeometryStIsEmpty;
        private readonly Lazy<MethodInfo> _imiSqlGeometryStIsSimple;
        private readonly Lazy<MethodInfo> _imiSqlGeometryStBoundary;
        private readonly Lazy<MethodInfo> _imiSqlGeometryStIsValid;
        private readonly Lazy<MethodInfo> _imiSqlGeometryStEquals;
        private readonly Lazy<MethodInfo> _imiSqlGeometryStDisjoint;
        private readonly Lazy<MethodInfo> _imiSqlGeometryStIntersects;
        private readonly Lazy<MethodInfo> _imiSqlGeometryStTouches;
        private readonly Lazy<MethodInfo> _imiSqlGeometryStCrosses;
        private readonly Lazy<MethodInfo> _imiSqlGeometryStWithin;
        private readonly Lazy<MethodInfo> _imiSqlGeometryStContains;
        private readonly Lazy<MethodInfo> _imiSqlGeometryStOverlaps;
        private readonly Lazy<MethodInfo> _imiSqlGeometryStRelate;
        private readonly Lazy<MethodInfo> _imiSqlGeometryStBuffer;
        private readonly Lazy<MethodInfo> _imiSqlGeometryStDistance;
        private readonly Lazy<MethodInfo> _imiSqlGeometryStConvexHull;
        private readonly Lazy<MethodInfo> _imiSqlGeometryStIntersection;
        private readonly Lazy<MethodInfo> _imiSqlGeometryStUnion;
        private readonly Lazy<MethodInfo> _imiSqlGeometryStDifference;
        private readonly Lazy<MethodInfo> _imiSqlGeometryStSymDifference;
        private readonly Lazy<MethodInfo> _imiSqlGeometryStNumGeometries;
        private readonly Lazy<MethodInfo> _imiSqlGeometryStGeometryN;
        private readonly Lazy<PropertyInfo> _ipiSqlGeometryStx;
        private readonly Lazy<PropertyInfo> _ipiSqlGeometrySty;
        private readonly Lazy<PropertyInfo> _ipiSqlGeometryZ;
        private readonly Lazy<PropertyInfo> _ipiSqlGeometryM;
        private readonly Lazy<MethodInfo> _imiSqlGeometryStLength;
        private readonly Lazy<MethodInfo> _imiSqlGeometryStStartPoint;
        private readonly Lazy<MethodInfo> _imiSqlGeometryStEndPoint;
        private readonly Lazy<MethodInfo> _imiSqlGeometryStIsClosed;
        private readonly Lazy<MethodInfo> _imiSqlGeometryStIsRing;
        private readonly Lazy<MethodInfo> _imiSqlGeometryStNumPoints;
        private readonly Lazy<MethodInfo> _imiSqlGeometryStPointN;
        private readonly Lazy<MethodInfo> _imiSqlGeometryStArea;
        private readonly Lazy<MethodInfo> _imiSqlGeometryStCentroid;
        private readonly Lazy<MethodInfo> _imiSqlGeometryStPointOnSurface;
        private readonly Lazy<MethodInfo> _imiSqlGeometryStExteriorRing;
        private readonly Lazy<MethodInfo> _imiSqlGeometryStNumInteriorRing;
        private readonly Lazy<MethodInfo> _imiSqlGeometryStInteriorRingN;

        private MethodInfo FindSqlGeographyMethod(string methodName, params Type[] argTypes)
        {
            return SqlGeographyType.GetDeclaredMethod(methodName, argTypes);
        }

        private MethodInfo FindSqlGeographyStaticMethod(string methodName, params Type[] argTypes)
        {
            return SqlGeographyType.GetDeclaredMethod(methodName, argTypes);
        }

        private PropertyInfo FindSqlGeographyProperty(string propertyName)
        {
            return SqlGeographyType.GetRuntimeProperty(propertyName);
        }

        private MethodInfo FindSqlGeometryStaticMethod(string methodName, params Type[] argTypes)
        {
            return SqlGeometryType.GetDeclaredMethod(methodName, argTypes);
        }

        private MethodInfo FindSqlGeometryMethod(string methodName, params Type[] argTypes)
        {
            return SqlGeometryType.GetDeclaredMethod(methodName, argTypes);
        }

        private PropertyInfo FindSqlGeometryProperty(string propertyName)
        {
            return SqlGeometryType.GetRuntimeProperty(propertyName);
        }
    }
}
=======
// Copyright (c) Microsoft Open Technologies, Inc. All rights reserved. See License.txt in the project root for license information.

namespace System.Data.Entity.SqlServer
{
    using System.Data.Entity.Spatial;
    using System.Data.Entity.SqlServer.Utilities;
    using System.Diagnostics;
    using System.Diagnostics.CodeAnalysis;
    using System.IO;
    using System.Linq.Expressions;
    using System.Reflection;
    using System.Xml;

    /// <summary>
    /// SqlTypesAssembly allows for late binding to the capabilities of a specific version of the Microsoft.SqlServer.Types assembly
    /// </summary>
    internal class SqlTypesAssembly
    {
        /// <summary>
        /// For testing.
        /// </summary>
        public SqlTypesAssembly()
        {
        }

        [SuppressMessage("Microsoft.Performance", "CA1809:AvoidExcessiveLocals")]
        [SuppressMessage("Microsoft.Maintainability", "CA1505:AvoidUnmaintainableCode")]
        [SuppressMessage("Microsoft.Maintainability", "CA1502:AvoidExcessiveComplexity")]
        public SqlTypesAssembly(Assembly sqlSpatialAssembly)
        {
            // Retrieve SQL Server spatial types and static constructor methods
            var sqlGeog = sqlSpatialAssembly.GetType("Microsoft.SqlServer.Types.SqlGeography", throwOnError: true);
            var sqlGeom = sqlSpatialAssembly.GetType("Microsoft.SqlServer.Types.SqlGeometry", throwOnError: true);

            Debug.Assert(sqlGeog != null, "SqlGeography type was not properly retrieved?");
            Debug.Assert(sqlGeom != null, "SqlGeometry type was not properly retrieved?");

            SqlGeographyType = sqlGeog;
            sqlGeographyFromWKTString = CreateStaticConstructorDelegate<string>(sqlGeog, "STGeomFromText");
            sqlGeographyFromWKBByteArray = CreateStaticConstructorDelegate<byte[]>(sqlGeog, "STGeomFromWKB");
            sqlGeographyFromGMLReader = CreateStaticConstructorDelegate<XmlReader>(sqlGeog, "GeomFromGml");

            SqlGeometryType = sqlGeom;
            sqlGeometryFromWKTString = CreateStaticConstructorDelegate<string>(sqlGeom, "STGeomFromText");
            sqlGeometryFromWKBByteArray = CreateStaticConstructorDelegate<byte[]>(sqlGeom, "STGeomFromWKB");
            sqlGeometryFromGMLReader = CreateStaticConstructorDelegate<XmlReader>(sqlGeom, "GeomFromGml");

            // Retrieve SQL Server specific primitive types
            var asTextMethod = SqlGeometryType.GetMethod(
                "STAsText", BindingFlags.Public | BindingFlags.Instance, null, Type.EmptyTypes, null);
            SqlCharsType = asTextMethod.ReturnType;
            SqlStringType = SqlCharsType.Assembly.GetType("System.Data.SqlTypes.SqlString", throwOnError: true);
            SqlBooleanType = SqlCharsType.Assembly.GetType("System.Data.SqlTypes.SqlBoolean", throwOnError: true);
            SqlBytesType = SqlCharsType.Assembly.GetType("System.Data.SqlTypes.SqlBytes", throwOnError: true);
            SqlDoubleType = SqlCharsType.Assembly.GetType("System.Data.SqlTypes.SqlDouble", throwOnError: true);
            SqlInt32Type = SqlCharsType.Assembly.GetType("System.Data.SqlTypes.SqlInt32", throwOnError: true);
            SqlXmlType = SqlCharsType.Assembly.GetType("System.Data.SqlTypes.SqlXml", throwOnError: true);

            // Create type conversion delegates to SQL Server types
            sqlBytesFromByteArray =
                Expressions.Lambda<byte[], object>("binaryValue", bytesVal => BuildConvertToSqlBytes(bytesVal, SqlBytesType)).Compile();
            sqlStringFromString =
                Expressions.Lambda<string, object>("stringValue", stringVal => BuildConvertToSqlString(stringVal, SqlStringType)).Compile();
            sqlCharsFromString =
                Expressions.Lambda<string, object>("stringValue", stringVal => BuildConvertToSqlChars(stringVal, SqlCharsType)).Compile();
            sqlXmlFromXmlReader =
                Expressions.Lambda<XmlReader, object>("readerVaue", readerVal => BuildConvertToSqlXml(readerVal, SqlXmlType)).Compile();

            // Create type conversion delegates from SQL Server types; all arguments are typed as 'object' and require Expression.Convert before use of members of the SQL Server type.

            // Explicit cast from SqlBoolean to bool
            sqlBooleanToBoolean =
                Expressions.Lambda<object, bool>("sqlBooleanValue", sqlBoolVal => sqlBoolVal.ConvertTo(SqlBooleanType).ConvertTo<bool>()).
                            Compile();

            // Explicit cast from SqlBoolean to bool? for non-Null values; otherwise null
            sqlBooleanToNullableBoolean = Expressions.Lambda<object, bool?>(
                "sqlBooleanValue", sqlBoolVal =>
                                   sqlBoolVal.ConvertTo(SqlBooleanType).Property<bool>("IsNull")
                                             .IfTrueThen(Expressions.Null<bool?>())
                                             .Else(sqlBoolVal.ConvertTo(SqlBooleanType).ConvertTo<bool>().ConvertTo<bool?>())).Compile();

            // SqlBytes has instance byte[] property 'Value'
            sqlBytesToByteArray =
                Expressions.Lambda<object, byte[]>(
                    "sqlBytesValue", sqlBytesVal => sqlBytesVal.ConvertTo(SqlBytesType).Property<byte[]>("Value")).Compile();

            // SqlChars -> SqlString, SqlString has instance string property 'Value'
            sqlCharsToString =
                Expressions.Lambda<object, string>(
                    "sqlCharsValue", sqlCharsVal => sqlCharsVal.ConvertTo(SqlCharsType).Call("ToSqlString").Property<string>("Value")).
                            Compile();

            // Explicit cast from SqlString to string
            sqlStringToString =
                Expressions.Lambda<object, string>(
                    "sqlStringValue", sqlStringVal => sqlStringVal.ConvertTo(SqlStringType).Property<string>("Value")).Compile();

            // Explicit cast from SqlDouble to double
            sqlDoubleToDouble =
                Expressions.Lambda<object, double>(
                    "sqlDoubleValue", sqlDoubleVal => sqlDoubleVal.ConvertTo(SqlDoubleType).ConvertTo<double>()).Compile();

            // Explicit cast from SqlDouble to double? for non-Null values; otherwise null
            sqlDoubleToNullableDouble = Expressions.Lambda<object, double?>(
                "sqlDoubleValue", sqlDoubleVal =>
                                  sqlDoubleVal.ConvertTo(SqlDoubleType).Property<bool>("IsNull")
                                              .IfTrueThen(Expressions.Null<double?>())
                                              .Else(sqlDoubleVal.ConvertTo(SqlDoubleType).ConvertTo<double>().ConvertTo<double?>()))
                                                   .Compile();

            // Explicit cast from SqlInt32 to int
            sqlInt32ToInt =
                Expressions.Lambda<object, int>("sqlInt32Value", sqlInt32Val => sqlInt32Val.ConvertTo(SqlInt32Type).ConvertTo<int>()).
                            Compile();

            // Explicit cast from SqlInt32 to int? for non-Null values; otherwise null
            sqlInt32ToNullableInt = Expressions.Lambda<object, int?>(
                "sqlInt32Value", sqlInt32Val =>
                                 sqlInt32Val.ConvertTo(SqlInt32Type).Property<bool>("IsNull")
                                            .IfTrueThen(Expressions.Null<int?>())
                                            .Else(sqlInt32Val.ConvertTo(SqlInt32Type).ConvertTo<int>().ConvertTo<int?>())).Compile();

            // SqlXml has instance string property 'Value'
            sqlXmlToString =
                Expressions.Lambda<object, string>("sqlXmlValue", sqlXmlVal => sqlXmlVal.ConvertTo(SqlXmlType).Property<string>("Value")).
                            Compile();

            isSqlGeographyNull =
                Expressions.Lambda<object, bool>(
                    "sqlGeographyValue", sqlGeographyValue => sqlGeographyValue.ConvertTo(SqlGeographyType).Property<bool>("IsNull")).
                            Compile();
            isSqlGeometryNull =
                Expressions.Lambda<object, bool>(
                    "sqlGeometryValue", sqlGeometryValue => sqlGeometryValue.ConvertTo(SqlGeometryType).Property<bool>("IsNull")).Compile();

            geographyAsTextZMAsSqlChars =
                Expressions.Lambda<object, object>(
                    "sqlGeographyValue", sqlGeographyValue => sqlGeographyValue.ConvertTo(SqlGeographyType).Call("AsTextZM")).Compile();
            geometryAsTextZMAsSqlChars =
                Expressions.Lambda<object, object>(
                    "sqlGeometryValue", sqlGeometryValue => sqlGeometryValue.ConvertTo(SqlGeometryType).Call("AsTextZM")).Compile();

            _smiSqlGeographyParse = new Lazy<MethodInfo>(
                () =>
                    {
                        var result = FindSqlGeographyStaticMethod("Parse", SqlStringType);
                        Debug.Assert(result != null, "Could not retrieve MethodInfo for SqlGeography member Parse");
                        return result;
                    }, isThreadSafe: true);

            _smiSqlGeographyStGeomFromText = new Lazy<MethodInfo>(
                () =>
                    {
                        var result = FindSqlGeographyStaticMethod("STGeomFromText", SqlCharsType, typeof(int));
                        Debug.Assert(result != null, "Could not retrieve MethodInfo for SqlGeography member STGeomFromText");
                        return result;
                    }, isThreadSafe: true);
            _smiSqlGeographyStPointFromText = new Lazy<MethodInfo>(
                () =>
                    {
                        var result = FindSqlGeographyStaticMethod("STPointFromText", SqlCharsType, typeof(int));
                        Debug.Assert(result != null, "Could not retrieve MethodInfo for SqlGeography member STPointFromText");
                        return result;
                    }, isThreadSafe: true);
            _smiSqlGeographyStLineFromText = new Lazy<MethodInfo>(
                () =>
                    {
                        var result = FindSqlGeographyStaticMethod("STLineFromText", SqlCharsType, typeof(int));
                        Debug.Assert(result != null, "Could not retrieve MethodInfo for SqlGeography member STLineFromText");
                        return result;
                    }, isThreadSafe: true);
            _smiSqlGeographyStPolyFromText = new Lazy<MethodInfo>(
                () =>
                    {
                        var result = FindSqlGeographyStaticMethod("STPolyFromText", SqlCharsType, typeof(int));
                        Debug.Assert(result != null, "Could not retrieve MethodInfo for SqlGeography member STPolyFromText");
                        return result;
                    }, isThreadSafe: true);
            _smiSqlGeographyStmPointFromText = new Lazy<MethodInfo>(
                () =>
                    {
                        var result = FindSqlGeographyStaticMethod("STMPointFromText", SqlCharsType, typeof(int));
                        Debug.Assert(result != null, "Could not retrieve MethodInfo for SqlGeography member STMPointFromText");
                        return result;
                    }, isThreadSafe: true);
            _smiSqlGeographyStmLineFromText = new Lazy<MethodInfo>(
                () =>
                    {
                        var result = FindSqlGeographyStaticMethod("STMLineFromText", SqlCharsType, typeof(int));
                        Debug.Assert(result != null, "Could not retrieve MethodInfo for SqlGeography member STMLineFromText");
                        return result;
                    }, isThreadSafe: true);
            _smiSqlGeographyStmPolyFromText = new Lazy<MethodInfo>(
                () =>
                    {
                        var result = FindSqlGeographyStaticMethod("STMPolyFromText", SqlCharsType, typeof(int));
                        Debug.Assert(result != null, "Could not retrieve MethodInfo for SqlGeography member STMPolyFromText");
                        return result;
                    }, isThreadSafe: true);
            _smiSqlGeographyStGeomCollFromText = new Lazy<MethodInfo>(
                () =>
                    {
                        var result = FindSqlGeographyStaticMethod("STGeomCollFromText", SqlCharsType, typeof(int));
                        Debug.Assert(result != null, "Could not retrieve MethodInfo for SqlGeography member STGeomCollFromText");
                        return result;
                    }, isThreadSafe: true);
            _smiSqlGeographyStGeomFromWkb = new Lazy<MethodInfo>(
                () =>
                    {
                        var result = FindSqlGeographyStaticMethod("STGeomFromWKB", SqlBytesType, typeof(int));
                        Debug.Assert(result != null, "Could not retrieve MethodInfo for SqlGeography member STGeomFromWKB");
                        return result;
                    }, isThreadSafe: true);
            _smiSqlGeographyStPointFromWkb = new Lazy<MethodInfo>(
                () =>
                    {
                        var result = FindSqlGeographyStaticMethod("STPointFromWKB", SqlBytesType, typeof(int));
                        Debug.Assert(result != null, "Could not retrieve MethodInfo for SqlGeography member STPointFromWKB");
                        return result;
                    }, isThreadSafe: true);
            _smiSqlGeographyStLineFromWkb = new Lazy<MethodInfo>(
                () =>
                    {
                        var result = FindSqlGeographyStaticMethod("STLineFromWKB", SqlBytesType, typeof(int));
                        Debug.Assert(result != null, "Could not retrieve MethodInfo for SqlGeography member STLineFromWKB");
                        return result;
                    }, isThreadSafe: true);
            _smiSqlGeographyStPolyFromWkb = new Lazy<MethodInfo>(
                () =>
                    {
                        var result = FindSqlGeographyStaticMethod("STPolyFromWKB", SqlBytesType, typeof(int));
                        Debug.Assert(result != null, "Could not retrieve MethodInfo for SqlGeography member STPolyFromWKB");
                        return result;
                    }, isThreadSafe: true);
            _smiSqlGeographyStmPointFromWkb = new Lazy<MethodInfo>(
                () =>
                    {
                        var result = FindSqlGeographyStaticMethod("STMPointFromWKB", SqlBytesType, typeof(int));
                        Debug.Assert(result != null, "Could not retrieve MethodInfo for SqlGeography member STMPointFromWKB");
                        return result;
                    }, isThreadSafe: true);
            _smiSqlGeographyStmLineFromWkb = new Lazy<MethodInfo>(
                () =>
                    {
                        var result = FindSqlGeographyStaticMethod("STMLineFromWKB", SqlBytesType, typeof(int));
                        Debug.Assert(result != null, "Could not retrieve MethodInfo for SqlGeography member STMLineFromWKB");
                        return result;
                    }, isThreadSafe: true);
            _smiSqlGeographyStmPolyFromWkb = new Lazy<MethodInfo>(
                () =>
                    {
                        var result = FindSqlGeographyStaticMethod("STMPolyFromWKB", SqlBytesType, typeof(int));
                        Debug.Assert(result != null, "Could not retrieve MethodInfo for SqlGeography member STMPolyFromWKB");
                        return result;
                    }, isThreadSafe: true);
            _smiSqlGeographyStGeomCollFromWkb = new Lazy<MethodInfo>(
                () =>
                    {
                        var result = FindSqlGeographyStaticMethod("STGeomCollFromWKB", SqlBytesType, typeof(int));
                        Debug.Assert(result != null, "Could not retrieve MethodInfo for SqlGeography member STGeomCollFromWKB");
                        return result;
                    }, isThreadSafe: true);
            _smiSqlGeographyGeomFromGml = new Lazy<MethodInfo>(
                () =>
                    {
                        var result = FindSqlGeographyStaticMethod("GeomFromGml", SqlXmlType, typeof(int));
                        Debug.Assert(result != null, "Could not retrieve MethodInfo for SqlGeography member GeomFromGml");
                        return result;
                    }, isThreadSafe: true);
            _ipiSqlGeographyStSrid = new Lazy<PropertyInfo>(
                () =>
                    {
                        var result = FindSqlGeographyProperty("STSrid");
                        Debug.Assert(result != null, "Could not retrieve PropertyInfo for SqlGeography member STSrid");
                        return result;
                    }, isThreadSafe: true);
            _imiSqlGeographyStGeometryType = new Lazy<MethodInfo>(
                () =>
                    {
                        var result = FindSqlGeographyMethod("STGeometryType");
                        Debug.Assert(result != null, "Could not retrieve MethodInfo for SqlGeography member STGeometryType");
                        return result;
                    }, isThreadSafe: true);
            _imiSqlGeographyStDimension = new Lazy<MethodInfo>(
                () =>
                    {
                        var result = FindSqlGeographyMethod("STDimension");
                        Debug.Assert(result != null, "Could not retrieve MethodInfo for SqlGeography member STDimension");
                        return result;
                    }, isThreadSafe: true);
            _imiSqlGeographyStAsBinary = new Lazy<MethodInfo>(
                () =>
                    {
                        var result = FindSqlGeographyMethod("STAsBinary");
                        Debug.Assert(result != null, "Could not retrieve MethodInfo for SqlGeography member STAsBinary");
                        return result;
                    }, isThreadSafe: true);
            _imiSqlGeographyAsGml = new Lazy<MethodInfo>(
                () =>
                    {
                        var result = FindSqlGeographyMethod("AsGml");
                        Debug.Assert(result != null, "Could not retrieve MethodInfo for SqlGeography member AsGml");
                        return result;
                    }, isThreadSafe: true);
            _imiSqlGeographyStAsText = new Lazy<MethodInfo>(
                () =>
                    {
                        var result = FindSqlGeographyMethod("STAsText");
                        Debug.Assert(result != null, "Could not retrieve MethodInfo for SqlGeography member STAsText");
                        return result;
                    }, isThreadSafe: true);
            _imiSqlGeographyStIsEmpty = new Lazy<MethodInfo>(
                () =>
                    {
                        var result = FindSqlGeographyMethod("STIsEmpty");
                        Debug.Assert(result != null, "Could not retrieve MethodInfo for SqlGeography member STIsEmpty");
                        return result;
                    }, isThreadSafe: true);
            _imiSqlGeographyStEquals = new Lazy<MethodInfo>(
                () =>
                    {
                        var result = FindSqlGeographyMethod("STEquals", SqlGeographyType);
                        Debug.Assert(result != null, "Could not retrieve MethodInfo for SqlGeography member STEquals");
                        return result;
                    }, isThreadSafe: true);
            _imiSqlGeographyStDisjoint = new Lazy<MethodInfo>(
                () =>
                    {
                        var result = FindSqlGeographyMethod("STDisjoint", SqlGeographyType);
                        Debug.Assert(result != null, "Could not retrieve MethodInfo for SqlGeography member STDisjoint");
                        return result;
                    }, isThreadSafe: true);
            _imiSqlGeographyStIntersects = new Lazy<MethodInfo>(
                () =>
                    {
                        var result = FindSqlGeographyMethod("STIntersects", SqlGeographyType);
                        Debug.Assert(result != null, "Could not retrieve MethodInfo for SqlGeography member STIntersects");
                        return result;
                    }, isThreadSafe: true);
            _imiSqlGeographyStBuffer = new Lazy<MethodInfo>(
                () =>
                    {
                        var result = FindSqlGeographyMethod("STBuffer", typeof(double));
                        Debug.Assert(result != null, "Could not retrieve MethodInfo for SqlGeography member STBuffer");
                        return result;
                    }, isThreadSafe: true);
            _imiSqlGeographyStDistance = new Lazy<MethodInfo>(
                () =>
                    {
                        var result = FindSqlGeographyMethod("STDistance", SqlGeographyType);
                        Debug.Assert(result != null, "Could not retrieve MethodInfo for SqlGeography member STDistance");
                        return result;
                    }, isThreadSafe: true);
            _imiSqlGeographyStIntersection = new Lazy<MethodInfo>(
                () =>
                    {
                        var result = FindSqlGeographyMethod("STIntersection", SqlGeographyType);
                        Debug.Assert(result != null, "Could not retrieve MethodInfo for SqlGeography member STIntersection");
                        return result;
                    }, isThreadSafe: true);
            _imiSqlGeographyStUnion = new Lazy<MethodInfo>(
                () =>
                    {
                        var result = FindSqlGeographyMethod("STUnion", SqlGeographyType);
                        Debug.Assert(result != null, "Could not retrieve MethodInfo for SqlGeography member STUnion");
                        return result;
                    }, isThreadSafe: true);
            _imiSqlGeographyStDifference = new Lazy<MethodInfo>(
                () =>
                    {
                        var result = FindSqlGeographyMethod("STDifference", SqlGeographyType);
                        Debug.Assert(result != null, "Could not retrieve MethodInfo for SqlGeography member STDifference");
                        return result;
                    }, isThreadSafe: true);
            _imiSqlGeographyStSymDifference = new Lazy<MethodInfo>(
                () =>
                    {
                        var result = FindSqlGeographyMethod("STSymDifference", SqlGeographyType);
                        Debug.Assert(result != null, "Could not retrieve MethodInfo for SqlGeography member STSymDifference");
                        return result;
                    }, isThreadSafe: true);
            _imiSqlGeographyStNumGeometries = new Lazy<MethodInfo>(
                () =>
                    {
                        var result = FindSqlGeographyMethod("STNumGeometries");
                        Debug.Assert(result != null, "Could not retrieve MethodInfo for SqlGeography member STNumGeometries");
                        return result;
                    }, isThreadSafe: true);
            _imiSqlGeographyStGeometryN = new Lazy<MethodInfo>(
                () =>
                    {
                        var result = FindSqlGeographyMethod("STGeometryN", typeof(int));
                        Debug.Assert(result != null, "Could not retrieve MethodInfo for SqlGeography member STGeometryN");
                        return result;
                    }, isThreadSafe: true);
            _ipiSqlGeographyLat = new Lazy<PropertyInfo>(
                () =>
                    {
                        var result = FindSqlGeographyProperty("Lat");
                        Debug.Assert(result != null, "Could not retrieve PropertyInfo for SqlGeography member Lat");
                        return result;
                    }, isThreadSafe: true);
            _ipiSqlGeographyLong = new Lazy<PropertyInfo>(
                () =>
                    {
                        var result = FindSqlGeographyProperty("Long");
                        Debug.Assert(result != null, "Could not retrieve PropertyInfo for SqlGeography member Long");
                        return result;
                    }, isThreadSafe: true);
            _ipiSqlGeographyZ = new Lazy<PropertyInfo>(
                () =>
                    {
                        var result = FindSqlGeographyProperty("Z");
                        Debug.Assert(result != null, "Could not retrieve PropertyInfo for SqlGeography member Z");
                        return result;
                    }, isThreadSafe: true);
            _ipiSqlGeographyM = new Lazy<PropertyInfo>(
                () =>
                    {
                        var result = FindSqlGeographyProperty("M");
                        Debug.Assert(result != null, "Could not retrieve PropertyInfo for SqlGeography member M");
                        return result;
                    }, isThreadSafe: true);
            _imiSqlGeographyStLength = new Lazy<MethodInfo>(
                () =>
                    {
                        var result = FindSqlGeographyMethod("STLength");
                        Debug.Assert(result != null, "Could not retrieve MethodInfo for SqlGeography member STLength");
                        return result;
                    }, isThreadSafe: true);
            _imiSqlGeographyStStartPoint = new Lazy<MethodInfo>(
                () =>
                    {
                        var result = FindSqlGeographyMethod("STStartPoint");
                        Debug.Assert(result != null, "Could not retrieve MethodInfo for SqlGeography member STStartPoint");
                        return result;
                    }, isThreadSafe: true);
            _imiSqlGeographyStEndPoint = new Lazy<MethodInfo>(
                () =>
                    {
                        var result = FindSqlGeographyMethod("STEndPoint");
                        Debug.Assert(result != null, "Could not retrieve MethodInfo for SqlGeography member STEndPoint");
                        return result;
                    }, isThreadSafe: true);
            _imiSqlGeographyStIsClosed = new Lazy<MethodInfo>(
                () =>
                    {
                        var result = FindSqlGeographyMethod("STIsClosed");
                        Debug.Assert(result != null, "Could not retrieve MethodInfo for SqlGeography member STIsClosed");
                        return result;
                    }, isThreadSafe: true);
            _imiSqlGeographyStNumPoints = new Lazy<MethodInfo>(
                () =>
                    {
                        var result = FindSqlGeographyMethod("STNumPoints");
                        Debug.Assert(result != null, "Could not retrieve MethodInfo for SqlGeography member STNumPoints");
                        return result;
                    }, isThreadSafe: true);
            _imiSqlGeographyStPointN = new Lazy<MethodInfo>(
                () =>
                    {
                        var result = FindSqlGeographyMethod("STPointN", typeof(int));
                        Debug.Assert(result != null, "Could not retrieve MethodInfo for SqlGeography member STPointN");
                        return result;
                    }, isThreadSafe: true);
            _imiSqlGeographyStArea = new Lazy<MethodInfo>(
                () =>
                    {
                        var result = FindSqlGeographyMethod("STArea");
                        Debug.Assert(result != null, "Could not retrieve MethodInfo for SqlGeography member STArea");
                        return result;
                    }, isThreadSafe: true);
            _smiSqlGeometryParse = new Lazy<MethodInfo>(
                () =>
                    {
                        var result = FindSqlGeometryStaticMethod("Parse", SqlStringType);
                        Debug.Assert(result != null, "Could not retrieve MethodInfo for SqlGeometry member Parse");
                        return result;
                    }, isThreadSafe: true);
            _smiSqlGeometryStGeomFromText = new Lazy<MethodInfo>(
                () =>
                    {
                        var result = FindSqlGeometryStaticMethod("STGeomFromText", SqlCharsType, typeof(int));
                        Debug.Assert(result != null, "Could not retrieve MethodInfo for SqlGeometry member STGeomFromText");
                        return result;
                    }, isThreadSafe: true);
            _smiSqlGeometryStPointFromText = new Lazy<MethodInfo>(
                () =>
                    {
                        var result = FindSqlGeometryStaticMethod("STPointFromText", SqlCharsType, typeof(int));
                        Debug.Assert(result != null, "Could not retrieve MethodInfo for SqlGeometry member STPointFromText");
                        return result;
                    }, isThreadSafe: true);
            _smiSqlGeometryStLineFromText = new Lazy<MethodInfo>(
                () =>
                    {
                        var result = FindSqlGeometryStaticMethod("STLineFromText", SqlCharsType, typeof(int));
                        Debug.Assert(result != null, "Could not retrieve MethodInfo for SqlGeometry member STLineFromText");
                        return result;
                    }, isThreadSafe: true);
            _smiSqlGeometryStPolyFromText = new Lazy<MethodInfo>(
                () =>
                    {
                        var result = FindSqlGeometryStaticMethod("STPolyFromText", SqlCharsType, typeof(int));
                        Debug.Assert(result != null, "Could not retrieve MethodInfo for SqlGeometry member STPolyFromText");
                        return result;
                    }, isThreadSafe: true);
            _smiSqlGeometryStmPointFromText = new Lazy<MethodInfo>(
                () =>
                    {
                        var result = FindSqlGeometryStaticMethod("STMPointFromText", SqlCharsType, typeof(int));
                        Debug.Assert(result != null, "Could not retrieve MethodInfo for SqlGeometry member STMPointFromText");
                        return result;
                    }, isThreadSafe: true);
            _smiSqlGeometryStmLineFromText = new Lazy<MethodInfo>(
                () =>
                    {
                        var result = FindSqlGeometryStaticMethod("STMLineFromText", SqlCharsType, typeof(int));
                        Debug.Assert(result != null, "Could not retrieve MethodInfo for SqlGeometry member STMLineFromText");
                        return result;
                    }, isThreadSafe: true);
            _smiSqlGeometryStmPolyFromText = new Lazy<MethodInfo>(
                () =>
                    {
                        var result = FindSqlGeometryStaticMethod("STMPolyFromText", SqlCharsType, typeof(int));
                        Debug.Assert(result != null, "Could not retrieve MethodInfo for SqlGeometry member STMPolyFromText");
                        return result;
                    }, isThreadSafe: true);
            _smiSqlGeometryStGeomCollFromText = new Lazy<MethodInfo>(
                () =>
                    {
                        var result = FindSqlGeometryStaticMethod("STGeomCollFromText", SqlCharsType, typeof(int));
                        Debug.Assert(result != null, "Could not retrieve MethodInfo for SqlGeometry member STGeomCollFromText");
                        return result;
                    }, isThreadSafe: true);
            _smiSqlGeometryStGeomFromWkb = new Lazy<MethodInfo>(
                () =>
                    {
                        var result = FindSqlGeometryStaticMethod("STGeomFromWKB", SqlBytesType, typeof(int));
                        Debug.Assert(result != null, "Could not retrieve MethodInfo for SqlGeometry member STGeomFromWKB");
                        return result;
                    }, isThreadSafe: true);
            _smiSqlGeometryStPointFromWkb = new Lazy<MethodInfo>(
                () =>
                    {
                        var result = FindSqlGeometryStaticMethod("STPointFromWKB", SqlBytesType, typeof(int));
                        Debug.Assert(result != null, "Could not retrieve MethodInfo for SqlGeometry member STPointFromWKB");
                        return result;
                    }, isThreadSafe: true);
            _smiSqlGeometryStLineFromWkb = new Lazy<MethodInfo>(
                () =>
                    {
                        var result = FindSqlGeometryStaticMethod("STLineFromWKB", SqlBytesType, typeof(int));
                        Debug.Assert(result != null, "Could not retrieve MethodInfo for SqlGeometry member STLineFromWKB");
                        return result;
                    }, isThreadSafe: true);
            _smiSqlGeometryStPolyFromWkb = new Lazy<MethodInfo>(
                () =>
                    {
                        var result = FindSqlGeometryStaticMethod("STPolyFromWKB", SqlBytesType, typeof(int));
                        Debug.Assert(result != null, "Could not retrieve MethodInfo for SqlGeometry member STPolyFromWKB");
                        return result;
                    }, isThreadSafe: true);
            _smiSqlGeometryStmPointFromWkb = new Lazy<MethodInfo>(
                () =>
                    {
                        var result = FindSqlGeometryStaticMethod("STMPointFromWKB", SqlBytesType, typeof(int));
                        Debug.Assert(result != null, "Could not retrieve MethodInfo for SqlGeometry member STMPointFromWKB");
                        return result;
                    }, isThreadSafe: true);
            _smiSqlGeometryStmLineFromWkb = new Lazy<MethodInfo>(
                () =>
                    {
                        var result = FindSqlGeometryStaticMethod("STMLineFromWKB", SqlBytesType, typeof(int));
                        Debug.Assert(result != null, "Could not retrieve MethodInfo for SqlGeometry member STMLineFromWKB");
                        return result;
                    }, isThreadSafe: true);
            _smiSqlGeometryStmPolyFromWkb = new Lazy<MethodInfo>(
                () =>
                    {
                        var result = FindSqlGeometryStaticMethod("STMPolyFromWKB", SqlBytesType, typeof(int));
                        Debug.Assert(result != null, "Could not retrieve MethodInfo for SqlGeometry member STMPolyFromWKB");
                        return result;
                    }, isThreadSafe: true);
            _smiSqlGeometryStGeomCollFromWkb = new Lazy<MethodInfo>(
                () =>
                    {
                        var result = FindSqlGeometryStaticMethod("STGeomCollFromWKB", SqlBytesType, typeof(int));
                        Debug.Assert(result != null, "Could not retrieve MethodInfo for SqlGeometry member STGeomCollFromWKB");
                        return result;
                    }, isThreadSafe: true);
            _smiSqlGeometryGeomFromGml = new Lazy<MethodInfo>(
                () =>
                    {
                        var result = FindSqlGeometryStaticMethod("GeomFromGml", SqlXmlType, typeof(int));
                        Debug.Assert(result != null, "Could not retrieve MethodInfo for SqlGeometry member GeomFromGml");
                        return result;
                    }, isThreadSafe: true);
            _ipiSqlGeometryStSrid = new Lazy<PropertyInfo>(
                () =>
                    {
                        var result = FindSqlGeometryProperty("STSrid");
                        Debug.Assert(result != null, "Could not retrieve PropertyInfo for SqlGeometry member STSrid");
                        return result;
                    }, isThreadSafe: true);
            _imiSqlGeometryStGeometryType = new Lazy<MethodInfo>(
                () =>
                    {
                        var result = FindSqlGeometryMethod("STGeometryType");
                        Debug.Assert(result != null, "Could not retrieve MethodInfo for SqlGeometry member STGeometryType");
                        return result;
                    }, isThreadSafe: true);
            _imiSqlGeometryStDimension = new Lazy<MethodInfo>(
                () =>
                    {
                        var result = FindSqlGeometryMethod("STDimension");
                        Debug.Assert(result != null, "Could not retrieve MethodInfo for SqlGeometry member STDimension");
                        return result;
                    }, isThreadSafe: true);
            _imiSqlGeometryStEnvelope = new Lazy<MethodInfo>(
                () =>
                    {
                        var result = FindSqlGeometryMethod("STEnvelope");
                        Debug.Assert(result != null, "Could not retrieve MethodInfo for SqlGeometry member STEnvelope");
                        return result;
                    }, isThreadSafe: true);
            _imiSqlGeometryStAsBinary = new Lazy<MethodInfo>(
                () =>
                    {
                        var result = FindSqlGeometryMethod("STAsBinary");
                        Debug.Assert(result != null, "Could not retrieve MethodInfo for SqlGeometry member STAsBinary");
                        return result;
                    }, isThreadSafe: true);
            _imiSqlGeometryAsGml = new Lazy<MethodInfo>(
                () =>
                    {
                        var result = FindSqlGeometryMethod("AsGml");
                        Debug.Assert(result != null, "Could not retrieve MethodInfo for SqlGeometry member AsGml");
                        return result;
                    }, isThreadSafe: true);
            _imiSqlGeometryStAsText = new Lazy<MethodInfo>(
                () =>
                    {
                        var result = FindSqlGeometryMethod("STAsText");
                        Debug.Assert(result != null, "Could not retrieve MethodInfo for SqlGeometry member STAsText");
                        return result;
                    }, isThreadSafe: true);
            _imiSqlGeometryStIsEmpty = new Lazy<MethodInfo>(
                () =>
                    {
                        var result = FindSqlGeometryMethod("STIsEmpty");
                        Debug.Assert(result != null, "Could not retrieve MethodInfo for SqlGeometry member STIsEmpty");
                        return result;
                    }, isThreadSafe: true);
            _imiSqlGeometryStIsSimple = new Lazy<MethodInfo>(
                () =>
                    {
                        var result = FindSqlGeometryMethod("STIsSimple");
                        Debug.Assert(result != null, "Could not retrieve MethodInfo for SqlGeometry member STIsSimple");
                        return result;
                    }, isThreadSafe: true);
            _imiSqlGeometryStBoundary = new Lazy<MethodInfo>(
                () =>
                    {
                        var result = FindSqlGeometryMethod("STBoundary");
                        Debug.Assert(result != null, "Could not retrieve MethodInfo for SqlGeometry member STBoundary");
                        return result;
                    }, isThreadSafe: true);
            _imiSqlGeometryStIsValid = new Lazy<MethodInfo>(
                () =>
                    {
                        var result = FindSqlGeometryMethod("STIsValid");
                        Debug.Assert(result != null, "Could not retrieve MethodInfo for SqlGeometry member STIsValid");
                        return result;
                    }, isThreadSafe: true);
            _imiSqlGeometryStEquals = new Lazy<MethodInfo>(
                () =>
                    {
                        var result = FindSqlGeometryMethod("STEquals", SqlGeometryType);
                        Debug.Assert(result != null, "Could not retrieve MethodInfo for SqlGeometry member STEquals");
                        return result;
                    }, isThreadSafe: true);
            _imiSqlGeometryStDisjoint = new Lazy<MethodInfo>(
                () =>
                    {
                        var result = FindSqlGeometryMethod("STDisjoint", SqlGeometryType);
                        Debug.Assert(result != null, "Could not retrieve MethodInfo for SqlGeometry member STDisjoint");
                        return result;
                    }, isThreadSafe: true);
            _imiSqlGeometryStIntersects = new Lazy<MethodInfo>(
                () =>
                    {
                        var result = FindSqlGeometryMethod("STIntersects", SqlGeometryType);
                        Debug.Assert(result != null, "Could not retrieve MethodInfo for SqlGeometry member STIntersects");
                        return result;
                    }, isThreadSafe: true);
            _imiSqlGeometryStTouches = new Lazy<MethodInfo>(
                () =>
                    {
                        var result = FindSqlGeometryMethod("STTouches", SqlGeometryType);
                        Debug.Assert(result != null, "Could not retrieve MethodInfo for SqlGeometry member STTouches");
                        return result;
                    }, isThreadSafe: true);
            _imiSqlGeometryStCrosses = new Lazy<MethodInfo>(
                () =>
                    {
                        var result = FindSqlGeometryMethod("STCrosses", SqlGeometryType);
                        Debug.Assert(result != null, "Could not retrieve MethodInfo for SqlGeometry member STCrosses");
                        return result;
                    }, isThreadSafe: true);
            _imiSqlGeometryStWithin = new Lazy<MethodInfo>(
                () =>
                    {
                        var result = FindSqlGeometryMethod("STWithin", SqlGeometryType);
                        Debug.Assert(result != null, "Could not retrieve MethodInfo for SqlGeometry member STWithin");
                        return result;
                    }, isThreadSafe: true);
            _imiSqlGeometryStContains = new Lazy<MethodInfo>(
                () =>
                    {
                        var result = FindSqlGeometryMethod("STContains", SqlGeometryType);
                        Debug.Assert(result != null, "Could not retrieve MethodInfo for SqlGeometry member STContains");
                        return result;
                    }, isThreadSafe: true);
            _imiSqlGeometryStOverlaps = new Lazy<MethodInfo>(
                () =>
                    {
                        var result = FindSqlGeometryMethod("STOverlaps", SqlGeometryType);
                        Debug.Assert(result != null, "Could not retrieve MethodInfo for SqlGeometry member STOverlaps");
                        return result;
                    }, isThreadSafe: true);
            _imiSqlGeometryStRelate = new Lazy<MethodInfo>(
                () =>
                    {
                        var result = FindSqlGeometryMethod("STRelate", SqlGeometryType, typeof(string));
                        Debug.Assert(result != null, "Could not retrieve MethodInfo for SqlGeometry member STRelate");
                        return result;
                    }, isThreadSafe: true);
            _imiSqlGeometryStBuffer = new Lazy<MethodInfo>(
                () =>
                    {
                        var result = FindSqlGeometryMethod("STBuffer", typeof(double));
                        Debug.Assert(result != null, "Could not retrieve MethodInfo for SqlGeometry member STBuffer");
                        return result;
                    }, isThreadSafe: true);
            _imiSqlGeometryStDistance = new Lazy<MethodInfo>(
                () =>
                    {
                        var result = FindSqlGeometryMethod("STDistance", SqlGeometryType);
                        Debug.Assert(result != null, "Could not retrieve MethodInfo for SqlGeometry member STDistance");
                        return result;
                    }, isThreadSafe: true);
            _imiSqlGeometryStConvexHull = new Lazy<MethodInfo>(
                () =>
                    {
                        var result = FindSqlGeometryMethod("STConvexHull");
                        Debug.Assert(result != null, "Could not retrieve MethodInfo for SqlGeometry member STConvexHull");
                        return result;
                    }, isThreadSafe: true);
            _imiSqlGeometryStIntersection = new Lazy<MethodInfo>(
                () =>
                    {
                        var result = FindSqlGeometryMethod("STIntersection", SqlGeometryType);
                        Debug.Assert(result != null, "Could not retrieve MethodInfo for SqlGeometry member STIntersection");
                        return result;
                    }, isThreadSafe: true);
            _imiSqlGeometryStUnion = new Lazy<MethodInfo>(
                () =>
                    {
                        var result = FindSqlGeometryMethod("STUnion", SqlGeometryType);
                        Debug.Assert(result != null, "Could not retrieve MethodInfo for SqlGeometry member STUnion");
                        return result;
                    }, isThreadSafe: true);
            _imiSqlGeometryStDifference = new Lazy<MethodInfo>(
                () =>
                    {
                        var result = FindSqlGeometryMethod("STDifference", SqlGeometryType);
                        Debug.Assert(result != null, "Could not retrieve MethodInfo for SqlGeometry member STDifference");
                        return result;
                    }, isThreadSafe: true);
            _imiSqlGeometryStSymDifference = new Lazy<MethodInfo>(
                () =>
                    {
                        var result = FindSqlGeometryMethod("STSymDifference", SqlGeometryType);
                        Debug.Assert(result != null, "Could not retrieve MethodInfo for SqlGeometry member STSymDifference");
                        return result;
                    }, isThreadSafe: true);
            _imiSqlGeometryStNumGeometries = new Lazy<MethodInfo>(
                () =>
                    {
                        var result = FindSqlGeometryMethod("STNumGeometries");
                        Debug.Assert(result != null, "Could not retrieve MethodInfo for SqlGeometry member STNumGeometries");
                        return result;
                    }, isThreadSafe: true);
            _imiSqlGeometryStGeometryN = new Lazy<MethodInfo>(
                () =>
                    {
                        var result = FindSqlGeometryMethod("STGeometryN", typeof(int));
                        Debug.Assert(result != null, "Could not retrieve MethodInfo for SqlGeometry member STGeometryN");
                        return result;
                    }, isThreadSafe: true);
            _ipiSqlGeometryStx = new Lazy<PropertyInfo>(
                () =>
                    {
                        var result = FindSqlGeometryProperty("STX");
                        Debug.Assert(result != null, "Could not retrieve PropertyInfo for SqlGeometry member STX");
                        return result;
                    }, isThreadSafe: true);
            _ipiSqlGeometrySty = new Lazy<PropertyInfo>(
                () =>
                    {
                        var result = FindSqlGeometryProperty("STY");
                        Debug.Assert(result != null, "Could not retrieve PropertyInfo for SqlGeometry member STY");
                        return result;
                    }, isThreadSafe: true);
            _ipiSqlGeometryZ = new Lazy<PropertyInfo>(
                () =>
                    {
                        var result = FindSqlGeometryProperty("Z");
                        Debug.Assert(result != null, "Could not retrieve PropertyInfo for SqlGeometry member Z");
                        return result;
                    }, isThreadSafe: true);
            _ipiSqlGeometryM = new Lazy<PropertyInfo>(
                () =>
                    {
                        var result = FindSqlGeometryProperty("M");
                        Debug.Assert(result != null, "Could not retrieve PropertyInfo for SqlGeometry member M");
                        return result;
                    }, isThreadSafe: true);
            _imiSqlGeometryStLength = new Lazy<MethodInfo>(
                () =>
                    {
                        var result = FindSqlGeometryMethod("STLength");
                        Debug.Assert(result != null, "Could not retrieve MethodInfo for SqlGeometry member STLength");
                        return result;
                    }, isThreadSafe: true);
            _imiSqlGeometryStStartPoint = new Lazy<MethodInfo>(
                () =>
                    {
                        var result = FindSqlGeometryMethod("STStartPoint");
                        Debug.Assert(result != null, "Could not retrieve MethodInfo for SqlGeometry member STStartPoint");
                        return result;
                    }, isThreadSafe: true);
            _imiSqlGeometryStEndPoint = new Lazy<MethodInfo>(
                () =>
                    {
                        var result = FindSqlGeometryMethod("STEndPoint");
                        Debug.Assert(result != null, "Could not retrieve MethodInfo for SqlGeometry member STEndPoint");
                        return result;
                    }, isThreadSafe: true);
            _imiSqlGeometryStIsClosed = new Lazy<MethodInfo>(
                () =>
                    {
                        var result = FindSqlGeometryMethod("STIsClosed");
                        Debug.Assert(result != null, "Could not retrieve MethodInfo for SqlGeometry member STIsClosed");
                        return result;
                    }, isThreadSafe: true);
            _imiSqlGeometryStIsRing = new Lazy<MethodInfo>(
                () =>
                    {
                        var result = FindSqlGeometryMethod("STIsRing");
                        Debug.Assert(result != null, "Could not retrieve MethodInfo for SqlGeometry member STIsRing");
                        return result;
                    }, isThreadSafe: true);
            _imiSqlGeometryStNumPoints = new Lazy<MethodInfo>(
                () =>
                    {
                        var result = FindSqlGeometryMethod("STNumPoints");
                        Debug.Assert(result != null, "Could not retrieve MethodInfo for SqlGeometry member STNumPoints");
                        return result;
                    }, isThreadSafe: true);
            _imiSqlGeometryStPointN = new Lazy<MethodInfo>(
                () =>
                    {
                        var result = FindSqlGeometryMethod("STPointN", typeof(int));
                        Debug.Assert(result != null, "Could not retrieve MethodInfo for SqlGeometry member STPointN");
                        return result;
                    }, isThreadSafe: true);
            _imiSqlGeometryStArea = new Lazy<MethodInfo>(
                () =>
                    {
                        var result = FindSqlGeometryMethod("STArea");
                        Debug.Assert(result != null, "Could not retrieve MethodInfo for SqlGeometry member STArea");
                        return result;
                    }, isThreadSafe: true);
            _imiSqlGeometryStCentroid = new Lazy<MethodInfo>(
                () =>
                    {
                        var result = FindSqlGeometryMethod("STCentroid");
                        Debug.Assert(result != null, "Could not retrieve MethodInfo for SqlGeometry member STCentroid");
                        return result;
                    }, isThreadSafe: true);
            _imiSqlGeometryStPointOnSurface = new Lazy<MethodInfo>(
                () =>
                    {
                        var result = FindSqlGeometryMethod("STPointOnSurface");
                        Debug.Assert(result != null, "Could not retrieve MethodInfo for SqlGeometry member STPointOnSurface");
                        return result;
                    }, isThreadSafe: true);
            _imiSqlGeometryStExteriorRing = new Lazy<MethodInfo>(
                () =>
                    {
                        var result = FindSqlGeometryMethod("STExteriorRing");
                        Debug.Assert(result != null, "Could not retrieve MethodInfo for SqlGeometry member STExteriorRing");
                        return result;
                    }, isThreadSafe: true);
            _imiSqlGeometryStNumInteriorRing = new Lazy<MethodInfo>(
                () =>
                    {
                        var result = FindSqlGeometryMethod("STNumInteriorRing");
                        Debug.Assert(result != null, "Could not retrieve MethodInfo for SqlGeometry member STNumInteriorRing");
                        return result;
                    }, isThreadSafe: true);
            _imiSqlGeometryStInteriorRingN = new Lazy<MethodInfo>(
                () =>
                    {
                        var result = FindSqlGeometryMethod("STInteriorRingN", typeof(int));
                        Debug.Assert(result != null, "Could not retrieve MethodInfo for SqlGeometry member STInteriorRingN");
                        return result;
                    }, isThreadSafe: true);
        }

        internal Type SqlBooleanType { get; private set; }
        internal Type SqlBytesType { get; private set; }
        internal Type SqlCharsType { get; private set; }
        internal Type SqlStringType { get; private set; }
        internal Type SqlDoubleType { get; private set; }
        internal Type SqlInt32Type { get; private set; }
        internal Type SqlXmlType { get; private set; }

        private readonly Func<object, bool> sqlBooleanToBoolean;

        internal bool SqlBooleanToBoolean(object sqlBooleanValue)
        {
            return sqlBooleanToBoolean(sqlBooleanValue);
        }

        private readonly Func<object, bool?> sqlBooleanToNullableBoolean;

        internal bool? SqlBooleanToNullableBoolean(object sqlBooleanValue)
        {
            if (sqlBooleanToBoolean == null)
            {
                return null;
            }

            return sqlBooleanToNullableBoolean(sqlBooleanValue);
        }

        private readonly Func<byte[], object> sqlBytesFromByteArray;

        internal object SqlBytesFromByteArray(byte[] binaryValue)
        {
            return sqlBytesFromByteArray(binaryValue);
        }

        private readonly Func<object, byte[]> sqlBytesToByteArray;

        internal byte[] SqlBytesToByteArray(object sqlBytesValue)
        {
            if (sqlBytesValue == null)
            {
                return null;
            }

            return sqlBytesToByteArray(sqlBytesValue);
        }

        private readonly Func<string, object> sqlStringFromString;

        internal object SqlStringFromString(string stringValue)
        {
            return sqlStringFromString(stringValue);
        }

        private readonly Func<string, object> sqlCharsFromString;

        internal object SqlCharsFromString(string stringValue)
        {
            return sqlCharsFromString(stringValue);
        }

        private readonly Func<object, string> sqlCharsToString;

        internal string SqlCharsToString(object sqlCharsValue)
        {
            if (sqlCharsValue == null)
            {
                return null;
            }
            return sqlCharsToString(sqlCharsValue);
        }

        private readonly Func<object, string> sqlStringToString;

        internal string SqlStringToString(object sqlStringValue)
        {
            if (sqlStringValue == null)
            {
                return null;
            }
            return sqlStringToString(sqlStringValue);
        }

        private readonly Func<object, double> sqlDoubleToDouble;

        internal double SqlDoubleToDouble(object sqlDoubleValue)
        {
            return sqlDoubleToDouble(sqlDoubleValue);
        }

        private readonly Func<object, double?> sqlDoubleToNullableDouble;

        internal double? SqlDoubleToNullableDouble(object sqlDoubleValue)
        {
            if (sqlDoubleValue == null)
            {
                return null;
            }
            return sqlDoubleToNullableDouble(sqlDoubleValue);
        }

        private readonly Func<object, int> sqlInt32ToInt;

        internal int SqlInt32ToInt(object sqlInt32Value)
        {
            return sqlInt32ToInt(sqlInt32Value);
        }

        private readonly Func<object, int?> sqlInt32ToNullableInt;

        internal int? SqlInt32ToNullableInt(object sqlInt32Value)
        {
            if (sqlInt32Value == null)
            {
                return null;
            }
            return sqlInt32ToNullableInt(sqlInt32Value);
        }

        private readonly Func<XmlReader, object> sqlXmlFromXmlReader;

        internal object SqlXmlFromString(string stringValue)
        {
            var xmlReader = XmlReaderFromString(stringValue);
            return sqlXmlFromXmlReader(xmlReader);
        }

        private readonly Func<object, string> sqlXmlToString;

        internal string SqlXmlToString(object sqlXmlValue)
        {
            if (sqlXmlValue == null)
            {
                return null;
            }

            return sqlXmlToString(sqlXmlValue);
        }

        private readonly Func<object, bool> isSqlGeographyNull;

        internal bool IsSqlGeographyNull(object sqlGeographyValue)
        {
            if (sqlGeographyValue == null)
            {
                return true;
            }

            return isSqlGeographyNull(sqlGeographyValue);
        }

        private readonly Func<object, bool> isSqlGeometryNull;

        internal bool IsSqlGeometryNull(object sqlGeometryValue)
        {
            if (sqlGeometryValue == null)
            {
                return true;
            }

            return isSqlGeometryNull(sqlGeometryValue);
        }

        private readonly Func<object, object> geographyAsTextZMAsSqlChars;

        internal string GeographyAsTextZM(DbGeography geographyValue)
        {
            if (geographyValue == null)
            {
                return null;
            }

            var sqlGeographyValue = ConvertToSqlTypesGeography(geographyValue);
            var chars = geographyAsTextZMAsSqlChars(sqlGeographyValue);
            return SqlCharsToString(chars);
        }

        private readonly Func<object, object> geometryAsTextZMAsSqlChars;

        internal string GeometryAsTextZM(DbGeometry geometryValue)
        {
            if (geometryValue == null)
            {
                return null;
            }

            var sqlGeometryValue = ConvertToSqlTypesGeometry(geometryValue);
            var chars = geometryAsTextZMAsSqlChars(sqlGeometryValue);
            return SqlCharsToString(chars);
        }

        internal Type SqlGeographyType { get; private set; }
        internal Type SqlGeometryType { get; private set; }

        internal object ConvertToSqlTypesGeography(DbGeography geographyValue)
        {
            DebugCheck.NotNull(geographyValue);
            return GetSqlTypesSpatialValue(geographyValue.AsSpatialValue(), SqlGeographyType);
        }

        internal object SqlTypesGeographyFromBinary(byte[] wellKnownBinary, int srid)
        {
            DebugCheck.NotNull(wellKnownBinary);
            return sqlGeographyFromWKBByteArray(wellKnownBinary, srid);
        }

        internal object SqlTypesGeographyFromText(string wellKnownText, int srid)
        {
            DebugCheck.NotNull(wellKnownText);
            return sqlGeographyFromWKTString(wellKnownText, srid);
        }

        internal object ConvertToSqlTypesGeometry(DbGeometry geometryValue)
        {
            DebugCheck.NotNull(geometryValue);
            return GetSqlTypesSpatialValue(geometryValue.AsSpatialValue(), SqlGeometryType);
        }

        internal object SqlTypesGeometryFromBinary(byte[] wellKnownBinary, int srid)
        {
            DebugCheck.NotNull(wellKnownBinary);
            return sqlGeometryFromWKBByteArray(wellKnownBinary, srid);
        }

        internal object SqlTypesGeometryFromText(string wellKnownText, int srid)
        {
            DebugCheck.NotNull(wellKnownText);
            return sqlGeometryFromWKTString(wellKnownText, srid);
        }

        private object GetSqlTypesSpatialValue(IDbSpatialValue spatialValue, Type requiredProviderValueType)
        {
            DebugCheck.NotNull(spatialValue);

            // If the specified value was created by this spatial services implementation, its underlying Microsoft.SqlServer.Types.SqlGeography value is available via the ProviderValue property.
            var providerValue = spatialValue.ProviderValue;
            if (providerValue != null
                && providerValue.GetType() == requiredProviderValueType)
            {
                return providerValue;
            }

            // Otherwise, attempt to retrieve a Well Known Binary, Well Known Text or GML (in descending order of preference) representation of the value that can be used to create an appropriate Microsoft.SqlServer.Types.SqlGeography/SqlGeometry value

            var srid = spatialValue.CoordinateSystemId;
            if (srid.HasValue)
            {
                // Well Known Binary (WKB)
                var binaryValue = spatialValue.WellKnownBinary;
                if (binaryValue != null)
                {
                    return (spatialValue.IsGeography
                                ? sqlGeographyFromWKBByteArray(binaryValue, srid.Value)
                                : sqlGeometryFromWKBByteArray(binaryValue, srid.Value));
                }

                // Well Known Text (WKT)
                var textValue = spatialValue.WellKnownText;
                if (textValue != null)
                {
                    return (spatialValue.IsGeography
                                ? sqlGeographyFromWKTString(textValue, srid.Value)
                                : sqlGeometryFromWKTString(textValue, srid.Value));
                }

                // Geography Markup Language (GML), as a string
                var gmlValue = spatialValue.GmlString;
                if (gmlValue != null)
                {
                    var xmlReader = XmlReaderFromString(gmlValue);
                    return (spatialValue.IsGeography
                                ? sqlGeographyFromGMLReader(xmlReader, srid.Value)
                                : sqlGeometryFromGMLReader(xmlReader, srid.Value));
                }
            }

            throw spatialValue.NotSqlCompatible();
        }

        [SuppressMessage("Microsoft.Reliability", "CA2000:Dispose objects before losing scope")]
        private static XmlReader XmlReaderFromString(string stringValue)
        {
            return XmlReader.Create(new StringReader(stringValue));
        }

        private readonly Func<string, int, object> sqlGeographyFromWKTString;
        private readonly Func<byte[], int, object> sqlGeographyFromWKBByteArray;
        private readonly Func<XmlReader, int, object> sqlGeographyFromGMLReader;

        private readonly Func<string, int, object> sqlGeometryFromWKTString;
        private readonly Func<byte[], int, object> sqlGeometryFromWKBByteArray;
        private readonly Func<XmlReader, int, object> sqlGeometryFromGMLReader;

        private static Func<TArg, int, object> CreateStaticConstructorDelegate<TArg>(Type spatialType, string methodName)
        {
            DebugCheck.NotNull(spatialType);
            var dataParam = Expression.Parameter(typeof(TArg));
            var sridParam = Expression.Parameter(typeof(int));
            var staticCtorMethod = spatialType.GetMethod(methodName, BindingFlags.Public | BindingFlags.Static);
            Debug.Assert(staticCtorMethod != null, "Could not find method '" + methodName + "' on type '" + spatialType.FullName + "'");
            Debug.Assert(
                staticCtorMethod.GetParameters().Length == 2 && staticCtorMethod.GetParameters()[1].ParameterType == typeof(int),
                "Static constructor method on '" + spatialType.FullName + "' does not match static constructor pattern?");

            var sqlData = BuildConvertToSqlType(dataParam, staticCtorMethod.GetParameters()[0].ParameterType);

            var ex = Expression.Lambda<Func<TArg, int, object>>(
                Expression.Call(null, staticCtorMethod, sqlData, sridParam), dataParam, sridParam);
            var result = ex.Compile();
            return result;
        }

        private static Expression BuildConvertToSqlType(Expression toConvert, Type convertTo)
        {
            if (toConvert.Type
                == typeof(byte[]))
            {
                return BuildConvertToSqlBytes(toConvert, convertTo);
            }
            else if (toConvert.Type
                     == typeof(string))
            {
                if (convertTo.Name == "SqlString")
                {
                    return BuildConvertToSqlString(toConvert, convertTo);
                }
                else
                {
                    return BuildConvertToSqlChars(toConvert, convertTo);
                }
            }
            else
            {
                Debug.Assert(
                    toConvert.Type == typeof(XmlReader), "Argument to static constructor method was not byte[], string or XmlReader?");
                if (toConvert.Type
                    == typeof(XmlReader))
                {
                    return BuildConvertToSqlXml(toConvert, convertTo);
                }
            }

            return toConvert;
        }

        private static Expression BuildConvertToSqlBytes(Expression toConvert, Type sqlBytesType)
        {
            // dataParam:byte[] => new SqlBytes(dataParam)
            Debug.Assert(sqlBytesType.Name == "SqlBytes", "byte[] argument used with non-SqlBytes static constructor method?");
            var byteArrayCtor = sqlBytesType.GetConstructor(
                BindingFlags.Instance | BindingFlags.Public, null, new[] { toConvert.Type }, null);
            Debug.Assert(byteArrayCtor != null, "SqlXml(System.IO.Stream) constructor not found?");
            Expression result = Expression.New(byteArrayCtor, toConvert);
            return result;
        }

        private static Expression BuildConvertToSqlChars(Expression toConvert, Type sqlCharsType)
        {
            // dataParam:String => new SqlChars(new SqlString(dataParam))
            Debug.Assert(sqlCharsType.Name == "SqlChars", "String argument used with non-SqlChars static constructor method?");
            var sqlString = sqlCharsType.Assembly.GetType("System.Data.SqlTypes.SqlString", throwOnError: true);
            var sqlCharsFromSqlStringCtor = sqlCharsType.GetConstructor(
                BindingFlags.Instance | BindingFlags.Public, null, new[] { sqlString }, null);
            Debug.Assert(sqlCharsFromSqlStringCtor != null, "SqlXml(System.IO.Stream) constructor not found?");
            var sqlStringFromStringCtor = sqlString.GetConstructor(
                BindingFlags.Instance | BindingFlags.Public, null, new[] { typeof(string) }, null);
            Expression result = Expression.New(sqlCharsFromSqlStringCtor, Expression.New(sqlStringFromStringCtor, toConvert));
            return result;
        }

        private static Expression BuildConvertToSqlString(Expression toConvert, Type sqlStringType)
        {
            // dataParam:String => new SqlString(dataParam)
            Debug.Assert(sqlStringType.Name == "SqlString", "String argument used with non-SqlString static constructor method?");
            var sqlStringFromStringCtor = sqlStringType.GetConstructor(
                BindingFlags.Instance | BindingFlags.Public, null, new[] { typeof(string) }, null);
            Debug.Assert(sqlStringFromStringCtor != null);
            Expression result = Expression.Convert(Expression.New(sqlStringFromStringCtor, toConvert), typeof(object));
            return result;
        }

        private static Expression BuildConvertToSqlXml(Expression toConvert, Type sqlXmlType)
        {
            // dataParam:Stream => new SqlXml(dataParam)
            Debug.Assert(sqlXmlType.Name == "SqlXml", "Stream argument used with non-SqlXml static constructor method?");
            var readerCtor = sqlXmlType.GetConstructor(BindingFlags.Instance | BindingFlags.Public, null, new[] { toConvert.Type }, null);
            Debug.Assert(readerCtor != null, "SqlXml(System.Xml.XmlReader) constructor not found?");
            Expression result = Expression.New(readerCtor, toConvert);
            return result;
        }

        public Lazy<MethodInfo> SmiSqlGeographyParse
        {
            get { return _smiSqlGeographyParse; }
        }

        public Lazy<MethodInfo> SmiSqlGeographyStGeomFromText
        {
            get { return _smiSqlGeographyStGeomFromText; }
        }

        public Lazy<MethodInfo> SmiSqlGeographyStPointFromText
        {
            get { return _smiSqlGeographyStPointFromText; }
        }

        public Lazy<MethodInfo> SmiSqlGeographyStLineFromText
        {
            get { return _smiSqlGeographyStLineFromText; }
        }

        public Lazy<MethodInfo> SmiSqlGeographyStPolyFromText
        {
            get { return _smiSqlGeographyStPolyFromText; }
        }

        public Lazy<MethodInfo> SmiSqlGeographyStmPointFromText
        {
            get { return _smiSqlGeographyStmPointFromText; }
        }

        public Lazy<MethodInfo> SmiSqlGeographyStmLineFromText
        {
            get { return _smiSqlGeographyStmLineFromText; }
        }

        public Lazy<MethodInfo> SmiSqlGeographyStmPolyFromText
        {
            get { return _smiSqlGeographyStmPolyFromText; }
        }

        public Lazy<MethodInfo> SmiSqlGeographyStGeomCollFromText
        {
            get { return _smiSqlGeographyStGeomCollFromText; }
        }

        public Lazy<MethodInfo> SmiSqlGeographyStGeomFromWkb
        {
            get { return _smiSqlGeographyStGeomFromWkb; }
        }

        public Lazy<MethodInfo> SmiSqlGeographyStPointFromWkb
        {
            get { return _smiSqlGeographyStPointFromWkb; }
        }

        public Lazy<MethodInfo> SmiSqlGeographyStLineFromWkb
        {
            get { return _smiSqlGeographyStLineFromWkb; }
        }

        public Lazy<MethodInfo> SmiSqlGeographyStPolyFromWkb
        {
            get { return _smiSqlGeographyStPolyFromWkb; }
        }

        public Lazy<MethodInfo> SmiSqlGeographyStmPointFromWkb
        {
            get { return _smiSqlGeographyStmPointFromWkb; }
        }

        public Lazy<MethodInfo> SmiSqlGeographyStmLineFromWkb
        {
            get { return _smiSqlGeographyStmLineFromWkb; }
        }

        public Lazy<MethodInfo> SmiSqlGeographyStmPolyFromWkb
        {
            get { return _smiSqlGeographyStmPolyFromWkb; }
        }

        public Lazy<MethodInfo> SmiSqlGeographyStGeomCollFromWkb
        {
            get { return _smiSqlGeographyStGeomCollFromWkb; }
        }

        public Lazy<MethodInfo> SmiSqlGeographyGeomFromGml
        {
            get { return _smiSqlGeographyGeomFromGml; }
        }

        public Lazy<PropertyInfo> IpiSqlGeographyStSrid
        {
            get { return _ipiSqlGeographyStSrid; }
        }

        public Lazy<MethodInfo> ImiSqlGeographyStGeometryType
        {
            get { return _imiSqlGeographyStGeometryType; }
        }

        public Lazy<MethodInfo> ImiSqlGeographyStDimension
        {
            get { return _imiSqlGeographyStDimension; }
        }

        public Lazy<MethodInfo> ImiSqlGeographyStAsBinary
        {
            get { return _imiSqlGeographyStAsBinary; }
        }

        public Lazy<MethodInfo> ImiSqlGeographyAsGml
        {
            get { return _imiSqlGeographyAsGml; }
        }

        public Lazy<MethodInfo> ImiSqlGeographyStAsText
        {
            get { return _imiSqlGeographyStAsText; }
        }

        public Lazy<MethodInfo> ImiSqlGeographyStIsEmpty
        {
            get { return _imiSqlGeographyStIsEmpty; }
        }

        public Lazy<MethodInfo> ImiSqlGeographyStEquals
        {
            get { return _imiSqlGeographyStEquals; }
        }

        public Lazy<MethodInfo> ImiSqlGeographyStDisjoint
        {
            get { return _imiSqlGeographyStDisjoint; }
        }

        public Lazy<MethodInfo> ImiSqlGeographyStIntersects
        {
            get { return _imiSqlGeographyStIntersects; }
        }

        public Lazy<MethodInfo> ImiSqlGeographyStBuffer
        {
            get { return _imiSqlGeographyStBuffer; }
        }

        public Lazy<MethodInfo> ImiSqlGeographyStDistance
        {
            get { return _imiSqlGeographyStDistance; }
        }

        public Lazy<MethodInfo> ImiSqlGeographyStIntersection
        {
            get { return _imiSqlGeographyStIntersection; }
        }

        public Lazy<MethodInfo> ImiSqlGeographyStUnion
        {
            get { return _imiSqlGeographyStUnion; }
        }

        public Lazy<MethodInfo> ImiSqlGeographyStDifference
        {
            get { return _imiSqlGeographyStDifference; }
        }

        public Lazy<MethodInfo> ImiSqlGeographyStSymDifference
        {
            get { return _imiSqlGeographyStSymDifference; }
        }

        public Lazy<MethodInfo> ImiSqlGeographyStNumGeometries
        {
            get { return _imiSqlGeographyStNumGeometries; }
        }

        public Lazy<MethodInfo> ImiSqlGeographyStGeometryN
        {
            get { return _imiSqlGeographyStGeometryN; }
        }

        public Lazy<PropertyInfo> IpiSqlGeographyLat
        {
            get { return _ipiSqlGeographyLat; }
        }

        public Lazy<PropertyInfo> IpiSqlGeographyLong
        {
            get { return _ipiSqlGeographyLong; }
        }

        public Lazy<PropertyInfo> IpiSqlGeographyZ
        {
            get { return _ipiSqlGeographyZ; }
        }

        public Lazy<PropertyInfo> IpiSqlGeographyM
        {
            get { return _ipiSqlGeographyM; }
        }

        public Lazy<MethodInfo> ImiSqlGeographyStLength
        {
            get { return _imiSqlGeographyStLength; }
        }

        public Lazy<MethodInfo> ImiSqlGeographyStStartPoint
        {
            get { return _imiSqlGeographyStStartPoint; }
        }

        public Lazy<MethodInfo> ImiSqlGeographyStEndPoint
        {
            get { return _imiSqlGeographyStEndPoint; }
        }

        public Lazy<MethodInfo> ImiSqlGeographyStIsClosed
        {
            get { return _imiSqlGeographyStIsClosed; }
        }

        public Lazy<MethodInfo> ImiSqlGeographyStNumPoints
        {
            get { return _imiSqlGeographyStNumPoints; }
        }

        public Lazy<MethodInfo> ImiSqlGeographyStPointN
        {
            get { return _imiSqlGeographyStPointN; }
        }

        public Lazy<MethodInfo> ImiSqlGeographyStArea
        {
            get { return _imiSqlGeographyStArea; }
        }

        public Lazy<MethodInfo> SmiSqlGeometryParse
        {
            get { return _smiSqlGeometryParse; }
        }

        public Lazy<MethodInfo> SmiSqlGeometryStGeomFromText
        {
            get { return _smiSqlGeometryStGeomFromText; }
        }

        public Lazy<MethodInfo> SmiSqlGeometryStPointFromText
        {
            get { return _smiSqlGeometryStPointFromText; }
        }

        public Lazy<MethodInfo> SmiSqlGeometryStLineFromText
        {
            get { return _smiSqlGeometryStLineFromText; }
        }

        public Lazy<MethodInfo> SmiSqlGeometryStPolyFromText
        {
            get { return _smiSqlGeometryStPolyFromText; }
        }

        public Lazy<MethodInfo> SmiSqlGeometryStmPointFromText
        {
            get { return _smiSqlGeometryStmPointFromText; }
        }

        public Lazy<MethodInfo> SmiSqlGeometryStmLineFromText
        {
            get { return _smiSqlGeometryStmLineFromText; }
        }

        public Lazy<MethodInfo> SmiSqlGeometryStmPolyFromText
        {
            get { return _smiSqlGeometryStmPolyFromText; }
        }

        public Lazy<MethodInfo> SmiSqlGeometryStGeomCollFromText
        {
            get { return _smiSqlGeometryStGeomCollFromText; }
        }

        public Lazy<MethodInfo> SmiSqlGeometryStGeomFromWkb
        {
            get { return _smiSqlGeometryStGeomFromWkb; }
        }

        public Lazy<MethodInfo> SmiSqlGeometryStPointFromWkb
        {
            get { return _smiSqlGeometryStPointFromWkb; }
        }

        public Lazy<MethodInfo> SmiSqlGeometryStLineFromWkb
        {
            get { return _smiSqlGeometryStLineFromWkb; }
        }

        public Lazy<MethodInfo> SmiSqlGeometryStPolyFromWkb
        {
            get { return _smiSqlGeometryStPolyFromWkb; }
        }

        public Lazy<MethodInfo> SmiSqlGeometryStmPointFromWkb
        {
            get { return _smiSqlGeometryStmPointFromWkb; }
        }

        public Lazy<MethodInfo> SmiSqlGeometryStmLineFromWkb
        {
            get { return _smiSqlGeometryStmLineFromWkb; }
        }

        public Lazy<MethodInfo> SmiSqlGeometryStmPolyFromWkb
        {
            get { return _smiSqlGeometryStmPolyFromWkb; }
        }

        public Lazy<MethodInfo> SmiSqlGeometryStGeomCollFromWkb
        {
            get { return _smiSqlGeometryStGeomCollFromWkb; }
        }

        public Lazy<MethodInfo> SmiSqlGeometryGeomFromGml
        {
            get { return _smiSqlGeometryGeomFromGml; }
        }

        public Lazy<PropertyInfo> IpiSqlGeometryStSrid
        {
            get { return _ipiSqlGeometryStSrid; }
        }

        public Lazy<MethodInfo> ImiSqlGeometryStGeometryType
        {
            get { return _imiSqlGeometryStGeometryType; }
        }

        public Lazy<MethodInfo> ImiSqlGeometryStDimension
        {
            get { return _imiSqlGeometryStDimension; }
        }

        public Lazy<MethodInfo> ImiSqlGeometryStEnvelope
        {
            get { return _imiSqlGeometryStEnvelope; }
        }

        public Lazy<MethodInfo> ImiSqlGeometryStAsBinary
        {
            get { return _imiSqlGeometryStAsBinary; }
        }

        public Lazy<MethodInfo> ImiSqlGeometryAsGml
        {
            get { return _imiSqlGeometryAsGml; }
        }

        public Lazy<MethodInfo> ImiSqlGeometryStAsText
        {
            get { return _imiSqlGeometryStAsText; }
        }

        public Lazy<MethodInfo> ImiSqlGeometryStIsEmpty
        {
            get { return _imiSqlGeometryStIsEmpty; }
        }

        public Lazy<MethodInfo> ImiSqlGeometryStIsSimple
        {
            get { return _imiSqlGeometryStIsSimple; }
        }

        public Lazy<MethodInfo> ImiSqlGeometryStBoundary
        {
            get { return _imiSqlGeometryStBoundary; }
        }

        public Lazy<MethodInfo> ImiSqlGeometryStIsValid
        {
            get { return _imiSqlGeometryStIsValid; }
        }

        public Lazy<MethodInfo> ImiSqlGeometryStEquals
        {
            get { return _imiSqlGeometryStEquals; }
        }

        public Lazy<MethodInfo> ImiSqlGeometryStDisjoint
        {
            get { return _imiSqlGeometryStDisjoint; }
        }

        public Lazy<MethodInfo> ImiSqlGeometryStIntersects
        {
            get { return _imiSqlGeometryStIntersects; }
        }

        public Lazy<MethodInfo> ImiSqlGeometryStTouches
        {
            get { return _imiSqlGeometryStTouches; }
        }

        public Lazy<MethodInfo> ImiSqlGeometryStCrosses
        {
            get { return _imiSqlGeometryStCrosses; }
        }

        public Lazy<MethodInfo> ImiSqlGeometryStWithin
        {
            get { return _imiSqlGeometryStWithin; }
        }

        public Lazy<MethodInfo> ImiSqlGeometryStContains
        {
            get { return _imiSqlGeometryStContains; }
        }

        public Lazy<MethodInfo> ImiSqlGeometryStOverlaps
        {
            get { return _imiSqlGeometryStOverlaps; }
        }

        public Lazy<MethodInfo> ImiSqlGeometryStRelate
        {
            get { return _imiSqlGeometryStRelate; }
        }

        public Lazy<MethodInfo> ImiSqlGeometryStBuffer
        {
            get { return _imiSqlGeometryStBuffer; }
        }

        public Lazy<MethodInfo> ImiSqlGeometryStDistance
        {
            get { return _imiSqlGeometryStDistance; }
        }

        public Lazy<MethodInfo> ImiSqlGeometryStConvexHull
        {
            get { return _imiSqlGeometryStConvexHull; }
        }

        public Lazy<MethodInfo> ImiSqlGeometryStIntersection
        {
            get { return _imiSqlGeometryStIntersection; }
        }

        public Lazy<MethodInfo> ImiSqlGeometryStUnion
        {
            get { return _imiSqlGeometryStUnion; }
        }

        public Lazy<MethodInfo> ImiSqlGeometryStDifference
        {
            get { return _imiSqlGeometryStDifference; }
        }

        public Lazy<MethodInfo> ImiSqlGeometryStSymDifference
        {
            get { return _imiSqlGeometryStSymDifference; }
        }

        public Lazy<MethodInfo> ImiSqlGeometryStNumGeometries
        {
            get { return _imiSqlGeometryStNumGeometries; }
        }

        public Lazy<MethodInfo> ImiSqlGeometryStGeometryN
        {
            get { return _imiSqlGeometryStGeometryN; }
        }

        public Lazy<PropertyInfo> IpiSqlGeometryStx
        {
            get { return _ipiSqlGeometryStx; }
        }

        public Lazy<PropertyInfo> IpiSqlGeometrySty
        {
            get { return _ipiSqlGeometrySty; }
        }

        public Lazy<PropertyInfo> IpiSqlGeometryZ
        {
            get { return _ipiSqlGeometryZ; }
        }

        public Lazy<PropertyInfo> IpiSqlGeometryM
        {
            get { return _ipiSqlGeometryM; }
        }

        public Lazy<MethodInfo> ImiSqlGeometryStLength
        {
            get { return _imiSqlGeometryStLength; }
        }

        public Lazy<MethodInfo> ImiSqlGeometryStStartPoint
        {
            get { return _imiSqlGeometryStStartPoint; }
        }

        public Lazy<MethodInfo> ImiSqlGeometryStEndPoint
        {
            get { return _imiSqlGeometryStEndPoint; }
        }

        public Lazy<MethodInfo> ImiSqlGeometryStIsClosed
        {
            get { return _imiSqlGeometryStIsClosed; }
        }

        public Lazy<MethodInfo> ImiSqlGeometryStIsRing
        {
            get { return _imiSqlGeometryStIsRing; }
        }

        public Lazy<MethodInfo> ImiSqlGeometryStNumPoints
        {
            get { return _imiSqlGeometryStNumPoints; }
        }

        public Lazy<MethodInfo> ImiSqlGeometryStPointN
        {
            get { return _imiSqlGeometryStPointN; }
        }

        public Lazy<MethodInfo> ImiSqlGeometryStArea
        {
            get { return _imiSqlGeometryStArea; }
        }

        public Lazy<MethodInfo> ImiSqlGeometryStCentroid
        {
            get { return _imiSqlGeometryStCentroid; }
        }

        public Lazy<MethodInfo> ImiSqlGeometryStPointOnSurface
        {
            get { return _imiSqlGeometryStPointOnSurface; }
        }

        public Lazy<MethodInfo> ImiSqlGeometryStExteriorRing
        {
            get { return _imiSqlGeometryStExteriorRing; }
        }

        public Lazy<MethodInfo> ImiSqlGeometryStNumInteriorRing
        {
            get { return _imiSqlGeometryStNumInteriorRing; }
        }

        public Lazy<MethodInfo> ImiSqlGeometryStInteriorRingN
        {
            get { return _imiSqlGeometryStInteriorRingN; }
        }

        private readonly Lazy<MethodInfo> _smiSqlGeographyParse;
        private readonly Lazy<MethodInfo> _smiSqlGeographyStGeomFromText;
        private readonly Lazy<MethodInfo> _smiSqlGeographyStPointFromText;
        private readonly Lazy<MethodInfo> _smiSqlGeographyStLineFromText;
        private readonly Lazy<MethodInfo> _smiSqlGeographyStPolyFromText;
        private readonly Lazy<MethodInfo> _smiSqlGeographyStmPointFromText;
        private readonly Lazy<MethodInfo> _smiSqlGeographyStmLineFromText;
        private readonly Lazy<MethodInfo> _smiSqlGeographyStmPolyFromText;
        private readonly Lazy<MethodInfo> _smiSqlGeographyStGeomCollFromText;
        private readonly Lazy<MethodInfo> _smiSqlGeographyStGeomFromWkb;
        private readonly Lazy<MethodInfo> _smiSqlGeographyStPointFromWkb;
        private readonly Lazy<MethodInfo> _smiSqlGeographyStLineFromWkb;
        private readonly Lazy<MethodInfo> _smiSqlGeographyStPolyFromWkb;
        private readonly Lazy<MethodInfo> _smiSqlGeographyStmPointFromWkb;
        private readonly Lazy<MethodInfo> _smiSqlGeographyStmLineFromWkb;
        private readonly Lazy<MethodInfo> _smiSqlGeographyStmPolyFromWkb;
        private readonly Lazy<MethodInfo> _smiSqlGeographyStGeomCollFromWkb;
        private readonly Lazy<MethodInfo> _smiSqlGeographyGeomFromGml;
        private readonly Lazy<PropertyInfo> _ipiSqlGeographyStSrid;
        private readonly Lazy<MethodInfo> _imiSqlGeographyStGeometryType;
        private readonly Lazy<MethodInfo> _imiSqlGeographyStDimension;
        private readonly Lazy<MethodInfo> _imiSqlGeographyStAsBinary;
        private readonly Lazy<MethodInfo> _imiSqlGeographyAsGml;
        private readonly Lazy<MethodInfo> _imiSqlGeographyStAsText;
        private readonly Lazy<MethodInfo> _imiSqlGeographyStIsEmpty;
        private readonly Lazy<MethodInfo> _imiSqlGeographyStEquals;
        private readonly Lazy<MethodInfo> _imiSqlGeographyStDisjoint;
        private readonly Lazy<MethodInfo> _imiSqlGeographyStIntersects;
        private readonly Lazy<MethodInfo> _imiSqlGeographyStBuffer;
        private readonly Lazy<MethodInfo> _imiSqlGeographyStDistance;
        private readonly Lazy<MethodInfo> _imiSqlGeographyStIntersection;
        private readonly Lazy<MethodInfo> _imiSqlGeographyStUnion;
        private readonly Lazy<MethodInfo> _imiSqlGeographyStDifference;
        private readonly Lazy<MethodInfo> _imiSqlGeographyStSymDifference;
        private readonly Lazy<MethodInfo> _imiSqlGeographyStNumGeometries;
        private readonly Lazy<MethodInfo> _imiSqlGeographyStGeometryN;
        private readonly Lazy<PropertyInfo> _ipiSqlGeographyLat;
        private readonly Lazy<PropertyInfo> _ipiSqlGeographyLong;
        private readonly Lazy<PropertyInfo> _ipiSqlGeographyZ;
        private readonly Lazy<PropertyInfo> _ipiSqlGeographyM;
        private readonly Lazy<MethodInfo> _imiSqlGeographyStLength;
        private readonly Lazy<MethodInfo> _imiSqlGeographyStStartPoint;
        private readonly Lazy<MethodInfo> _imiSqlGeographyStEndPoint;
        private readonly Lazy<MethodInfo> _imiSqlGeographyStIsClosed;
        private readonly Lazy<MethodInfo> _imiSqlGeographyStNumPoints;
        private readonly Lazy<MethodInfo> _imiSqlGeographyStPointN;
        private readonly Lazy<MethodInfo> _imiSqlGeographyStArea;
        private readonly Lazy<MethodInfo> _smiSqlGeometryParse;
        private readonly Lazy<MethodInfo> _smiSqlGeometryStGeomFromText;
        private readonly Lazy<MethodInfo> _smiSqlGeometryStPointFromText;
        private readonly Lazy<MethodInfo> _smiSqlGeometryStLineFromText;
        private readonly Lazy<MethodInfo> _smiSqlGeometryStPolyFromText;
        private readonly Lazy<MethodInfo> _smiSqlGeometryStmPointFromText;
        private readonly Lazy<MethodInfo> _smiSqlGeometryStmLineFromText;
        private readonly Lazy<MethodInfo> _smiSqlGeometryStmPolyFromText;
        private readonly Lazy<MethodInfo> _smiSqlGeometryStGeomCollFromText;
        private readonly Lazy<MethodInfo> _smiSqlGeometryStGeomFromWkb;
        private readonly Lazy<MethodInfo> _smiSqlGeometryStPointFromWkb;
        private readonly Lazy<MethodInfo> _smiSqlGeometryStLineFromWkb;
        private readonly Lazy<MethodInfo> _smiSqlGeometryStPolyFromWkb;
        private readonly Lazy<MethodInfo> _smiSqlGeometryStmPointFromWkb;
        private readonly Lazy<MethodInfo> _smiSqlGeometryStmLineFromWkb;
        private readonly Lazy<MethodInfo> _smiSqlGeometryStmPolyFromWkb;
        private readonly Lazy<MethodInfo> _smiSqlGeometryStGeomCollFromWkb;
        private readonly Lazy<MethodInfo> _smiSqlGeometryGeomFromGml;
        private readonly Lazy<PropertyInfo> _ipiSqlGeometryStSrid;
        private readonly Lazy<MethodInfo> _imiSqlGeometryStGeometryType;
        private readonly Lazy<MethodInfo> _imiSqlGeometryStDimension;
        private readonly Lazy<MethodInfo> _imiSqlGeometryStEnvelope;
        private readonly Lazy<MethodInfo> _imiSqlGeometryStAsBinary;
        private readonly Lazy<MethodInfo> _imiSqlGeometryAsGml;
        private readonly Lazy<MethodInfo> _imiSqlGeometryStAsText;
        private readonly Lazy<MethodInfo> _imiSqlGeometryStIsEmpty;
        private readonly Lazy<MethodInfo> _imiSqlGeometryStIsSimple;
        private readonly Lazy<MethodInfo> _imiSqlGeometryStBoundary;
        private readonly Lazy<MethodInfo> _imiSqlGeometryStIsValid;
        private readonly Lazy<MethodInfo> _imiSqlGeometryStEquals;
        private readonly Lazy<MethodInfo> _imiSqlGeometryStDisjoint;
        private readonly Lazy<MethodInfo> _imiSqlGeometryStIntersects;
        private readonly Lazy<MethodInfo> _imiSqlGeometryStTouches;
        private readonly Lazy<MethodInfo> _imiSqlGeometryStCrosses;
        private readonly Lazy<MethodInfo> _imiSqlGeometryStWithin;
        private readonly Lazy<MethodInfo> _imiSqlGeometryStContains;
        private readonly Lazy<MethodInfo> _imiSqlGeometryStOverlaps;
        private readonly Lazy<MethodInfo> _imiSqlGeometryStRelate;
        private readonly Lazy<MethodInfo> _imiSqlGeometryStBuffer;
        private readonly Lazy<MethodInfo> _imiSqlGeometryStDistance;
        private readonly Lazy<MethodInfo> _imiSqlGeometryStConvexHull;
        private readonly Lazy<MethodInfo> _imiSqlGeometryStIntersection;
        private readonly Lazy<MethodInfo> _imiSqlGeometryStUnion;
        private readonly Lazy<MethodInfo> _imiSqlGeometryStDifference;
        private readonly Lazy<MethodInfo> _imiSqlGeometryStSymDifference;
        private readonly Lazy<MethodInfo> _imiSqlGeometryStNumGeometries;
        private readonly Lazy<MethodInfo> _imiSqlGeometryStGeometryN;
        private readonly Lazy<PropertyInfo> _ipiSqlGeometryStx;
        private readonly Lazy<PropertyInfo> _ipiSqlGeometrySty;
        private readonly Lazy<PropertyInfo> _ipiSqlGeometryZ;
        private readonly Lazy<PropertyInfo> _ipiSqlGeometryM;
        private readonly Lazy<MethodInfo> _imiSqlGeometryStLength;
        private readonly Lazy<MethodInfo> _imiSqlGeometryStStartPoint;
        private readonly Lazy<MethodInfo> _imiSqlGeometryStEndPoint;
        private readonly Lazy<MethodInfo> _imiSqlGeometryStIsClosed;
        private readonly Lazy<MethodInfo> _imiSqlGeometryStIsRing;
        private readonly Lazy<MethodInfo> _imiSqlGeometryStNumPoints;
        private readonly Lazy<MethodInfo> _imiSqlGeometryStPointN;
        private readonly Lazy<MethodInfo> _imiSqlGeometryStArea;
        private readonly Lazy<MethodInfo> _imiSqlGeometryStCentroid;
        private readonly Lazy<MethodInfo> _imiSqlGeometryStPointOnSurface;
        private readonly Lazy<MethodInfo> _imiSqlGeometryStExteriorRing;
        private readonly Lazy<MethodInfo> _imiSqlGeometryStNumInteriorRing;
        private readonly Lazy<MethodInfo> _imiSqlGeometryStInteriorRingN;

        private MethodInfo FindSqlGeographyMethod(string methodName, params Type[] argTypes)
        {
            return SqlGeographyType.GetMethod(methodName, BindingFlags.Public | BindingFlags.Instance, null, argTypes, null);
        }

        private MethodInfo FindSqlGeographyStaticMethod(string methodName, params Type[] argTypes)
        {
            return SqlGeographyType.GetMethod(methodName, BindingFlags.Public | BindingFlags.Static, null, argTypes, null);
        }

        private PropertyInfo FindSqlGeographyProperty(string propertyName)
        {
            return SqlGeographyType.GetProperty(propertyName, BindingFlags.Public | BindingFlags.Instance);
        }

        private MethodInfo FindSqlGeometryStaticMethod(string methodName, params Type[] argTypes)
        {
            return SqlGeometryType.GetMethod(methodName, BindingFlags.Public | BindingFlags.Static, null, argTypes, null);
        }

        private MethodInfo FindSqlGeometryMethod(string methodName, params Type[] argTypes)
        {
            return SqlGeometryType.GetMethod(methodName, BindingFlags.Public | BindingFlags.Instance, null, argTypes, null);
        }

        private PropertyInfo FindSqlGeometryProperty(string propertyName)
        {
            return SqlGeometryType.GetProperty(propertyName, BindingFlags.Public | BindingFlags.Instance);
        }
    }
}
>>>>>>> b1a13653
<|MERGE_RESOLUTION|>--- conflicted
+++ resolved
@@ -1,4 +1,3 @@
-<<<<<<< HEAD
 // Copyright (c) Microsoft Open Technologies, Inc. All rights reserved. See License.txt in the project root for license information.
 
 namespace System.Data.Entity.SqlServer
@@ -2008,2017 +2007,4 @@
             return SqlGeometryType.GetRuntimeProperty(propertyName);
         }
     }
-}
-=======
-// Copyright (c) Microsoft Open Technologies, Inc. All rights reserved. See License.txt in the project root for license information.
-
-namespace System.Data.Entity.SqlServer
-{
-    using System.Data.Entity.Spatial;
-    using System.Data.Entity.SqlServer.Utilities;
-    using System.Diagnostics;
-    using System.Diagnostics.CodeAnalysis;
-    using System.IO;
-    using System.Linq.Expressions;
-    using System.Reflection;
-    using System.Xml;
-
-    /// <summary>
-    /// SqlTypesAssembly allows for late binding to the capabilities of a specific version of the Microsoft.SqlServer.Types assembly
-    /// </summary>
-    internal class SqlTypesAssembly
-    {
-        /// <summary>
-        /// For testing.
-        /// </summary>
-        public SqlTypesAssembly()
-        {
-        }
-
-        [SuppressMessage("Microsoft.Performance", "CA1809:AvoidExcessiveLocals")]
-        [SuppressMessage("Microsoft.Maintainability", "CA1505:AvoidUnmaintainableCode")]
-        [SuppressMessage("Microsoft.Maintainability", "CA1502:AvoidExcessiveComplexity")]
-        public SqlTypesAssembly(Assembly sqlSpatialAssembly)
-        {
-            // Retrieve SQL Server spatial types and static constructor methods
-            var sqlGeog = sqlSpatialAssembly.GetType("Microsoft.SqlServer.Types.SqlGeography", throwOnError: true);
-            var sqlGeom = sqlSpatialAssembly.GetType("Microsoft.SqlServer.Types.SqlGeometry", throwOnError: true);
-
-            Debug.Assert(sqlGeog != null, "SqlGeography type was not properly retrieved?");
-            Debug.Assert(sqlGeom != null, "SqlGeometry type was not properly retrieved?");
-
-            SqlGeographyType = sqlGeog;
-            sqlGeographyFromWKTString = CreateStaticConstructorDelegate<string>(sqlGeog, "STGeomFromText");
-            sqlGeographyFromWKBByteArray = CreateStaticConstructorDelegate<byte[]>(sqlGeog, "STGeomFromWKB");
-            sqlGeographyFromGMLReader = CreateStaticConstructorDelegate<XmlReader>(sqlGeog, "GeomFromGml");
-
-            SqlGeometryType = sqlGeom;
-            sqlGeometryFromWKTString = CreateStaticConstructorDelegate<string>(sqlGeom, "STGeomFromText");
-            sqlGeometryFromWKBByteArray = CreateStaticConstructorDelegate<byte[]>(sqlGeom, "STGeomFromWKB");
-            sqlGeometryFromGMLReader = CreateStaticConstructorDelegate<XmlReader>(sqlGeom, "GeomFromGml");
-
-            // Retrieve SQL Server specific primitive types
-            var asTextMethod = SqlGeometryType.GetMethod(
-                "STAsText", BindingFlags.Public | BindingFlags.Instance, null, Type.EmptyTypes, null);
-            SqlCharsType = asTextMethod.ReturnType;
-            SqlStringType = SqlCharsType.Assembly.GetType("System.Data.SqlTypes.SqlString", throwOnError: true);
-            SqlBooleanType = SqlCharsType.Assembly.GetType("System.Data.SqlTypes.SqlBoolean", throwOnError: true);
-            SqlBytesType = SqlCharsType.Assembly.GetType("System.Data.SqlTypes.SqlBytes", throwOnError: true);
-            SqlDoubleType = SqlCharsType.Assembly.GetType("System.Data.SqlTypes.SqlDouble", throwOnError: true);
-            SqlInt32Type = SqlCharsType.Assembly.GetType("System.Data.SqlTypes.SqlInt32", throwOnError: true);
-            SqlXmlType = SqlCharsType.Assembly.GetType("System.Data.SqlTypes.SqlXml", throwOnError: true);
-
-            // Create type conversion delegates to SQL Server types
-            sqlBytesFromByteArray =
-                Expressions.Lambda<byte[], object>("binaryValue", bytesVal => BuildConvertToSqlBytes(bytesVal, SqlBytesType)).Compile();
-            sqlStringFromString =
-                Expressions.Lambda<string, object>("stringValue", stringVal => BuildConvertToSqlString(stringVal, SqlStringType)).Compile();
-            sqlCharsFromString =
-                Expressions.Lambda<string, object>("stringValue", stringVal => BuildConvertToSqlChars(stringVal, SqlCharsType)).Compile();
-            sqlXmlFromXmlReader =
-                Expressions.Lambda<XmlReader, object>("readerVaue", readerVal => BuildConvertToSqlXml(readerVal, SqlXmlType)).Compile();
-
-            // Create type conversion delegates from SQL Server types; all arguments are typed as 'object' and require Expression.Convert before use of members of the SQL Server type.
-
-            // Explicit cast from SqlBoolean to bool
-            sqlBooleanToBoolean =
-                Expressions.Lambda<object, bool>("sqlBooleanValue", sqlBoolVal => sqlBoolVal.ConvertTo(SqlBooleanType).ConvertTo<bool>()).
-                            Compile();
-
-            // Explicit cast from SqlBoolean to bool? for non-Null values; otherwise null
-            sqlBooleanToNullableBoolean = Expressions.Lambda<object, bool?>(
-                "sqlBooleanValue", sqlBoolVal =>
-                                   sqlBoolVal.ConvertTo(SqlBooleanType).Property<bool>("IsNull")
-                                             .IfTrueThen(Expressions.Null<bool?>())
-                                             .Else(sqlBoolVal.ConvertTo(SqlBooleanType).ConvertTo<bool>().ConvertTo<bool?>())).Compile();
-
-            // SqlBytes has instance byte[] property 'Value'
-            sqlBytesToByteArray =
-                Expressions.Lambda<object, byte[]>(
-                    "sqlBytesValue", sqlBytesVal => sqlBytesVal.ConvertTo(SqlBytesType).Property<byte[]>("Value")).Compile();
-
-            // SqlChars -> SqlString, SqlString has instance string property 'Value'
-            sqlCharsToString =
-                Expressions.Lambda<object, string>(
-                    "sqlCharsValue", sqlCharsVal => sqlCharsVal.ConvertTo(SqlCharsType).Call("ToSqlString").Property<string>("Value")).
-                            Compile();
-
-            // Explicit cast from SqlString to string
-            sqlStringToString =
-                Expressions.Lambda<object, string>(
-                    "sqlStringValue", sqlStringVal => sqlStringVal.ConvertTo(SqlStringType).Property<string>("Value")).Compile();
-
-            // Explicit cast from SqlDouble to double
-            sqlDoubleToDouble =
-                Expressions.Lambda<object, double>(
-                    "sqlDoubleValue", sqlDoubleVal => sqlDoubleVal.ConvertTo(SqlDoubleType).ConvertTo<double>()).Compile();
-
-            // Explicit cast from SqlDouble to double? for non-Null values; otherwise null
-            sqlDoubleToNullableDouble = Expressions.Lambda<object, double?>(
-                "sqlDoubleValue", sqlDoubleVal =>
-                                  sqlDoubleVal.ConvertTo(SqlDoubleType).Property<bool>("IsNull")
-                                              .IfTrueThen(Expressions.Null<double?>())
-                                              .Else(sqlDoubleVal.ConvertTo(SqlDoubleType).ConvertTo<double>().ConvertTo<double?>()))
-                                                   .Compile();
-
-            // Explicit cast from SqlInt32 to int
-            sqlInt32ToInt =
-                Expressions.Lambda<object, int>("sqlInt32Value", sqlInt32Val => sqlInt32Val.ConvertTo(SqlInt32Type).ConvertTo<int>()).
-                            Compile();
-
-            // Explicit cast from SqlInt32 to int? for non-Null values; otherwise null
-            sqlInt32ToNullableInt = Expressions.Lambda<object, int?>(
-                "sqlInt32Value", sqlInt32Val =>
-                                 sqlInt32Val.ConvertTo(SqlInt32Type).Property<bool>("IsNull")
-                                            .IfTrueThen(Expressions.Null<int?>())
-                                            .Else(sqlInt32Val.ConvertTo(SqlInt32Type).ConvertTo<int>().ConvertTo<int?>())).Compile();
-
-            // SqlXml has instance string property 'Value'
-            sqlXmlToString =
-                Expressions.Lambda<object, string>("sqlXmlValue", sqlXmlVal => sqlXmlVal.ConvertTo(SqlXmlType).Property<string>("Value")).
-                            Compile();
-
-            isSqlGeographyNull =
-                Expressions.Lambda<object, bool>(
-                    "sqlGeographyValue", sqlGeographyValue => sqlGeographyValue.ConvertTo(SqlGeographyType).Property<bool>("IsNull")).
-                            Compile();
-            isSqlGeometryNull =
-                Expressions.Lambda<object, bool>(
-                    "sqlGeometryValue", sqlGeometryValue => sqlGeometryValue.ConvertTo(SqlGeometryType).Property<bool>("IsNull")).Compile();
-
-            geographyAsTextZMAsSqlChars =
-                Expressions.Lambda<object, object>(
-                    "sqlGeographyValue", sqlGeographyValue => sqlGeographyValue.ConvertTo(SqlGeographyType).Call("AsTextZM")).Compile();
-            geometryAsTextZMAsSqlChars =
-                Expressions.Lambda<object, object>(
-                    "sqlGeometryValue", sqlGeometryValue => sqlGeometryValue.ConvertTo(SqlGeometryType).Call("AsTextZM")).Compile();
-
-            _smiSqlGeographyParse = new Lazy<MethodInfo>(
-                () =>
-                    {
-                        var result = FindSqlGeographyStaticMethod("Parse", SqlStringType);
-                        Debug.Assert(result != null, "Could not retrieve MethodInfo for SqlGeography member Parse");
-                        return result;
-                    }, isThreadSafe: true);
-
-            _smiSqlGeographyStGeomFromText = new Lazy<MethodInfo>(
-                () =>
-                    {
-                        var result = FindSqlGeographyStaticMethod("STGeomFromText", SqlCharsType, typeof(int));
-                        Debug.Assert(result != null, "Could not retrieve MethodInfo for SqlGeography member STGeomFromText");
-                        return result;
-                    }, isThreadSafe: true);
-            _smiSqlGeographyStPointFromText = new Lazy<MethodInfo>(
-                () =>
-                    {
-                        var result = FindSqlGeographyStaticMethod("STPointFromText", SqlCharsType, typeof(int));
-                        Debug.Assert(result != null, "Could not retrieve MethodInfo for SqlGeography member STPointFromText");
-                        return result;
-                    }, isThreadSafe: true);
-            _smiSqlGeographyStLineFromText = new Lazy<MethodInfo>(
-                () =>
-                    {
-                        var result = FindSqlGeographyStaticMethod("STLineFromText", SqlCharsType, typeof(int));
-                        Debug.Assert(result != null, "Could not retrieve MethodInfo for SqlGeography member STLineFromText");
-                        return result;
-                    }, isThreadSafe: true);
-            _smiSqlGeographyStPolyFromText = new Lazy<MethodInfo>(
-                () =>
-                    {
-                        var result = FindSqlGeographyStaticMethod("STPolyFromText", SqlCharsType, typeof(int));
-                        Debug.Assert(result != null, "Could not retrieve MethodInfo for SqlGeography member STPolyFromText");
-                        return result;
-                    }, isThreadSafe: true);
-            _smiSqlGeographyStmPointFromText = new Lazy<MethodInfo>(
-                () =>
-                    {
-                        var result = FindSqlGeographyStaticMethod("STMPointFromText", SqlCharsType, typeof(int));
-                        Debug.Assert(result != null, "Could not retrieve MethodInfo for SqlGeography member STMPointFromText");
-                        return result;
-                    }, isThreadSafe: true);
-            _smiSqlGeographyStmLineFromText = new Lazy<MethodInfo>(
-                () =>
-                    {
-                        var result = FindSqlGeographyStaticMethod("STMLineFromText", SqlCharsType, typeof(int));
-                        Debug.Assert(result != null, "Could not retrieve MethodInfo for SqlGeography member STMLineFromText");
-                        return result;
-                    }, isThreadSafe: true);
-            _smiSqlGeographyStmPolyFromText = new Lazy<MethodInfo>(
-                () =>
-                    {
-                        var result = FindSqlGeographyStaticMethod("STMPolyFromText", SqlCharsType, typeof(int));
-                        Debug.Assert(result != null, "Could not retrieve MethodInfo for SqlGeography member STMPolyFromText");
-                        return result;
-                    }, isThreadSafe: true);
-            _smiSqlGeographyStGeomCollFromText = new Lazy<MethodInfo>(
-                () =>
-                    {
-                        var result = FindSqlGeographyStaticMethod("STGeomCollFromText", SqlCharsType, typeof(int));
-                        Debug.Assert(result != null, "Could not retrieve MethodInfo for SqlGeography member STGeomCollFromText");
-                        return result;
-                    }, isThreadSafe: true);
-            _smiSqlGeographyStGeomFromWkb = new Lazy<MethodInfo>(
-                () =>
-                    {
-                        var result = FindSqlGeographyStaticMethod("STGeomFromWKB", SqlBytesType, typeof(int));
-                        Debug.Assert(result != null, "Could not retrieve MethodInfo for SqlGeography member STGeomFromWKB");
-                        return result;
-                    }, isThreadSafe: true);
-            _smiSqlGeographyStPointFromWkb = new Lazy<MethodInfo>(
-                () =>
-                    {
-                        var result = FindSqlGeographyStaticMethod("STPointFromWKB", SqlBytesType, typeof(int));
-                        Debug.Assert(result != null, "Could not retrieve MethodInfo for SqlGeography member STPointFromWKB");
-                        return result;
-                    }, isThreadSafe: true);
-            _smiSqlGeographyStLineFromWkb = new Lazy<MethodInfo>(
-                () =>
-                    {
-                        var result = FindSqlGeographyStaticMethod("STLineFromWKB", SqlBytesType, typeof(int));
-                        Debug.Assert(result != null, "Could not retrieve MethodInfo for SqlGeography member STLineFromWKB");
-                        return result;
-                    }, isThreadSafe: true);
-            _smiSqlGeographyStPolyFromWkb = new Lazy<MethodInfo>(
-                () =>
-                    {
-                        var result = FindSqlGeographyStaticMethod("STPolyFromWKB", SqlBytesType, typeof(int));
-                        Debug.Assert(result != null, "Could not retrieve MethodInfo for SqlGeography member STPolyFromWKB");
-                        return result;
-                    }, isThreadSafe: true);
-            _smiSqlGeographyStmPointFromWkb = new Lazy<MethodInfo>(
-                () =>
-                    {
-                        var result = FindSqlGeographyStaticMethod("STMPointFromWKB", SqlBytesType, typeof(int));
-                        Debug.Assert(result != null, "Could not retrieve MethodInfo for SqlGeography member STMPointFromWKB");
-                        return result;
-                    }, isThreadSafe: true);
-            _smiSqlGeographyStmLineFromWkb = new Lazy<MethodInfo>(
-                () =>
-                    {
-                        var result = FindSqlGeographyStaticMethod("STMLineFromWKB", SqlBytesType, typeof(int));
-                        Debug.Assert(result != null, "Could not retrieve MethodInfo for SqlGeography member STMLineFromWKB");
-                        return result;
-                    }, isThreadSafe: true);
-            _smiSqlGeographyStmPolyFromWkb = new Lazy<MethodInfo>(
-                () =>
-                    {
-                        var result = FindSqlGeographyStaticMethod("STMPolyFromWKB", SqlBytesType, typeof(int));
-                        Debug.Assert(result != null, "Could not retrieve MethodInfo for SqlGeography member STMPolyFromWKB");
-                        return result;
-                    }, isThreadSafe: true);
-            _smiSqlGeographyStGeomCollFromWkb = new Lazy<MethodInfo>(
-                () =>
-                    {
-                        var result = FindSqlGeographyStaticMethod("STGeomCollFromWKB", SqlBytesType, typeof(int));
-                        Debug.Assert(result != null, "Could not retrieve MethodInfo for SqlGeography member STGeomCollFromWKB");
-                        return result;
-                    }, isThreadSafe: true);
-            _smiSqlGeographyGeomFromGml = new Lazy<MethodInfo>(
-                () =>
-                    {
-                        var result = FindSqlGeographyStaticMethod("GeomFromGml", SqlXmlType, typeof(int));
-                        Debug.Assert(result != null, "Could not retrieve MethodInfo for SqlGeography member GeomFromGml");
-                        return result;
-                    }, isThreadSafe: true);
-            _ipiSqlGeographyStSrid = new Lazy<PropertyInfo>(
-                () =>
-                    {
-                        var result = FindSqlGeographyProperty("STSrid");
-                        Debug.Assert(result != null, "Could not retrieve PropertyInfo for SqlGeography member STSrid");
-                        return result;
-                    }, isThreadSafe: true);
-            _imiSqlGeographyStGeometryType = new Lazy<MethodInfo>(
-                () =>
-                    {
-                        var result = FindSqlGeographyMethod("STGeometryType");
-                        Debug.Assert(result != null, "Could not retrieve MethodInfo for SqlGeography member STGeometryType");
-                        return result;
-                    }, isThreadSafe: true);
-            _imiSqlGeographyStDimension = new Lazy<MethodInfo>(
-                () =>
-                    {
-                        var result = FindSqlGeographyMethod("STDimension");
-                        Debug.Assert(result != null, "Could not retrieve MethodInfo for SqlGeography member STDimension");
-                        return result;
-                    }, isThreadSafe: true);
-            _imiSqlGeographyStAsBinary = new Lazy<MethodInfo>(
-                () =>
-                    {
-                        var result = FindSqlGeographyMethod("STAsBinary");
-                        Debug.Assert(result != null, "Could not retrieve MethodInfo for SqlGeography member STAsBinary");
-                        return result;
-                    }, isThreadSafe: true);
-            _imiSqlGeographyAsGml = new Lazy<MethodInfo>(
-                () =>
-                    {
-                        var result = FindSqlGeographyMethod("AsGml");
-                        Debug.Assert(result != null, "Could not retrieve MethodInfo for SqlGeography member AsGml");
-                        return result;
-                    }, isThreadSafe: true);
-            _imiSqlGeographyStAsText = new Lazy<MethodInfo>(
-                () =>
-                    {
-                        var result = FindSqlGeographyMethod("STAsText");
-                        Debug.Assert(result != null, "Could not retrieve MethodInfo for SqlGeography member STAsText");
-                        return result;
-                    }, isThreadSafe: true);
-            _imiSqlGeographyStIsEmpty = new Lazy<MethodInfo>(
-                () =>
-                    {
-                        var result = FindSqlGeographyMethod("STIsEmpty");
-                        Debug.Assert(result != null, "Could not retrieve MethodInfo for SqlGeography member STIsEmpty");
-                        return result;
-                    }, isThreadSafe: true);
-            _imiSqlGeographyStEquals = new Lazy<MethodInfo>(
-                () =>
-                    {
-                        var result = FindSqlGeographyMethod("STEquals", SqlGeographyType);
-                        Debug.Assert(result != null, "Could not retrieve MethodInfo for SqlGeography member STEquals");
-                        return result;
-                    }, isThreadSafe: true);
-            _imiSqlGeographyStDisjoint = new Lazy<MethodInfo>(
-                () =>
-                    {
-                        var result = FindSqlGeographyMethod("STDisjoint", SqlGeographyType);
-                        Debug.Assert(result != null, "Could not retrieve MethodInfo for SqlGeography member STDisjoint");
-                        return result;
-                    }, isThreadSafe: true);
-            _imiSqlGeographyStIntersects = new Lazy<MethodInfo>(
-                () =>
-                    {
-                        var result = FindSqlGeographyMethod("STIntersects", SqlGeographyType);
-                        Debug.Assert(result != null, "Could not retrieve MethodInfo for SqlGeography member STIntersects");
-                        return result;
-                    }, isThreadSafe: true);
-            _imiSqlGeographyStBuffer = new Lazy<MethodInfo>(
-                () =>
-                    {
-                        var result = FindSqlGeographyMethod("STBuffer", typeof(double));
-                        Debug.Assert(result != null, "Could not retrieve MethodInfo for SqlGeography member STBuffer");
-                        return result;
-                    }, isThreadSafe: true);
-            _imiSqlGeographyStDistance = new Lazy<MethodInfo>(
-                () =>
-                    {
-                        var result = FindSqlGeographyMethod("STDistance", SqlGeographyType);
-                        Debug.Assert(result != null, "Could not retrieve MethodInfo for SqlGeography member STDistance");
-                        return result;
-                    }, isThreadSafe: true);
-            _imiSqlGeographyStIntersection = new Lazy<MethodInfo>(
-                () =>
-                    {
-                        var result = FindSqlGeographyMethod("STIntersection", SqlGeographyType);
-                        Debug.Assert(result != null, "Could not retrieve MethodInfo for SqlGeography member STIntersection");
-                        return result;
-                    }, isThreadSafe: true);
-            _imiSqlGeographyStUnion = new Lazy<MethodInfo>(
-                () =>
-                    {
-                        var result = FindSqlGeographyMethod("STUnion", SqlGeographyType);
-                        Debug.Assert(result != null, "Could not retrieve MethodInfo for SqlGeography member STUnion");
-                        return result;
-                    }, isThreadSafe: true);
-            _imiSqlGeographyStDifference = new Lazy<MethodInfo>(
-                () =>
-                    {
-                        var result = FindSqlGeographyMethod("STDifference", SqlGeographyType);
-                        Debug.Assert(result != null, "Could not retrieve MethodInfo for SqlGeography member STDifference");
-                        return result;
-                    }, isThreadSafe: true);
-            _imiSqlGeographyStSymDifference = new Lazy<MethodInfo>(
-                () =>
-                    {
-                        var result = FindSqlGeographyMethod("STSymDifference", SqlGeographyType);
-                        Debug.Assert(result != null, "Could not retrieve MethodInfo for SqlGeography member STSymDifference");
-                        return result;
-                    }, isThreadSafe: true);
-            _imiSqlGeographyStNumGeometries = new Lazy<MethodInfo>(
-                () =>
-                    {
-                        var result = FindSqlGeographyMethod("STNumGeometries");
-                        Debug.Assert(result != null, "Could not retrieve MethodInfo for SqlGeography member STNumGeometries");
-                        return result;
-                    }, isThreadSafe: true);
-            _imiSqlGeographyStGeometryN = new Lazy<MethodInfo>(
-                () =>
-                    {
-                        var result = FindSqlGeographyMethod("STGeometryN", typeof(int));
-                        Debug.Assert(result != null, "Could not retrieve MethodInfo for SqlGeography member STGeometryN");
-                        return result;
-                    }, isThreadSafe: true);
-            _ipiSqlGeographyLat = new Lazy<PropertyInfo>(
-                () =>
-                    {
-                        var result = FindSqlGeographyProperty("Lat");
-                        Debug.Assert(result != null, "Could not retrieve PropertyInfo for SqlGeography member Lat");
-                        return result;
-                    }, isThreadSafe: true);
-            _ipiSqlGeographyLong = new Lazy<PropertyInfo>(
-                () =>
-                    {
-                        var result = FindSqlGeographyProperty("Long");
-                        Debug.Assert(result != null, "Could not retrieve PropertyInfo for SqlGeography member Long");
-                        return result;
-                    }, isThreadSafe: true);
-            _ipiSqlGeographyZ = new Lazy<PropertyInfo>(
-                () =>
-                    {
-                        var result = FindSqlGeographyProperty("Z");
-                        Debug.Assert(result != null, "Could not retrieve PropertyInfo for SqlGeography member Z");
-                        return result;
-                    }, isThreadSafe: true);
-            _ipiSqlGeographyM = new Lazy<PropertyInfo>(
-                () =>
-                    {
-                        var result = FindSqlGeographyProperty("M");
-                        Debug.Assert(result != null, "Could not retrieve PropertyInfo for SqlGeography member M");
-                        return result;
-                    }, isThreadSafe: true);
-            _imiSqlGeographyStLength = new Lazy<MethodInfo>(
-                () =>
-                    {
-                        var result = FindSqlGeographyMethod("STLength");
-                        Debug.Assert(result != null, "Could not retrieve MethodInfo for SqlGeography member STLength");
-                        return result;
-                    }, isThreadSafe: true);
-            _imiSqlGeographyStStartPoint = new Lazy<MethodInfo>(
-                () =>
-                    {
-                        var result = FindSqlGeographyMethod("STStartPoint");
-                        Debug.Assert(result != null, "Could not retrieve MethodInfo for SqlGeography member STStartPoint");
-                        return result;
-                    }, isThreadSafe: true);
-            _imiSqlGeographyStEndPoint = new Lazy<MethodInfo>(
-                () =>
-                    {
-                        var result = FindSqlGeographyMethod("STEndPoint");
-                        Debug.Assert(result != null, "Could not retrieve MethodInfo for SqlGeography member STEndPoint");
-                        return result;
-                    }, isThreadSafe: true);
-            _imiSqlGeographyStIsClosed = new Lazy<MethodInfo>(
-                () =>
-                    {
-                        var result = FindSqlGeographyMethod("STIsClosed");
-                        Debug.Assert(result != null, "Could not retrieve MethodInfo for SqlGeography member STIsClosed");
-                        return result;
-                    }, isThreadSafe: true);
-            _imiSqlGeographyStNumPoints = new Lazy<MethodInfo>(
-                () =>
-                    {
-                        var result = FindSqlGeographyMethod("STNumPoints");
-                        Debug.Assert(result != null, "Could not retrieve MethodInfo for SqlGeography member STNumPoints");
-                        return result;
-                    }, isThreadSafe: true);
-            _imiSqlGeographyStPointN = new Lazy<MethodInfo>(
-                () =>
-                    {
-                        var result = FindSqlGeographyMethod("STPointN", typeof(int));
-                        Debug.Assert(result != null, "Could not retrieve MethodInfo for SqlGeography member STPointN");
-                        return result;
-                    }, isThreadSafe: true);
-            _imiSqlGeographyStArea = new Lazy<MethodInfo>(
-                () =>
-                    {
-                        var result = FindSqlGeographyMethod("STArea");
-                        Debug.Assert(result != null, "Could not retrieve MethodInfo for SqlGeography member STArea");
-                        return result;
-                    }, isThreadSafe: true);
-            _smiSqlGeometryParse = new Lazy<MethodInfo>(
-                () =>
-                    {
-                        var result = FindSqlGeometryStaticMethod("Parse", SqlStringType);
-                        Debug.Assert(result != null, "Could not retrieve MethodInfo for SqlGeometry member Parse");
-                        return result;
-                    }, isThreadSafe: true);
-            _smiSqlGeometryStGeomFromText = new Lazy<MethodInfo>(
-                () =>
-                    {
-                        var result = FindSqlGeometryStaticMethod("STGeomFromText", SqlCharsType, typeof(int));
-                        Debug.Assert(result != null, "Could not retrieve MethodInfo for SqlGeometry member STGeomFromText");
-                        return result;
-                    }, isThreadSafe: true);
-            _smiSqlGeometryStPointFromText = new Lazy<MethodInfo>(
-                () =>
-                    {
-                        var result = FindSqlGeometryStaticMethod("STPointFromText", SqlCharsType, typeof(int));
-                        Debug.Assert(result != null, "Could not retrieve MethodInfo for SqlGeometry member STPointFromText");
-                        return result;
-                    }, isThreadSafe: true);
-            _smiSqlGeometryStLineFromText = new Lazy<MethodInfo>(
-                () =>
-                    {
-                        var result = FindSqlGeometryStaticMethod("STLineFromText", SqlCharsType, typeof(int));
-                        Debug.Assert(result != null, "Could not retrieve MethodInfo for SqlGeometry member STLineFromText");
-                        return result;
-                    }, isThreadSafe: true);
-            _smiSqlGeometryStPolyFromText = new Lazy<MethodInfo>(
-                () =>
-                    {
-                        var result = FindSqlGeometryStaticMethod("STPolyFromText", SqlCharsType, typeof(int));
-                        Debug.Assert(result != null, "Could not retrieve MethodInfo for SqlGeometry member STPolyFromText");
-                        return result;
-                    }, isThreadSafe: true);
-            _smiSqlGeometryStmPointFromText = new Lazy<MethodInfo>(
-                () =>
-                    {
-                        var result = FindSqlGeometryStaticMethod("STMPointFromText", SqlCharsType, typeof(int));
-                        Debug.Assert(result != null, "Could not retrieve MethodInfo for SqlGeometry member STMPointFromText");
-                        return result;
-                    }, isThreadSafe: true);
-            _smiSqlGeometryStmLineFromText = new Lazy<MethodInfo>(
-                () =>
-                    {
-                        var result = FindSqlGeometryStaticMethod("STMLineFromText", SqlCharsType, typeof(int));
-                        Debug.Assert(result != null, "Could not retrieve MethodInfo for SqlGeometry member STMLineFromText");
-                        return result;
-                    }, isThreadSafe: true);
-            _smiSqlGeometryStmPolyFromText = new Lazy<MethodInfo>(
-                () =>
-                    {
-                        var result = FindSqlGeometryStaticMethod("STMPolyFromText", SqlCharsType, typeof(int));
-                        Debug.Assert(result != null, "Could not retrieve MethodInfo for SqlGeometry member STMPolyFromText");
-                        return result;
-                    }, isThreadSafe: true);
-            _smiSqlGeometryStGeomCollFromText = new Lazy<MethodInfo>(
-                () =>
-                    {
-                        var result = FindSqlGeometryStaticMethod("STGeomCollFromText", SqlCharsType, typeof(int));
-                        Debug.Assert(result != null, "Could not retrieve MethodInfo for SqlGeometry member STGeomCollFromText");
-                        return result;
-                    }, isThreadSafe: true);
-            _smiSqlGeometryStGeomFromWkb = new Lazy<MethodInfo>(
-                () =>
-                    {
-                        var result = FindSqlGeometryStaticMethod("STGeomFromWKB", SqlBytesType, typeof(int));
-                        Debug.Assert(result != null, "Could not retrieve MethodInfo for SqlGeometry member STGeomFromWKB");
-                        return result;
-                    }, isThreadSafe: true);
-            _smiSqlGeometryStPointFromWkb = new Lazy<MethodInfo>(
-                () =>
-                    {
-                        var result = FindSqlGeometryStaticMethod("STPointFromWKB", SqlBytesType, typeof(int));
-                        Debug.Assert(result != null, "Could not retrieve MethodInfo for SqlGeometry member STPointFromWKB");
-                        return result;
-                    }, isThreadSafe: true);
-            _smiSqlGeometryStLineFromWkb = new Lazy<MethodInfo>(
-                () =>
-                    {
-                        var result = FindSqlGeometryStaticMethod("STLineFromWKB", SqlBytesType, typeof(int));
-                        Debug.Assert(result != null, "Could not retrieve MethodInfo for SqlGeometry member STLineFromWKB");
-                        return result;
-                    }, isThreadSafe: true);
-            _smiSqlGeometryStPolyFromWkb = new Lazy<MethodInfo>(
-                () =>
-                    {
-                        var result = FindSqlGeometryStaticMethod("STPolyFromWKB", SqlBytesType, typeof(int));
-                        Debug.Assert(result != null, "Could not retrieve MethodInfo for SqlGeometry member STPolyFromWKB");
-                        return result;
-                    }, isThreadSafe: true);
-            _smiSqlGeometryStmPointFromWkb = new Lazy<MethodInfo>(
-                () =>
-                    {
-                        var result = FindSqlGeometryStaticMethod("STMPointFromWKB", SqlBytesType, typeof(int));
-                        Debug.Assert(result != null, "Could not retrieve MethodInfo for SqlGeometry member STMPointFromWKB");
-                        return result;
-                    }, isThreadSafe: true);
-            _smiSqlGeometryStmLineFromWkb = new Lazy<MethodInfo>(
-                () =>
-                    {
-                        var result = FindSqlGeometryStaticMethod("STMLineFromWKB", SqlBytesType, typeof(int));
-                        Debug.Assert(result != null, "Could not retrieve MethodInfo for SqlGeometry member STMLineFromWKB");
-                        return result;
-                    }, isThreadSafe: true);
-            _smiSqlGeometryStmPolyFromWkb = new Lazy<MethodInfo>(
-                () =>
-                    {
-                        var result = FindSqlGeometryStaticMethod("STMPolyFromWKB", SqlBytesType, typeof(int));
-                        Debug.Assert(result != null, "Could not retrieve MethodInfo for SqlGeometry member STMPolyFromWKB");
-                        return result;
-                    }, isThreadSafe: true);
-            _smiSqlGeometryStGeomCollFromWkb = new Lazy<MethodInfo>(
-                () =>
-                    {
-                        var result = FindSqlGeometryStaticMethod("STGeomCollFromWKB", SqlBytesType, typeof(int));
-                        Debug.Assert(result != null, "Could not retrieve MethodInfo for SqlGeometry member STGeomCollFromWKB");
-                        return result;
-                    }, isThreadSafe: true);
-            _smiSqlGeometryGeomFromGml = new Lazy<MethodInfo>(
-                () =>
-                    {
-                        var result = FindSqlGeometryStaticMethod("GeomFromGml", SqlXmlType, typeof(int));
-                        Debug.Assert(result != null, "Could not retrieve MethodInfo for SqlGeometry member GeomFromGml");
-                        return result;
-                    }, isThreadSafe: true);
-            _ipiSqlGeometryStSrid = new Lazy<PropertyInfo>(
-                () =>
-                    {
-                        var result = FindSqlGeometryProperty("STSrid");
-                        Debug.Assert(result != null, "Could not retrieve PropertyInfo for SqlGeometry member STSrid");
-                        return result;
-                    }, isThreadSafe: true);
-            _imiSqlGeometryStGeometryType = new Lazy<MethodInfo>(
-                () =>
-                    {
-                        var result = FindSqlGeometryMethod("STGeometryType");
-                        Debug.Assert(result != null, "Could not retrieve MethodInfo for SqlGeometry member STGeometryType");
-                        return result;
-                    }, isThreadSafe: true);
-            _imiSqlGeometryStDimension = new Lazy<MethodInfo>(
-                () =>
-                    {
-                        var result = FindSqlGeometryMethod("STDimension");
-                        Debug.Assert(result != null, "Could not retrieve MethodInfo for SqlGeometry member STDimension");
-                        return result;
-                    }, isThreadSafe: true);
-            _imiSqlGeometryStEnvelope = new Lazy<MethodInfo>(
-                () =>
-                    {
-                        var result = FindSqlGeometryMethod("STEnvelope");
-                        Debug.Assert(result != null, "Could not retrieve MethodInfo for SqlGeometry member STEnvelope");
-                        return result;
-                    }, isThreadSafe: true);
-            _imiSqlGeometryStAsBinary = new Lazy<MethodInfo>(
-                () =>
-                    {
-                        var result = FindSqlGeometryMethod("STAsBinary");
-                        Debug.Assert(result != null, "Could not retrieve MethodInfo for SqlGeometry member STAsBinary");
-                        return result;
-                    }, isThreadSafe: true);
-            _imiSqlGeometryAsGml = new Lazy<MethodInfo>(
-                () =>
-                    {
-                        var result = FindSqlGeometryMethod("AsGml");
-                        Debug.Assert(result != null, "Could not retrieve MethodInfo for SqlGeometry member AsGml");
-                        return result;
-                    }, isThreadSafe: true);
-            _imiSqlGeometryStAsText = new Lazy<MethodInfo>(
-                () =>
-                    {
-                        var result = FindSqlGeometryMethod("STAsText");
-                        Debug.Assert(result != null, "Could not retrieve MethodInfo for SqlGeometry member STAsText");
-                        return result;
-                    }, isThreadSafe: true);
-            _imiSqlGeometryStIsEmpty = new Lazy<MethodInfo>(
-                () =>
-                    {
-                        var result = FindSqlGeometryMethod("STIsEmpty");
-                        Debug.Assert(result != null, "Could not retrieve MethodInfo for SqlGeometry member STIsEmpty");
-                        return result;
-                    }, isThreadSafe: true);
-            _imiSqlGeometryStIsSimple = new Lazy<MethodInfo>(
-                () =>
-                    {
-                        var result = FindSqlGeometryMethod("STIsSimple");
-                        Debug.Assert(result != null, "Could not retrieve MethodInfo for SqlGeometry member STIsSimple");
-                        return result;
-                    }, isThreadSafe: true);
-            _imiSqlGeometryStBoundary = new Lazy<MethodInfo>(
-                () =>
-                    {
-                        var result = FindSqlGeometryMethod("STBoundary");
-                        Debug.Assert(result != null, "Could not retrieve MethodInfo for SqlGeometry member STBoundary");
-                        return result;
-                    }, isThreadSafe: true);
-            _imiSqlGeometryStIsValid = new Lazy<MethodInfo>(
-                () =>
-                    {
-                        var result = FindSqlGeometryMethod("STIsValid");
-                        Debug.Assert(result != null, "Could not retrieve MethodInfo for SqlGeometry member STIsValid");
-                        return result;
-                    }, isThreadSafe: true);
-            _imiSqlGeometryStEquals = new Lazy<MethodInfo>(
-                () =>
-                    {
-                        var result = FindSqlGeometryMethod("STEquals", SqlGeometryType);
-                        Debug.Assert(result != null, "Could not retrieve MethodInfo for SqlGeometry member STEquals");
-                        return result;
-                    }, isThreadSafe: true);
-            _imiSqlGeometryStDisjoint = new Lazy<MethodInfo>(
-                () =>
-                    {
-                        var result = FindSqlGeometryMethod("STDisjoint", SqlGeometryType);
-                        Debug.Assert(result != null, "Could not retrieve MethodInfo for SqlGeometry member STDisjoint");
-                        return result;
-                    }, isThreadSafe: true);
-            _imiSqlGeometryStIntersects = new Lazy<MethodInfo>(
-                () =>
-                    {
-                        var result = FindSqlGeometryMethod("STIntersects", SqlGeometryType);
-                        Debug.Assert(result != null, "Could not retrieve MethodInfo for SqlGeometry member STIntersects");
-                        return result;
-                    }, isThreadSafe: true);
-            _imiSqlGeometryStTouches = new Lazy<MethodInfo>(
-                () =>
-                    {
-                        var result = FindSqlGeometryMethod("STTouches", SqlGeometryType);
-                        Debug.Assert(result != null, "Could not retrieve MethodInfo for SqlGeometry member STTouches");
-                        return result;
-                    }, isThreadSafe: true);
-            _imiSqlGeometryStCrosses = new Lazy<MethodInfo>(
-                () =>
-                    {
-                        var result = FindSqlGeometryMethod("STCrosses", SqlGeometryType);
-                        Debug.Assert(result != null, "Could not retrieve MethodInfo for SqlGeometry member STCrosses");
-                        return result;
-                    }, isThreadSafe: true);
-            _imiSqlGeometryStWithin = new Lazy<MethodInfo>(
-                () =>
-                    {
-                        var result = FindSqlGeometryMethod("STWithin", SqlGeometryType);
-                        Debug.Assert(result != null, "Could not retrieve MethodInfo for SqlGeometry member STWithin");
-                        return result;
-                    }, isThreadSafe: true);
-            _imiSqlGeometryStContains = new Lazy<MethodInfo>(
-                () =>
-                    {
-                        var result = FindSqlGeometryMethod("STContains", SqlGeometryType);
-                        Debug.Assert(result != null, "Could not retrieve MethodInfo for SqlGeometry member STContains");
-                        return result;
-                    }, isThreadSafe: true);
-            _imiSqlGeometryStOverlaps = new Lazy<MethodInfo>(
-                () =>
-                    {
-                        var result = FindSqlGeometryMethod("STOverlaps", SqlGeometryType);
-                        Debug.Assert(result != null, "Could not retrieve MethodInfo for SqlGeometry member STOverlaps");
-                        return result;
-                    }, isThreadSafe: true);
-            _imiSqlGeometryStRelate = new Lazy<MethodInfo>(
-                () =>
-                    {
-                        var result = FindSqlGeometryMethod("STRelate", SqlGeometryType, typeof(string));
-                        Debug.Assert(result != null, "Could not retrieve MethodInfo for SqlGeometry member STRelate");
-                        return result;
-                    }, isThreadSafe: true);
-            _imiSqlGeometryStBuffer = new Lazy<MethodInfo>(
-                () =>
-                    {
-                        var result = FindSqlGeometryMethod("STBuffer", typeof(double));
-                        Debug.Assert(result != null, "Could not retrieve MethodInfo for SqlGeometry member STBuffer");
-                        return result;
-                    }, isThreadSafe: true);
-            _imiSqlGeometryStDistance = new Lazy<MethodInfo>(
-                () =>
-                    {
-                        var result = FindSqlGeometryMethod("STDistance", SqlGeometryType);
-                        Debug.Assert(result != null, "Could not retrieve MethodInfo for SqlGeometry member STDistance");
-                        return result;
-                    }, isThreadSafe: true);
-            _imiSqlGeometryStConvexHull = new Lazy<MethodInfo>(
-                () =>
-                    {
-                        var result = FindSqlGeometryMethod("STConvexHull");
-                        Debug.Assert(result != null, "Could not retrieve MethodInfo for SqlGeometry member STConvexHull");
-                        return result;
-                    }, isThreadSafe: true);
-            _imiSqlGeometryStIntersection = new Lazy<MethodInfo>(
-                () =>
-                    {
-                        var result = FindSqlGeometryMethod("STIntersection", SqlGeometryType);
-                        Debug.Assert(result != null, "Could not retrieve MethodInfo for SqlGeometry member STIntersection");
-                        return result;
-                    }, isThreadSafe: true);
-            _imiSqlGeometryStUnion = new Lazy<MethodInfo>(
-                () =>
-                    {
-                        var result = FindSqlGeometryMethod("STUnion", SqlGeometryType);
-                        Debug.Assert(result != null, "Could not retrieve MethodInfo for SqlGeometry member STUnion");
-                        return result;
-                    }, isThreadSafe: true);
-            _imiSqlGeometryStDifference = new Lazy<MethodInfo>(
-                () =>
-                    {
-                        var result = FindSqlGeometryMethod("STDifference", SqlGeometryType);
-                        Debug.Assert(result != null, "Could not retrieve MethodInfo for SqlGeometry member STDifference");
-                        return result;
-                    }, isThreadSafe: true);
-            _imiSqlGeometryStSymDifference = new Lazy<MethodInfo>(
-                () =>
-                    {
-                        var result = FindSqlGeometryMethod("STSymDifference", SqlGeometryType);
-                        Debug.Assert(result != null, "Could not retrieve MethodInfo for SqlGeometry member STSymDifference");
-                        return result;
-                    }, isThreadSafe: true);
-            _imiSqlGeometryStNumGeometries = new Lazy<MethodInfo>(
-                () =>
-                    {
-                        var result = FindSqlGeometryMethod("STNumGeometries");
-                        Debug.Assert(result != null, "Could not retrieve MethodInfo for SqlGeometry member STNumGeometries");
-                        return result;
-                    }, isThreadSafe: true);
-            _imiSqlGeometryStGeometryN = new Lazy<MethodInfo>(
-                () =>
-                    {
-                        var result = FindSqlGeometryMethod("STGeometryN", typeof(int));
-                        Debug.Assert(result != null, "Could not retrieve MethodInfo for SqlGeometry member STGeometryN");
-                        return result;
-                    }, isThreadSafe: true);
-            _ipiSqlGeometryStx = new Lazy<PropertyInfo>(
-                () =>
-                    {
-                        var result = FindSqlGeometryProperty("STX");
-                        Debug.Assert(result != null, "Could not retrieve PropertyInfo for SqlGeometry member STX");
-                        return result;
-                    }, isThreadSafe: true);
-            _ipiSqlGeometrySty = new Lazy<PropertyInfo>(
-                () =>
-                    {
-                        var result = FindSqlGeometryProperty("STY");
-                        Debug.Assert(result != null, "Could not retrieve PropertyInfo for SqlGeometry member STY");
-                        return result;
-                    }, isThreadSafe: true);
-            _ipiSqlGeometryZ = new Lazy<PropertyInfo>(
-                () =>
-                    {
-                        var result = FindSqlGeometryProperty("Z");
-                        Debug.Assert(result != null, "Could not retrieve PropertyInfo for SqlGeometry member Z");
-                        return result;
-                    }, isThreadSafe: true);
-            _ipiSqlGeometryM = new Lazy<PropertyInfo>(
-                () =>
-                    {
-                        var result = FindSqlGeometryProperty("M");
-                        Debug.Assert(result != null, "Could not retrieve PropertyInfo for SqlGeometry member M");
-                        return result;
-                    }, isThreadSafe: true);
-            _imiSqlGeometryStLength = new Lazy<MethodInfo>(
-                () =>
-                    {
-                        var result = FindSqlGeometryMethod("STLength");
-                        Debug.Assert(result != null, "Could not retrieve MethodInfo for SqlGeometry member STLength");
-                        return result;
-                    }, isThreadSafe: true);
-            _imiSqlGeometryStStartPoint = new Lazy<MethodInfo>(
-                () =>
-                    {
-                        var result = FindSqlGeometryMethod("STStartPoint");
-                        Debug.Assert(result != null, "Could not retrieve MethodInfo for SqlGeometry member STStartPoint");
-                        return result;
-                    }, isThreadSafe: true);
-            _imiSqlGeometryStEndPoint = new Lazy<MethodInfo>(
-                () =>
-                    {
-                        var result = FindSqlGeometryMethod("STEndPoint");
-                        Debug.Assert(result != null, "Could not retrieve MethodInfo for SqlGeometry member STEndPoint");
-                        return result;
-                    }, isThreadSafe: true);
-            _imiSqlGeometryStIsClosed = new Lazy<MethodInfo>(
-                () =>
-                    {
-                        var result = FindSqlGeometryMethod("STIsClosed");
-                        Debug.Assert(result != null, "Could not retrieve MethodInfo for SqlGeometry member STIsClosed");
-                        return result;
-                    }, isThreadSafe: true);
-            _imiSqlGeometryStIsRing = new Lazy<MethodInfo>(
-                () =>
-                    {
-                        var result = FindSqlGeometryMethod("STIsRing");
-                        Debug.Assert(result != null, "Could not retrieve MethodInfo for SqlGeometry member STIsRing");
-                        return result;
-                    }, isThreadSafe: true);
-            _imiSqlGeometryStNumPoints = new Lazy<MethodInfo>(
-                () =>
-                    {
-                        var result = FindSqlGeometryMethod("STNumPoints");
-                        Debug.Assert(result != null, "Could not retrieve MethodInfo for SqlGeometry member STNumPoints");
-                        return result;
-                    }, isThreadSafe: true);
-            _imiSqlGeometryStPointN = new Lazy<MethodInfo>(
-                () =>
-                    {
-                        var result = FindSqlGeometryMethod("STPointN", typeof(int));
-                        Debug.Assert(result != null, "Could not retrieve MethodInfo for SqlGeometry member STPointN");
-                        return result;
-                    }, isThreadSafe: true);
-            _imiSqlGeometryStArea = new Lazy<MethodInfo>(
-                () =>
-                    {
-                        var result = FindSqlGeometryMethod("STArea");
-                        Debug.Assert(result != null, "Could not retrieve MethodInfo for SqlGeometry member STArea");
-                        return result;
-                    }, isThreadSafe: true);
-            _imiSqlGeometryStCentroid = new Lazy<MethodInfo>(
-                () =>
-                    {
-                        var result = FindSqlGeometryMethod("STCentroid");
-                        Debug.Assert(result != null, "Could not retrieve MethodInfo for SqlGeometry member STCentroid");
-                        return result;
-                    }, isThreadSafe: true);
-            _imiSqlGeometryStPointOnSurface = new Lazy<MethodInfo>(
-                () =>
-                    {
-                        var result = FindSqlGeometryMethod("STPointOnSurface");
-                        Debug.Assert(result != null, "Could not retrieve MethodInfo for SqlGeometry member STPointOnSurface");
-                        return result;
-                    }, isThreadSafe: true);
-            _imiSqlGeometryStExteriorRing = new Lazy<MethodInfo>(
-                () =>
-                    {
-                        var result = FindSqlGeometryMethod("STExteriorRing");
-                        Debug.Assert(result != null, "Could not retrieve MethodInfo for SqlGeometry member STExteriorRing");
-                        return result;
-                    }, isThreadSafe: true);
-            _imiSqlGeometryStNumInteriorRing = new Lazy<MethodInfo>(
-                () =>
-                    {
-                        var result = FindSqlGeometryMethod("STNumInteriorRing");
-                        Debug.Assert(result != null, "Could not retrieve MethodInfo for SqlGeometry member STNumInteriorRing");
-                        return result;
-                    }, isThreadSafe: true);
-            _imiSqlGeometryStInteriorRingN = new Lazy<MethodInfo>(
-                () =>
-                    {
-                        var result = FindSqlGeometryMethod("STInteriorRingN", typeof(int));
-                        Debug.Assert(result != null, "Could not retrieve MethodInfo for SqlGeometry member STInteriorRingN");
-                        return result;
-                    }, isThreadSafe: true);
-        }
-
-        internal Type SqlBooleanType { get; private set; }
-        internal Type SqlBytesType { get; private set; }
-        internal Type SqlCharsType { get; private set; }
-        internal Type SqlStringType { get; private set; }
-        internal Type SqlDoubleType { get; private set; }
-        internal Type SqlInt32Type { get; private set; }
-        internal Type SqlXmlType { get; private set; }
-
-        private readonly Func<object, bool> sqlBooleanToBoolean;
-
-        internal bool SqlBooleanToBoolean(object sqlBooleanValue)
-        {
-            return sqlBooleanToBoolean(sqlBooleanValue);
-        }
-
-        private readonly Func<object, bool?> sqlBooleanToNullableBoolean;
-
-        internal bool? SqlBooleanToNullableBoolean(object sqlBooleanValue)
-        {
-            if (sqlBooleanToBoolean == null)
-            {
-                return null;
-            }
-
-            return sqlBooleanToNullableBoolean(sqlBooleanValue);
-        }
-
-        private readonly Func<byte[], object> sqlBytesFromByteArray;
-
-        internal object SqlBytesFromByteArray(byte[] binaryValue)
-        {
-            return sqlBytesFromByteArray(binaryValue);
-        }
-
-        private readonly Func<object, byte[]> sqlBytesToByteArray;
-
-        internal byte[] SqlBytesToByteArray(object sqlBytesValue)
-        {
-            if (sqlBytesValue == null)
-            {
-                return null;
-            }
-
-            return sqlBytesToByteArray(sqlBytesValue);
-        }
-
-        private readonly Func<string, object> sqlStringFromString;
-
-        internal object SqlStringFromString(string stringValue)
-        {
-            return sqlStringFromString(stringValue);
-        }
-
-        private readonly Func<string, object> sqlCharsFromString;
-
-        internal object SqlCharsFromString(string stringValue)
-        {
-            return sqlCharsFromString(stringValue);
-        }
-
-        private readonly Func<object, string> sqlCharsToString;
-
-        internal string SqlCharsToString(object sqlCharsValue)
-        {
-            if (sqlCharsValue == null)
-            {
-                return null;
-            }
-            return sqlCharsToString(sqlCharsValue);
-        }
-
-        private readonly Func<object, string> sqlStringToString;
-
-        internal string SqlStringToString(object sqlStringValue)
-        {
-            if (sqlStringValue == null)
-            {
-                return null;
-            }
-            return sqlStringToString(sqlStringValue);
-        }
-
-        private readonly Func<object, double> sqlDoubleToDouble;
-
-        internal double SqlDoubleToDouble(object sqlDoubleValue)
-        {
-            return sqlDoubleToDouble(sqlDoubleValue);
-        }
-
-        private readonly Func<object, double?> sqlDoubleToNullableDouble;
-
-        internal double? SqlDoubleToNullableDouble(object sqlDoubleValue)
-        {
-            if (sqlDoubleValue == null)
-            {
-                return null;
-            }
-            return sqlDoubleToNullableDouble(sqlDoubleValue);
-        }
-
-        private readonly Func<object, int> sqlInt32ToInt;
-
-        internal int SqlInt32ToInt(object sqlInt32Value)
-        {
-            return sqlInt32ToInt(sqlInt32Value);
-        }
-
-        private readonly Func<object, int?> sqlInt32ToNullableInt;
-
-        internal int? SqlInt32ToNullableInt(object sqlInt32Value)
-        {
-            if (sqlInt32Value == null)
-            {
-                return null;
-            }
-            return sqlInt32ToNullableInt(sqlInt32Value);
-        }
-
-        private readonly Func<XmlReader, object> sqlXmlFromXmlReader;
-
-        internal object SqlXmlFromString(string stringValue)
-        {
-            var xmlReader = XmlReaderFromString(stringValue);
-            return sqlXmlFromXmlReader(xmlReader);
-        }
-
-        private readonly Func<object, string> sqlXmlToString;
-
-        internal string SqlXmlToString(object sqlXmlValue)
-        {
-            if (sqlXmlValue == null)
-            {
-                return null;
-            }
-
-            return sqlXmlToString(sqlXmlValue);
-        }
-
-        private readonly Func<object, bool> isSqlGeographyNull;
-
-        internal bool IsSqlGeographyNull(object sqlGeographyValue)
-        {
-            if (sqlGeographyValue == null)
-            {
-                return true;
-            }
-
-            return isSqlGeographyNull(sqlGeographyValue);
-        }
-
-        private readonly Func<object, bool> isSqlGeometryNull;
-
-        internal bool IsSqlGeometryNull(object sqlGeometryValue)
-        {
-            if (sqlGeometryValue == null)
-            {
-                return true;
-            }
-
-            return isSqlGeometryNull(sqlGeometryValue);
-        }
-
-        private readonly Func<object, object> geographyAsTextZMAsSqlChars;
-
-        internal string GeographyAsTextZM(DbGeography geographyValue)
-        {
-            if (geographyValue == null)
-            {
-                return null;
-            }
-
-            var sqlGeographyValue = ConvertToSqlTypesGeography(geographyValue);
-            var chars = geographyAsTextZMAsSqlChars(sqlGeographyValue);
-            return SqlCharsToString(chars);
-        }
-
-        private readonly Func<object, object> geometryAsTextZMAsSqlChars;
-
-        internal string GeometryAsTextZM(DbGeometry geometryValue)
-        {
-            if (geometryValue == null)
-            {
-                return null;
-            }
-
-            var sqlGeometryValue = ConvertToSqlTypesGeometry(geometryValue);
-            var chars = geometryAsTextZMAsSqlChars(sqlGeometryValue);
-            return SqlCharsToString(chars);
-        }
-
-        internal Type SqlGeographyType { get; private set; }
-        internal Type SqlGeometryType { get; private set; }
-
-        internal object ConvertToSqlTypesGeography(DbGeography geographyValue)
-        {
-            DebugCheck.NotNull(geographyValue);
-            return GetSqlTypesSpatialValue(geographyValue.AsSpatialValue(), SqlGeographyType);
-        }
-
-        internal object SqlTypesGeographyFromBinary(byte[] wellKnownBinary, int srid)
-        {
-            DebugCheck.NotNull(wellKnownBinary);
-            return sqlGeographyFromWKBByteArray(wellKnownBinary, srid);
-        }
-
-        internal object SqlTypesGeographyFromText(string wellKnownText, int srid)
-        {
-            DebugCheck.NotNull(wellKnownText);
-            return sqlGeographyFromWKTString(wellKnownText, srid);
-        }
-
-        internal object ConvertToSqlTypesGeometry(DbGeometry geometryValue)
-        {
-            DebugCheck.NotNull(geometryValue);
-            return GetSqlTypesSpatialValue(geometryValue.AsSpatialValue(), SqlGeometryType);
-        }
-
-        internal object SqlTypesGeometryFromBinary(byte[] wellKnownBinary, int srid)
-        {
-            DebugCheck.NotNull(wellKnownBinary);
-            return sqlGeometryFromWKBByteArray(wellKnownBinary, srid);
-        }
-
-        internal object SqlTypesGeometryFromText(string wellKnownText, int srid)
-        {
-            DebugCheck.NotNull(wellKnownText);
-            return sqlGeometryFromWKTString(wellKnownText, srid);
-        }
-
-        private object GetSqlTypesSpatialValue(IDbSpatialValue spatialValue, Type requiredProviderValueType)
-        {
-            DebugCheck.NotNull(spatialValue);
-
-            // If the specified value was created by this spatial services implementation, its underlying Microsoft.SqlServer.Types.SqlGeography value is available via the ProviderValue property.
-            var providerValue = spatialValue.ProviderValue;
-            if (providerValue != null
-                && providerValue.GetType() == requiredProviderValueType)
-            {
-                return providerValue;
-            }
-
-            // Otherwise, attempt to retrieve a Well Known Binary, Well Known Text or GML (in descending order of preference) representation of the value that can be used to create an appropriate Microsoft.SqlServer.Types.SqlGeography/SqlGeometry value
-
-            var srid = spatialValue.CoordinateSystemId;
-            if (srid.HasValue)
-            {
-                // Well Known Binary (WKB)
-                var binaryValue = spatialValue.WellKnownBinary;
-                if (binaryValue != null)
-                {
-                    return (spatialValue.IsGeography
-                                ? sqlGeographyFromWKBByteArray(binaryValue, srid.Value)
-                                : sqlGeometryFromWKBByteArray(binaryValue, srid.Value));
-                }
-
-                // Well Known Text (WKT)
-                var textValue = spatialValue.WellKnownText;
-                if (textValue != null)
-                {
-                    return (spatialValue.IsGeography
-                                ? sqlGeographyFromWKTString(textValue, srid.Value)
-                                : sqlGeometryFromWKTString(textValue, srid.Value));
-                }
-
-                // Geography Markup Language (GML), as a string
-                var gmlValue = spatialValue.GmlString;
-                if (gmlValue != null)
-                {
-                    var xmlReader = XmlReaderFromString(gmlValue);
-                    return (spatialValue.IsGeography
-                                ? sqlGeographyFromGMLReader(xmlReader, srid.Value)
-                                : sqlGeometryFromGMLReader(xmlReader, srid.Value));
-                }
-            }
-
-            throw spatialValue.NotSqlCompatible();
-        }
-
-        [SuppressMessage("Microsoft.Reliability", "CA2000:Dispose objects before losing scope")]
-        private static XmlReader XmlReaderFromString(string stringValue)
-        {
-            return XmlReader.Create(new StringReader(stringValue));
-        }
-
-        private readonly Func<string, int, object> sqlGeographyFromWKTString;
-        private readonly Func<byte[], int, object> sqlGeographyFromWKBByteArray;
-        private readonly Func<XmlReader, int, object> sqlGeographyFromGMLReader;
-
-        private readonly Func<string, int, object> sqlGeometryFromWKTString;
-        private readonly Func<byte[], int, object> sqlGeometryFromWKBByteArray;
-        private readonly Func<XmlReader, int, object> sqlGeometryFromGMLReader;
-
-        private static Func<TArg, int, object> CreateStaticConstructorDelegate<TArg>(Type spatialType, string methodName)
-        {
-            DebugCheck.NotNull(spatialType);
-            var dataParam = Expression.Parameter(typeof(TArg));
-            var sridParam = Expression.Parameter(typeof(int));
-            var staticCtorMethod = spatialType.GetMethod(methodName, BindingFlags.Public | BindingFlags.Static);
-            Debug.Assert(staticCtorMethod != null, "Could not find method '" + methodName + "' on type '" + spatialType.FullName + "'");
-            Debug.Assert(
-                staticCtorMethod.GetParameters().Length == 2 && staticCtorMethod.GetParameters()[1].ParameterType == typeof(int),
-                "Static constructor method on '" + spatialType.FullName + "' does not match static constructor pattern?");
-
-            var sqlData = BuildConvertToSqlType(dataParam, staticCtorMethod.GetParameters()[0].ParameterType);
-
-            var ex = Expression.Lambda<Func<TArg, int, object>>(
-                Expression.Call(null, staticCtorMethod, sqlData, sridParam), dataParam, sridParam);
-            var result = ex.Compile();
-            return result;
-        }
-
-        private static Expression BuildConvertToSqlType(Expression toConvert, Type convertTo)
-        {
-            if (toConvert.Type
-                == typeof(byte[]))
-            {
-                return BuildConvertToSqlBytes(toConvert, convertTo);
-            }
-            else if (toConvert.Type
-                     == typeof(string))
-            {
-                if (convertTo.Name == "SqlString")
-                {
-                    return BuildConvertToSqlString(toConvert, convertTo);
-                }
-                else
-                {
-                    return BuildConvertToSqlChars(toConvert, convertTo);
-                }
-            }
-            else
-            {
-                Debug.Assert(
-                    toConvert.Type == typeof(XmlReader), "Argument to static constructor method was not byte[], string or XmlReader?");
-                if (toConvert.Type
-                    == typeof(XmlReader))
-                {
-                    return BuildConvertToSqlXml(toConvert, convertTo);
-                }
-            }
-
-            return toConvert;
-        }
-
-        private static Expression BuildConvertToSqlBytes(Expression toConvert, Type sqlBytesType)
-        {
-            // dataParam:byte[] => new SqlBytes(dataParam)
-            Debug.Assert(sqlBytesType.Name == "SqlBytes", "byte[] argument used with non-SqlBytes static constructor method?");
-            var byteArrayCtor = sqlBytesType.GetConstructor(
-                BindingFlags.Instance | BindingFlags.Public, null, new[] { toConvert.Type }, null);
-            Debug.Assert(byteArrayCtor != null, "SqlXml(System.IO.Stream) constructor not found?");
-            Expression result = Expression.New(byteArrayCtor, toConvert);
-            return result;
-        }
-
-        private static Expression BuildConvertToSqlChars(Expression toConvert, Type sqlCharsType)
-        {
-            // dataParam:String => new SqlChars(new SqlString(dataParam))
-            Debug.Assert(sqlCharsType.Name == "SqlChars", "String argument used with non-SqlChars static constructor method?");
-            var sqlString = sqlCharsType.Assembly.GetType("System.Data.SqlTypes.SqlString", throwOnError: true);
-            var sqlCharsFromSqlStringCtor = sqlCharsType.GetConstructor(
-                BindingFlags.Instance | BindingFlags.Public, null, new[] { sqlString }, null);
-            Debug.Assert(sqlCharsFromSqlStringCtor != null, "SqlXml(System.IO.Stream) constructor not found?");
-            var sqlStringFromStringCtor = sqlString.GetConstructor(
-                BindingFlags.Instance | BindingFlags.Public, null, new[] { typeof(string) }, null);
-            Expression result = Expression.New(sqlCharsFromSqlStringCtor, Expression.New(sqlStringFromStringCtor, toConvert));
-            return result;
-        }
-
-        private static Expression BuildConvertToSqlString(Expression toConvert, Type sqlStringType)
-        {
-            // dataParam:String => new SqlString(dataParam)
-            Debug.Assert(sqlStringType.Name == "SqlString", "String argument used with non-SqlString static constructor method?");
-            var sqlStringFromStringCtor = sqlStringType.GetConstructor(
-                BindingFlags.Instance | BindingFlags.Public, null, new[] { typeof(string) }, null);
-            Debug.Assert(sqlStringFromStringCtor != null);
-            Expression result = Expression.Convert(Expression.New(sqlStringFromStringCtor, toConvert), typeof(object));
-            return result;
-        }
-
-        private static Expression BuildConvertToSqlXml(Expression toConvert, Type sqlXmlType)
-        {
-            // dataParam:Stream => new SqlXml(dataParam)
-            Debug.Assert(sqlXmlType.Name == "SqlXml", "Stream argument used with non-SqlXml static constructor method?");
-            var readerCtor = sqlXmlType.GetConstructor(BindingFlags.Instance | BindingFlags.Public, null, new[] { toConvert.Type }, null);
-            Debug.Assert(readerCtor != null, "SqlXml(System.Xml.XmlReader) constructor not found?");
-            Expression result = Expression.New(readerCtor, toConvert);
-            return result;
-        }
-
-        public Lazy<MethodInfo> SmiSqlGeographyParse
-        {
-            get { return _smiSqlGeographyParse; }
-        }
-
-        public Lazy<MethodInfo> SmiSqlGeographyStGeomFromText
-        {
-            get { return _smiSqlGeographyStGeomFromText; }
-        }
-
-        public Lazy<MethodInfo> SmiSqlGeographyStPointFromText
-        {
-            get { return _smiSqlGeographyStPointFromText; }
-        }
-
-        public Lazy<MethodInfo> SmiSqlGeographyStLineFromText
-        {
-            get { return _smiSqlGeographyStLineFromText; }
-        }
-
-        public Lazy<MethodInfo> SmiSqlGeographyStPolyFromText
-        {
-            get { return _smiSqlGeographyStPolyFromText; }
-        }
-
-        public Lazy<MethodInfo> SmiSqlGeographyStmPointFromText
-        {
-            get { return _smiSqlGeographyStmPointFromText; }
-        }
-
-        public Lazy<MethodInfo> SmiSqlGeographyStmLineFromText
-        {
-            get { return _smiSqlGeographyStmLineFromText; }
-        }
-
-        public Lazy<MethodInfo> SmiSqlGeographyStmPolyFromText
-        {
-            get { return _smiSqlGeographyStmPolyFromText; }
-        }
-
-        public Lazy<MethodInfo> SmiSqlGeographyStGeomCollFromText
-        {
-            get { return _smiSqlGeographyStGeomCollFromText; }
-        }
-
-        public Lazy<MethodInfo> SmiSqlGeographyStGeomFromWkb
-        {
-            get { return _smiSqlGeographyStGeomFromWkb; }
-        }
-
-        public Lazy<MethodInfo> SmiSqlGeographyStPointFromWkb
-        {
-            get { return _smiSqlGeographyStPointFromWkb; }
-        }
-
-        public Lazy<MethodInfo> SmiSqlGeographyStLineFromWkb
-        {
-            get { return _smiSqlGeographyStLineFromWkb; }
-        }
-
-        public Lazy<MethodInfo> SmiSqlGeographyStPolyFromWkb
-        {
-            get { return _smiSqlGeographyStPolyFromWkb; }
-        }
-
-        public Lazy<MethodInfo> SmiSqlGeographyStmPointFromWkb
-        {
-            get { return _smiSqlGeographyStmPointFromWkb; }
-        }
-
-        public Lazy<MethodInfo> SmiSqlGeographyStmLineFromWkb
-        {
-            get { return _smiSqlGeographyStmLineFromWkb; }
-        }
-
-        public Lazy<MethodInfo> SmiSqlGeographyStmPolyFromWkb
-        {
-            get { return _smiSqlGeographyStmPolyFromWkb; }
-        }
-
-        public Lazy<MethodInfo> SmiSqlGeographyStGeomCollFromWkb
-        {
-            get { return _smiSqlGeographyStGeomCollFromWkb; }
-        }
-
-        public Lazy<MethodInfo> SmiSqlGeographyGeomFromGml
-        {
-            get { return _smiSqlGeographyGeomFromGml; }
-        }
-
-        public Lazy<PropertyInfo> IpiSqlGeographyStSrid
-        {
-            get { return _ipiSqlGeographyStSrid; }
-        }
-
-        public Lazy<MethodInfo> ImiSqlGeographyStGeometryType
-        {
-            get { return _imiSqlGeographyStGeometryType; }
-        }
-
-        public Lazy<MethodInfo> ImiSqlGeographyStDimension
-        {
-            get { return _imiSqlGeographyStDimension; }
-        }
-
-        public Lazy<MethodInfo> ImiSqlGeographyStAsBinary
-        {
-            get { return _imiSqlGeographyStAsBinary; }
-        }
-
-        public Lazy<MethodInfo> ImiSqlGeographyAsGml
-        {
-            get { return _imiSqlGeographyAsGml; }
-        }
-
-        public Lazy<MethodInfo> ImiSqlGeographyStAsText
-        {
-            get { return _imiSqlGeographyStAsText; }
-        }
-
-        public Lazy<MethodInfo> ImiSqlGeographyStIsEmpty
-        {
-            get { return _imiSqlGeographyStIsEmpty; }
-        }
-
-        public Lazy<MethodInfo> ImiSqlGeographyStEquals
-        {
-            get { return _imiSqlGeographyStEquals; }
-        }
-
-        public Lazy<MethodInfo> ImiSqlGeographyStDisjoint
-        {
-            get { return _imiSqlGeographyStDisjoint; }
-        }
-
-        public Lazy<MethodInfo> ImiSqlGeographyStIntersects
-        {
-            get { return _imiSqlGeographyStIntersects; }
-        }
-
-        public Lazy<MethodInfo> ImiSqlGeographyStBuffer
-        {
-            get { return _imiSqlGeographyStBuffer; }
-        }
-
-        public Lazy<MethodInfo> ImiSqlGeographyStDistance
-        {
-            get { return _imiSqlGeographyStDistance; }
-        }
-
-        public Lazy<MethodInfo> ImiSqlGeographyStIntersection
-        {
-            get { return _imiSqlGeographyStIntersection; }
-        }
-
-        public Lazy<MethodInfo> ImiSqlGeographyStUnion
-        {
-            get { return _imiSqlGeographyStUnion; }
-        }
-
-        public Lazy<MethodInfo> ImiSqlGeographyStDifference
-        {
-            get { return _imiSqlGeographyStDifference; }
-        }
-
-        public Lazy<MethodInfo> ImiSqlGeographyStSymDifference
-        {
-            get { return _imiSqlGeographyStSymDifference; }
-        }
-
-        public Lazy<MethodInfo> ImiSqlGeographyStNumGeometries
-        {
-            get { return _imiSqlGeographyStNumGeometries; }
-        }
-
-        public Lazy<MethodInfo> ImiSqlGeographyStGeometryN
-        {
-            get { return _imiSqlGeographyStGeometryN; }
-        }
-
-        public Lazy<PropertyInfo> IpiSqlGeographyLat
-        {
-            get { return _ipiSqlGeographyLat; }
-        }
-
-        public Lazy<PropertyInfo> IpiSqlGeographyLong
-        {
-            get { return _ipiSqlGeographyLong; }
-        }
-
-        public Lazy<PropertyInfo> IpiSqlGeographyZ
-        {
-            get { return _ipiSqlGeographyZ; }
-        }
-
-        public Lazy<PropertyInfo> IpiSqlGeographyM
-        {
-            get { return _ipiSqlGeographyM; }
-        }
-
-        public Lazy<MethodInfo> ImiSqlGeographyStLength
-        {
-            get { return _imiSqlGeographyStLength; }
-        }
-
-        public Lazy<MethodInfo> ImiSqlGeographyStStartPoint
-        {
-            get { return _imiSqlGeographyStStartPoint; }
-        }
-
-        public Lazy<MethodInfo> ImiSqlGeographyStEndPoint
-        {
-            get { return _imiSqlGeographyStEndPoint; }
-        }
-
-        public Lazy<MethodInfo> ImiSqlGeographyStIsClosed
-        {
-            get { return _imiSqlGeographyStIsClosed; }
-        }
-
-        public Lazy<MethodInfo> ImiSqlGeographyStNumPoints
-        {
-            get { return _imiSqlGeographyStNumPoints; }
-        }
-
-        public Lazy<MethodInfo> ImiSqlGeographyStPointN
-        {
-            get { return _imiSqlGeographyStPointN; }
-        }
-
-        public Lazy<MethodInfo> ImiSqlGeographyStArea
-        {
-            get { return _imiSqlGeographyStArea; }
-        }
-
-        public Lazy<MethodInfo> SmiSqlGeometryParse
-        {
-            get { return _smiSqlGeometryParse; }
-        }
-
-        public Lazy<MethodInfo> SmiSqlGeometryStGeomFromText
-        {
-            get { return _smiSqlGeometryStGeomFromText; }
-        }
-
-        public Lazy<MethodInfo> SmiSqlGeometryStPointFromText
-        {
-            get { return _smiSqlGeometryStPointFromText; }
-        }
-
-        public Lazy<MethodInfo> SmiSqlGeometryStLineFromText
-        {
-            get { return _smiSqlGeometryStLineFromText; }
-        }
-
-        public Lazy<MethodInfo> SmiSqlGeometryStPolyFromText
-        {
-            get { return _smiSqlGeometryStPolyFromText; }
-        }
-
-        public Lazy<MethodInfo> SmiSqlGeometryStmPointFromText
-        {
-            get { return _smiSqlGeometryStmPointFromText; }
-        }
-
-        public Lazy<MethodInfo> SmiSqlGeometryStmLineFromText
-        {
-            get { return _smiSqlGeometryStmLineFromText; }
-        }
-
-        public Lazy<MethodInfo> SmiSqlGeometryStmPolyFromText
-        {
-            get { return _smiSqlGeometryStmPolyFromText; }
-        }
-
-        public Lazy<MethodInfo> SmiSqlGeometryStGeomCollFromText
-        {
-            get { return _smiSqlGeometryStGeomCollFromText; }
-        }
-
-        public Lazy<MethodInfo> SmiSqlGeometryStGeomFromWkb
-        {
-            get { return _smiSqlGeometryStGeomFromWkb; }
-        }
-
-        public Lazy<MethodInfo> SmiSqlGeometryStPointFromWkb
-        {
-            get { return _smiSqlGeometryStPointFromWkb; }
-        }
-
-        public Lazy<MethodInfo> SmiSqlGeometryStLineFromWkb
-        {
-            get { return _smiSqlGeometryStLineFromWkb; }
-        }
-
-        public Lazy<MethodInfo> SmiSqlGeometryStPolyFromWkb
-        {
-            get { return _smiSqlGeometryStPolyFromWkb; }
-        }
-
-        public Lazy<MethodInfo> SmiSqlGeometryStmPointFromWkb
-        {
-            get { return _smiSqlGeometryStmPointFromWkb; }
-        }
-
-        public Lazy<MethodInfo> SmiSqlGeometryStmLineFromWkb
-        {
-            get { return _smiSqlGeometryStmLineFromWkb; }
-        }
-
-        public Lazy<MethodInfo> SmiSqlGeometryStmPolyFromWkb
-        {
-            get { return _smiSqlGeometryStmPolyFromWkb; }
-        }
-
-        public Lazy<MethodInfo> SmiSqlGeometryStGeomCollFromWkb
-        {
-            get { return _smiSqlGeometryStGeomCollFromWkb; }
-        }
-
-        public Lazy<MethodInfo> SmiSqlGeometryGeomFromGml
-        {
-            get { return _smiSqlGeometryGeomFromGml; }
-        }
-
-        public Lazy<PropertyInfo> IpiSqlGeometryStSrid
-        {
-            get { return _ipiSqlGeometryStSrid; }
-        }
-
-        public Lazy<MethodInfo> ImiSqlGeometryStGeometryType
-        {
-            get { return _imiSqlGeometryStGeometryType; }
-        }
-
-        public Lazy<MethodInfo> ImiSqlGeometryStDimension
-        {
-            get { return _imiSqlGeometryStDimension; }
-        }
-
-        public Lazy<MethodInfo> ImiSqlGeometryStEnvelope
-        {
-            get { return _imiSqlGeometryStEnvelope; }
-        }
-
-        public Lazy<MethodInfo> ImiSqlGeometryStAsBinary
-        {
-            get { return _imiSqlGeometryStAsBinary; }
-        }
-
-        public Lazy<MethodInfo> ImiSqlGeometryAsGml
-        {
-            get { return _imiSqlGeometryAsGml; }
-        }
-
-        public Lazy<MethodInfo> ImiSqlGeometryStAsText
-        {
-            get { return _imiSqlGeometryStAsText; }
-        }
-
-        public Lazy<MethodInfo> ImiSqlGeometryStIsEmpty
-        {
-            get { return _imiSqlGeometryStIsEmpty; }
-        }
-
-        public Lazy<MethodInfo> ImiSqlGeometryStIsSimple
-        {
-            get { return _imiSqlGeometryStIsSimple; }
-        }
-
-        public Lazy<MethodInfo> ImiSqlGeometryStBoundary
-        {
-            get { return _imiSqlGeometryStBoundary; }
-        }
-
-        public Lazy<MethodInfo> ImiSqlGeometryStIsValid
-        {
-            get { return _imiSqlGeometryStIsValid; }
-        }
-
-        public Lazy<MethodInfo> ImiSqlGeometryStEquals
-        {
-            get { return _imiSqlGeometryStEquals; }
-        }
-
-        public Lazy<MethodInfo> ImiSqlGeometryStDisjoint
-        {
-            get { return _imiSqlGeometryStDisjoint; }
-        }
-
-        public Lazy<MethodInfo> ImiSqlGeometryStIntersects
-        {
-            get { return _imiSqlGeometryStIntersects; }
-        }
-
-        public Lazy<MethodInfo> ImiSqlGeometryStTouches
-        {
-            get { return _imiSqlGeometryStTouches; }
-        }
-
-        public Lazy<MethodInfo> ImiSqlGeometryStCrosses
-        {
-            get { return _imiSqlGeometryStCrosses; }
-        }
-
-        public Lazy<MethodInfo> ImiSqlGeometryStWithin
-        {
-            get { return _imiSqlGeometryStWithin; }
-        }
-
-        public Lazy<MethodInfo> ImiSqlGeometryStContains
-        {
-            get { return _imiSqlGeometryStContains; }
-        }
-
-        public Lazy<MethodInfo> ImiSqlGeometryStOverlaps
-        {
-            get { return _imiSqlGeometryStOverlaps; }
-        }
-
-        public Lazy<MethodInfo> ImiSqlGeometryStRelate
-        {
-            get { return _imiSqlGeometryStRelate; }
-        }
-
-        public Lazy<MethodInfo> ImiSqlGeometryStBuffer
-        {
-            get { return _imiSqlGeometryStBuffer; }
-        }
-
-        public Lazy<MethodInfo> ImiSqlGeometryStDistance
-        {
-            get { return _imiSqlGeometryStDistance; }
-        }
-
-        public Lazy<MethodInfo> ImiSqlGeometryStConvexHull
-        {
-            get { return _imiSqlGeometryStConvexHull; }
-        }
-
-        public Lazy<MethodInfo> ImiSqlGeometryStIntersection
-        {
-            get { return _imiSqlGeometryStIntersection; }
-        }
-
-        public Lazy<MethodInfo> ImiSqlGeometryStUnion
-        {
-            get { return _imiSqlGeometryStUnion; }
-        }
-
-        public Lazy<MethodInfo> ImiSqlGeometryStDifference
-        {
-            get { return _imiSqlGeometryStDifference; }
-        }
-
-        public Lazy<MethodInfo> ImiSqlGeometryStSymDifference
-        {
-            get { return _imiSqlGeometryStSymDifference; }
-        }
-
-        public Lazy<MethodInfo> ImiSqlGeometryStNumGeometries
-        {
-            get { return _imiSqlGeometryStNumGeometries; }
-        }
-
-        public Lazy<MethodInfo> ImiSqlGeometryStGeometryN
-        {
-            get { return _imiSqlGeometryStGeometryN; }
-        }
-
-        public Lazy<PropertyInfo> IpiSqlGeometryStx
-        {
-            get { return _ipiSqlGeometryStx; }
-        }
-
-        public Lazy<PropertyInfo> IpiSqlGeometrySty
-        {
-            get { return _ipiSqlGeometrySty; }
-        }
-
-        public Lazy<PropertyInfo> IpiSqlGeometryZ
-        {
-            get { return _ipiSqlGeometryZ; }
-        }
-
-        public Lazy<PropertyInfo> IpiSqlGeometryM
-        {
-            get { return _ipiSqlGeometryM; }
-        }
-
-        public Lazy<MethodInfo> ImiSqlGeometryStLength
-        {
-            get { return _imiSqlGeometryStLength; }
-        }
-
-        public Lazy<MethodInfo> ImiSqlGeometryStStartPoint
-        {
-            get { return _imiSqlGeometryStStartPoint; }
-        }
-
-        public Lazy<MethodInfo> ImiSqlGeometryStEndPoint
-        {
-            get { return _imiSqlGeometryStEndPoint; }
-        }
-
-        public Lazy<MethodInfo> ImiSqlGeometryStIsClosed
-        {
-            get { return _imiSqlGeometryStIsClosed; }
-        }
-
-        public Lazy<MethodInfo> ImiSqlGeometryStIsRing
-        {
-            get { return _imiSqlGeometryStIsRing; }
-        }
-
-        public Lazy<MethodInfo> ImiSqlGeometryStNumPoints
-        {
-            get { return _imiSqlGeometryStNumPoints; }
-        }
-
-        public Lazy<MethodInfo> ImiSqlGeometryStPointN
-        {
-            get { return _imiSqlGeometryStPointN; }
-        }
-
-        public Lazy<MethodInfo> ImiSqlGeometryStArea
-        {
-            get { return _imiSqlGeometryStArea; }
-        }
-
-        public Lazy<MethodInfo> ImiSqlGeometryStCentroid
-        {
-            get { return _imiSqlGeometryStCentroid; }
-        }
-
-        public Lazy<MethodInfo> ImiSqlGeometryStPointOnSurface
-        {
-            get { return _imiSqlGeometryStPointOnSurface; }
-        }
-
-        public Lazy<MethodInfo> ImiSqlGeometryStExteriorRing
-        {
-            get { return _imiSqlGeometryStExteriorRing; }
-        }
-
-        public Lazy<MethodInfo> ImiSqlGeometryStNumInteriorRing
-        {
-            get { return _imiSqlGeometryStNumInteriorRing; }
-        }
-
-        public Lazy<MethodInfo> ImiSqlGeometryStInteriorRingN
-        {
-            get { return _imiSqlGeometryStInteriorRingN; }
-        }
-
-        private readonly Lazy<MethodInfo> _smiSqlGeographyParse;
-        private readonly Lazy<MethodInfo> _smiSqlGeographyStGeomFromText;
-        private readonly Lazy<MethodInfo> _smiSqlGeographyStPointFromText;
-        private readonly Lazy<MethodInfo> _smiSqlGeographyStLineFromText;
-        private readonly Lazy<MethodInfo> _smiSqlGeographyStPolyFromText;
-        private readonly Lazy<MethodInfo> _smiSqlGeographyStmPointFromText;
-        private readonly Lazy<MethodInfo> _smiSqlGeographyStmLineFromText;
-        private readonly Lazy<MethodInfo> _smiSqlGeographyStmPolyFromText;
-        private readonly Lazy<MethodInfo> _smiSqlGeographyStGeomCollFromText;
-        private readonly Lazy<MethodInfo> _smiSqlGeographyStGeomFromWkb;
-        private readonly Lazy<MethodInfo> _smiSqlGeographyStPointFromWkb;
-        private readonly Lazy<MethodInfo> _smiSqlGeographyStLineFromWkb;
-        private readonly Lazy<MethodInfo> _smiSqlGeographyStPolyFromWkb;
-        private readonly Lazy<MethodInfo> _smiSqlGeographyStmPointFromWkb;
-        private readonly Lazy<MethodInfo> _smiSqlGeographyStmLineFromWkb;
-        private readonly Lazy<MethodInfo> _smiSqlGeographyStmPolyFromWkb;
-        private readonly Lazy<MethodInfo> _smiSqlGeographyStGeomCollFromWkb;
-        private readonly Lazy<MethodInfo> _smiSqlGeographyGeomFromGml;
-        private readonly Lazy<PropertyInfo> _ipiSqlGeographyStSrid;
-        private readonly Lazy<MethodInfo> _imiSqlGeographyStGeometryType;
-        private readonly Lazy<MethodInfo> _imiSqlGeographyStDimension;
-        private readonly Lazy<MethodInfo> _imiSqlGeographyStAsBinary;
-        private readonly Lazy<MethodInfo> _imiSqlGeographyAsGml;
-        private readonly Lazy<MethodInfo> _imiSqlGeographyStAsText;
-        private readonly Lazy<MethodInfo> _imiSqlGeographyStIsEmpty;
-        private readonly Lazy<MethodInfo> _imiSqlGeographyStEquals;
-        private readonly Lazy<MethodInfo> _imiSqlGeographyStDisjoint;
-        private readonly Lazy<MethodInfo> _imiSqlGeographyStIntersects;
-        private readonly Lazy<MethodInfo> _imiSqlGeographyStBuffer;
-        private readonly Lazy<MethodInfo> _imiSqlGeographyStDistance;
-        private readonly Lazy<MethodInfo> _imiSqlGeographyStIntersection;
-        private readonly Lazy<MethodInfo> _imiSqlGeographyStUnion;
-        private readonly Lazy<MethodInfo> _imiSqlGeographyStDifference;
-        private readonly Lazy<MethodInfo> _imiSqlGeographyStSymDifference;
-        private readonly Lazy<MethodInfo> _imiSqlGeographyStNumGeometries;
-        private readonly Lazy<MethodInfo> _imiSqlGeographyStGeometryN;
-        private readonly Lazy<PropertyInfo> _ipiSqlGeographyLat;
-        private readonly Lazy<PropertyInfo> _ipiSqlGeographyLong;
-        private readonly Lazy<PropertyInfo> _ipiSqlGeographyZ;
-        private readonly Lazy<PropertyInfo> _ipiSqlGeographyM;
-        private readonly Lazy<MethodInfo> _imiSqlGeographyStLength;
-        private readonly Lazy<MethodInfo> _imiSqlGeographyStStartPoint;
-        private readonly Lazy<MethodInfo> _imiSqlGeographyStEndPoint;
-        private readonly Lazy<MethodInfo> _imiSqlGeographyStIsClosed;
-        private readonly Lazy<MethodInfo> _imiSqlGeographyStNumPoints;
-        private readonly Lazy<MethodInfo> _imiSqlGeographyStPointN;
-        private readonly Lazy<MethodInfo> _imiSqlGeographyStArea;
-        private readonly Lazy<MethodInfo> _smiSqlGeometryParse;
-        private readonly Lazy<MethodInfo> _smiSqlGeometryStGeomFromText;
-        private readonly Lazy<MethodInfo> _smiSqlGeometryStPointFromText;
-        private readonly Lazy<MethodInfo> _smiSqlGeometryStLineFromText;
-        private readonly Lazy<MethodInfo> _smiSqlGeometryStPolyFromText;
-        private readonly Lazy<MethodInfo> _smiSqlGeometryStmPointFromText;
-        private readonly Lazy<MethodInfo> _smiSqlGeometryStmLineFromText;
-        private readonly Lazy<MethodInfo> _smiSqlGeometryStmPolyFromText;
-        private readonly Lazy<MethodInfo> _smiSqlGeometryStGeomCollFromText;
-        private readonly Lazy<MethodInfo> _smiSqlGeometryStGeomFromWkb;
-        private readonly Lazy<MethodInfo> _smiSqlGeometryStPointFromWkb;
-        private readonly Lazy<MethodInfo> _smiSqlGeometryStLineFromWkb;
-        private readonly Lazy<MethodInfo> _smiSqlGeometryStPolyFromWkb;
-        private readonly Lazy<MethodInfo> _smiSqlGeometryStmPointFromWkb;
-        private readonly Lazy<MethodInfo> _smiSqlGeometryStmLineFromWkb;
-        private readonly Lazy<MethodInfo> _smiSqlGeometryStmPolyFromWkb;
-        private readonly Lazy<MethodInfo> _smiSqlGeometryStGeomCollFromWkb;
-        private readonly Lazy<MethodInfo> _smiSqlGeometryGeomFromGml;
-        private readonly Lazy<PropertyInfo> _ipiSqlGeometryStSrid;
-        private readonly Lazy<MethodInfo> _imiSqlGeometryStGeometryType;
-        private readonly Lazy<MethodInfo> _imiSqlGeometryStDimension;
-        private readonly Lazy<MethodInfo> _imiSqlGeometryStEnvelope;
-        private readonly Lazy<MethodInfo> _imiSqlGeometryStAsBinary;
-        private readonly Lazy<MethodInfo> _imiSqlGeometryAsGml;
-        private readonly Lazy<MethodInfo> _imiSqlGeometryStAsText;
-        private readonly Lazy<MethodInfo> _imiSqlGeometryStIsEmpty;
-        private readonly Lazy<MethodInfo> _imiSqlGeometryStIsSimple;
-        private readonly Lazy<MethodInfo> _imiSqlGeometryStBoundary;
-        private readonly Lazy<MethodInfo> _imiSqlGeometryStIsValid;
-        private readonly Lazy<MethodInfo> _imiSqlGeometryStEquals;
-        private readonly Lazy<MethodInfo> _imiSqlGeometryStDisjoint;
-        private readonly Lazy<MethodInfo> _imiSqlGeometryStIntersects;
-        private readonly Lazy<MethodInfo> _imiSqlGeometryStTouches;
-        private readonly Lazy<MethodInfo> _imiSqlGeometryStCrosses;
-        private readonly Lazy<MethodInfo> _imiSqlGeometryStWithin;
-        private readonly Lazy<MethodInfo> _imiSqlGeometryStContains;
-        private readonly Lazy<MethodInfo> _imiSqlGeometryStOverlaps;
-        private readonly Lazy<MethodInfo> _imiSqlGeometryStRelate;
-        private readonly Lazy<MethodInfo> _imiSqlGeometryStBuffer;
-        private readonly Lazy<MethodInfo> _imiSqlGeometryStDistance;
-        private readonly Lazy<MethodInfo> _imiSqlGeometryStConvexHull;
-        private readonly Lazy<MethodInfo> _imiSqlGeometryStIntersection;
-        private readonly Lazy<MethodInfo> _imiSqlGeometryStUnion;
-        private readonly Lazy<MethodInfo> _imiSqlGeometryStDifference;
-        private readonly Lazy<MethodInfo> _imiSqlGeometryStSymDifference;
-        private readonly Lazy<MethodInfo> _imiSqlGeometryStNumGeometries;
-        private readonly Lazy<MethodInfo> _imiSqlGeometryStGeometryN;
-        private readonly Lazy<PropertyInfo> _ipiSqlGeometryStx;
-        private readonly Lazy<PropertyInfo> _ipiSqlGeometrySty;
-        private readonly Lazy<PropertyInfo> _ipiSqlGeometryZ;
-        private readonly Lazy<PropertyInfo> _ipiSqlGeometryM;
-        private readonly Lazy<MethodInfo> _imiSqlGeometryStLength;
-        private readonly Lazy<MethodInfo> _imiSqlGeometryStStartPoint;
-        private readonly Lazy<MethodInfo> _imiSqlGeometryStEndPoint;
-        private readonly Lazy<MethodInfo> _imiSqlGeometryStIsClosed;
-        private readonly Lazy<MethodInfo> _imiSqlGeometryStIsRing;
-        private readonly Lazy<MethodInfo> _imiSqlGeometryStNumPoints;
-        private readonly Lazy<MethodInfo> _imiSqlGeometryStPointN;
-        private readonly Lazy<MethodInfo> _imiSqlGeometryStArea;
-        private readonly Lazy<MethodInfo> _imiSqlGeometryStCentroid;
-        private readonly Lazy<MethodInfo> _imiSqlGeometryStPointOnSurface;
-        private readonly Lazy<MethodInfo> _imiSqlGeometryStExteriorRing;
-        private readonly Lazy<MethodInfo> _imiSqlGeometryStNumInteriorRing;
-        private readonly Lazy<MethodInfo> _imiSqlGeometryStInteriorRingN;
-
-        private MethodInfo FindSqlGeographyMethod(string methodName, params Type[] argTypes)
-        {
-            return SqlGeographyType.GetMethod(methodName, BindingFlags.Public | BindingFlags.Instance, null, argTypes, null);
-        }
-
-        private MethodInfo FindSqlGeographyStaticMethod(string methodName, params Type[] argTypes)
-        {
-            return SqlGeographyType.GetMethod(methodName, BindingFlags.Public | BindingFlags.Static, null, argTypes, null);
-        }
-
-        private PropertyInfo FindSqlGeographyProperty(string propertyName)
-        {
-            return SqlGeographyType.GetProperty(propertyName, BindingFlags.Public | BindingFlags.Instance);
-        }
-
-        private MethodInfo FindSqlGeometryStaticMethod(string methodName, params Type[] argTypes)
-        {
-            return SqlGeometryType.GetMethod(methodName, BindingFlags.Public | BindingFlags.Static, null, argTypes, null);
-        }
-
-        private MethodInfo FindSqlGeometryMethod(string methodName, params Type[] argTypes)
-        {
-            return SqlGeometryType.GetMethod(methodName, BindingFlags.Public | BindingFlags.Instance, null, argTypes, null);
-        }
-
-        private PropertyInfo FindSqlGeometryProperty(string propertyName)
-        {
-            return SqlGeometryType.GetProperty(propertyName, BindingFlags.Public | BindingFlags.Instance);
-        }
-    }
-}
->>>>>>> b1a13653
+}