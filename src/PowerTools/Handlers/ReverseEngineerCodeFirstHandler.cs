--- conflicted
+++ resolved
@@ -1,4 +1,3 @@
-<<<<<<< HEAD
 ﻿// Copyright (c) Microsoft Open Technologies, Inc. All rights reserved. See License.txt in the project root for license information.
 namespace Microsoft.DbContextPackage.Handlers
 {
@@ -366,370 +365,4 @@
             }
         }
     }
-}
-=======
-﻿// Copyright (c) Microsoft Open Technologies, Inc. All rights reserved. See License.txt in the project root for license information.
-namespace Microsoft.DbContextPackage.Handlers
-{
-    using System;
-    using System.Collections.Generic;
-    using System.Configuration;
-    using System.Data.Common;
-    using System.Data.Entity.Design;
-    using System.Data.Entity.Design.PluralizationServices;
-    using System.Data.Metadata.Edm;
-    using System.Data.SqlClient;
-    using System.Globalization;
-    using System.IO;
-    using System.Linq;
-    using System.Text;
-    using System.Xml;
-    using Microsoft.DbContextPackage.Extensions;
-    using Microsoft.DbContextPackage.Resources;
-    using Microsoft.DbContextPackage.Utilities;
-    using Microsoft.VisualStudio.Data.Core;
-    using Microsoft.VisualStudio.Data.Services;
-    using Microsoft.VisualStudio.Shell;
-    using Project = EnvDTE.Project;
-
-    internal class ReverseEngineerCodeFirstHandler
-    {
-        private static readonly IEnumerable<EntityStoreSchemaFilterEntry> _storeMetadataFilters = new[]
-            {
-                new EntityStoreSchemaFilterEntry(null, null, "EdmMetadata", EntityStoreSchemaFilterObjectTypes.Table, EntityStoreSchemaFilterEffect.Exclude),
-                new EntityStoreSchemaFilterEntry(null, null, "__MigrationHistory", EntityStoreSchemaFilterObjectTypes.Table, EntityStoreSchemaFilterEffect.Exclude)
-            };
-        private readonly DbContextPackage _package;
-
-        public ReverseEngineerCodeFirstHandler(DbContextPackage package)
-        {
-            DebugCheck.NotNull(package);
-
-            _package = package;
-        }
-
-        public void ReverseEngineerCodeFirst(Project project)
-        {
-            DebugCheck.NotNull(project);
-
-            try
-            {
-                // Show dialog with SqlClient selected by default
-                var dialogFactory = _package.GetService<IVsDataConnectionDialogFactory>();
-                var dialog = dialogFactory.CreateConnectionDialog();
-                dialog.AddAllSources();
-                dialog.SelectedSource = new Guid("067ea0d9-ba62-43f7-9106-34930c60c528");
-                var dialogResult = dialog.ShowDialog(connect: true);
-
-                if (dialogResult != null)
-                {
-                    // Find connection string and provider
-                    _package.DTE2.StatusBar.Text = Strings.ReverseEngineer_LoadSchema;
-                    var connection = (DbConnection)dialogResult.GetLockedProviderObject();
-                    var connectionString = connection.ConnectionString;
-                    var providerManager = (IVsDataProviderManager)Package.GetGlobalService(typeof(IVsDataProviderManager));
-                    IVsDataProvider dp;
-                    providerManager.Providers.TryGetValue(dialogResult.Provider, out dp);
-                    var providerInvariant = (string)dp.GetProperty("InvariantName");
-
-                    // Load store schema
-                    var storeGenerator = new EntityStoreSchemaGenerator(providerInvariant, connectionString, "dbo");
-                    storeGenerator.GenerateForeignKeyProperties = true;
-                    var errors = storeGenerator.GenerateStoreMetadata(_storeMetadataFilters).Where(e => e.Severity == EdmSchemaErrorSeverity.Error);
-                    errors.HandleErrors(Strings.ReverseEngineer_SchemaError);
-
-                    // Generate default mapping
-                    _package.DTE2.StatusBar.Text = Strings.ReverseEngineer_GenerateMapping;
-                    var contextName = connection.Database.Replace(" ", string.Empty).Replace(".", string.Empty) + "Context";
-                    var modelGenerator = new EntityModelSchemaGenerator(storeGenerator.EntityContainer, "DefaultNamespace", contextName);
-                    modelGenerator.PluralizationService = PluralizationService.CreateService(new CultureInfo("en"));
-                    modelGenerator.GenerateForeignKeyProperties = true;
-                    modelGenerator.GenerateMetadata();
-
-                    // Pull out info about types to be generated
-                    var entityTypes = modelGenerator.EdmItemCollection.OfType<EntityType>().ToArray();
-                    var mappings = new EdmMapping(modelGenerator, storeGenerator.StoreItemCollection);
-
-                    // Find the project to add the code to
-                    var vsProject = (VSLangProj.VSProject)project.Object;
-                    var projectDirectory = new FileInfo(project.FileName).Directory;
-                    var projectNamespace = (string)project.Properties.Item("RootNamespace").Value;
-                    var references = vsProject.References.Cast<VSLangProj.Reference>();
-
-                    if (!references.Any(r => r.Name == "EntityFramework"))
-                    {
-                        // Add EF References
-                        _package.DTE2.StatusBar.Text = Strings.ReverseEngineer_InstallEntityFramework;
-
-                        try
-                        {
-                            project.InstallPackage("EntityFramework");
-                        }
-                        catch (Exception ex)
-                        {
-                            _package.LogError(Strings.ReverseEngineer_InstallEntityFrameworkError, ex);
-                        }
-                    }
-
-                    // Generate Entity Classes and Mappings
-                    _package.DTE2.StatusBar.Text = Strings.ReverseEngineer_GenerateClasses;
-                    var templateProcessor = new TemplateProcessor(project);
-                    var modelsNamespace = projectNamespace + ".Models";
-                    var modelsDirectory = Path.Combine(projectDirectory.FullName, "Models");
-                    var mappingNamespace = modelsNamespace + ".Mapping";
-                    var mappingDirectory = Path.Combine(modelsDirectory, "Mapping");
-                    var entityFrameworkVersion = GetEntityFrameworkVersion(references);
-
-                    foreach (var entityType in entityTypes)
-                    {
-                        // Generate the code file
-                        var entityHost = new EfTextTemplateHost
-                            {
-                                EntityType = entityType,
-                                EntityContainer = modelGenerator.EntityContainer,
-                                Namespace = modelsNamespace,
-                                ModelsNamespace = modelsNamespace,
-                                MappingNamespace = mappingNamespace,
-                                EntityFrameworkVersion = entityFrameworkVersion,
-                                TableSet = mappings.EntityMappings[entityType].Item1,
-                                PropertyToColumnMappings = mappings.EntityMappings[entityType].Item2,
-                                ManyToManyMappings = mappings.ManyToManyMappings
-                            };
-                        var entityContents = templateProcessor.Process(Templates.EntityTemplate, entityHost);
-
-                        var filePath = Path.Combine(modelsDirectory, entityType.Name + entityHost.FileExtension);
-                        project.AddNewFile(filePath, entityContents);
-
-                        var mappingHost = new EfTextTemplateHost
-                            {
-                                EntityType = entityType,
-                                EntityContainer = modelGenerator.EntityContainer,
-                                Namespace = mappingNamespace,
-                                ModelsNamespace = modelsNamespace,
-                                MappingNamespace = mappingNamespace,
-                                EntityFrameworkVersion = entityFrameworkVersion,
-                                TableSet = mappings.EntityMappings[entityType].Item1,
-                                PropertyToColumnMappings = mappings.EntityMappings[entityType].Item2,
-                                ManyToManyMappings = mappings.ManyToManyMappings
-                            };
-                        var mappingContents = templateProcessor.Process(Templates.MappingTemplate, mappingHost);
-
-                        var mappingFilePath = Path.Combine(mappingDirectory, entityType.Name + "Map" + mappingHost.FileExtension);
-                        project.AddNewFile(mappingFilePath, mappingContents);
-                    }
-
-                    // Generate Context
-                    _package.DTE2.StatusBar.Text = Strings.ReverseEngineer_GenerateContext;
-                    var contextHost = new EfTextTemplateHost
-                        {
-                            EntityContainer = modelGenerator.EntityContainer,
-                            Namespace = modelsNamespace,
-                            ModelsNamespace = modelsNamespace,
-                            MappingNamespace = mappingNamespace,
-                            EntityFrameworkVersion = entityFrameworkVersion
-                        };
-                    var contextContents = templateProcessor.Process(Templates.ContextTemplate, contextHost);
-
-                    var contextFilePath = Path.Combine(modelsDirectory, modelGenerator.EntityContainer.Name + contextHost.FileExtension);
-                    var contextItem = project.AddNewFile(contextFilePath, contextContents);
-                    AddConnectionStringToConfigFile(project, connectionString, providerInvariant, modelGenerator.EntityContainer.Name);
-
-                    if (contextItem != null)
-                    {
-                        // Open context class when done
-                        _package.DTE2.ItemOperations.OpenFile(contextFilePath);
-                    }
-
-                    _package.DTE2.StatusBar.Text = Strings.ReverseEngineer_Complete;
-                }
-            }
-            catch (Exception exception)
-            {
-                _package.LogError(Strings.ReverseEngineer_Error, exception);
-            }
-        }
-
-        private static Version GetEntityFrameworkVersion(IEnumerable<VSLangProj.Reference> references)
-        {
-            var entityFrameworkReference = references.FirstOrDefault(r => r.Name == "EntityFramework");
-
-            if (entityFrameworkReference != null)
-            {
-                return new Version(entityFrameworkReference.Version);
-            }
-
-            return null;
-        }
-
-        private static void AddConnectionStringToConfigFile(Project project, string connectionString, string providerInvariant, string connectionStringName)
-        {
-            DebugCheck.NotNull(project);
-            DebugCheck.NotEmpty(providerInvariant);
-            DebugCheck.NotEmpty(connectionStringName);
-
-            // Find App.config or Web.config
-            var configFilePath = Path.Combine(
-                project.GetProjectDir(),
-                project.IsWebProject()
-                    ? "Web.config"
-                    : "App.config");
-
-            // Either load up the existing file or create a blank file
-            var config = ConfigurationManager.OpenMappedExeConfiguration(
-                new ExeConfigurationFileMap { ExeConfigFilename = configFilePath },
-                ConfigurationUserLevel.None);
-
-            // Find or create the connectionStrings section
-            var connectionStringSettings = config.ConnectionStrings
-                .ConnectionStrings
-                .Cast<ConnectionStringSettings>()
-                .FirstOrDefault(css => css.Name == connectionStringName);
-
-            if (connectionStringSettings == null)
-            {
-                connectionStringSettings = new ConnectionStringSettings
-                    {
-                        Name = connectionStringName
-                    };
-
-                config.ConnectionStrings
-                    .ConnectionStrings
-                    .Add(connectionStringSettings);
-            }
-
-            // Add in the new connection string
-            connectionStringSettings.ProviderName = providerInvariant;
-            connectionStringSettings.ConnectionString = FixUpConnectionString(connectionString, providerInvariant);
-
-            project.DTE.SourceControl.CheckOutItemIfNeeded(configFilePath);
-            config.Save();
-
-            // Add any new file to the project
-            project.ProjectItems.AddFromFile(configFilePath);
-        }
-
-        private static string FixUpConnectionString(string connectionString, string providerName)
-        {
-            DebugCheck.NotEmpty(providerName);
-
-            if (providerName != "System.Data.SqlClient")
-            {
-                return connectionString;
-            }
-
-            var builder = new SqlConnectionStringBuilder(connectionString)
-                {
-                    MultipleActiveResultSets = true
-                };
-            builder.Remove("Pooling");
-
-            return builder.ToString();
-        }
-
-        private class EdmMapping
-        {
-            public EdmMapping(EntityModelSchemaGenerator mcGenerator, StoreItemCollection store)
-            {
-                DebugCheck.NotNull(mcGenerator);
-                DebugCheck.NotNull(store);
-
-                // Pull mapping xml out
-                var mappingDoc = new XmlDocument();
-                var mappingXml = new StringBuilder();
-
-                using (var textWriter = new StringWriter(mappingXml))
-                {
-                    mcGenerator.WriteStorageMapping(new XmlTextWriter(textWriter));
-                }
-
-                mappingDoc.LoadXml(mappingXml.ToString());
-
-                var entitySets = mcGenerator.EntityContainer.BaseEntitySets.OfType<EntitySet>();
-                var associationSets = mcGenerator.EntityContainer.BaseEntitySets.OfType<AssociationSet>();
-                var tableSets = store.GetItems<EntityContainer>().Single().BaseEntitySets.OfType<EntitySet>();
-
-                this.EntityMappings = BuildEntityMappings(mappingDoc, entitySets, tableSets);
-                this.ManyToManyMappings = BuildManyToManyMappings(mappingDoc, associationSets, tableSets);
-            }
-
-            public Dictionary<EntityType, Tuple<EntitySet, Dictionary<EdmProperty, EdmProperty>>> EntityMappings { get; set; }
-
-            public Dictionary<AssociationType, Tuple<EntitySet, Dictionary<RelationshipEndMember, Dictionary<EdmMember, string>>>> ManyToManyMappings { get; set; }
-
-            private static Dictionary<AssociationType, Tuple<EntitySet, Dictionary<RelationshipEndMember, Dictionary<EdmMember, string>>>> BuildManyToManyMappings(XmlDocument mappingDoc, IEnumerable<AssociationSet> associationSets, IEnumerable<EntitySet> tableSets)
-            {
-                DebugCheck.NotNull(mappingDoc);
-                DebugCheck.NotNull(associationSets);
-                DebugCheck.NotNull(tableSets);
-
-                // Build mapping for each association
-                var mappings = new Dictionary<AssociationType, Tuple<EntitySet, Dictionary<RelationshipEndMember, Dictionary<EdmMember, string>>>>();
-                var namespaceManager = new XmlNamespaceManager(mappingDoc.NameTable);
-                namespaceManager.AddNamespace("ef", mappingDoc.ChildNodes[0].NamespaceURI);
-                foreach (var associationSet in associationSets.Where(a => !a.ElementType.AssociationEndMembers.Where(e => e.RelationshipMultiplicity != RelationshipMultiplicity.Many).Any()))
-                {
-                    var setMapping = mappingDoc.SelectSingleNode(string.Format("//ef:AssociationSetMapping[@Name=\"{0}\"]", associationSet.Name), namespaceManager);
-                    var tableName = setMapping.Attributes["StoreEntitySet"].Value;
-                    var tableSet = tableSets.Single(s => s.Name == tableName);
-
-                    var endMappings = new Dictionary<RelationshipEndMember, Dictionary<EdmMember, string>>();
-                    foreach (var end in associationSet.AssociationSetEnds)
-                    {
-                        var propertyToColumnMappings = new Dictionary<EdmMember, string>();
-                        var endMapping = setMapping.SelectSingleNode(string.Format("./ef:EndProperty[@Name=\"{0}\"]", end.Name), namespaceManager);
-                        foreach (XmlNode fk in endMapping.ChildNodes)
-                        {
-                            var propertyName = fk.Attributes["Name"].Value;
-                            var property = end.EntitySet.ElementType.Properties[propertyName];
-                            var columnName = fk.Attributes["ColumnName"].Value;
-                            propertyToColumnMappings.Add(property, columnName);
-                        }
-
-                        endMappings.Add(end.CorrespondingAssociationEndMember, propertyToColumnMappings);
-                    }
-
-                    mappings.Add(associationSet.ElementType, Tuple.Create(tableSet, endMappings));
-                }
-
-                return mappings;
-            }
-
-            private static Dictionary<EntityType, Tuple<EntitySet, Dictionary<EdmProperty, EdmProperty>>> BuildEntityMappings(XmlDocument mappingDoc, IEnumerable<EntitySet> entitySets, IEnumerable<EntitySet> tableSets)
-            {
-                DebugCheck.NotNull(mappingDoc);
-                DebugCheck.NotNull(entitySets);
-                DebugCheck.NotNull(tableSets);
-
-                // Build mapping for each type
-                var mappings = new Dictionary<EntityType, Tuple<EntitySet, Dictionary<EdmProperty, EdmProperty>>>();
-                var namespaceManager = new XmlNamespaceManager(mappingDoc.NameTable);
-                namespaceManager.AddNamespace("ef", mappingDoc.ChildNodes[0].NamespaceURI);
-                foreach (var entitySet in entitySets)
-                {
-                    // Post VS2010 builds use a different structure for mapping
-                    var setMapping = mappingDoc.ChildNodes[0].NamespaceURI == "http://schemas.microsoft.com/ado/2009/11/mapping/cs"
-                        ? mappingDoc.SelectSingleNode(string.Format("//ef:EntitySetMapping[@Name=\"{0}\"]/ef:EntityTypeMapping/ef:MappingFragment", entitySet.Name), namespaceManager)
-                        : mappingDoc.SelectSingleNode(string.Format("//ef:EntitySetMapping[@Name=\"{0}\"]", entitySet.Name), namespaceManager);
-
-                    var tableName = setMapping.Attributes["StoreEntitySet"].Value;
-                    var tableSet = tableSets.Single(s => s.Name == tableName);
-
-                    var propertyMappings = new Dictionary<EdmProperty, EdmProperty>();
-                    foreach (var prop in entitySet.ElementType.Properties)
-                    {
-                        var propMapping = setMapping.SelectSingleNode(string.Format("./ef:ScalarProperty[@Name=\"{0}\"]", prop.Name), namespaceManager);
-                        var columnName = propMapping.Attributes["ColumnName"].Value;
-                        var columnProp = tableSet.ElementType.Properties[columnName];
-
-                        propertyMappings.Add(prop, columnProp);
-                    }
-
-                    mappings.Add(entitySet.ElementType, Tuple.Create(tableSet, propertyMappings));
-                }
-
-                return mappings;
-            }
-        }
-    }
-}
->>>>>>> b1a13653
+}