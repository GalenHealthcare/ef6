--- conflicted
+++ resolved
@@ -1,4 +1,3 @@
-<<<<<<< HEAD
 ﻿<?xml version="1.0" encoding="utf-8"?>
 <PackageManifest Version="2.0.0" xmlns="http://schemas.microsoft.com/developer/vsx-schema/2011" xmlns:d="http://schemas.microsoft.com/developer/vsx-schema-design/2011">
   <Metadata>
@@ -30,48 +29,4 @@
   <Assets>
     <Asset Type="Microsoft.VisualStudio.VsPackage" d:Source="Project" d:ProjectName="%CurrentProject%" Path="|%CurrentProject%;PkgdefProjectOutputGroup|" />
   </Assets>
-</PackageManifest>
-=======
-﻿<?xml version="1.0" encoding="utf-8"?>
-<Vsix xmlns:xsi="http://www.w3.org/2001/XMLSchema-instance" xmlns:xsd="http://www.w3.org/2001/XMLSchema" Version="1.0.0" xmlns="http://schemas.microsoft.com/developer/vsx-schema/2010">
-  <Identifier Id="2b119c79-9836-46e2-b5ed-eb766cebbf7c">
-    <Name>Entity Framework Power Tools Beta 2</Name>
-    <Author>Microsoft</Author>
-    <Version>0.7.0.0</Version>
-    <Description xml:space="preserve">Preview of useful design-time features for DbContext.
-
-When right-clicking on a C# project, the following context menu function is supported:
-1) Reverse Engineer Code First - Generates POCO classes, derived DbContext and Code First mapping for an existing database. 
-
-When right-clicking on a file containing a derived DbContext class, the following context menu functions are supported:
-
-1) View Entity Data Model XML - Displays the EDMX XML representing the underlying Code First model.
-2) View Entity Data Model DDL SQL - Displays the DDL SQL corresponding to the SSDL in the underlying EDM Model.
-3) Generate Views - Generates pre-compiled views used by the EF runtime to improve start-up performance. Adds the generated views file to the containing project.</Description>
-    <Locale>1033</Locale>
-    <MoreInfoUrl>http://go.microsoft.com/fwlink/?LinkID=279551</MoreInfoUrl>
-    <License>License.rtf</License>
-    <GettingStartedGuide>http://go.microsoft.com/fwlink/?LinkID=279552</GettingStartedGuide>
-    <Icon>db.png</Icon>
-    <PreviewImage>menu.png</PreviewImage>
-    <InstalledByMsi>false</InstalledByMsi>
-    <SupportedProducts>
-      <VisualStudio Version="10.0">
-        <Edition>Pro</Edition>
-      </VisualStudio>
-      <VisualStudio Version="11.0">
-        <Edition>Pro</Edition>
-      </VisualStudio>
-    </SupportedProducts>
-    <SupportedFrameworkRuntimeEdition MinVersion="4.0" MaxVersion="4.0" />
-  </Identifier>
-  <References>
-    <Reference Id="Microsoft.VisualStudio.MPF" MinVersion="10.0">
-      <Name>Visual Studio MPF</Name>
-    </Reference>
-  </References>
-  <Content>
-    <VsPackage>|%CurrentProject%;PkgdefProjectOutputGroup|</VsPackage>
-  </Content>
-</Vsix>
->>>>>>> b1a13653
+</PackageManifest>