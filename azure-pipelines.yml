variables:
  - name: _BuildConfig
    value: Release
  - name: _TeamName
    value: AspNetCore
  - name: DOTNET_SKIP_FIRST_TIME_EXPERIENCE
    value: true
  - name: _PublishUsingPipelines
    value: true
  - name: _DotNetArtifactsCategory
    value: ASPNETENTITYFRAMEWORK6
  - ${{ if ne(variables['System.TeamProject'], 'public') }}:
    - group: DotNet-MSRC-Storage
    - name: _InternalRuntimeDownloadArgs
      value: /p:DotNetRuntimeSourceFeed=https://dotnetclimsrc.blob.core.windows.net/dotnet
             /p:DotNetRuntimeSourceFeedKey=$(dotnetclimsrc-read-sas-token-base64)
  - ${{ if eq(variables['System.TeamProject'], 'public') }}:
    - name: _InternalRuntimeDownloadArgs
      value: ''

trigger:
  batch: true
  branches:
    include:
      - main
      - release/*
      - internal/release/6.*

pr: ['*']

stages:
- stage: build
  displayName: Build
  jobs:
    - template: eng/common/templates/jobs/jobs.yml
      parameters:
        enableMicrobuild: true
        enablePublishBuildArtifacts: true
        enablePublishBuildAssets: true
        enablePublishTestResults: true
        enablePublishUsingPipelines: ${{ variables._PublishUsingPipelines }}
        enableTelemetry: true
        helixRepo: dotnet/ef6
        jobs:
          - job: Windows
            timeoutInMinutes: 180
            pool:
              ${{ if eq(variables['System.TeamProject'], 'public') }}:
<<<<<<< HEAD
                name: NetCore1ESPool-Public
                demands: ImageOverride -equals Build.Server.Amd64.VS2017.Open
              ${{ if ne(variables['System.TeamProject'], 'public') }}:
                name: NetCore1ESPool-Internal
                demands: ImageOverride -equals Build.Server.Amd64.VS2017
=======
                name: NetCore1ESPool-Svc-Public
                demands: ImageOverride -equals Build.Server.Amd64.VS2019.Open
              ${{ if ne(variables['System.TeamProject'], 'public') }}:
                name: NetCore1ESPool-Svc-Internal
                demands: ImageOverride -equals Build.Server.Amd64.VS2019
>>>>>>> b8a46fdb
            variables:
              - _InternalBuildArgs: ''
              - ${{ if and(ne(variables['System.TeamProject'], 'public'), notin(variables['Build.Reason'], 'PullRequest')) }}:
                - group: DotNet-Blob-Feed
                - _SignType: real
                - _PublishBlobFeedUrl: https://dotnetfeed.blob.core.windows.net/aspnet-entityframework6/index.json
                - _DotNetPublishToBlobFeed: true
                - _InternalBuildArgs: /p:DotNetSignType=$(_SignType)
                                      /p:TeamName=$(_TeamName)
                                      /p:DotNetPublishBlobFeedKey=$(dotnetfeed-storage-access-key-1)
                                      /p:DotNetPublishBlobFeedUrl=$(_PublishBlobFeedUrl)
                                      /p:DotNetPublishToBlobFeed=$(_DotNetPublishToBlobFeed)
                                      /p:OfficialBuildId=$(BUILD.BUILDNUMBER)
                                      /p:DotNetPublishUsingPipelines=$(_PublishUsingPipelines)
                                      /p:DotNetArtifactsCategory=$(_DotNetArtifactsCategory)
            steps:
              - checkout: self
                clean: true
              - powershell: >
                  Get-ChildItem -ErrorAction SilentlyContinue -Recurse 'C:\Program Files\Microsoft SQL Server\sqlcmd.exe' |
                  Sort-Object -Property @{Expression={$_.FullName.Length}; Descending=$true},@{Expression={$_.FullName}; Descending=$true} |
                  Select-Object -First 1 |
                  Foreach-Object {Write-Host "##vso[task.prependpath]$($_.DirectoryName)"}
                displayName: Add SqlCmd to path
              - script: tools\CleanMSSQLLocalDB.cmd
                displayName: Cleanup LocalDB databases
              - task: NuGetCommand@2
                displayName: 'Clear NuGet caches'
                condition: succeeded()
                inputs:
                  command: custom
                  arguments: 'locals all -clear'
              - ${{ if ne(variables['System.TeamProject'], 'public') }}:
                - task: PowerShell@2
                  displayName: Setup Private Feeds Credentials
                  inputs:
                    filePath: $(Build.SourcesDirectory)/eng/common/SetupNugetSources.ps1
                    arguments: -ConfigFile $(Build.SourcesDirectory)/NuGet.config -Password $Env:Token
                  env:
                    Token: $(dn-bot-dnceng-artifact-feeds-rw)
              - script: eng\common\cibuild.cmd -configuration $(_BuildConfig) -prepareMachine $(_InternalBuildArgs) $(_InternalRuntimeDownloadArgs)
                name: Build
              - task: PublishBuildArtifacts@1
                displayName: Upload TestResults
                condition: always()
                continueOnError: true
                inputs:
                  pathtoPublish: artifacts/TestResults/$(_BuildConfig)/
                  artifactName: $(Agent.Os)_$(Agent.JobName) TestResults
                  artifactType: Container
                  parallel: true
              - task: PublishBuildArtifacts@1
                displayName: Upload artifacts
                condition: and(succeeded(), eq(variables['system.pullrequest.isfork'], false))
                inputs:
                  pathtoPublish: 'artifacts/packages/'
                  artifactName: packages
                  artifactType: Container
                  parallel: true

- ${{ if and(ne(variables['System.TeamProject'], 'public'), notin(variables['Build.Reason'], 'PullRequest')) }}:
  - template: eng\common\templates\post-build\post-build.yml
    parameters:
      # Symbol validation isn't being very reliable lately. This should be enabled back
      # once this issue is resolved: https://github.com/dotnet/arcade/issues/2871
      enableSymbolValidation: false<|MERGE_RESOLUTION|>--- conflicted
+++ resolved
@@ -46,19 +46,11 @@
             timeoutInMinutes: 180
             pool:
               ${{ if eq(variables['System.TeamProject'], 'public') }}:
-<<<<<<< HEAD
                 name: NetCore1ESPool-Public
-                demands: ImageOverride -equals Build.Server.Amd64.VS2017.Open
+                demands: ImageOverride -equals Build.Server.Amd64.VS2019.Open
               ${{ if ne(variables['System.TeamProject'], 'public') }}:
                 name: NetCore1ESPool-Internal
-                demands: ImageOverride -equals Build.Server.Amd64.VS2017
-=======
-                name: NetCore1ESPool-Svc-Public
-                demands: ImageOverride -equals Build.Server.Amd64.VS2019.Open
-              ${{ if ne(variables['System.TeamProject'], 'public') }}:
-                name: NetCore1ESPool-Svc-Internal
                 demands: ImageOverride -equals Build.Server.Amd64.VS2019
->>>>>>> b8a46fdb
             variables:
               - _InternalBuildArgs: ''
               - ${{ if and(ne(variables['System.TeamProject'], 'public'), notin(variables['Build.Reason'], 'PullRequest')) }}:
